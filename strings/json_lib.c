/* Copyright (c) 2016, 2020, MariaDB Corporation.

   This program is free software; you can redistribute it and/or modify
   it under the terms of the GNU General Public License as published by
   the Free Software Foundation; version 2 of the License.

   This program is distributed in the hope that it will be useful,
   but WITHOUT ANY WARRANTY; without even the implied warranty of
   MERCHANTABILITY or FITNESS FOR A PARTICULAR PURPOSE.  See the
   GNU General Public License for more details.

   You should have received a copy of the GNU General Public License
   along with this program; if not, write to the Free Software
   Foundation, Inc., 51 Franklin St, Fifth Floor, Boston, MA 02110-1335  USA */

#include <my_global.h>
#include <string.h>
#include <m_ctype.h>
#include "json_lib.h"

/*
  JSON escaping lets user specify UTF16 codes of characters.
  So we're going to need the UTF16 charset capabilities. Let's import
  them from the utf16 charset.
*/
int my_utf16_uni(CHARSET_INFO *cs,
                 my_wc_t *pwc, const uchar *s, const uchar *e);
int my_uni_utf16(CHARSET_INFO *cs, my_wc_t wc, uchar *s, uchar *e);


void json_string_set_str(json_string_t *s,
                         const uchar *str, const uchar *end)
{
  s->c_str= str;
  s->str_end= end;
}


void json_string_set_cs(json_string_t *s, CHARSET_INFO *i_cs)
{
  s->cs= i_cs;
  s->error= 0;
  s->wc= i_cs->cset->mb_wc;
}


static void json_string_setup(json_string_t *s,
                              CHARSET_INFO *i_cs, const uchar *str,
                              const uchar *end)
{
  json_string_set_cs(s, i_cs);
  json_string_set_str(s, str, end);
}


enum json_char_classes {
  C_EOS,    /* end of string */
  C_LCURB,  /* {  */
  C_RCURB,  /* } */
  C_LSQRB,  /* [ */
  C_RSQRB,  /* ] */
  C_COLON,  /* : */
  C_COMMA,  /* , */
  C_QUOTE,  /* " */
  C_DIGIT,  /* -0123456789 */
  C_LOW_F,  /* 'f' (for "false") */
  C_LOW_N,  /* 'n' (for "null") */
  C_LOW_T,  /* 't' (for "true") */
  C_ETC,    /* everything else */
  C_ERR,    /* character disallowed in JSON */
  C_BAD,    /* invalid character, charset handler cannot read it */
  NR_C_CLASSES, /* Counter for classes that handled with functions. */
  C_SPACE   /* space. Doesn't need specific handlers, so after the counter.*/
};


/*
  This array maps first 128 Unicode Code Points into classes.
  The remaining Unicode characters should be mapped to C_ETC.
*/

static enum json_char_classes json_chr_map[128] = {
  C_ERR,   C_ERR,   C_ERR,   C_ERR,   C_ERR,   C_ERR,   C_ERR,   C_ERR,
  C_ERR,   C_SPACE, C_SPACE, C_ERR,   C_ERR,   C_SPACE, C_ERR,   C_ERR,
  C_ERR,   C_ERR,   C_ERR,   C_ERR,   C_ERR,   C_ERR,   C_ERR,   C_ERR,
  C_ERR,   C_ERR,   C_ERR,   C_ERR,   C_ERR,   C_ERR,   C_ERR,   C_ERR,

  C_SPACE, C_ETC,   C_QUOTE, C_ETC,   C_ETC,   C_ETC,   C_ETC,   C_ETC,
  C_ETC,   C_ETC,   C_ETC,   C_ETC,   C_COMMA, C_DIGIT, C_ETC,   C_ETC,
  C_DIGIT, C_DIGIT, C_DIGIT, C_DIGIT, C_DIGIT, C_DIGIT, C_DIGIT, C_DIGIT,
  C_DIGIT, C_DIGIT, C_COLON, C_ETC,   C_ETC,   C_ETC,   C_ETC,   C_ETC,

  C_ETC,   C_ETC,   C_ETC,   C_ETC,   C_ETC,   C_ETC,   C_ETC,   C_ETC,
  C_ETC,   C_ETC,   C_ETC,   C_ETC,   C_ETC,   C_ETC,   C_ETC,   C_ETC,
  C_ETC,   C_ETC,   C_ETC,   C_ETC,   C_ETC,   C_ETC,   C_ETC,   C_ETC,
  C_ETC,   C_ETC,   C_ETC,   C_LSQRB, C_ETC,   C_RSQRB, C_ETC,   C_ETC,

  C_ETC,   C_ETC,   C_ETC,   C_ETC,   C_ETC,   C_ETC,   C_LOW_F, C_ETC,
  C_ETC,   C_ETC,   C_ETC,   C_ETC,   C_ETC,   C_ETC,   C_LOW_N, C_ETC,
  C_ETC,   C_ETC,   C_ETC,   C_ETC,   C_LOW_T, C_ETC,   C_ETC,   C_ETC,
  C_ETC,   C_ETC,   C_ETC,   C_LCURB, C_ETC,   C_RCURB, C_ETC,   C_ETC
};


/*
  JSON parser actually has more states than the 'enum json_states'
  declares. But the rest of the states aren't seen to the user so let's
  specify them here to avoid confusion.
*/

enum json_all_states {
  JST_DONE= NR_JSON_USER_STATES,         /* ok to finish     */
  JST_OBJ_CONT= NR_JSON_USER_STATES+1,   /* object continues */
  JST_ARRAY_CONT= NR_JSON_USER_STATES+2, /* array continues  */
  JST_READ_VALUE= NR_JSON_USER_STATES+3, /* value is being read */
  NR_JSON_STATES= NR_JSON_USER_STATES+4
};


typedef int (*json_state_handler)(json_engine_t *);


/* The string is broken. */
static int unexpected_eos(json_engine_t *j)
{
  j->s.error= JE_EOS;
  return 1;
}


/* This symbol here breaks the JSON syntax. */
static int syntax_error(json_engine_t *j)
{
  j->s.error= JE_SYN;
  return 1;
}


/* Value of object. */
static int mark_object(json_engine_t *j)
{
  j->state= JST_OBJ_START;
  if (++j->stack_p < JSON_DEPTH_LIMIT)
  {
    j->stack[j->stack_p]= JST_OBJ_CONT;
    return 0;
  }
  j->s.error= JE_DEPTH;
  return 1;
}


/* Read value of object. */
static int read_obj(json_engine_t *j)
{
  j->state= JST_OBJ_START;
  j->value_type= JSON_VALUE_OBJECT;
  j->value= j->value_begin;
  if (++j->stack_p < JSON_DEPTH_LIMIT)
  {
    j->stack[j->stack_p]= JST_OBJ_CONT;
    return 0;
  }
  j->s.error= JE_DEPTH;
  return 1;
}


/* Value of array. */
static int mark_array(json_engine_t *j)
{
  j->state= JST_ARRAY_START;
  if (++j->stack_p < JSON_DEPTH_LIMIT)
  {
    j->stack[j->stack_p]= JST_ARRAY_CONT;
    j->value= j->value_begin;
    return 0;
  }
  j->s.error= JE_DEPTH;
  return 1;
}

/* Read value of object. */
static int read_array(json_engine_t *j)
{
  j->state= JST_ARRAY_START;
  j->value_type= JSON_VALUE_ARRAY;
  j->value= j->value_begin;
  if (++j->stack_p < JSON_DEPTH_LIMIT)
  {
    j->stack[j->stack_p]= JST_ARRAY_CONT;
    return 0;
  }
  j->s.error= JE_DEPTH;
  return 1;
}



/*
  Character classes inside the JSON string constant.
  We mostly need this to parse escaping properly.
  Escapings available in JSON are:
  \" - quotation mark
  \\ - backslash
  \b - backspace UNICODE 8
  \f - formfeed UNICODE 12
  \n - newline UNICODE 10
  \r - carriage return UNICODE 13
  \t - horizontal tab UNICODE 9
  \u{four-hex-digits} - code in UCS16 character set
*/
enum json_string_char_classes {
  S_0= 0,
  S_1= 1,
  S_2= 2,
  S_3= 3,
  S_4= 4,
  S_5= 5,
  S_6= 6,
  S_7= 7,
  S_8= 8,
  S_9= 9,
  S_A= 10,
  S_B= 11,
  S_C= 12,
  S_D= 13,
  S_E= 14,
  S_F= 15,
  S_ETC= 36,    /* rest of characters. */
  S_QUOTE= 37,
  S_BKSL= 38, /* \ */
  S_ERR= 100,   /* disallowed */
};


/* This maps characters to their types inside a string constant. */
static enum json_string_char_classes json_instr_chr_map[128] = {
  S_ERR,   S_ERR,   S_ERR,   S_ERR,   S_ERR,   S_ERR,   S_ERR,   S_ERR,
  S_ERR,   S_ERR,   S_ERR,   S_ERR,   S_ERR,   S_ERR,   S_ERR,   S_ERR,
  S_ERR,   S_ERR,   S_ERR,   S_ERR,   S_ERR,   S_ERR,   S_ERR,   S_ERR,
  S_ERR,   S_ERR,   S_ERR,   S_ERR,   S_ERR,   S_ERR,   S_ERR,   S_ERR,

  S_ETC,   S_ETC,   S_QUOTE, S_ETC,   S_ETC,   S_ETC,   S_ETC,   S_ETC,
  S_ETC,   S_ETC,   S_ETC,   S_ETC,   S_ETC,   S_ETC,   S_ETC,   S_ETC,
  S_0,     S_1,     S_2,     S_3,     S_4,     S_5,     S_6,     S_7,
  S_8,     S_9,     S_ETC,   S_ETC,   S_ETC,   S_ETC,   S_ETC,   S_ETC,

  S_ETC,   S_A,     S_B,     S_C,     S_D,     S_E,     S_F,     S_ETC,
  S_ETC,   S_ETC,   S_ETC,   S_ETC,   S_ETC,   S_ETC,   S_ETC,   S_ETC,
  S_ETC,   S_ETC,   S_ETC,   S_ETC,   S_ETC,   S_ETC,   S_ETC,   S_ETC,
  S_ETC,   S_ETC,   S_ETC,   S_ETC,   S_BKSL,  S_ETC,   S_ETC,   S_ETC,

  S_ETC,   S_A,     S_B,     S_C,     S_D,     S_E,     S_F,     S_ETC,
  S_ETC,   S_ETC,   S_ETC,   S_ETC,   S_ETC,   S_ETC,   S_ETC,   S_ETC,
  S_ETC,   S_ETC,   S_ETC,   S_ETC,   S_ETC,   S_ETC,   S_ETC,   S_ETC,
  S_ETC,   S_ETC,   S_ETC,   S_ETC,   S_ETC,   S_ETC,   S_ETC,   S_ETC
};


static int read_4_hexdigits(json_string_t *s, uchar *dest)
{
  int i, t, c_len;
  for (i=0; i<4; i++)
  {
    if ((c_len= json_next_char(s)) <= 0)
      return s->error= json_eos(s) ? JE_EOS : JE_BAD_CHR;

    if (s->c_next >= 128 || (t= json_instr_chr_map[s->c_next]) > S_F)
      return s->error= JE_SYN;

    s->c_str+= c_len;
    dest[i/2]+= (i % 2) ? t : t*16;
  }
  return 0;
}


static int json_handle_esc(json_string_t *s)
{
  int t, c_len;
  
  if ((c_len= json_next_char(s)) <= 0)
    return s->error= json_eos(s) ? JE_EOS : JE_BAD_CHR;

  s->c_str+= c_len;
  switch (s->c_next)
  {
    case 'b':
      s->c_next= 8;
      return 0;
    case 'f':
      s->c_next= 12;
      return 0;
    case 'n':
      s->c_next= 10;
      return 0;
    case 'r':
      s->c_next= 13;
      return 0;
    case 't':
      s->c_next= 9;
      return 0;
  }

  if (s->c_next < 128 && (t= json_instr_chr_map[s->c_next]) == S_ERR)
  {
    s->c_str-= c_len;
    return s->error= JE_ESCAPING;
  }


  if (s->c_next != 'u')
    return 0;

  {
    /*
      Read the four-hex-digits code.
      If symbol is not in the Basic Multilingual Plane, we're reading
      the string for the next four digits to compose the UTF-16 surrogate pair.
    */
    uchar code[4]= {0,0,0,0};

    if (read_4_hexdigits(s, code))
      return 1;

    if ((c_len= my_utf16_uni(0, &s->c_next, code, code+2)) == 2)
      return 0;

    if (c_len != MY_CS_TOOSMALL4)
      return s->error= JE_BAD_CHR;

    if ((c_len= json_next_char(s)) <= 0)
      return s->error= json_eos(s) ? JE_EOS : JE_BAD_CHR;
    if (s->c_next != '\\')
      return s->error= JE_SYN;

    s->c_str+= c_len;
    if ((c_len= json_next_char(s)) <= 0)
      return s->error= json_eos(s) ? JE_EOS : JE_BAD_CHR;
    if (s->c_next != 'u')
      return s->error= JE_SYN;
    s->c_str+= c_len;

    if (read_4_hexdigits(s, code+2))
      return 1;

    if ((c_len= my_utf16_uni(0, &s->c_next, code, code+4)) == 4)
      return 0;
  }
  return s->error= JE_BAD_CHR;
}


int json_read_string_const_chr(json_string_t *js)
{
  int c_len;

  if ((c_len= json_next_char(js)) > 0)
  {
    js->c_str+= c_len;
    return (js->c_next == '\\') ? json_handle_esc(js) : 0;
  }
  js->error= json_eos(js) ? JE_EOS : JE_BAD_CHR; 
  return 1;
}


static int skip_str_constant(json_engine_t *j)
{
  int t, c_len;
  for (;;)
  {
    if ((c_len= json_next_char(&j->s)) > 0)
    {
      j->s.c_str+= c_len;
      if (j->s.c_next >= 128 || ((t=json_instr_chr_map[j->s.c_next]) <= S_ETC))
        continue;

      if (j->s.c_next == '"')
        break;
      if (j->s.c_next == '\\')
      {
        j->value_escaped= 1;
        if (json_handle_esc(&j->s))
          return 1;
        continue;
      }
      /* Symbol not allowed in JSON. */
      return j->s.error= JE_NOT_JSON_CHR;
    }
    else
      return j->s.error= json_eos(&j->s) ? JE_EOS : JE_BAD_CHR; 
  }

  j->state= j->stack[j->stack_p];
  return 0;
}


/* Scalar string. */
static int v_string(json_engine_t *j)
{
  return skip_str_constant(j) || json_scan_next(j);
}


/* Read scalar string. */
static int read_strn(json_engine_t *j)
{
  j->value= j->s.c_str;
  j->value_type= JSON_VALUE_STRING;
  j->value_escaped= 0;

  if (skip_str_constant(j))
    return 1;

  j->state= j->stack[j->stack_p];
  j->value_len= (int)(j->s.c_str - j->value) - 1;
  return 0;
}


/*
  We have dedicated parser for numeric constants. It's similar
  to the main JSON parser, we similarly define character classes,
  map characters to classes and implement the state-per-class
  table. Though we don't create functions that handle
  particular classes, just specify what new state should parser
  get in this case.
*/
enum json_num_char_classes {
  N_MINUS,
  N_PLUS,
  N_ZERO,
  N_DIGIT,
  N_POINT,
  N_E,
  N_END,
  N_EEND,
  N_ERR,
  N_NUM_CLASSES
};


static enum json_num_char_classes json_num_chr_map[128] = {
  N_ERR,   N_ERR,   N_ERR,   N_ERR,   N_ERR,   N_ERR,   N_ERR,   N_ERR,
  N_ERR,   N_END,   N_END,   N_ERR,   N_ERR,   N_END,   N_ERR,   N_ERR,
  N_ERR,   N_ERR,   N_ERR,   N_ERR,   N_ERR,   N_ERR,   N_ERR,   N_ERR,
  N_ERR,   N_ERR,   N_ERR,   N_ERR,   N_ERR,   N_ERR,   N_ERR,   N_ERR,

  N_END,   N_EEND,  N_EEND,  N_EEND,  N_EEND,  N_EEND,  N_EEND,  N_EEND,
  N_EEND,  N_EEND,  N_EEND,  N_PLUS,  N_END,   N_MINUS, N_POINT, N_EEND,
  N_ZERO,  N_DIGIT, N_DIGIT, N_DIGIT, N_DIGIT, N_DIGIT, N_DIGIT, N_DIGIT,
  N_DIGIT, N_DIGIT, N_EEND,  N_EEND,  N_EEND,  N_EEND,  N_EEND,  N_EEND,

  N_EEND,  N_EEND,  N_EEND,  N_EEND,  N_EEND,  N_E,     N_EEND,  N_EEND,
  N_EEND,  N_EEND,  N_EEND,  N_EEND,  N_EEND,  N_EEND,  N_EEND,  N_EEND,
  N_EEND,  N_EEND,  N_EEND,  N_EEND,  N_EEND,  N_EEND,  N_EEND,  N_EEND,
  N_EEND,  N_EEND,  N_EEND,  N_EEND,  N_EEND,  N_END,   N_EEND,  N_EEND,

  N_EEND,  N_EEND,  N_EEND,  N_EEND,  N_EEND,  N_E,     N_EEND,  N_EEND,
  N_EEND,  N_EEND,  N_EEND,  N_EEND,  N_EEND,  N_EEND,  N_EEND,  N_EEND,
  N_EEND,  N_EEND,  N_EEND,  N_EEND,  N_EEND,  N_EEND,  N_EEND,  N_EEND,
  N_EEND,  N_EEND,  N_EEND,  N_EEND,  N_EEND,   N_END,   N_EEND,  N_EEND,
};


enum json_num_states {
  NS_OK,  /* Number ended. */
  NS_GO,  /* Initial state. */
  NS_GO1, /* If the number starts with '-'. */
  NS_Z,   /* If the number starts with '0'. */
  NS_Z1,  /* If the numbers starts with '-0'. */
  NS_INT, /* Integer part. */
  NS_FRAC,/* Fractional part. */
  NS_EX,  /* Exponential part begins. */
  NS_EX1, /* Exponential part continues. */
  NS_NUM_STATES
};


static int json_num_states[NS_NUM_STATES][N_NUM_CLASSES]=
{
/*         -        +       0        1..9    POINT    E       END_OK   ERROR */
/*OK*/   { JE_SYN,  JE_SYN, JE_SYN,   JE_SYN, JE_SYN,  JE_SYN, JE_SYN, JE_BAD_CHR },
/*GO*/   { NS_GO1,  JE_SYN, NS_Z,     NS_INT, JE_SYN,  JE_SYN, JE_SYN, JE_BAD_CHR },
/*GO1*/  { JE_SYN,  JE_SYN, NS_Z1,    NS_INT, JE_SYN,  JE_SYN, JE_SYN, JE_BAD_CHR },
/*ZERO*/ { JE_SYN,  JE_SYN, JE_SYN,   JE_SYN, NS_FRAC, JE_SYN, NS_OK,  JE_BAD_CHR },
/*ZE1*/  { JE_SYN,  JE_SYN, JE_SYN,   JE_SYN, NS_FRAC, JE_SYN, NS_OK,  JE_BAD_CHR },
/*INT*/  { JE_SYN,  JE_SYN, NS_INT,   NS_INT, NS_FRAC, NS_EX,  NS_OK,  JE_BAD_CHR },
/*FRAC*/ { JE_SYN,  JE_SYN, NS_FRAC,  NS_FRAC,JE_SYN,  NS_EX,  NS_OK,  JE_BAD_CHR },
/*EX*/   { NS_EX,   NS_EX,  NS_EX1,   NS_EX1, JE_SYN,  JE_SYN, JE_SYN, JE_BAD_CHR }, 
/*EX1*/  { JE_SYN,  JE_SYN, NS_EX1,   NS_EX1, JE_SYN,  JE_SYN, NS_OK,  JE_BAD_CHR }
};


static uint json_num_state_flags[NS_NUM_STATES]=
{
/*OK*/   0,
/*GO*/   0,
/*GO1*/  JSON_NUM_NEG,
/*ZERO*/ 0,
/*ZE1*/  0,
/*INT*/  0,
/*FRAC*/ JSON_NUM_FRAC_PART,
/*EX*/   JSON_NUM_EXP,
/*EX1*/  0,
};


static int skip_num_constant(json_engine_t *j)
{
  int state= json_num_states[NS_GO][json_num_chr_map[j->s.c_next]];
  int c_len;

  j->num_flags= 0;
  for (;;)
  {
    j->num_flags|= json_num_state_flags[state];
    if ((c_len= json_next_char(&j->s)) > 0 && j->s.c_next < 128)
    {
      if ((state= json_num_states[state][json_num_chr_map[j->s.c_next]]) > 0)
      {
        j->s.c_str+= c_len;
        continue;
      }
      break;
    }

    if ((j->s.error=
          json_eos(&j->s) ? json_num_states[state][N_END] : JE_BAD_CHR) < 0)
      return 1;
    else
      break;
  }

  j->state= j->stack[j->stack_p];
  return 0;
}


/* Scalar numeric. */
static int v_number(json_engine_t *j)
{
  return skip_num_constant(j) || json_scan_next(j);
}


/* Read numeric constant. */
static int read_num(json_engine_t *j)
{
  j->value= j->value_begin;
  if (skip_num_constant(j) == 0)
  {
    j->value_type= JSON_VALUE_NUMBER;
    j->value_len= (int)(j->s.c_str - j->value_begin);
    return 0;
  }
  return 1;
}


/* Check that the JSON string matches the argument and skip it. */
static int skip_string_verbatim(json_string_t *s, const char *str)
{
  int c_len;
  while (*str)
  {
    if ((c_len= json_next_char(s)) > 0)
    {
      if (s->c_next == (my_wc_t) *(str++))
      {
        s->c_str+= c_len;
        continue;
      }
      return s->error= JE_SYN;
    }
    return s->error= json_eos(s) ? JE_EOS : JE_BAD_CHR; 
  }

  return 0;
}


/* Scalar false. */
static int v_false(json_engine_t *j)
{
  if (skip_string_verbatim(&j->s, "alse"))
   return 1;
  j->state= j->stack[j->stack_p];
  return json_scan_next(j);
}


/* Scalar null. */
static int v_null(json_engine_t *j)
{
  if (skip_string_verbatim(&j->s, "ull"))
   return 1;
  j->state= j->stack[j->stack_p];
  return json_scan_next(j);
}


/* Scalar true. */
static int v_true(json_engine_t *j)
{
  if (skip_string_verbatim(&j->s, "rue"))
   return 1;
  j->state= j->stack[j->stack_p];
  return json_scan_next(j);
}


/* Read false. */
static int read_false(json_engine_t *j)
{
  j->value_type= JSON_VALUE_FALSE;
  j->value= j->value_begin;
  j->state= j->stack[j->stack_p];
  j->value_len= 5;
  return skip_string_verbatim(&j->s, "alse");
}


/* Read null. */
static int read_null(json_engine_t *j)
{
  j->value_type= JSON_VALUE_NULL;
  j->value= j->value_begin;
  j->state= j->stack[j->stack_p];
  j->value_len= 4;
  return skip_string_verbatim(&j->s, "ull");
}


/* Read true. */
static int read_true(json_engine_t *j)
{
  j->value_type= JSON_VALUE_TRUE;
  j->value= j->value_begin;
  j->state= j->stack[j->stack_p];
  j->value_len= 4;
  return skip_string_verbatim(&j->s, "rue");
}


/* Disallowed character. */
static int not_json_chr(json_engine_t *j)
{
  j->s.error= JE_NOT_JSON_CHR;
  return 1;
}


/* Bad character. */
static int bad_chr(json_engine_t *j)
{
  j->s.error= JE_BAD_CHR;
  return 1;
}


/* Correct finish. */
static int done(json_engine_t *j  __attribute__((unused)))
{
  return 1;
}


/* End of the object. */
static int end_object(json_engine_t *j)
{
  j->stack_p--;
  j->state= JST_OBJ_END;
  return 0;
}


/* End of the array. */
static int end_array(json_engine_t *j)
{
  j->stack_p--;
  j->state= JST_ARRAY_END;
  return 0;
}


/* Start reading key name. */
static int read_keyname(json_engine_t *j)
{
  j->state= JST_KEY;
  return 0;
}


static void get_first_nonspace(json_string_t *js, int *t_next, int *c_len)
{
  do
  {
    if ((*c_len= json_next_char(js)) <= 0)
      *t_next= json_eos(js) ? C_EOS : C_BAD;
    else
    {
      *t_next= (js->c_next < 128) ? json_chr_map[js->c_next] : C_ETC;
      js->c_str+= *c_len;
    }
  } while (*t_next == C_SPACE);
}


/* Next key name. */
static int next_key(json_engine_t *j)
{
  int t_next, c_len;
  get_first_nonspace(&j->s, &t_next, &c_len);

  if (t_next == C_QUOTE)
  {
    j->state= JST_KEY;
    return 0;
  }

  j->s.error= (t_next == C_EOS)  ? JE_EOS :
              ((t_next == C_BAD) ? JE_BAD_CHR :
                                   JE_SYN);
  return 1;
}


/* Forward declarations. */
static int skip_colon(json_engine_t *j);
static int skip_key(json_engine_t *j);
static int struct_end_cb(json_engine_t *j);
static int struct_end_qb(json_engine_t *j);
static int struct_end_cm(json_engine_t *j);
static int struct_end_eos(json_engine_t *j);


static int next_item(json_engine_t *j)
{
  j->state= JST_VALUE;
  return 0;
}


static int array_item(json_engine_t *j)
{
  j->state= JST_VALUE;
  j->s.c_str-= j->sav_c_len;
  return 0;
}


static json_state_handler json_actions[NR_JSON_STATES][NR_C_CLASSES]=
/*
   EOS              {            }             [             ]
   :                ,            "             -0..9         f
   n                t              ETC          ERR           BAD
*/
{
  {/*VALUE*/
    unexpected_eos, mark_object, syntax_error, mark_array,   syntax_error,
    syntax_error,   syntax_error,v_string,     v_number,     v_false,
    v_null,         v_true,       syntax_error, not_json_chr, bad_chr},
  {/*KEY*/
    unexpected_eos, skip_key,    skip_key,     skip_key,     skip_key,
    skip_key,       skip_key,    skip_colon,   skip_key,     skip_key,
    skip_key,       skip_key,     skip_key,     not_json_chr, bad_chr},
  {/*OBJ_START*/
    unexpected_eos, syntax_error, end_object,  syntax_error, syntax_error,
    syntax_error,   syntax_error, read_keyname, syntax_error, syntax_error,
    syntax_error,   syntax_error,   syntax_error,    not_json_chr, bad_chr},
  {/*OBJ_END*/
    struct_end_eos, syntax_error, struct_end_cb, syntax_error, struct_end_qb,
    syntax_error,   struct_end_cm,syntax_error,  syntax_error, syntax_error,
    syntax_error,   syntax_error,  syntax_error,    not_json_chr, bad_chr},
  {/*ARRAY_START*/
    unexpected_eos, array_item,   syntax_error, array_item,   end_array,
    syntax_error,   syntax_error, array_item,  array_item,  array_item,
    array_item,    array_item,    syntax_error,    not_json_chr, bad_chr},
  {/*ARRAY_END*/
    struct_end_eos, syntax_error, struct_end_cb, syntax_error,  struct_end_qb,
    syntax_error,   struct_end_cm, syntax_error, syntax_error,  syntax_error,
    syntax_error,   syntax_error,  syntax_error,    not_json_chr, bad_chr},
  {/*DONE*/
    done,           syntax_error, syntax_error, syntax_error, syntax_error,
    syntax_error,   syntax_error, syntax_error, syntax_error, syntax_error,
    syntax_error,   syntax_error, syntax_error, not_json_chr, bad_chr},
  {/*OBJ_CONT*/
    unexpected_eos, syntax_error, end_object,    syntax_error,   syntax_error,
    syntax_error,   next_key,     syntax_error,  syntax_error,   syntax_error,
    syntax_error,    syntax_error,    syntax_error,    not_json_chr, bad_chr},
  {/*ARRAY_CONT*/
    unexpected_eos, syntax_error, syntax_error,  syntax_error, end_array,
    syntax_error,   next_item,    syntax_error,  syntax_error, syntax_error,
    syntax_error,    syntax_error,    syntax_error,    not_json_chr, bad_chr},
  {/*READ_VALUE*/
    unexpected_eos, read_obj,     syntax_error,  read_array,    syntax_error,
    syntax_error,   syntax_error, read_strn,     read_num,      read_false,
    read_null,      read_true,    syntax_error,    not_json_chr, bad_chr},
};



int json_scan_start(json_engine_t *je,
                    CHARSET_INFO *i_cs, const uchar *str, const uchar *end)
{
  json_string_setup(&je->s, i_cs, str, end);
  je->stack[0]= JST_DONE;
  je->stack_p= 0;
  je->state= JST_VALUE;
  return 0;
}


/* Skip colon and the value. */
static int skip_colon(json_engine_t *j)
{
  int t_next, c_len;

  get_first_nonspace(&j->s, &t_next, &c_len);

  if (t_next == C_COLON)
  {
    get_first_nonspace(&j->s, &t_next, &c_len);
    return json_actions[JST_VALUE][t_next](j);
 }

  j->s.error= (t_next == C_EOS)  ? JE_EOS :
              ((t_next == C_BAD) ? JE_BAD_CHR:
                                   JE_SYN);

  return 1;
}


/* Skip colon and the value. */
static int skip_key(json_engine_t *j)
{
  int t_next, c_len;

  if (json_instr_chr_map[j->s.c_next] == S_BKSL &&
      json_handle_esc(&j->s))
    return 1;

  while (json_read_keyname_chr(j) == 0) {}

  if (j->s.error)
    return 1;

  get_first_nonspace(&j->s, &t_next, &c_len);
  return json_actions[JST_VALUE][t_next](j);
}


/*
  Handle EOS after the end of an object or array.
  To do that we should pop the stack to see if
  we are inside an object, or an array, and
  run our 'state machine' accordingly.
*/
static int struct_end_eos(json_engine_t *j)
{ return json_actions[j->stack[j->stack_p]][C_EOS](j); }


/*
  Handle '}' after the end of an object or array.
  To do that we should pop the stack to see if
  we are inside an object, or an array, and
  run our 'state machine' accordingly.
*/
static int struct_end_cb(json_engine_t *j)
{ return json_actions[j->stack[j->stack_p]][C_RCURB](j); }


/*
  Handle ']' after the end of an object or array.
  To do that we should pop the stack to see if
  we are inside an object, or an array, and
  run our 'state machine' accordingly.
*/
static int struct_end_qb(json_engine_t *j)
{ return json_actions[j->stack[j->stack_p]][C_RSQRB](j); }


/*
  Handle ',' after the end of an object or array.
  To do that we should pop the stack to see if
  we are inside an object, or an array, and
  run our 'state machine' accordingly.
*/
static int struct_end_cm(json_engine_t *j)
{ return json_actions[j->stack[j->stack_p]][C_COMMA](j); }


int json_read_keyname_chr(json_engine_t *j)
{
  int c_len, t;

  if ((c_len= json_next_char(&j->s)) > 0)
  {
    j->s.c_str+= c_len;
    if (j->s.c_next>= 128 || (t= json_instr_chr_map[j->s.c_next]) <= S_ETC)
      return 0;

    switch (t)
    {
    case S_QUOTE:
      for (;;)  /* Skip spaces until ':'. */
      {
        if ((c_len= json_next_char(&j->s) > 0))
        {
          if (j->s.c_next == ':')
          {
            j->s.c_str+= c_len;
            j->state= JST_VALUE;
            return 1;
          }

          if (j->s.c_next < 128 && json_chr_map[j->s.c_next] == C_SPACE)
          {
            j->s.c_str+= c_len;
            continue;
          }
          j->s.error= JE_SYN;
          break;
        }
        j->s.error= json_eos(&j->s) ? JE_EOS : JE_BAD_CHR;
        break;
      }
      return 1;
    case S_BKSL:
      return json_handle_esc(&j->s);
    case S_ERR:
      j->s.c_str-= c_len;
      j->s.error= JE_STRING_CONST;
      return 1;
    }
  }
  j->s.error= json_eos(&j->s) ? JE_EOS : JE_BAD_CHR; 
  return 1;
}


int json_read_value(json_engine_t *j)
{
  int t_next, c_len, res;

  if (j->state == JST_KEY)
  {
    while (json_read_keyname_chr(j) == 0) {}

    if (j->s.error)
      return 1;
  }

  get_first_nonspace(&j->s, &t_next, &c_len);

  j->value_begin= j->s.c_str-c_len;
  res= json_actions[JST_READ_VALUE][t_next](j);
  j->value_end= j->s.c_str;
  return res;
}


int json_scan_next(json_engine_t *j)
{
  int t_next;

  get_first_nonspace(&j->s, &t_next, &j->sav_c_len);
  return json_actions[j->state][t_next](j);
}


enum json_path_chr_classes {
  P_EOS,    /* end of string */
  P_USD,    /* $ */
  P_ASTER,  /* * */
  P_LSQRB,  /* [ */
  P_RSQRB,  /* ] */
  P_POINT,  /* . */
  P_ZERO,   /* 0 */
  P_DIGIT,  /* 123456789 */
  P_L,      /* l (for "lax") */
  P_S,      /* s (for "strict") */
  P_SPACE,  /* space */
  P_BKSL,   /* \ */
  P_QUOTE,  /* " */
  P_ETC,    /* everything else */
  P_ERR,    /* character disallowed in JSON*/
  P_BAD,    /* invalid character */
  N_PATH_CLASSES,
};


static enum json_path_chr_classes json_path_chr_map[128] = {
  P_ERR,   P_ERR,   P_ERR,   P_ERR,   P_ERR,   P_ERR,   P_ERR,   P_ERR,
  P_ERR,   P_SPACE, P_SPACE, P_ERR,   P_ERR,   P_SPACE, P_ERR,   P_ERR,
  P_ERR,   P_ERR,   P_ERR,   P_ERR,   P_ERR,   P_ERR,   P_ERR,   P_ERR,
  P_ERR,   P_ERR,   P_ERR,   P_ERR,   P_ERR,   P_ERR,   P_ERR,   P_ERR,

  P_SPACE, P_ETC,   P_QUOTE, P_ETC,   P_USD,   P_ETC,   P_ETC,   P_ETC,
  P_ETC,   P_ETC,   P_ASTER, P_ETC,   P_ETC,   P_ETC,   P_POINT, P_ETC,
  P_ZERO,  P_DIGIT, P_DIGIT, P_DIGIT, P_DIGIT, P_DIGIT, P_DIGIT, P_DIGIT,
  P_DIGIT, P_DIGIT, P_ETC,   P_ETC,   P_ETC,   P_ETC,   P_ETC,   P_ETC,

  P_ETC,   P_ETC,   P_ETC,   P_ETC,   P_ETC,   P_ETC,   P_ETC,   P_ETC,
  P_ETC,   P_ETC,   P_ETC,   P_ETC,   P_L,     P_ETC,   P_ETC,   P_ETC,
  P_ETC,   P_ETC,   P_S,     P_ETC,   P_ETC,   P_ETC,   P_ETC,   P_ETC,
  P_ETC,   P_ETC,   P_ETC,   P_LSQRB, P_BKSL, P_RSQRB, P_ETC,   P_ETC,

  P_ETC,   P_ETC,   P_ETC,   P_ETC,   P_ETC,   P_ETC,   P_ETC,   P_ETC,
  P_ETC,   P_ETC,   P_ETC,   P_ETC,   P_L,     P_ETC,   P_ETC,   P_ETC,
  P_ETC,   P_ETC,   P_S,     P_ETC,   P_ETC,   P_ETC,   P_ETC,   P_ETC,
  P_ETC,   P_ETC,   P_ETC,   P_ETC,   P_ETC,   P_ETC,   P_ETC,   P_ETC
};


enum json_path_states {
  PS_GO,  /* Initial state. */
  PS_LAX, /* Parse the 'lax' keyword. */
  PS_PT,  /* New path's step begins. */
  PS_AR,  /* Parse array step. */
  PS_SAR, /* space after the '['. */
  PS_AWD, /* Array wildcard. */
  PS_Z,   /* '0' (as an array item number). */
  PS_INT, /* Parse integer (as an array item number). */
  PS_AS,  /* Space. */
  PS_KEY, /* Key. */
  PS_KNM, /* Parse key name. */
  PS_KWD, /* Key wildcard. */
  PS_AST, /* Asterisk. */
  PS_DWD, /* Double wildcard. */
  PS_KEYX, /* Key started with quote ("). */
  PS_KNMX, /* Parse quoted key name. */
  N_PATH_STATES, /* Below are states that aren't in the transitions table. */
  PS_SCT,  /* Parse the 'strict' keyword. */
  PS_EKY,  /* '.' after the keyname so next step is the key. */
  PS_EKYX, /* Closing " for the quoted keyname. */
  PS_EAR,  /* '[' after the keyname so next step is the array. */
  PS_ESC,  /* Escaping in the keyname. */
  PS_ESCX, /* Escaping in the quoted keyname. */
  PS_OK,   /* Path normally ended. */
  PS_KOK   /* EOS after the keyname so end the path normally. */
};


static int json_path_transitions[N_PATH_STATES][N_PATH_CLASSES]=
{
/*
            EOS       $,      *       [       ]       .       0
            1..9    L       S       SPACE   \       "       ETC
            ERR              BAD
*/
/* GO  */ { JE_EOS, PS_PT,  JE_SYN, JE_SYN, JE_SYN, JE_SYN, JE_SYN,
            JE_SYN, PS_LAX, PS_SCT, PS_GO,  JE_SYN, JE_SYN, JE_SYN,
            JE_NOT_JSON_CHR, JE_BAD_CHR},
/* LAX */ { JE_EOS, JE_SYN, JE_SYN, JE_SYN, JE_SYN, JE_SYN, JE_SYN,
            JE_SYN, PS_LAX, JE_SYN, PS_GO,  JE_SYN, JE_SYN, JE_SYN,
            JE_NOT_JSON_CHR, JE_BAD_CHR},
/* PT */  { PS_OK,  JE_SYN, PS_AST, PS_AR,  JE_SYN, PS_KEY, JE_SYN, JE_SYN,
            JE_SYN, JE_SYN, JE_SYN, JE_SYN, JE_SYN, JE_SYN,
            JE_NOT_JSON_CHR, JE_BAD_CHR},
/* AR */  { JE_EOS, JE_SYN, PS_AWD, JE_SYN, JE_SYN, JE_SYN, PS_Z,
            PS_INT, JE_SYN, JE_SYN, PS_SAR, JE_SYN, JE_SYN, JE_SYN,
            JE_NOT_JSON_CHR, JE_BAD_CHR},
/* SAR */ { JE_EOS, JE_SYN, PS_AWD, JE_SYN, PS_PT,  JE_SYN, PS_Z,
            PS_INT, JE_SYN, JE_SYN, PS_SAR, JE_SYN, JE_SYN, JE_SYN,
            JE_NOT_JSON_CHR, JE_BAD_CHR},
/* AWD */ { JE_EOS, JE_SYN, JE_SYN, JE_SYN, PS_PT,  JE_SYN, JE_SYN,
            JE_SYN, JE_SYN, JE_SYN, PS_AS,  JE_SYN, JE_SYN, JE_SYN,
            JE_NOT_JSON_CHR, JE_BAD_CHR},
/* Z */   { JE_EOS, JE_SYN, JE_SYN, JE_SYN, PS_PT,  JE_SYN, JE_SYN,
            JE_SYN, JE_SYN, JE_SYN, PS_AS,  JE_SYN, JE_SYN, JE_SYN,
            JE_NOT_JSON_CHR, JE_BAD_CHR},
/* INT */ { JE_EOS, JE_SYN, JE_SYN, JE_SYN, PS_PT,  JE_SYN, PS_INT,
            PS_INT, JE_SYN, JE_SYN, PS_AS,  JE_SYN, JE_SYN, JE_SYN,
            JE_NOT_JSON_CHR, JE_BAD_CHR},
/* AS */  { JE_EOS, JE_SYN, JE_SYN, JE_SYN, PS_PT,  JE_SYN, JE_SYN, JE_SYN,
            JE_SYN, JE_SYN, PS_AS,  JE_SYN, JE_SYN, JE_SYN,
            JE_NOT_JSON_CHR, JE_BAD_CHR},
/* KEY */ { JE_EOS, PS_KNM, PS_KWD, JE_SYN, PS_KNM, JE_SYN, PS_KNM,
            PS_KNM, PS_KNM, PS_KNM, PS_KNM, JE_SYN, PS_KEYX, PS_KNM,
            JE_NOT_JSON_CHR, JE_BAD_CHR},
/* KNM */ { PS_KOK, PS_KNM, PS_AST, PS_EAR, PS_KNM, PS_EKY, PS_KNM,
            PS_KNM, PS_KNM, PS_KNM, PS_KNM, PS_ESC, PS_KNM, PS_KNM,
            JE_NOT_JSON_CHR, JE_BAD_CHR},
/* KWD */ { PS_OK,  JE_SYN, JE_SYN, PS_AR,  JE_SYN, PS_EKY, JE_SYN,
            JE_SYN, JE_SYN, JE_SYN, JE_SYN, JE_SYN, JE_SYN, JE_SYN,
            JE_NOT_JSON_CHR, JE_BAD_CHR},
/* AST */ { JE_SYN, JE_SYN, PS_DWD, JE_SYN, JE_SYN, JE_SYN, JE_SYN,
            JE_SYN, JE_SYN, JE_SYN, JE_SYN, JE_SYN, JE_SYN, JE_SYN,
            JE_NOT_JSON_CHR, JE_BAD_CHR},
/* DWD */ { JE_SYN, JE_SYN, PS_AST, PS_AR,  JE_SYN, PS_KEY, JE_SYN, JE_SYN,
            JE_SYN, JE_SYN, JE_SYN, JE_SYN, JE_SYN, JE_SYN,
            JE_NOT_JSON_CHR, JE_BAD_CHR},
/* KEYX*/ { JE_EOS, PS_KNMX, PS_KNMX, PS_KNMX, PS_KNMX, PS_KNMX, PS_KNMX,
            PS_KNMX,PS_KNMX, PS_KNMX, PS_KNMX, PS_ESCX, PS_EKYX, PS_KNMX,
            JE_NOT_JSON_CHR, JE_BAD_CHR},
/* KNMX */{ JE_EOS, PS_KNMX, PS_KNMX, PS_KNMX, PS_KNMX, PS_KNMX, PS_KNMX,
            PS_KNMX, PS_KNMX, PS_KNMX, PS_KNMX,PS_ESCX, PS_EKYX, PS_KNMX,
            JE_NOT_JSON_CHR, JE_BAD_CHR},
};


int json_path_setup(json_path_t *p,
                    CHARSET_INFO *i_cs, const uchar *str, const uchar *end)
{
  int c_len, t_next, state= PS_GO;
  enum json_path_step_types double_wildcard= JSON_PATH_KEY_NULL;

  json_string_setup(&p->s, i_cs, str, end);

  p->steps[0].type= JSON_PATH_ARRAY_WILD;
  p->last_step= p->steps;
  p->mode_strict= FALSE;
  p->types_used= JSON_PATH_KEY_NULL;

  do
  {
    if ((c_len= json_next_char(&p->s)) <= 0)
      t_next= json_eos(&p->s) ? P_EOS : P_BAD;
    else
      t_next= (p->s.c_next >= 128) ? P_ETC : json_path_chr_map[p->s.c_next];

    if ((state= json_path_transitions[state][t_next]) < 0)
      return p->s.error= state;

    p->s.c_str+= c_len;

    switch (state)
    {
    case PS_LAX:
      if ((p->s.error= skip_string_verbatim(&p->s, "ax")))
        return 1;
      p->mode_strict= FALSE;
      continue;
    case PS_SCT:
      if ((p->s.error= skip_string_verbatim(&p->s, "rict")))
        return 1;
      p->mode_strict= TRUE;
      state= PS_LAX;
      continue;
    case PS_KWD:
    case PS_AWD:
      p->last_step->type|= JSON_PATH_WILD;
      p->types_used|= JSON_PATH_WILD;
      continue;
    case PS_INT:
      p->last_step->n_item*= 10;
      p->last_step->n_item+= p->s.c_next - '0';
      continue;
    case PS_EKYX:
      p->last_step->key_end= p->s.c_str - c_len;
      state= PS_PT;
      continue;
    case PS_EKY:
      p->last_step->key_end= p->s.c_str - c_len;
      state= PS_KEY;
      /* fall through */
    case PS_KEY:
      p->last_step++;
      if (p->last_step - p->steps >= JSON_DEPTH_LIMIT)
        return p->s.error= JE_DEPTH;
      p->types_used|= p->last_step->type= JSON_PATH_KEY | double_wildcard;
      double_wildcard= JSON_PATH_KEY_NULL;
      /* fall through */
    case PS_KEYX:
      p->last_step->key= p->s.c_str;
      continue;
    case PS_EAR:
      p->last_step->key_end= p->s.c_str - c_len;
      state= PS_AR;
      /* fall through */
    case PS_AR:
      p->last_step++;
      if (p->last_step - p->steps >= JSON_DEPTH_LIMIT)
        return p->s.error= JE_DEPTH;
      p->types_used|= p->last_step->type= JSON_PATH_ARRAY | double_wildcard;
      double_wildcard= JSON_PATH_KEY_NULL;
      p->last_step->n_item= 0;
      continue;
    case PS_ESC:
      if (json_handle_esc(&p->s))
        return 1;
      state= PS_KNM;
      continue;
    case PS_ESCX:
      if (json_handle_esc(&p->s))
        return 1;
      state= PS_KNMX;
      continue;
    case PS_KOK:
      p->last_step->key_end= p->s.c_str - c_len;
      state= PS_OK;
      break; /* 'break' as the loop supposed to end after that. */
    case PS_DWD:
      double_wildcard= JSON_PATH_DOUBLE_WILD;
      continue;
    };
  } while (state != PS_OK);

  return double_wildcard ? (p->s.error= JE_SYN) : 0;
}


int json_skip_to_level(json_engine_t *j, int level)
{
  do {
    if (j->stack_p < level)
      return 0;
  } while (json_scan_next(j) == 0);

  return 1;
}


/*
  works as json_skip_level() but also counts items on the current
  level skipped.
*/
int json_skip_level_and_count(json_engine_t *j, int *n_items_skipped)
{
  int level= j->stack_p;

  *n_items_skipped= 0;
  while (json_scan_next(j) == 0)
  {
    if (j->stack_p < level)
      return 0;
    if (j->stack_p == level && j->state == JST_VALUE)
      (*n_items_skipped)++;
  }

  return 1;
}


int json_skip_key(json_engine_t *j)
{
  if (json_read_value(j))
    return 1;

  if (json_value_scalar(j))
    return 0;

  return json_skip_level(j);
}


#define SKIPPED_STEP_MARK ((uint) ~0)

/*
  Current step of the patch matches the JSON construction.
  Now we should either stop the search or go to the next
  step of the path.
*/
static int handle_match(json_engine_t *je, json_path_t *p,
                        json_path_step_t **p_cur_step, uint *array_counters)
{
  json_path_step_t *next_step= *p_cur_step + 1;

  DBUG_ASSERT(*p_cur_step < p->last_step);

  if (json_read_value(je))
    return 1;

  if (json_value_scalar(je))
  {
    while (next_step->type == JSON_PATH_ARRAY && next_step->n_item == 0)
    {
      if (++next_step > p->last_step)
      {
        je->s.c_str= je->value_begin;
        return 1;
      }
    }
    return 0;
  }

  if (next_step->type == JSON_PATH_ARRAY && next_step->n_item == 0 &&
      je->value_type & JSON_VALUE_OBJECT)
  {
    do
    {
      array_counters[next_step - p->steps]= SKIPPED_STEP_MARK;
      if (++next_step > p->last_step)
      {
        je->s.c_str= je->value_begin;
        je->stack_p--;
        return 1;
      }
    } while (next_step->type == JSON_PATH_ARRAY && next_step->n_item == 0);
  }


  array_counters[next_step - p->steps]= 0;

  if ((int) je->value_type !=
      (int) (next_step->type & JSON_PATH_KEY_OR_ARRAY))
    return json_skip_level(je);

  *p_cur_step= next_step;
  return 0;
}


/*
  Check if the name of the current JSON key matches
  the step of the path.
*/
int json_key_matches(json_engine_t *je, json_string_t *k)
{
  while (json_read_keyname_chr(je) == 0)
  {
    if (json_read_string_const_chr(k) ||
        je->s.c_next != k->c_next)
      return 0;
  }

  return json_read_string_const_chr(k);
}


int json_find_path(json_engine_t *je,
                   json_path_t *p, json_path_step_t **p_cur_step,
                   uint *array_counters)
{
  json_string_t key_name;

  json_string_set_cs(&key_name, p->s.cs);

  do
  {
    json_path_step_t *cur_step= *p_cur_step;
    switch (je->state)
    {
    case JST_KEY:
      DBUG_ASSERT(cur_step->type & JSON_PATH_KEY);
      if (!(cur_step->type & JSON_PATH_WILD))
      {
        json_string_set_str(&key_name, cur_step->key, cur_step->key_end);
        if (!json_key_matches(je, &key_name))
        {
          if (json_skip_key(je))
            goto exit;
          continue;
        }
      }
      if (cur_step == p->last_step ||
          handle_match(je, p, p_cur_step, array_counters))
        goto exit;
      break;
    case JST_VALUE:
      DBUG_ASSERT(cur_step->type & JSON_PATH_ARRAY);
      if (cur_step->type & JSON_PATH_WILD ||
          cur_step->n_item == array_counters[cur_step - p->steps]++)
      {
        /* Array item matches. */
        if (cur_step == p->last_step ||
            handle_match(je, p, p_cur_step, array_counters))
          goto exit;
      }
      else
        json_skip_array_item(je);
      break;
    case JST_OBJ_END:
      do
      {
        (*p_cur_step)--;
      } while (*p_cur_step > p->steps &&
               array_counters[*p_cur_step - p->steps] == SKIPPED_STEP_MARK);
      break;
    case JST_ARRAY_END:
      (*p_cur_step)--;
      break;
    default:
      DBUG_ASSERT(0);
      break;
    };
  } while (json_scan_next(je) == 0);

  /* No luck. */
  return 1;

exit:
  return je->s.error;
}


int json_find_paths_first(json_engine_t *je, json_find_paths_t *state,
                          uint n_paths, json_path_t *paths, uint *path_depths)
{
  state->n_paths= n_paths;
  state->paths= paths;
  state->cur_depth= 0;
  state->path_depths= path_depths;
  return json_find_paths_next(je, state);
}


int json_find_paths_next(json_engine_t *je, json_find_paths_t *state)
{
  uint p_c;
  int path_found, no_match_found;
  do
  {
    switch (je->state)
    {
    case JST_KEY:
      path_found= FALSE;
      no_match_found= TRUE;
      for (p_c=0; p_c < state->n_paths; p_c++)
      {
        json_path_step_t *cur_step;
        if (state->path_depths[p_c] <
              state->cur_depth /* Path already failed. */ ||
            !((cur_step= state->paths[p_c].steps + state->cur_depth)->type &
              JSON_PATH_KEY))
          continue;

        if (!(cur_step->type & JSON_PATH_WILD))
        {
          json_string_t key_name;
          json_string_setup(&key_name, state->paths[p_c].s.cs,
                            cur_step->key, cur_step->key_end);
          if (!json_key_matches(je, &key_name))
            continue;
        }
        if (cur_step == state->paths[p_c].last_step + state->cur_depth)
          path_found= TRUE;
        else
        {
          no_match_found= FALSE;
          state->path_depths[p_c]= state->cur_depth + 1;
        }
      }
      if (path_found)
        /* Return the result. */
        goto exit;
      if (no_match_found)
      {
        /* No possible paths left to check. Just skip the level. */
        if (json_skip_level(je))
          goto exit;
      }

      break;
    case JST_VALUE:
      path_found= FALSE;
      no_match_found= TRUE;
      for (p_c=0; p_c < state->n_paths; p_c++)
      {
        json_path_step_t *cur_step;
        if (state->path_depths[p_c]< state->cur_depth /* Path already failed. */ ||
            !((cur_step= state->paths[p_c].steps + state->cur_depth)->type &
              JSON_PATH_ARRAY))
          continue;
        if (cur_step->type & JSON_PATH_WILD ||
            cur_step->n_item == state->array_counters[state->cur_depth])
        {
          /* Array item matches. */
          if (cur_step == state->paths[p_c].last_step + state->cur_depth)
            path_found= TRUE;
          else
          {
            no_match_found= FALSE;
            state->path_depths[p_c]= state->cur_depth + 1;
          }
        }
      }

      if (path_found)
        goto exit;

      if (no_match_found)
        json_skip_array_item(je);

      state->array_counters[state->cur_depth]++;
      break;
    case JST_OBJ_START:
    case JST_ARRAY_START:
      for (p_c=0; p_c < state->n_paths; p_c++)
      {
        if (state->path_depths[p_c] < state->cur_depth)
          /* Path already failed. */
          continue;
        if (state->paths[p_c].steps[state->cur_depth].type &
            ((je->state == JST_OBJ_START) ? JSON_PATH_KEY : JSON_PATH_ARRAY))
          state->path_depths[p_c]++;
      }
      state->cur_depth++;
      break;
    case JST_OBJ_END:
    case JST_ARRAY_END:
      for (p_c=0; p_c < state->n_paths; p_c++)
      {
        if (state->path_depths[p_c] < state->cur_depth)
          continue;
        state->path_depths[p_c]--;
      }
      state->cur_depth--;
      break;
    default:
      DBUG_ASSERT(0);
      break;
    };
  } while (json_scan_next(je) == 0);

  /* No luck. */
  return 1;

exit:
  return je->s.error;
}


int json_append_ascii(CHARSET_INFO *json_cs,
                      uchar *json, uchar *json_end,
                      const uchar *ascii, const uchar *ascii_end)
{
  const uchar *json_start= json;
  while (ascii < ascii_end)
  {
    int c_len;
    if ((c_len= my_ci_wc_mb(json_cs, (my_wc_t) *ascii, json, json_end)) > 0)
    {
      json+= c_len;
      ascii++;
      continue;
    }

    /* Error return. */
    return c_len;
  }

  return (int)(json - json_start);
}


int json_unescape(CHARSET_INFO *json_cs,
                  const uchar *json_str, const uchar *json_end,
                  CHARSET_INFO *res_cs, uchar *res, uchar *res_end)
{
  json_string_t s;
  const uchar *res_b= res;

  json_string_setup(&s, json_cs, json_str, json_end);
  while (json_read_string_const_chr(&s) == 0)
  {
    int c_len;
    if ((c_len= my_ci_wc_mb(res_cs, s.c_next, res, res_end)) > 0)
    {
      res+= c_len;
      continue;
    }
    if (c_len == MY_CS_ILUNI)
    {
      /*
        Result charset doesn't support the json's character.
        Let's replace it with the '?' symbol.
      */
      if ((c_len= my_ci_wc_mb(res_cs, '?', res, res_end)) > 0)
      {
        res+= c_len;
        continue;
      }
    }
    /* Result buffer is too small. */
    return -1;
  }

  return s.error==JE_EOS ? (int)(res - res_b) : -1;
}


/* When we need to replace a character with the escaping. */
enum json_esc_char_classes {
  ESC_= 0,    /* No need to escape. */
  ESC_U= 'u', /* Character not allowed in JSON. Always escape as \uXXXX. */
  ESC_B= 'b', /* Backspace. Escape as \b */
  ESC_F= 'f', /* Formfeed. Escape as \f */
  ESC_N= 'n', /* Newline. Escape as \n */
  ESC_R= 'r', /* Return. Escape as \r */
  ESC_T= 't', /* Tab. Escape as \s */
  ESC_BS= '\\'  /* Backslash or '"'. Escape by the \\ prefix. */
};


/* This specifies how we should escape the character. */
static enum json_esc_char_classes json_escape_chr_map[0x60] = {
  ESC_U,   ESC_U,   ESC_U,   ESC_U,   ESC_U,   ESC_U,   ESC_U,   ESC_U,
  ESC_B,   ESC_T,   ESC_N,   ESC_U,   ESC_F,   ESC_R,   ESC_U,   ESC_U,
  ESC_U,   ESC_U,   ESC_U,   ESC_U,   ESC_U,   ESC_U,   ESC_U,   ESC_U,
  ESC_U,   ESC_U,   ESC_U,   ESC_U,   ESC_U,   ESC_U,   ESC_U,   ESC_U,

  ESC_,    ESC_,    ESC_BS,  ESC_,    ESC_,    ESC_,    ESC_,    ESC_,
  ESC_,    ESC_,    ESC_,    ESC_,    ESC_,    ESC_,    ESC_,    ESC_,
  ESC_,    ESC_,    ESC_,    ESC_,    ESC_,    ESC_,    ESC_,    ESC_,
  ESC_,    ESC_,    ESC_,    ESC_,    ESC_,    ESC_,    ESC_,    ESC_,

  ESC_,    ESC_,    ESC_,    ESC_,    ESC_,    ESC_,    ESC_,    ESC_,
  ESC_,    ESC_,    ESC_,    ESC_,    ESC_,    ESC_,    ESC_,    ESC_,
  ESC_,    ESC_,    ESC_,    ESC_,    ESC_,    ESC_,    ESC_,    ESC_,
  ESC_,    ESC_,    ESC_,    ESC_,    ESC_BS,  ESC_,    ESC_,    ESC_,
};


static const char hexconv[16] = "0123456789ABCDEF";


int json_escape(CHARSET_INFO *str_cs,
                const uchar *str, const uchar *str_end,
                CHARSET_INFO *json_cs, uchar *json, uchar *json_end)
{
  const uchar *json_start= json;

  while (str < str_end)
  {
    my_wc_t c_chr;
    int c_len;
    if ((c_len= my_ci_mb_wc(str_cs, &c_chr, str, str_end)) > 0)
    {
      enum json_esc_char_classes c_class;
      
      str+= c_len;
      if (c_chr >= 0x60 || (c_class= json_escape_chr_map[c_chr]) == ESC_)
      {
        if ((c_len= my_ci_wc_mb(json_cs, c_chr, json, json_end)) > 0)
        {
          json+= c_len;
          continue;
        }
        if (c_len < 0)
        {
          /* JSON buffer is depleted. */
          return -1;
        }

        /* JSON charset cannot convert this character. */
        c_class= ESC_U;
      }

      if ((c_len= my_ci_wc_mb(json_cs, '\\', json, json_end)) <= 0 ||
          (c_len= my_ci_wc_mb(json_cs, (c_class == ESC_BS) ? c_chr : c_class,
                                       json+= c_len, json_end)) <= 0)
      {
        /* JSON buffer is depleted. */
        return -1;
      }
      json+= c_len;

      if (c_class != ESC_U)
        continue;

      {
        /* We have to use /uXXXX escaping. */
        uchar utf16buf[4];
        uchar code_str[8];
        int u_len= my_uni_utf16(0, c_chr, utf16buf, utf16buf + 4);

        code_str[0]= hexconv[utf16buf[0] >> 4];
        code_str[1]= hexconv[utf16buf[0] & 15];
        code_str[2]= hexconv[utf16buf[1] >> 4];
        code_str[3]= hexconv[utf16buf[1] & 15];

        if (u_len > 2)
        {
          code_str[4]= hexconv[utf16buf[2] >> 4];
          code_str[5]= hexconv[utf16buf[2] & 15];
          code_str[6]= hexconv[utf16buf[3] >> 4];
          code_str[7]= hexconv[utf16buf[3] & 15];
        }
        
        if ((c_len= json_append_ascii(json_cs, json, json_end,
                                      code_str, code_str+u_len*2)) > 0)
        {
          json+= c_len;
          continue;
        }
        /* JSON buffer is depleted. */
        return -1;
      }
    }
    else /* c_len == 0, an illegal symbol. */
      return -1;
  }

  return (int)(json - json_start);
}


int json_get_path_start(json_engine_t *je, CHARSET_INFO *i_cs,
                        const uchar *str, const uchar *end,
                        json_path_t *p)
{
  json_scan_start(je, i_cs, str, end);
  p->last_step= p->steps - 1; 
  return 0;
}


int json_get_path_next(json_engine_t *je, json_path_t *p)
{
  if (p->last_step < p->steps)
  {
    if (json_read_value(je))
      return 1;

    p->last_step= p->steps;
    p->steps[0].type= JSON_PATH_ARRAY_WILD;
    p->steps[0].n_item= 0;
    return 0;
  }
  else
  {
    if (json_value_scalar(je))
    {
      if (p->last_step->type & JSON_PATH_ARRAY)
        p->last_step->n_item++;
    }
    else
    {
      p->last_step++;
      p->last_step->type= (enum json_path_step_types) je->value_type;
      p->last_step->n_item= 0;
    }

    if (json_scan_next(je))
      return 1;
  }

  do
  {
    switch (je->state)
    {
    case JST_KEY:
      p->last_step->key= je->s.c_str;
      do
      {
        p->last_step->key_end= je->s.c_str;
      } while (json_read_keyname_chr(je) == 0);
      if (je->s.error)
        return 1;
      /* Now we have je.state == JST_VALUE, so let's handle it. */

      /* fall through */
    case JST_VALUE:
      if (json_read_value(je))
        return 1;
      return 0;
    case JST_OBJ_END:
    case JST_ARRAY_END:
      p->last_step--;
      if (p->last_step->type & JSON_PATH_ARRAY)
        p->last_step->n_item++;
      break;
    default:
      break;
    }
  } while (json_scan_next(je) == 0);

  return 1;
}


int json_path_parts_compare(
    const json_path_step_t *a, const json_path_step_t *a_end,
    const json_path_step_t *b, const json_path_step_t *b_end,
    enum json_value_types vt)
{
  int res, res2;

  while (a <= a_end)
  {
    if (b > b_end)
    {
      while (vt != JSON_VALUE_ARRAY &&
             (a->type & JSON_PATH_ARRAY_WILD) == JSON_PATH_ARRAY &&
             a->n_item == 0)
      {
        if (++a > a_end)
          return 0;
      }
      return -2;
    }

    DBUG_ASSERT((b->type & (JSON_PATH_WILD | JSON_PATH_DOUBLE_WILD)) == 0);

    
    if (a->type & JSON_PATH_ARRAY)
    {
      if (b->type & JSON_PATH_ARRAY)
      {
        if ((a->type & JSON_PATH_WILD) || a->n_item == b->n_item)
          goto step_fits;
        goto step_failed;
      }
      if ((a->type & JSON_PATH_WILD) == 0 && a->n_item == 0)
        goto step_fits_autowrap;
      goto step_failed;
    }
    else /* JSON_PATH_KEY */
    {
      if (!(b->type & JSON_PATH_KEY))
        goto step_failed;
    
      if (!(a->type & JSON_PATH_WILD) &&
          (a->key_end - a->key != b->key_end - b->key ||
           memcmp(a->key, b->key, a->key_end - a->key) != 0))
        goto step_failed;

      goto step_fits;
    }
step_failed:
    if (!(a->type & JSON_PATH_DOUBLE_WILD))
      return -1;
    b++;
    continue;

step_fits:
    b++;
    if (!(a->type & JSON_PATH_DOUBLE_WILD))
    {
      a++;
      continue;
    }

    /* Double wild handling needs recursions. */
    res= json_path_parts_compare(a+1, a_end, b, b_end, vt);
    if (res == 0)
      return 0;

    res2= json_path_parts_compare(a, a_end, b, b_end, vt);

    return (res2 >= 0) ? res2 : res;

step_fits_autowrap:
    if (!(a->type & JSON_PATH_DOUBLE_WILD))
    {
      a++;
      continue;
    }

    /* Double wild handling needs recursions. */
    res= json_path_parts_compare(a+1, a_end, b+1, b_end, vt);
    if (res == 0)
      return 0;

    res2= json_path_parts_compare(a, a_end, b+1, b_end, vt);

    return (res2 >= 0) ? res2 : res;

  }

  return b <= b_end;
}


int json_path_compare(const json_path_t *a, const json_path_t *b,
                      enum json_value_types vt)
{
  return json_path_parts_compare(a->steps+1, a->last_step,
                                 b->steps+1, b->last_step, vt);
}


static enum json_types smart_read_value(json_engine_t *je,
                                        const char **value, int *value_len)
{
  if (json_read_value(je))
    goto err_return;

  *value= (char *) je->value;

  if (json_value_scalar(je))
    *value_len= je->value_len;
  else
  {
    if (json_skip_level(je))
      goto err_return;

    *value_len= (int) ((char *) je->s.c_str - *value);
  }

<<<<<<< HEAD
  return (enum json_types)je->value_type;
=======
  compile_time_assert((int) JSON_VALUE_OBJECT == (int) JSV_OBJECT);
  compile_time_assert((int) JSON_VALUE_ARRAY == (int) JSV_ARRAY);
  compile_time_assert((int) JSON_VALUE_STRING == (int) JSV_STRING);
  compile_time_assert((int) JSON_VALUE_NUMBER == (int) JSV_NUMBER);
  compile_time_assert((int) JSON_VALUE_TRUE == (int) JSV_TRUE);
  compile_time_assert((int) JSON_VALUE_FALSE == (int) JSV_FALSE);
  compile_time_assert((int) JSON_VALUE_NULL == (int) JSV_NULL);

  return (enum json_types) je->value_type;
>>>>>>> 097e2f9d

err_return:
  return JSV_BAD_JSON;
}


enum json_types json_type(const char *js, const char *js_end,
                          const char **value, int *value_len)
{
  json_engine_t je;

  json_scan_start(&je, &my_charset_utf8mb4_bin,(const uchar *) js,
                  (const uchar *) js_end);

  return smart_read_value(&je, value, value_len);
}


enum json_types json_get_array_item(const char *js, const char *js_end,
                                    int n_item,
                                    const char **value, int *value_len)
{
  json_engine_t je;
  int c_item= 0;

  json_scan_start(&je, &my_charset_utf8mb4_bin,(const uchar *) js,
                  (const uchar *) js_end);

  if (json_read_value(&je) ||
      je.value_type != JSON_VALUE_ARRAY)
    goto err_return;

  while (!json_scan_next(&je))
  {
    switch (je.state)
    {
    case JST_VALUE:
      if (c_item == n_item)
        return smart_read_value(&je, value, value_len);

      if (json_skip_key(&je))
        goto err_return;

      c_item++;
      break;

    case JST_ARRAY_END:
      *value= (const char *) (je.s.c_str - je.sav_c_len);
      *value_len= c_item;
      return JSV_NOTHING;
    }
  }

err_return:
  return JSV_BAD_JSON;
}


/** Simple json lookup for a value by the key.

  Expects JSON object.
  Only scans the 'first level' of the object, not
  the nested structures.

  @param js          [in]       json object to search in
  @param js_end      [in]       end of json string
  @param key         [in]       key to search for
  @param key_end     [in]         - " -
  @param value_start [out]      pointer into js (value or closing })
  @param value_len   [out]      length of the value found or number of keys

  @retval the type of the key value
  @retval JSV_BAD_JSON - syntax error found reading JSON.
                         or not JSON object.
  @retval JSV_NOTHING - no such key found.
*/
enum json_types json_get_object_key(const char *js, const char *js_end,
                                    const char *key,
                                    const char **value, int *value_len)
{
  const char *key_end= key + strlen(key);
  json_engine_t je;
  json_string_t key_name;
  int n_keys= 0;

  json_string_set_cs(&key_name, &my_charset_utf8mb4_bin);

  json_scan_start(&je, &my_charset_utf8mb4_bin,(const uchar *) js,
                  (const uchar *) js_end);

  if (json_read_value(&je) ||
      je.value_type != JSON_VALUE_OBJECT)
    goto err_return;

  while (!json_scan_next(&je))
  {
    switch (je.state)
    {
    case JST_KEY:
      n_keys++;
      json_string_set_str(&key_name, (const uchar *) key,
                          (const uchar *) key_end);
      if (json_key_matches(&je, &key_name))
        return smart_read_value(&je, value, value_len);

      if (json_skip_key(&je))
        goto err_return;

      break;

    case JST_OBJ_END:
      *value= (const char *) (je.s.c_str - je.sav_c_len);
      *value_len= n_keys;
      return JSV_NOTHING;
    }
  }

err_return:
  return JSV_BAD_JSON;
}


enum json_types json_get_object_nkey(const char *js __attribute__((unused)),
                                     const char *js_end __attribute__((unused)),
                                     int nkey __attribute__((unused)),
                                     const char **keyname __attribute__((unused)),
                                     const char **keyname_end __attribute__((unused)),
                                     const char **value __attribute__((unused)),
                                     int *value_len __attribute__((unused)))
{
  return JSV_NOTHING;
}


/** Check if json is valid (well-formed)

  @retval 0 - success, json is well-formed
  @retval 1 - error, json is invalid
*/
int json_valid(const char *js, size_t js_len, CHARSET_INFO *cs)
{
  json_engine_t je;
  json_scan_start(&je, cs, (const uchar *) js, (const uchar *) js + js_len);
  while (json_scan_next(&je) == 0) /* no-op */ ;
  return je.s.error == 0;
}


/*
  Expects the JSON object as an js argument, and the key name.
  Looks for this key in the object and returns
  the location of all the text related to it.
  The text includes the comma, separating this key.

  comma_pos - the hint where the comma is. It is important
       if you plan to replace the key rather than just cut.
    1  - comma is on the left
    2  - comma is on the right.
    0  - no comma at all (the object has just this single key)
 
  if no such key found *key_start is set to NULL.
*/
int json_locate_key(const char *js, const char *js_end,
                    const char *kname,
                    const char **key_start, const char **key_end,
                    int *comma_pos)
{
  const char *kname_end= kname + strlen(kname);
  json_engine_t je;
  json_string_t key_name;
  int t_next, c_len, match_result;

  json_string_set_cs(&key_name, &my_charset_utf8mb4_bin);

  json_scan_start(&je, &my_charset_utf8mb4_bin,(const uchar *) js,
                  (const uchar *) js_end);

  if (json_read_value(&je) ||
      je.value_type != JSON_VALUE_OBJECT)
    goto err_return;

  *key_start= (const char *) je.s.c_str;
  *comma_pos= 0;

  while (!json_scan_next(&je))
  {
    switch (je.state)
    {
    case JST_KEY:
      json_string_set_str(&key_name, (const uchar *) kname,
                          (const uchar *) kname_end);
      match_result= json_key_matches(&je, &key_name);
      if (json_skip_key(&je))
        goto err_return;
      get_first_nonspace(&je.s, &t_next, &c_len);
      je.s.c_str-= c_len;

      if (match_result)
      {
        *key_end= (const char *) je.s.c_str;

        if (*comma_pos == 1)
          return 0;

        DBUG_ASSERT(*comma_pos == 0);

        if (t_next == C_COMMA)
        {
          *key_end+= c_len;
          *comma_pos= 2;
        }
        else if (t_next == C_RCURB)
          *comma_pos= 0;
        else
          goto err_return;
        return 0;
      }

      *key_start= (const char *) je.s.c_str;
      *comma_pos= 1;
      break;

    case JST_OBJ_END:
      *key_start= NULL;
      return 0;
    }
  }

err_return:
  return 1;

}<|MERGE_RESOLUTION|>--- conflicted
+++ resolved
@@ -1885,9 +1885,6 @@
     *value_len= (int) ((char *) je->s.c_str - *value);
   }
 
-<<<<<<< HEAD
-  return (enum json_types)je->value_type;
-=======
   compile_time_assert((int) JSON_VALUE_OBJECT == (int) JSV_OBJECT);
   compile_time_assert((int) JSON_VALUE_ARRAY == (int) JSV_ARRAY);
   compile_time_assert((int) JSON_VALUE_STRING == (int) JSV_STRING);
@@ -1897,7 +1894,6 @@
   compile_time_assert((int) JSON_VALUE_NULL == (int) JSV_NULL);
 
   return (enum json_types) je->value_type;
->>>>>>> 097e2f9d
 
 err_return:
   return JSV_BAD_JSON;
