--- conflicted
+++ resolved
@@ -730,74 +730,6 @@
 int my_vfprintf(FILE *stream, const char* format, va_list args)
 {
   char cvtbuf[1024];
-<<<<<<< HEAD
-  (void) my_vsnprintf(cvtbuf, sizeof(cvtbuf), format, args);
-  return fprintf(stream, "%s\n", cvtbuf);
-}
-
-
-/*
-  Return system error text for given error number
-
-  @param buf        Buffer (of size MYSYS_STRERROR_SIZE)
-  @param len        Length of buffer
-  @param nr         Error number
-*/
-
-void my_strerror(char *buf, size_t len, int nr)
-{
-  char *msg= NULL;
-
-  buf[0]= '\0';                                  /* failsafe */
-
-  if (nr <= 0)
-  {
-    strmake(buf, (nr == 0 ?
-                  "Internal error/check (Not system error)" :
-                  "Internal error < 0 (Not system error)"),
-            len-1);
-    return;
-  }
-
-  /*
-    These (handler-) error messages are shared by perror, as required
-    by the principle of least surprise.
-  */
-  if ((nr >= HA_ERR_FIRST) && (nr <= HA_ERR_LAST))
-  {
-    msg= (char *) handler_error_messages[nr - HA_ERR_FIRST];
-    strmake(buf, msg, len - 1);
-  }
-  else
-  {
-    /*
-      On Windows, do things the Windows way. On a system that supports both
-      the GNU and the XSI variant, use whichever was configured (GNU); if
-      this choice is not advertised, use the default (POSIX/XSI).  Testing
-      for __GNUC__ is not sufficient to determine whether this choice exists.
-    */
-#if defined(__WIN__)
-    strerror_s(buf, len, nr);
-#elif ((defined _POSIX_C_SOURCE && (_POSIX_C_SOURCE >= 200112L)) ||    \
-       (defined _XOPEN_SOURCE   && (_XOPEN_SOURCE >= 600)))      &&    \
-      ! defined _GNU_SOURCE
-    strerror_r(nr, buf, len);             /* I can build with or without GNU */
-#elif defined _GNU_SOURCE
-    char *r= strerror_r(nr, buf, len);
-    if (r != buf)                         /* Want to help, GNU? */
-      strmake(buf, r, len - 1);           /* Then don't. */
-#else
-    strerror_r(nr, buf, len);
-#endif
-  }
-
-  /*
-    strerror() return values are implementation-dependent, so let's
-    be pragmatic.
-  */
-  if (!buf[0])
-    strmake(buf, "unknown error", len - 1);
-=======
   int alloc= 0;
   char *p= cvtbuf;
   size_t cur_len= sizeof(cvtbuf);
@@ -845,5 +777,68 @@
   result= my_vfprintf(stream, format, args);
   va_end(args);
   return result;
->>>>>>> b45c551e
+}
+
+
+/*
+  Return system error text for given error number
+
+  @param buf        Buffer (of size MYSYS_STRERROR_SIZE)
+  @param len        Length of buffer
+  @param nr         Error number
+*/
+
+void my_strerror(char *buf, size_t len, int nr)
+{
+  char *msg= NULL;
+
+  buf[0]= '\0';                                  /* failsafe */
+
+  if (nr <= 0)
+  {
+    strmake(buf, (nr == 0 ?
+                  "Internal error/check (Not system error)" :
+                  "Internal error < 0 (Not system error)"),
+            len-1);
+    return;
+  }
+
+  /*
+    These (handler-) error messages are shared by perror, as required
+    by the principle of least surprise.
+  */
+  if ((nr >= HA_ERR_FIRST) && (nr <= HA_ERR_LAST))
+  {
+    msg= (char *) handler_error_messages[nr - HA_ERR_FIRST];
+    strmake(buf, msg, len - 1);
+  }
+  else
+  {
+    /*
+      On Windows, do things the Windows way. On a system that supports both
+      the GNU and the XSI variant, use whichever was configured (GNU); if
+      this choice is not advertised, use the default (POSIX/XSI).  Testing
+      for __GNUC__ is not sufficient to determine whether this choice exists.
+    */
+#if defined(__WIN__)
+    strerror_s(buf, len, nr);
+#elif ((defined _POSIX_C_SOURCE && (_POSIX_C_SOURCE >= 200112L)) ||    \
+       (defined _XOPEN_SOURCE   && (_XOPEN_SOURCE >= 600)))      &&    \
+      ! defined _GNU_SOURCE
+    strerror_r(nr, buf, len);             /* I can build with or without GNU */
+#elif defined _GNU_SOURCE
+    char *r= strerror_r(nr, buf, len);
+    if (r != buf)                         /* Want to help, GNU? */
+      strmake(buf, r, len - 1);           /* Then don't. */
+#else
+    strerror_r(nr, buf, len);
+#endif
+  }
+
+  /*
+    strerror() return values are implementation-dependent, so let's
+    be pragmatic.
+  */
+  if (!buf[0])
+    strmake(buf, "unknown error", len - 1);
 }