--- conflicted
+++ resolved
@@ -1444,13 +1444,9 @@
 
 	que_graph_free(graph);
 	
-<<<<<<< HEAD
+  	trx_commit_for_mysql(trx);
+
 	trx->op_info = (char *) "";
-=======
-  	trx_commit_for_mysql(trx);
-
-	trx->op_info = "";
->>>>>>> 3c0487c4
 
 	return((int) err);
 }
@@ -1632,13 +1628,9 @@
 
 	que_graph_free(graph);
 	
-<<<<<<< HEAD
+  	trx_commit_for_mysql(trx);
+
 	trx->op_info = (char *) "";
-=======
-  	trx_commit_for_mysql(trx);
-
-	trx->op_info = "";
->>>>>>> 3c0487c4
 
 	return((int) err);
 }
