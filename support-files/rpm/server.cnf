#
# These groups are read by MariaDB server.
# Use it for options that only the server (but not clients) should see
#

# this is read by the standalone daemon and embedded servers
[server]

# This group is only read by MariaDB servers, not by MySQL.
# If you use the same .cnf file for MySQL and MariaDB,
# you can put MariaDB-only options here
[mariadb]

# This group is read by both MariaDB and MySQL servers
[mysqld]

#
# * Galera-related settings
#
[galera]
# Mandatory settings
#wsrep_on=ON
#wsrep_provider=
#wsrep_cluster_address=
#binlog_format=row
#default_storage_engine=InnoDB
#innodb_autoinc_lock_mode=2
#
# Allow server to accept connections on all interfaces.
#
#bind-address=0.0.0.0
#
# Optional setting
#wsrep_slave_threads=1
#innodb_flush_log_at_trx_commit=0

# this is only for embedded server
[embedded]

<<<<<<< HEAD
# This group is only read by MariaDB-10.8 servers.
=======
# This group is only read by MariaDB servers, not by MySQL.
# If you use the same .cnf file for MySQL and MariaDB,
# you can put MariaDB-only options here
[mariadb]

# This group is only read by MariaDB-10.11 servers.
>>>>>>> 5fb2c031
# If you use the same .cnf file for MariaDB of different versions,
# use this group for options that older servers don't understand
[mariadb-10.11]
<|MERGE_RESOLUTION|>--- conflicted
+++ resolved
@@ -37,16 +37,12 @@
 # this is only for embedded server
 [embedded]
 
-<<<<<<< HEAD
-# This group is only read by MariaDB-10.8 servers.
-=======
 # This group is only read by MariaDB servers, not by MySQL.
 # If you use the same .cnf file for MySQL and MariaDB,
 # you can put MariaDB-only options here
 [mariadb]
 
 # This group is only read by MariaDB-10.11 servers.
->>>>>>> 5fb2c031
 # If you use the same .cnf file for MariaDB of different versions,
 # use this group for options that older servers don't understand
 [mariadb-10.11]
