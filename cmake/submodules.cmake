--- conflicted
+++ resolved
@@ -17,22 +17,6 @@
     ${GIT_EXECUTABLE} config cmake.update-submodules yes")
   ELSEIF(git_config_get_result EQUAL 128)
     SET(update_result 0)
-<<<<<<< HEAD
-  ELSEIF (cmake_update_submodules MATCHES force)
-    MESSAGE(STATUS "Updating submodules (forced)")
-    EXECUTE_PROCESS(COMMAND "${GIT_EXECUTABLE}" submodule update --init --force --recursive --depth=1
-                    WORKING_DIRECTORY "${CMAKE_SOURCE_DIR}"
-                    RESULT_VARIABLE update_result)
-  ELSEIF (cmake_update_submodules MATCHES yes)
-    EXECUTE_PROCESS(COMMAND "${GIT_EXECUTABLE}" submodule update --init --recursive --depth=1
-                    WORKING_DIRECTORY "${CMAKE_SOURCE_DIR}"
-                    RESULT_VARIABLE update_result)
-  ELSE()
-    MESSAGE(STATUS "Updating submodules")
-    EXECUTE_PROCESS(COMMAND "${GIT_EXECUTABLE}" submodule update --init --recursive --depth=1
-                    WORKING_DIRECTORY "${CMAKE_SOURCE_DIR}"
-                    RESULT_VARIABLE update_result)
-=======
   ELSE()
     SET(UPDATE_SUBMODULES_COMMAND
         "${GIT_EXECUTABLE}" submodule update --init --recursive)
@@ -56,7 +40,6 @@
                       WORKING_DIRECTORY "${CMAKE_SOURCE_DIR}"
                       RESULT_VARIABLE update_result)
     ENDIF()
->>>>>>> 020e7d89
   ENDIF()
 ENDIF()
 
