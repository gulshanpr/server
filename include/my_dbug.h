--- conflicted
+++ resolved
@@ -39,11 +39,7 @@
 extern	void _db_doprnt_ _VARARGS((const char *format,...));
 extern	void _db_dump_(uint _line_,const char *keyword,const char *memory,
 		       uint length);
-<<<<<<< HEAD
-extern	void _db_output_(uint);
-=======
 extern	void _db_output_(uint flag);
->>>>>>> a9c4379c
 extern	void _db_lock_file(void);
 extern	void _db_unlock_file(void);
 
