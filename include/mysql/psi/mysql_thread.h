--- conflicted
+++ resolved
@@ -1,9 +1,5 @@
-<<<<<<< HEAD
-/* Copyright (c) 2008, 2021, Oracle and/or its affiliates.
+/* Copyright (c) 2008, 2022, Oracle and/or its affiliates.
   Copyright (c) 2020, MariaDB Corporation.
-=======
-/* Copyright (c) 2008, 2022, Oracle and/or its affiliates.
->>>>>>> 61d08f74
 
   This program is free software; you can redistribute it and/or modify
   it under the terms of the GNU General Public License, version 2.0,
@@ -1343,7 +1339,7 @@
 }
 #endif /* __cplusplus */
 
-static inline void mysql_thread_set_peer_port(uint port MY_ATTRIBUTE ((unused))) {
+static inline void mysql_thread_set_peer_port(uint port __attribute__ ((unused))) {
 #ifdef HAVE_PSI_THREAD_INTERFACE
   struct PSI_thread *psi = PSI_THREAD_CALL(get_thread)();
   PSI_THREAD_CALL(set_thread_peer_port)(psi, port);
