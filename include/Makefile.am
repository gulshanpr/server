# Copyright (C) 2000-2006 MySQL AB
#
# This library is free software; you can redistribute it and/or
# modify it under the terms of the GNU Library General Public
# License as published by the Free Software Foundation; version 2
# of the License.
#
# This library is distributed in the hope that it will be useful,
# but WITHOUT ANY WARRANTY; without even the implied warranty of
# MERCHANTABILITY or FITNESS FOR A PARTICULAR PURPOSE.  See the GNU
# Library General Public License for more details.
#
# You should have received a copy of the GNU Library General Public
# License along with this library; if not, write to the Free
# Software Foundation, Inc., 59 Temple Place - Suite 330, Boston,
# MA 02111-1307, USA

<<<<<<< HEAD
BUILT_SOURCES =		$(HEADERS_GEN) abi_check
HEADERS_GEN =		mysql_version.h my_config.h
HEADERS_ABI =		mysql.h mysql_com.h mysql_time.h \
			my_list.h my_alloc.h typelib.h
pkginclude_HEADERS =	$(HEADERS_ABI) my_dbug.h m_string.h my_sys.h \
			my_xml.h mysql_embed.h \
			my_semaphore.h my_pthread.h my_no_pthread.h raid.h \
			errmsg.h my_global.h my_net.h \
			my_getopt.h sslopt-longopts.h my_dir.h \
=======
BUILT_SOURCES =		mysql_version.h my_config.h abi_check
pkginclude_HEADERS =	my_dbug.h m_string.h my_sys.h my_list.h my_xml.h \
			mysql.h mysql_com.h mysqld_error.h mysql_embed.h \
		  	my_pthread.h my_no_pthread.h raid.h \
			errmsg.h my_global.h my_net.h my_alloc.h \
			my_getopt.h sslopt-longopts.h my_dir.h typelib.h \
>>>>>>> d429f590
			sslopt-vars.h sslopt-case.h sql_common.h keycache.h \
			m_ctype.h $(HEADERS_GEN)
noinst_HEADERS =	config-win.h config-os2.h config-netware.h \
			heap.h my_bitmap.h\
			myisam.h myisampack.h myisammrg.h ft_global.h\
			mysys_err.h my_base.h help_start.h help_end.h \
			my_nosys.h my_alarm.h queues.h rijndael.h sha1.h \
			my_aes.h my_tree.h hash.h thr_alarm.h \
			thr_lock.h t_ctype.h violite.h md5.h base64.h \
			mysql_version.h.in my_handler.h my_time.h decimal.h \
			my_user.h my_libwrap.h

# Remove built files and the symlinked directories
CLEANFILES =            $(BUILT_SOURCES) readline openssl

EXTRA_DIST =            mysql_h.ic

# Some include files that may be moved and patched by configure
DISTCLEANFILES =	sched.h $(CLEANFILES)

link_sources:
	-$(RM) -fr readline
	@readline_h_ln_cmd@
	@yassl_h_ln_cmd@

my_config.h: ../config.h
	$(CP) ../config.h my_config.h

# These files should not be included in distributions since they are
# generated by configure from the .h.in files
dist-hook:
	$(RM) -f $(distdir)/mysql_version.h $(distdir)/my_config.h

#
# Rules for checking that ABI has not changed
#

# Create a icheck file and compare it to the reference
abi_check: $(HEADERS_ABI) mysql_version.h mysql_h.ic
	@set -ex; \
	if [ @ICHECK@ != no ] ; then \
	  @ICHECK@ --canonify --skip-from-re /usr/ -o $@.ic mysql.h; \
	  @ICHECK@ --compare mysql_h.ic $@.ic; \
	  $(RM) -f $@.ic; \
	fi; \
	touch abi_check;

# Don't update the files from bitkeeper
%::SCCS/s.%<|MERGE_RESOLUTION|>--- conflicted
+++ resolved
@@ -15,24 +15,15 @@
 # Software Foundation, Inc., 59 Temple Place - Suite 330, Boston,
 # MA 02111-1307, USA
 
-<<<<<<< HEAD
 BUILT_SOURCES =		$(HEADERS_GEN) abi_check
 HEADERS_GEN =		mysql_version.h my_config.h
 HEADERS_ABI =		mysql.h mysql_com.h mysql_time.h \
 			my_list.h my_alloc.h typelib.h
 pkginclude_HEADERS =	$(HEADERS_ABI) my_dbug.h m_string.h my_sys.h \
 			my_xml.h mysql_embed.h \
-			my_semaphore.h my_pthread.h my_no_pthread.h raid.h \
+			my_pthread.h my_no_pthread.h raid.h \
 			errmsg.h my_global.h my_net.h \
 			my_getopt.h sslopt-longopts.h my_dir.h \
-=======
-BUILT_SOURCES =		mysql_version.h my_config.h abi_check
-pkginclude_HEADERS =	my_dbug.h m_string.h my_sys.h my_list.h my_xml.h \
-			mysql.h mysql_com.h mysqld_error.h mysql_embed.h \
-		  	my_pthread.h my_no_pthread.h raid.h \
-			errmsg.h my_global.h my_net.h my_alloc.h \
-			my_getopt.h sslopt-longopts.h my_dir.h typelib.h \
->>>>>>> d429f590
 			sslopt-vars.h sslopt-case.h sql_common.h keycache.h \
 			m_ctype.h $(HEADERS_GEN)
 noinst_HEADERS =	config-win.h config-os2.h config-netware.h \
