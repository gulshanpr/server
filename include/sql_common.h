--- conflicted
+++ resolved
@@ -1,7 +1,7 @@
 #ifndef SQL_COMMON_INCLUDED
 #define SQL_COMMON_INCLUDED
 /* Copyright (c) 2003, 2012, Oracle and/or its affiliates.
-   Copyright (c) 2010, 2012, Monty Program Ab
+   Copyright (c) 2010, 2018, MariaDB
 
    This program is free software; you can redistribute it and/or modify
    it under the terms of the GNU General Public License as published by
@@ -112,15 +112,10 @@
 void mysql_client_plugin_deinit();
 struct st_mysql_client_plugin;
 extern struct st_mysql_client_plugin *mysql_client_builtins[];
-<<<<<<< HEAD
 
 /* Non-blocking client API. */
 void my_context_install_suspend_resume_hook(struct mysql_async_context *b,
                                             void (*)(my_bool, void *), void *);
-=======
-extern my_bool libmysql_cleartext_plugin_enabled;
-int is_file_or_dir_world_writable(const char *filepath);
->>>>>>> c0b4d74b
 
 #ifdef	__cplusplus
 }
