--- conflicted
+++ resolved
@@ -1,10 +1,6 @@
 /*
-<<<<<<< HEAD
-   Copyright (c) 2000, 2012, Oracle and/or its affiliates.
+   Copyright (c) 2000, 2013, Oracle and/or its affiliates.
    Copyright (c) 2009, 2013, Monty Program Ab.
-=======
-   Copyright (c) 2000, 2013, Oracle and/or its affiliates. All rights reserved.
->>>>>>> c0c9b92e
 
    This program is free software; you can redistribute it and/or modify
    it under the terms of the GNU General Public License as published by
@@ -1927,11 +1923,7 @@
   String buffer;
 #endif
 
-<<<<<<< HEAD
-  char	*line= 0;
-=======
   char	*line= NULL;
->>>>>>> c0c9b92e
   char	in_string=0;
   ulong line_number=0;
   bool ml_comment= 0;  
@@ -2106,16 +2098,13 @@
     free(line);
 #endif
 
-<<<<<<< HEAD
   /*
     If the function is called by 'source' command, it will return to interactive
     mode, so real_binary_mode should be FALSE. Otherwise, it will exit the
     program, it is safe to set real_binary_mode to FALSE.
   */
   real_binary_mode= FALSE;
-=======
-
->>>>>>> c0c9b92e
+
   return status.exit_status;
 }
 
