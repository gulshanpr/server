/*
   Copyright (c) 2000, 2013, Oracle and/or its affiliates.
   Copyright (c) 2010, 2013, Monty Program Ab.

   This program is free software; you can redistribute it and/or modify
   it under the terms of the GNU General Public License as published by
   the Free Software Foundation; version 2 of the License.

   This program is distributed in the hope that it will be useful,
   but WITHOUT ANY WARRANTY; without even the implied warranty of
   MERCHANTABILITY or FITNESS FOR A PARTICULAR PURPOSE.  See the
   GNU General Public License for more details.

   You should have received a copy of the GNU General Public License
   along with this program; if not, write to the Free Software
   Foundation, Inc., 59 Temple Place, Suite 330, Boston, MA  02111-1307  USA
*/

/* mysqldump.c  - Dump a tables contents and format to an ASCII file
**
** The author's original notes follow :-
**
** AUTHOR: Igor Romanenko (igor@frog.kiev.ua)
** DATE:   December 3, 1994
** WARRANTY: None, expressed, impressed, implied
**          or other
** STATUS: Public domain
** Adapted and optimized for MySQL by
** Michael Widenius, Sinisa Milivojevic, Jani Tolonen
** -w --where added 9/10/98 by Jim Faucette
** slave code by David Saez Padros <david@ols.es>
** master/autocommit code by Brian Aker <brian@tangent.org>
** SSL by
** Andrei Errapart <andreie@no.spam.ee>
** TÃµnu Samuel  <tonu@please.do.not.remove.this.spam.ee>
** XML by Gary Huntress <ghuntress@mediaone.net> 10/10/01, cleaned up
** and adapted to mysqldump 05/11/01 by Jani Tolonen
** Added --single-transaction option 06/06/2002 by Peter Zaitsev
** 10 Jun 2003: SET NAMES and --no-set-names by Alexander Barkov
*/

#define DUMP_VERSION "10.14"

#include <my_global.h>
#include <my_sys.h>
#include <my_user.h>
#include <m_string.h>
#include <m_ctype.h>
#include <hash.h>
#include <stdarg.h>

#include "client_priv.h"
#include "mysql.h"
#include "mysql_version.h"
#include "mysqld_error.h"

#include <welcome_copyright_notice.h> /* ORACLE_WELCOME_COPYRIGHT_NOTICE */

/* Exit codes */

#define EX_USAGE 1
#define EX_MYSQLERR 2
#define EX_CONSCHECK 3
#define EX_EOM 4
#define EX_EOF 5 /* ferror for output file was got */
#define EX_ILLEGAL_TABLE 6

/* index into 'show fields from table' */

#define SHOW_FIELDNAME  0
#define SHOW_TYPE  1
#define SHOW_NULL  2
#define SHOW_DEFAULT  4
#define SHOW_EXTRA  5

/* Size of buffer for dump's select query */
#define QUERY_LENGTH 1536

/* Size of comment buffer. */
#define COMMENT_LENGTH 2048

/* ignore table flags */
#define IGNORE_NONE 0x00 /* no ignore */
#define IGNORE_DATA 0x01 /* don't dump data for this table */
#define IGNORE_INSERT_DELAYED 0x02 /* table doesn't support INSERT DELAYED */

/* Chars needed to store LONGLONG, excluding trailing '\0'. */
#define LONGLONG_LEN 20

/* general_log or slow_log tables under mysql database */
static inline my_bool general_log_or_slow_log_tables(const char *db, 
                                                     const char *table)
{
  return (strcmp(db, "mysql") == 0) &&
         ((strcmp(table, "general_log") == 0) ||
          (strcmp(table, "slow_log") == 0));
}

static void add_load_option(DYNAMIC_STRING *str, const char *option,
                             const char *option_value);
static ulong find_set(TYPELIB *lib, const char *x, uint length,
                      char **err_pos, uint *err_len);
static char *alloc_query_str(ulong size);

static void field_escape(DYNAMIC_STRING* in, const char *from);
static my_bool  verbose= 0, opt_no_create_info= 0, opt_no_data= 0,
                quick= 1, extended_insert= 1,
                lock_tables=1,ignore_errors=0,flush_logs=0,flush_privileges=0,
                opt_drop=1,opt_keywords=0,opt_lock=1,opt_compress=0,
                opt_delayed=0,create_options=1,opt_quoted=0,opt_databases=0,
                opt_alldbs=0,opt_create_db=0,opt_lock_all_tables=0,
                opt_set_charset=0, opt_dump_date=1,
                opt_autocommit=0,opt_disable_keys=1,opt_xml=0,
                opt_delete_master_logs=0, tty_password=0,
                opt_single_transaction=0, opt_comments= 0, opt_compact= 0,
                opt_hex_blob=0, opt_order_by_primary=0, opt_ignore=0,
                opt_complete_insert= 0, opt_drop_database= 0,
                opt_replace_into= 0,
                opt_dump_triggers= 0, opt_routines=0, opt_tz_utc=1,
                opt_slave_apply= 0, 
                opt_include_master_host_port= 0,
                opt_events= 0, opt_comments_used= 0,
                opt_alltspcs=0, opt_notspcs= 0;
static my_bool insert_pat_inited= 0, debug_info_flag= 0, debug_check_flag= 0;
static ulong opt_max_allowed_packet, opt_net_buffer_length;
static MYSQL mysql_connection,*mysql=0;
static DYNAMIC_STRING insert_pat;
static char  *opt_password=0,*current_user=0,
             *current_host=0,*path=0,*fields_terminated=0,
             *lines_terminated=0, *enclosed=0, *opt_enclosed=0, *escaped=0,
             *where=0, *order_by=0,
             *opt_compatible_mode_str= 0,
             *err_ptr= 0,
             *log_error_file= NULL;
static char **defaults_argv= 0;
static char compatible_mode_normal_str[255];
/* Server supports character_set_results session variable? */
static my_bool server_supports_switching_charsets= TRUE;
static ulong opt_compatible_mode= 0;
#define MYSQL_OPT_MASTER_DATA_EFFECTIVE_SQL 1
#define MYSQL_OPT_MASTER_DATA_COMMENTED_SQL 2
#define MYSQL_OPT_SLAVE_DATA_EFFECTIVE_SQL 1
#define MYSQL_OPT_SLAVE_DATA_COMMENTED_SQL 2
static uint opt_mysql_port= 0, opt_master_data;
static uint opt_slave_data;
static uint my_end_arg;
static char * opt_mysql_unix_port=0;
static int   first_error=0;
static DYNAMIC_STRING extended_row;
#include <sslopt-vars.h>
FILE *md_result_file= 0;
FILE *stderror_file=0;

#ifdef HAVE_SMEM
static char *shared_memory_base_name=0;
#endif
static uint opt_protocol= 0;
static char *opt_plugin_dir= 0, *opt_default_auth= 0;

/*
Dynamic_string wrapper functions. In this file use these
wrappers, they will terminate the process if there is
an allocation failure.
*/
static void init_dynamic_string_checked(DYNAMIC_STRING *str, const char *init_str,
			    uint init_alloc, uint alloc_increment);
static void dynstr_append_checked(DYNAMIC_STRING* dest, const char* src);
static void dynstr_set_checked(DYNAMIC_STRING *str, const char *init_str);
static void dynstr_append_mem_checked(DYNAMIC_STRING *str, const char *append,
			  uint length);
static void dynstr_realloc_checked(DYNAMIC_STRING *str, ulong additional_size);
/*
  Constant for detection of default value of default_charset.
  If default_charset is equal to mysql_universal_client_charset, then
  it is the default value which assigned at the very beginning of main().
*/
static const char *mysql_universal_client_charset=
  MYSQL_UNIVERSAL_CLIENT_CHARSET;
static char *default_charset;
static CHARSET_INFO *charset_info= &my_charset_latin1;
const char *default_dbug_option="d:t:o,/tmp/mysqldump.trace";
/* have we seen any VIEWs during table scanning? */
my_bool seen_views= 0;
const char *compatible_mode_names[]=
{
  "MYSQL323", "MYSQL40", "POSTGRESQL", "ORACLE", "MSSQL", "DB2",
  "MAXDB", "NO_KEY_OPTIONS", "NO_TABLE_OPTIONS", "NO_FIELD_OPTIONS",
  "ANSI",
  NullS
};
#define MASK_ANSI_QUOTES \
(\
 (1<<2)  | /* POSTGRESQL */\
 (1<<3)  | /* ORACLE     */\
 (1<<4)  | /* MSSQL      */\
 (1<<5)  | /* DB2        */\
 (1<<6)  | /* MAXDB      */\
 (1<<10)   /* ANSI       */\
)
TYPELIB compatible_mode_typelib= {array_elements(compatible_mode_names) - 1,
                                  "", compatible_mode_names, NULL};

HASH ignore_table;

static struct my_option my_long_options[] =
{
  {"all-databases", 'A',
   "Dump all the databases. This will be same as --databases with all databases selected.",
   &opt_alldbs, &opt_alldbs, 0, GET_BOOL, NO_ARG, 0, 0, 0, 0,
   0, 0},
  {"all-tablespaces", 'Y',
   "Dump all the tablespaces.",
   &opt_alltspcs, &opt_alltspcs, 0, GET_BOOL, NO_ARG, 0, 0, 0, 0,
   0, 0},
  {"no-tablespaces", 'y',
   "Do not dump any tablespace information.",
   &opt_notspcs, &opt_notspcs, 0, GET_BOOL, NO_ARG, 0, 0, 0, 0,
   0, 0},
  {"add-drop-database", OPT_DROP_DATABASE, "Add a DROP DATABASE before each create.",
   &opt_drop_database, &opt_drop_database, 0, GET_BOOL, NO_ARG, 0, 0, 0, 0, 0,
   0},
  {"add-drop-table", OPT_DROP, "Add a DROP TABLE before each create.",
   &opt_drop, &opt_drop, 0, GET_BOOL, NO_ARG, 1, 0, 0, 0, 0,
   0},
  {"add-locks", OPT_LOCKS, "Add locks around INSERT statements.",
   &opt_lock, &opt_lock, 0, GET_BOOL, NO_ARG, 1, 0, 0, 0, 0,
   0},
  {"allow-keywords", OPT_KEYWORDS,
   "Allow creation of column names that are keywords.", &opt_keywords,
   &opt_keywords, 0, GET_BOOL, NO_ARG, 0, 0, 0, 0, 0, 0},
  {"apply-slave-statements", OPT_MYSQLDUMP_SLAVE_APPLY,
   "Adds 'STOP SLAVE' prior to 'CHANGE MASTER' and 'START SLAVE' to bottom of dump.",
   &opt_slave_apply, &opt_slave_apply, 0, GET_BOOL, NO_ARG,
   0, 0, 0, 0, 0, 0},
  {"character-sets-dir", OPT_CHARSETS_DIR,
   "Directory for character set files.", (char**) &charsets_dir,
   (char**) &charsets_dir, 0, GET_STR, REQUIRED_ARG, 0, 0, 0, 0, 0, 0},
  {"comments", 'i', "Write additional information.",
   &opt_comments, &opt_comments, 0, GET_BOOL, NO_ARG,
   1, 0, 0, 0, 0, 0},
  {"compatible", OPT_COMPATIBLE,
   "Change the dump to be compatible with a given mode. By default tables "
   "are dumped in a format optimized for MySQL. Legal modes are: ansi, "
   "mysql323, mysql40, postgresql, oracle, mssql, db2, maxdb, no_key_options, "
   "no_table_options, no_field_options. One can use several modes separated "
   "by commas. Note: Requires MySQL server version 4.1.0 or higher. "
   "This option is ignored with earlier server versions.",
   &opt_compatible_mode_str, &opt_compatible_mode_str, 0,
   GET_STR, REQUIRED_ARG, 0, 0, 0, 0, 0, 0},
  {"compact", OPT_COMPACT,
   "Give less verbose output (useful for debugging). Disables structure "
   "comments and header/footer constructs.  Enables options --skip-add-"
   "drop-table --skip-add-locks --skip-comments --skip-disable-keys "
   "--skip-set-charset.",
   &opt_compact, &opt_compact, 0, GET_BOOL, NO_ARG, 0, 0, 0, 0, 0, 0},
  {"complete-insert", 'c', "Use complete insert statements.",
   &opt_complete_insert, &opt_complete_insert, 0, GET_BOOL,
   NO_ARG, 0, 0, 0, 0, 0, 0},
  {"compress", 'C', "Use compression in server/client protocol.",
   &opt_compress, &opt_compress, 0, GET_BOOL, NO_ARG, 0, 0, 0,
   0, 0, 0},
  {"create-options", 'a',
   "Include all MySQL specific create options.",
   &create_options, &create_options, 0, GET_BOOL, NO_ARG, 1,
   0, 0, 0, 0, 0},
  {"databases", 'B',
   "Dump several databases. Note the difference in usage; in this case no tables are given. All name arguments are regarded as database names. 'USE db_name;' will be included in the output.",
   &opt_databases, &opt_databases, 0, GET_BOOL, NO_ARG, 0, 0,
   0, 0, 0, 0},
#ifdef DBUG_OFF
  {"debug", '#', "This is a non-debug version. Catch this and exit.",
   0,0, 0, GET_DISABLED, OPT_ARG, 0, 0, 0, 0, 0, 0},
#else
  {"debug", '#', "Output debug log.", (char**) &default_dbug_option,
   (char**) &default_dbug_option, 0, GET_STR, OPT_ARG, 0, 0, 0, 0, 0, 0},
#endif
  {"debug-check", OPT_DEBUG_CHECK, "Check memory and open file usage at exit.",
   &debug_check_flag, &debug_check_flag, 0,
   GET_BOOL, NO_ARG, 0, 0, 0, 0, 0, 0},
  {"debug-info", OPT_DEBUG_INFO, "Print some debug info at exit.",
   &debug_info_flag, &debug_info_flag,
   0, GET_BOOL, NO_ARG, 0, 0, 0, 0, 0, 0},
  {"default-character-set", OPT_DEFAULT_CHARSET,
   "Set the default character set.", &default_charset,
   &default_charset, 0, GET_STR, REQUIRED_ARG, 0, 0, 0, 0, 0, 0},
  {"delayed-insert", OPT_DELAYED, "Insert rows with INSERT DELAYED.",
   &opt_delayed, &opt_delayed, 0, GET_BOOL, NO_ARG, 0, 0, 0, 0,
   0, 0},
  {"delete-master-logs", OPT_DELETE_MASTER_LOGS,
   "Delete logs on master after backup. This automatically enables --master-data.",
   &opt_delete_master_logs, &opt_delete_master_logs, 0,
   GET_BOOL, NO_ARG, 0, 0, 0, 0, 0, 0},
  {"disable-keys", 'K',
   "'/*!40000 ALTER TABLE tb_name DISABLE KEYS */; and '/*!40000 ALTER "
   "TABLE tb_name ENABLE KEYS */; will be put in the output.", &opt_disable_keys,
   &opt_disable_keys, 0, GET_BOOL, NO_ARG, 1, 0, 0, 0, 0, 0},
  {"dump-slave", OPT_MYSQLDUMP_SLAVE_DATA,
   "This causes the binary log position and filename of the master to be "
   "appended to the dumped data output. Setting the value to 1, will print"
   "it as a CHANGE MASTER command in the dumped data output; if equal"
   " to 2, that command will be prefixed with a comment symbol. "
   "This option will turn --lock-all-tables on, unless "
   "--single-transaction is specified too (in which case a "
   "global read lock is only taken a short time at the beginning of the dump "
   "- don't forget to read about --single-transaction below). In all cases "
   "any action on logs will happen at the exact moment of the dump."
   "Option automatically turns --lock-tables off.",
   &opt_slave_data, &opt_slave_data, 0,
   GET_UINT, OPT_ARG, 0, 0, MYSQL_OPT_SLAVE_DATA_COMMENTED_SQL, 0, 0, 0},
  {"events", 'E', "Dump events.",
     &opt_events, &opt_events, 0, GET_BOOL,
     NO_ARG, 0, 0, 0, 0, 0, 0},
  {"extended-insert", 'e',
   "Use multiple-row INSERT syntax that include several VALUES lists.",
   &extended_insert, &extended_insert, 0, GET_BOOL, NO_ARG,
   1, 0, 0, 0, 0, 0},
  {"fields-terminated-by", OPT_FTB,
   "Fields in the output file are terminated by the given string.",
   &fields_terminated, &fields_terminated, 0,
   GET_STR, REQUIRED_ARG, 0, 0, 0, 0, 0, 0},
  {"fields-enclosed-by", OPT_ENC,
   "Fields in the output file are enclosed by the given character.",
   &enclosed, &enclosed, 0, GET_STR, REQUIRED_ARG, 0, 0, 0, 0 ,0, 0},
  {"fields-optionally-enclosed-by", OPT_O_ENC,
   "Fields in the output file are optionally enclosed by the given character.",
   &opt_enclosed, &opt_enclosed, 0, GET_STR, REQUIRED_ARG, 0, 0, 0, 0 ,0, 0},
  {"fields-escaped-by", OPT_ESC,
   "Fields in the output file are escaped by the given character.",
   &escaped, &escaped, 0, GET_STR, REQUIRED_ARG, 0, 0, 0, 0, 0, 0},
  {"flush-logs", 'F', "Flush logs file in server before starting dump. "
   "Note that if you dump many databases at once (using the option "
   "--databases= or --all-databases), the logs will be flushed for "
   "each database dumped. The exception is when using --lock-all-tables "
   "or --master-data: "
   "in this case the logs will be flushed only once, corresponding "
   "to the moment all tables are locked. So if you want your dump and "
   "the log flush to happen at the same exact moment you should use "
   "--lock-all-tables or --master-data with --flush-logs.",
   &flush_logs, &flush_logs, 0, GET_BOOL, NO_ARG, 0, 0, 0, 0,
   0, 0},
  {"flush-privileges", OPT_ESC, "Emit a FLUSH PRIVILEGES statement "
   "after dumping the mysql database.  This option should be used any "
   "time the dump contains the mysql database and any other database "
   "that depends on the data in the mysql database for proper restore. ",
   &flush_privileges, &flush_privileges, 0, GET_BOOL, NO_ARG, 0, 0, 0, 0,
   0, 0},
  {"force", 'f', "Continue even if we get an SQL error.",
   &ignore_errors, &ignore_errors, 0, GET_BOOL, NO_ARG,
   0, 0, 0, 0, 0, 0},
  {"help", '?', "Display this help message and exit.", 0, 0, 0, GET_NO_ARG,
   NO_ARG, 0, 0, 0, 0, 0, 0},
  {"hex-blob", OPT_HEXBLOB, "Dump binary strings (BINARY, "
    "VARBINARY, BLOB) in hexadecimal format.",
   &opt_hex_blob, &opt_hex_blob, 0, GET_BOOL, NO_ARG, 0, 0, 0, 0, 0, 0},
  {"host", 'h', "Connect to host.", &current_host,
   &current_host, 0, GET_STR_ALLOC, REQUIRED_ARG, 0, 0, 0, 0, 0, 0},
  {"ignore-table", OPT_IGNORE_TABLE,
   "Do not dump the specified table. To specify more than one table to ignore, "
   "use the directive multiple times, once for each table.  Each table must "
   "be specified with both database and table names, e.g., "
   "--ignore-table=database.table.",
   0, 0, 0, GET_STR, REQUIRED_ARG, 0, 0, 0, 0, 0, 0},
  {"include-master-host-port", OPT_MYSQLDUMP_INCLUDE_MASTER_HOST_PORT,
   "Adds 'MASTER_HOST=<host>, MASTER_PORT=<port>' to 'CHANGE MASTER TO..' "
   "in dump produced with --dump-slave.", &opt_include_master_host_port,
   &opt_include_master_host_port, 0, GET_BOOL, NO_ARG,
   0, 0, 0, 0, 0, 0},
  {"insert-ignore", OPT_INSERT_IGNORE, "Insert rows with INSERT IGNORE.",
   &opt_ignore, &opt_ignore, 0, GET_BOOL, NO_ARG, 0, 0, 0, 0,
   0, 0},
  {"lines-terminated-by", OPT_LTB,
   "Lines in the output file are terminated by the given string.",
   &lines_terminated, &lines_terminated, 0, GET_STR,
   REQUIRED_ARG, 0, 0, 0, 0, 0, 0},
  {"lock-all-tables", 'x', "Locks all tables across all databases. This "
   "is achieved by taking a global read lock for the duration of the whole "
   "dump. Automatically turns --single-transaction and --lock-tables off.",
   &opt_lock_all_tables, &opt_lock_all_tables, 0, GET_BOOL, NO_ARG,
   0, 0, 0, 0, 0, 0},
  {"lock-tables", 'l', "Lock all tables for read.", &lock_tables,
   &lock_tables, 0, GET_BOOL, NO_ARG, 1, 0, 0, 0, 0, 0},
  {"log-error", OPT_ERROR_LOG_FILE, "Append warnings and errors to given file.",
   &log_error_file, &log_error_file, 0, GET_STR,
   REQUIRED_ARG, 0, 0, 0, 0, 0, 0},
  {"master-data", OPT_MASTER_DATA,
   "This causes the binary log position and filename to be appended to the "
   "output. If equal to 1, will print it as a CHANGE MASTER command; if equal"
   " to 2, that command will be prefixed with a comment symbol. "
   "This option will turn --lock-all-tables on, unless --single-transaction "
   "is specified too (on servers before MariaDB 5.3 this will still take a "
   "global read lock for a short time at the beginning of the dump; "
   "don't forget to read about --single-transaction below). In all cases, "
   "any action on logs will happen at the exact moment of the dump. "
   "Option automatically turns --lock-tables off.",
   &opt_master_data, &opt_master_data, 0,
   GET_UINT, OPT_ARG, 0, 0, MYSQL_OPT_MASTER_DATA_COMMENTED_SQL, 0, 0, 0},
  {"max_allowed_packet", OPT_MAX_ALLOWED_PACKET, 
   "The maximum packet length to send to or receive from server.",
    &opt_max_allowed_packet, &opt_max_allowed_packet, 0,
    GET_ULONG, REQUIRED_ARG, 24*1024*1024, 4096,
   (longlong) 2L*1024L*1024L*1024L, MALLOC_OVERHEAD, 1024, 0},
  {"net_buffer_length", OPT_NET_BUFFER_LENGTH, 
   "The buffer size for TCP/IP and socket communication.",
    &opt_net_buffer_length, &opt_net_buffer_length, 0,
    GET_ULONG, REQUIRED_ARG, 1024*1024L-1025, 4096, 16*1024L*1024L,
   MALLOC_OVERHEAD-1024, 1024, 0},
  {"no-autocommit", OPT_AUTOCOMMIT,
   "Wrap tables with autocommit/commit statements.",
   &opt_autocommit, &opt_autocommit, 0, GET_BOOL, NO_ARG,
   0, 0, 0, 0, 0, 0},
  {"no-create-db", 'n',
   "Suppress the CREATE DATABASE ... IF EXISTS statement that normally is "
   "output for each dumped database if --all-databases or --databases is "
   "given.",
   &opt_create_db, &opt_create_db, 0, 
   GET_BOOL, NO_ARG, 0, 0, 0, 0, 0, 0},
  {"no-create-info", 't', "Don't write table creation info.",
   &opt_no_create_info, &opt_no_create_info, 0, GET_BOOL,
   NO_ARG, 0, 0, 0, 0, 0, 0},
  {"no-data", 'd', "No row information.", &opt_no_data,
   &opt_no_data, 0, GET_BOOL, NO_ARG, 0, 0, 0, 0, 0, 0},
  {"no-set-names", 'N', "Same as --skip-set-charset.",
   0, 0, 0, GET_NO_ARG, NO_ARG, 0, 0, 0, 0, 0, 0},
  {"opt", OPT_OPTIMIZE,
   "Same as --add-drop-table, --add-locks, --create-options, --quick, --extended-insert, --lock-tables, --set-charset, and --disable-keys. Enabled by default, disable with --skip-opt.",
   0, 0, 0, GET_NO_ARG, NO_ARG, 0, 0, 0, 0, 0, 0},
  {"order-by-primary", OPT_ORDER_BY_PRIMARY,
   "Sorts each table's rows by primary key, or first unique key, if such a key exists.  Useful when dumping a MyISAM table to be loaded into an InnoDB table, but will make the dump itself take considerably longer.",
   &opt_order_by_primary, &opt_order_by_primary, 0, GET_BOOL, NO_ARG, 0, 0, 0, 0, 0, 0},
  {"password", 'p',
   "Password to use when connecting to server. If password is not given it's solicited on the tty.",
   0, 0, 0, GET_STR, OPT_ARG, 0, 0, 0, 0, 0, 0},
#ifdef __WIN__
  {"pipe", 'W', "Use named pipes to connect to server.", 0, 0, 0, GET_NO_ARG,
   NO_ARG, 0, 0, 0, 0, 0, 0},
#endif
  {"port", 'P', "Port number to use for connection.", &opt_mysql_port,
   &opt_mysql_port, 0, GET_UINT, REQUIRED_ARG, 0, 0, 0, 0, 0,
   0},
  {"protocol", OPT_MYSQL_PROTOCOL, 
   "The protocol to use for connection (tcp, socket, pipe, memory).",
   0, 0, 0, GET_STR, REQUIRED_ARG, 0, 0, 0, 0, 0, 0},
  {"quick", 'q', "Don't buffer query, dump directly to stdout.",
   &quick, &quick, 0, GET_BOOL, NO_ARG, 1, 0, 0, 0, 0, 0},
  {"quote-names",'Q', "Quote table and column names with backticks (`).",
   &opt_quoted, &opt_quoted, 0, GET_BOOL, NO_ARG, 1, 0, 0, 0,
   0, 0},
  {"replace", OPT_MYSQL_REPLACE_INTO, "Use REPLACE INTO instead of INSERT INTO.",
   &opt_replace_into, &opt_replace_into, 0, GET_BOOL, NO_ARG, 0, 0, 0, 0,
   0, 0},
  {"result-file", 'r',
   "Direct output to a given file. This option should be used in systems "
   "(e.g., DOS, Windows) that use carriage-return linefeed pairs (\\r\\n) "
   "to separate text lines. This option ensures that only a single newline "
   "is used.", 0, 0, 0, GET_STR, REQUIRED_ARG, 0, 0, 0, 0, 0, 0},
  {"routines", 'R', "Dump stored routines (functions and procedures).",
   &opt_routines, &opt_routines, 0, GET_BOOL,
   NO_ARG, 0, 0, 0, 0, 0, 0},
  {"set-charset", OPT_SET_CHARSET,
   "Add 'SET NAMES default_character_set' to the output.",
   &opt_set_charset, &opt_set_charset, 0, GET_BOOL, NO_ARG, 1,
   0, 0, 0, 0, 0},
#ifdef HAVE_SMEM
  {"shared-memory-base-name", OPT_SHARED_MEMORY_BASE_NAME,
   "Base name of shared memory.", &shared_memory_base_name, &shared_memory_base_name,
   0, GET_STR_ALLOC, REQUIRED_ARG, 0, 0, 0, 0, 0, 0},
#endif
  /*
    Note that the combination --single-transaction --master-data
    will give bullet-proof binlog position only if server >=4.1.3. That's the
    old "FLUSH TABLES WITH READ LOCK does not block commit" fixed bug.
  */
  {"single-transaction", OPT_TRANSACTION,
   "Creates a consistent snapshot by dumping all tables in a single "
   "transaction. Works ONLY for tables stored in storage engines which "
   "support multiversioning (currently only InnoDB does); the dump is NOT "
   "guaranteed to be consistent for other storage engines. "
   "While a --single-transaction dump is in process, to ensure a valid "
   "dump file (correct table contents and binary log position), no other "
   "connection should use the following statements: ALTER TABLE, DROP "
   "TABLE, RENAME TABLE, TRUNCATE TABLE, as consistent snapshot is not "
   "isolated from them. Option automatically turns off --lock-tables.",
   &opt_single_transaction, &opt_single_transaction, 0,
   GET_BOOL, NO_ARG,  0, 0, 0, 0, 0, 0},
  {"dump-date", OPT_DUMP_DATE, "Put a dump date to the end of the output.",
   &opt_dump_date, &opt_dump_date, 0,
   GET_BOOL, NO_ARG, 1, 0, 0, 0, 0, 0},
  {"skip-opt", OPT_SKIP_OPTIMIZATION,
   "Disable --opt. Disables --add-drop-table, --add-locks, --create-options, --quick, --extended-insert, --lock-tables, --set-charset, and --disable-keys.",
   0, 0, 0, GET_NO_ARG, NO_ARG, 0, 0, 0, 0, 0, 0},
  {"socket", 'S', "The socket file to use for connection.",
   &opt_mysql_unix_port, &opt_mysql_unix_port, 0, 
   GET_STR, REQUIRED_ARG, 0, 0, 0, 0, 0, 0},
#include <sslopt-longopts.h>
  {"tab",'T',
   "Create tab-separated textfile for each table to given path. (Create .sql "
   "and .txt files.) NOTE: This only works if mysqldump is run on the same "
   "machine as the mysqld server.",
   &path, &path, 0, GET_STR, REQUIRED_ARG, 0, 0, 0, 0, 0, 0},
  {"tables", OPT_TABLES, "Overrides option --databases (-B).",
   0, 0, 0, GET_NO_ARG, NO_ARG, 0, 0, 0, 0, 0, 0},
  {"triggers", OPT_TRIGGERS, "Dump triggers for each dumped table.",
   &opt_dump_triggers, &opt_dump_triggers, 0, GET_BOOL,
   NO_ARG, 1, 0, 0, 0, 0, 0},
  {"tz-utc", OPT_TZ_UTC,
    "SET TIME_ZONE='+00:00' at top of dump to allow dumping of TIMESTAMP data when a server has data in different time zones or data is being moved between servers with different time zones.",
    &opt_tz_utc, &opt_tz_utc, 0, GET_BOOL, NO_ARG, 1, 0, 0, 0, 0, 0},
#ifndef DONT_ALLOW_USER_CHANGE
  {"user", 'u', "User for login if not current user.",
   &current_user, &current_user, 0, GET_STR, REQUIRED_ARG,
   0, 0, 0, 0, 0, 0},
#endif
  {"verbose", 'v', "Print info about the various stages.",
   &verbose, &verbose, 0, GET_BOOL, NO_ARG, 0, 0, 0, 0, 0, 0},
  {"version",'V', "Output version information and exit.", 0, 0, 0,
   GET_NO_ARG, NO_ARG, 0, 0, 0, 0, 0, 0},
  {"where", 'w', "Dump only selected records. Quotes are mandatory.",
   &where, &where, 0, GET_STR, REQUIRED_ARG, 0, 0, 0, 0, 0, 0},
  {"xml", 'X', "Dump a database as well formed XML.", 0, 0, 0, GET_NO_ARG,
   NO_ARG, 0, 0, 0, 0, 0, 0},
  {"plugin_dir", OPT_PLUGIN_DIR, "Directory for client-side plugins.",
   &opt_plugin_dir, &opt_plugin_dir, 0,
   GET_STR, REQUIRED_ARG, 0, 0, 0, 0, 0, 0},
  {"default_auth", OPT_DEFAULT_AUTH,
   "Default authentication client-side plugin to use.",
   &opt_default_auth, &opt_default_auth, 0,
   GET_STR, REQUIRED_ARG, 0, 0, 0, 0, 0, 0},
  {0, 0, 0, 0, 0, 0, GET_NO_ARG, NO_ARG, 0, 0, 0, 0, 0, 0}
};

static const char *load_default_groups[]=
{ "mysqldump", "client", "client-server", "client-mariadb", 0 };

static void maybe_exit(int error);
static void die(int error, const char* reason, ...);
static void maybe_die(int error, const char* reason, ...);
static void write_header(FILE *sql_file, char *db_name);
static void print_value(FILE *file, MYSQL_RES  *result, MYSQL_ROW row,
                        const char *prefix,const char *name,
                        int string_value);
static int dump_selected_tables(char *db, char **table_names, int tables);
static int dump_all_tables_in_db(char *db);
static int init_dumping_views(char *);
static int init_dumping_tables(char *);
static int init_dumping(char *, int init_func(char*));
static int dump_databases(char **);
static int dump_all_databases();
static char *quote_name(const char *name, char *buff, my_bool force);
char check_if_ignore_table(const char *table_name, char *table_type);
static char *primary_key_fields(const char *table_name);
static my_bool get_view_structure(char *table, char* db);
static my_bool dump_all_views_in_db(char *database);
static int dump_all_tablespaces();
static int dump_tablespaces_for_tables(char *db, char **table_names, int tables);
static int dump_tablespaces_for_databases(char** databases);
static int dump_tablespaces(char* ts_where);
static void print_comment(FILE *sql_file, my_bool is_error, const char *format,
                          ...);


/*
  Print the supplied message if in verbose mode

  SYNOPSIS
    verbose_msg()
    fmt   format specifier
    ...   variable number of parameters
*/

static void verbose_msg(const char *fmt, ...)
{
  va_list args;
  DBUG_ENTER("verbose_msg");

  if (!verbose)
    DBUG_VOID_RETURN;

  va_start(args, fmt);
  vfprintf(stderr, fmt, args);
  va_end(args);

  fflush(stderr);

  DBUG_VOID_RETURN;
}

/*
  exit with message if ferror(file)

  SYNOPSIS
    check_io()
    file        - checked file
*/

void check_io(FILE *file)
{
  if (ferror(file))
    die(EX_EOF, "Got errno %d on write", errno);
}

static void print_version(void)
{
  printf("%s  Ver %s Distrib %s, for %s (%s)\n",my_progname_short,DUMP_VERSION,
         MYSQL_SERVER_VERSION,SYSTEM_TYPE,MACHINE_TYPE);
} /* print_version */


static void short_usage_sub(void)
{
  printf("Usage: %s [OPTIONS] database [tables]\n", my_progname_short);
  printf("OR     %s [OPTIONS] --databases [OPTIONS] DB1 [DB2 DB3...]\n",
         my_progname_short);
  printf("OR     %s [OPTIONS] --all-databases [OPTIONS]\n", my_progname_short);
}


static void usage(void)
{
  print_version();
  puts(ORACLE_WELCOME_COPYRIGHT_NOTICE("2000"));
  puts("Dumping structure and contents of MySQL databases and tables.");
  short_usage_sub();
  print_defaults("my",load_default_groups);
  my_print_help(my_long_options);
  my_print_variables(my_long_options);
} /* usage */


static void short_usage(void)
{
  short_usage_sub();
  printf("For more options, use %s --help\n", my_progname_short);
}


static void write_header(FILE *sql_file, char *db_name)
{
  if (opt_xml)
  {
    fputs("<?xml version=\"1.0\"?>\n", sql_file);
    /*
      Schema reference.  Allows use of xsi:nil for NULL values and 
      xsi:type to define an element's data type.
    */
    fputs("<mysqldump ", sql_file);
    fputs("xmlns:xsi=\"http://www.w3.org/2001/XMLSchema-instance\"",
          sql_file);
    fputs(">\n", sql_file);
    check_io(sql_file);
  }
  else if (!opt_compact)
  {
    print_comment(sql_file, 0,
                  "-- MySQL dump %s  Distrib %s, for %s (%s)\n--\n",
                  DUMP_VERSION, MYSQL_SERVER_VERSION, SYSTEM_TYPE,
                  MACHINE_TYPE);
    print_comment(sql_file, 0, "-- Host: %s    Database: %s\n",
                  current_host ? current_host : "localhost",
                  db_name ? db_name : "");
    print_comment(sql_file, 0,
                  "-- ------------------------------------------------------\n"
                 );
    print_comment(sql_file, 0, "-- Server version\t%s\n",
                  mysql_get_server_info(&mysql_connection));

    if (opt_set_charset)
      fprintf(sql_file,
"\n/*!40101 SET @OLD_CHARACTER_SET_CLIENT=@@CHARACTER_SET_CLIENT */;"
"\n/*!40101 SET @OLD_CHARACTER_SET_RESULTS=@@CHARACTER_SET_RESULTS */;"
"\n/*!40101 SET @OLD_COLLATION_CONNECTION=@@COLLATION_CONNECTION */;"
"\n/*!40101 SET NAMES %s */;\n",default_charset);

    if (opt_tz_utc)
    {
      fprintf(sql_file, "/*!40103 SET @OLD_TIME_ZONE=@@TIME_ZONE */;\n");
      fprintf(sql_file, "/*!40103 SET TIME_ZONE='+00:00' */;\n");
    }

    if (!path)
    {
      if (!opt_no_create_info)
      {
        /* We don't need unique checks as the table is created just before */
        fprintf(md_result_file,"\
/*!40014 SET @OLD_UNIQUE_CHECKS=@@UNIQUE_CHECKS, UNIQUE_CHECKS=0 */;\n");
      }
      fprintf(md_result_file,"\
/*!40014 SET @OLD_FOREIGN_KEY_CHECKS=@@FOREIGN_KEY_CHECKS, FOREIGN_KEY_CHECKS=0 */;\n\
");
    }
    fprintf(sql_file,
            "/*!40101 SET @OLD_SQL_MODE=@@SQL_MODE, SQL_MODE='%s%s%s' */;\n"
            "/*!40111 SET @OLD_SQL_NOTES=@@SQL_NOTES, SQL_NOTES=0 */;\n",
            path?"":"NO_AUTO_VALUE_ON_ZERO",compatible_mode_normal_str[0]==0?"":",",
            compatible_mode_normal_str);
    check_io(sql_file);
  }
} /* write_header */


static void write_footer(FILE *sql_file)
{
  if (opt_xml)
  {
    fputs("</mysqldump>\n", sql_file);
    check_io(sql_file);
  }
  else if (!opt_compact)
  {
    if (opt_tz_utc)
      fprintf(sql_file,"/*!40103 SET TIME_ZONE=@OLD_TIME_ZONE */;\n");

    fprintf(sql_file,"\n/*!40101 SET SQL_MODE=@OLD_SQL_MODE */;\n");
    if (!path)
    {
      fprintf(md_result_file,"\
/*!40014 SET FOREIGN_KEY_CHECKS=@OLD_FOREIGN_KEY_CHECKS */;\n");
      if (!opt_no_create_info)
      {
        fprintf(md_result_file,"\
/*!40014 SET UNIQUE_CHECKS=@OLD_UNIQUE_CHECKS */;\n");
      }
    }
    if (opt_set_charset)
      fprintf(sql_file,
"/*!40101 SET CHARACTER_SET_CLIENT=@OLD_CHARACTER_SET_CLIENT */;\n"
"/*!40101 SET CHARACTER_SET_RESULTS=@OLD_CHARACTER_SET_RESULTS */;\n"
"/*!40101 SET COLLATION_CONNECTION=@OLD_COLLATION_CONNECTION */;\n");
    fprintf(sql_file,
            "/*!40111 SET SQL_NOTES=@OLD_SQL_NOTES */;\n");
    fputs("\n", sql_file);

    if (opt_dump_date)
    {
      char time_str[20];
      get_date(time_str, GETDATE_DATE_TIME, 0);
      print_comment(sql_file, 0, "-- Dump completed on %s\n", time_str);
    }
    else
      print_comment(sql_file, 0, "-- Dump completed\n");

    check_io(sql_file);
  }
} /* write_footer */


uchar* get_table_key(const char *entry, size_t *length,
                     my_bool not_used __attribute__((unused)))
{
  *length= strlen(entry);
  return (uchar*) entry;
}


static my_bool
get_one_option(int optid, const struct my_option *opt __attribute__((unused)),
               char *argument)
{
  switch (optid) {
  case 'p':
    if (argument == disabled_my_option)
      argument= (char*) "";                     /* Don't require password */
    if (argument)
    {
      char *start=argument;
      my_free(opt_password);
      opt_password=my_strdup(argument,MYF(MY_FAE));
      while (*argument) *argument++= 'x';               /* Destroy argument */
      if (*start)
        start[1]=0;                             /* Cut length of argument */
      tty_password= 0;
    }
    else
      tty_password=1;
    break;
  case 'r':
    if (!(md_result_file= my_fopen(argument, O_WRONLY | FILE_BINARY,
                                    MYF(MY_WME))))
      exit(1);
    break;
  case 'W':
#ifdef __WIN__
    opt_protocol= MYSQL_PROTOCOL_PIPE;
#endif
    break;
  case 'N':
    opt_set_charset= 0;
    break;
  case 'T':
    opt_disable_keys=0;

    if (strlen(argument) >= FN_REFLEN)
    {
      /*
        This check is made because the some the file functions below
        have FN_REFLEN sized stack allocated buffers and will cause
        a crash even if the input destination buffer is large enough
        to hold the output.
      */
      die(EX_USAGE, "Input filename too long: %s", argument);
    }

    break;
  case '#':
    DBUG_PUSH(argument ? argument : default_dbug_option);
    debug_check_flag= 1;
    break;
#include <sslopt-case.h>
  case 'V': print_version(); exit(0);
  case 'X':
    opt_xml= 1;
    extended_insert= opt_drop= opt_lock=
      opt_disable_keys= opt_autocommit= opt_create_db= 0;
    break;
  case 'i':
    opt_comments_used= 1;
    break;
  case 'I':
  case '?':
    usage();
    exit(0);
  case (int) OPT_MASTER_DATA:
    if (!argument) /* work like in old versions */
      opt_master_data= MYSQL_OPT_MASTER_DATA_EFFECTIVE_SQL;
    break;
  case (int) OPT_MYSQLDUMP_SLAVE_DATA:
    if (!argument) /* work like in old versions */
      opt_slave_data= MYSQL_OPT_SLAVE_DATA_EFFECTIVE_SQL;
    break;
  case (int) OPT_OPTIMIZE:
    extended_insert= opt_drop= opt_lock= quick= create_options=
      opt_disable_keys= lock_tables= opt_set_charset= 1;
    break;
  case (int) OPT_SKIP_OPTIMIZATION:
    extended_insert= opt_drop= opt_lock= quick= create_options=
      opt_disable_keys= lock_tables= opt_set_charset= 0;
    break;
  case (int) OPT_COMPACT:
    if (opt_compact)
    {
       opt_comments= opt_drop= opt_disable_keys= opt_lock= 0;
       opt_set_charset= 0;
    }
    break;
  case (int) OPT_TABLES:
    opt_databases=0;
    break;
  case (int) OPT_IGNORE_TABLE:
  {
    if (!strchr(argument, '.'))
    {
      fprintf(stderr, "Illegal use of option --ignore-table=<database>.<table>\n");
      exit(1);
    }
    if (my_hash_insert(&ignore_table, (uchar*)my_strdup(argument, MYF(0))))
      exit(EX_EOM);
    break;
  }
  case (int) OPT_COMPATIBLE:
    {
      char buff[255];
      char *end= compatible_mode_normal_str;
      int i;
      ulong mode;
      uint err_len;

      opt_quoted= 1;
      opt_set_charset= 0;
      opt_compatible_mode_str= argument;
      opt_compatible_mode= find_set(&compatible_mode_typelib,
                                    argument, (uint) strlen(argument),
                                    &err_ptr, &err_len);
      if (err_len)
      {
        strmake(buff, err_ptr, min(sizeof(buff) - 1, err_len));
        fprintf(stderr, "Invalid mode to --compatible: %s\n", buff);
        exit(1);
      }
#if !defined(DBUG_OFF)
      {
        uint size_for_sql_mode= 0;
        const char **ptr;
        for (ptr= compatible_mode_names; *ptr; ptr++)
          size_for_sql_mode+= strlen(*ptr);
        size_for_sql_mode+= sizeof(compatible_mode_names)-1;
        DBUG_ASSERT(sizeof(compatible_mode_normal_str)>=size_for_sql_mode);
      }
#endif
      mode= opt_compatible_mode;
      for (i= 0, mode= opt_compatible_mode; mode; mode>>= 1, i++)
      {
        if (mode & 1)
        {
          end= strmov(end, compatible_mode_names[i]);
          end= strmov(end, ",");
        }
      }
      if (end!=compatible_mode_normal_str)
        end[-1]= 0;
      /*
        Set charset to the default compiled value if it hasn't
        been reset yet by --default-character-set=xxx.
      */
      if (default_charset == mysql_universal_client_charset)
        default_charset= (char*) MYSQL_DEFAULT_CHARSET_NAME;
      break;
    }
  case (int) OPT_MYSQL_PROTOCOL:
    opt_protocol= find_type_or_exit(argument, &sql_protocol_typelib,
                                    opt->name);
    break;
  }
  return 0;
}

static int get_options(int *argc, char ***argv)
{
  int ho_error;
  MYSQL_PARAMETERS *mysql_params= mysql_get_parameters();

  opt_max_allowed_packet= *mysql_params->p_max_allowed_packet;
  opt_net_buffer_length= *mysql_params->p_net_buffer_length;

  md_result_file= stdout;
  if (load_defaults("my",load_default_groups,argc,argv))
    return 1;
  defaults_argv= *argv;

  if (my_hash_init(&ignore_table, charset_info, 16, 0, 0,
                   (my_hash_get_key) get_table_key, my_free, 0))
    return(EX_EOM);
  /* Don't copy internal log tables */
  if (my_hash_insert(&ignore_table,
                     (uchar*) my_strdup("mysql.apply_status", MYF(MY_WME))) ||
      my_hash_insert(&ignore_table,
                     (uchar*) my_strdup("mysql.schema", MYF(MY_WME))) ||
      my_hash_insert(&ignore_table,
                     (uchar*) my_strdup("mysql.general_log", MYF(MY_WME))) ||
      my_hash_insert(&ignore_table,
                     (uchar*) my_strdup("mysql.slow_log", MYF(MY_WME))))
    return(EX_EOM);

  if ((ho_error= handle_options(argc, argv, my_long_options, get_one_option)))
    return(ho_error);

  *mysql_params->p_max_allowed_packet= opt_max_allowed_packet;
  *mysql_params->p_net_buffer_length= opt_net_buffer_length;
  if (debug_info_flag)
    my_end_arg= MY_CHECK_ERROR | MY_GIVE_INFO;
  if (debug_check_flag)
    my_end_arg= MY_CHECK_ERROR;

  if (opt_delayed)
    opt_lock=0;                         /* Can't have lock with delayed */
  if (!path && (enclosed || opt_enclosed || escaped || lines_terminated ||
                fields_terminated))
  {
    fprintf(stderr,
            "%s: You must use option --tab with --fields-...\n", my_progname_short);
    return(EX_USAGE);
  }

  /* We don't delete master logs if slave data option */
  if (opt_slave_data)
  {
    opt_lock_all_tables= !opt_single_transaction;
    opt_master_data= 0;
    opt_delete_master_logs= 0;
  }

  /* Ensure consistency of the set of binlog & locking options */
  if (opt_delete_master_logs && !opt_master_data)
    opt_master_data= MYSQL_OPT_MASTER_DATA_COMMENTED_SQL;
  if (opt_single_transaction && opt_lock_all_tables)
  {
    fprintf(stderr, "%s: You can't use --single-transaction and "
            "--lock-all-tables at the same time.\n", my_progname_short);
    return(EX_USAGE);
  }
  if (opt_master_data)
  {
    opt_lock_all_tables= !opt_single_transaction;
    opt_slave_data= 0;
  }
  if (opt_single_transaction || opt_lock_all_tables)
    lock_tables= 0;
  if (enclosed && opt_enclosed)
  {
    fprintf(stderr, "%s: You can't use ..enclosed.. and ..optionally-enclosed.. at the same time.\n", my_progname_short);
    return(EX_USAGE);
  }
  if ((opt_databases || opt_alldbs) && path)
  {
    fprintf(stderr,
            "%s: --databases or --all-databases can't be used with --tab.\n",
            my_progname_short);
    return(EX_USAGE);
  }
  if (strcmp(default_charset, charset_info->csname) &&
      !(charset_info= get_charset_by_csname(default_charset,
                                            MY_CS_PRIMARY, MYF(MY_WME))))
    exit(1);
  if ((*argc < 1 && !opt_alldbs) || (*argc > 0 && opt_alldbs))
  {
    short_usage();
    return EX_USAGE;
  }
  if (tty_password)
    opt_password=get_tty_password(NullS);
  return(0);
} /* get_options */


/*
** DB_error -- prints mysql error message and exits the program.
*/
static void DB_error(MYSQL *mysql_arg, const char *when)
{
  DBUG_ENTER("DB_error");
  maybe_die(EX_MYSQLERR, "Got error: %d: \"%s\" %s",
          mysql_errno(mysql_arg), mysql_error(mysql_arg), when);
  DBUG_VOID_RETURN;
}



/*
  Prints out an error message and kills the process.

  SYNOPSIS
    die()
    error_num   - process return value
    fmt_reason  - a format string for use by my_vsnprintf.
    ...         - variable arguments for above fmt_reason string
  
  DESCRIPTION
    This call prints out the formatted error message to stderr and then
    terminates the process.
*/
static void die(int error_num, const char* fmt_reason, ...)
{
  char buffer[1000];
  va_list args;
  va_start(args,fmt_reason);
  my_vsnprintf(buffer, sizeof(buffer), fmt_reason, args);
  va_end(args);

  fprintf(stderr, "%s: %s\n", my_progname_short, buffer);
  fflush(stderr);

  ignore_errors= 0; /* force the exit */
  maybe_exit(error_num);
}


/*
  Prints out an error message and maybe kills the process.

  SYNOPSIS
    maybe_die()
    error_num   - process return value
    fmt_reason  - a format string for use by my_vsnprintf.
    ...         - variable arguments for above fmt_reason string
  
  DESCRIPTION
    This call prints out the formatted error message to stderr and then
    terminates the process, unless the --force command line option is used.
    
    This call should be used for non-fatal errors (such as database
    errors) that the code may still be able to continue to the next unit
    of work.
    
*/
static void maybe_die(int error_num, const char* fmt_reason, ...)
{
  char buffer[1000];
  va_list args;
  va_start(args,fmt_reason);
  my_vsnprintf(buffer, sizeof(buffer), fmt_reason, args);
  va_end(args);

  fprintf(stderr, "%s: %s\n", my_progname_short, buffer);
  fflush(stderr);

  maybe_exit(error_num);
}



/*
  Sends a query to server, optionally reads result, prints error message if
  some.

  SYNOPSIS
    mysql_query_with_error_report()
    mysql_con       connection to use
    res             if non zero, result will be put there with
                    mysql_store_result()
    query           query to send to server

  RETURN VALUES
    0               query sending and (if res!=0) result reading went ok
    1               error
*/

static int mysql_query_with_error_report(MYSQL *mysql_con, MYSQL_RES **res,
                                         const char *query)
{
  if (mysql_query(mysql_con, query) ||
      (res && !((*res)= mysql_store_result(mysql_con))))
  {
    maybe_die(EX_MYSQLERR, "Couldn't execute '%s': %s (%d)",
            query, mysql_error(mysql_con), mysql_errno(mysql_con));
    return 1;
  }
  return 0;
}


static int fetch_db_collation(const char *db_name,
                              char *db_cl_name,
                              int db_cl_size)
{
  my_bool err_status= FALSE;
  char query[QUERY_LENGTH];
  MYSQL_RES *db_cl_res;
  MYSQL_ROW db_cl_row;
  char quoted_database_buf[NAME_LEN*2+3];
  char *qdatabase= quote_name(db_name, quoted_database_buf, 1);

  my_snprintf(query, sizeof (query), "use %s", qdatabase);

  if (mysql_query_with_error_report(mysql, NULL, query))
    return 1;

  if (mysql_query_with_error_report(mysql, &db_cl_res,
                                    "select @@collation_database"))
    return 1;

  do
  {
    if (mysql_num_rows(db_cl_res) != 1)
    {
      err_status= TRUE;
      break;
    }

    if (!(db_cl_row= mysql_fetch_row(db_cl_res)))
    {
      err_status= TRUE;
      break;
    }

    strncpy(db_cl_name, db_cl_row[0], db_cl_size);
    db_cl_name[db_cl_size - 1]= 0; /* just in case. */

  } while (FALSE);

  mysql_free_result(db_cl_res);

  return err_status ? 1 : 0;
}


/*
  Check if server supports non-blocking binlog position using the
  binlog_snapshot_file and binlog_snapshot_position status variables. If it
  does, also return the position obtained if output pointers are non-NULL.
  Returns 1 if position available, 0 if not.
*/
static int
check_consistent_binlog_pos(char *binlog_pos_file, char *binlog_pos_offset)
{
  MYSQL_RES *res;
  MYSQL_ROW row;
  int found;

  if (mysql_query_with_error_report(mysql, &res,
                                    "SHOW STATUS LIKE 'binlog_snapshot_%'"))
    return 1;

  found= 0;
  while ((row= mysql_fetch_row(res)))
  {
    if (0 == strcmp(row[0], "Binlog_snapshot_file"))
    {
      if (binlog_pos_file)
        strmake(binlog_pos_file, row[1], FN_REFLEN-1);
      found++;
    }
    else if (0 == strcmp(row[0], "Binlog_snapshot_position"))
    {
      if (binlog_pos_offset)
        strmake(binlog_pos_offset, row[1], LONGLONG_LEN);
      found++;
    }
  }
  mysql_free_result(res);

  return (found == 2);
}

static char *my_case_str(const char *str,
                         uint str_len,
                         const char *token,
                         uint token_len)
{
  my_match_t match;

  uint status= my_charset_latin1.coll->instr(&my_charset_latin1,
                                             str, str_len,
                                             token, token_len,
                                             &match, 1);

  return status ? (char *) str + match.end : NULL;
}


static int switch_db_collation(FILE *sql_file,
                               const char *db_name,
                               const char *delimiter,
                               const char *current_db_cl_name,
                               const char *required_db_cl_name,
                               int *db_cl_altered)
{
  if (strcmp(current_db_cl_name, required_db_cl_name) != 0)
  {
    char quoted_db_buf[NAME_LEN * 2 + 3];
    char *quoted_db_name= quote_name(db_name, quoted_db_buf, FALSE);

    CHARSET_INFO *db_cl= get_charset_by_name(required_db_cl_name, MYF(0));

    if (!db_cl)
      return 1;

    fprintf(sql_file,
            "ALTER DATABASE %s CHARACTER SET %s COLLATE %s %s\n",
            (const char *) quoted_db_name,
            (const char *) db_cl->csname,
            (const char *) db_cl->name,
            (const char *) delimiter);

    *db_cl_altered= 1;

    return 0;
  }

  *db_cl_altered= 0;

  return 0;
}


static int restore_db_collation(FILE *sql_file,
                                const char *db_name,
                                const char *delimiter,
                                const char *db_cl_name)
{
  char quoted_db_buf[NAME_LEN * 2 + 3];
  char *quoted_db_name= quote_name(db_name, quoted_db_buf, FALSE);

  CHARSET_INFO *db_cl= get_charset_by_name(db_cl_name, MYF(0));

  if (!db_cl)
    return 1;

  fprintf(sql_file,
          "ALTER DATABASE %s CHARACTER SET %s COLLATE %s %s\n",
          (const char *) quoted_db_name,
          (const char *) db_cl->csname,
          (const char *) db_cl->name,
          (const char *) delimiter);

  return 0;
}


static void switch_cs_variables(FILE *sql_file,
                                const char *delimiter,
                                const char *character_set_client,
                                const char *character_set_results,
                                const char *collation_connection)
{
  fprintf(sql_file,
          "/*!50003 SET @saved_cs_client      = @@character_set_client */ %s\n"
          "/*!50003 SET @saved_cs_results     = @@character_set_results */ %s\n"
          "/*!50003 SET @saved_col_connection = @@collation_connection */ %s\n"
          "/*!50003 SET character_set_client  = %s */ %s\n"
          "/*!50003 SET character_set_results = %s */ %s\n"
          "/*!50003 SET collation_connection  = %s */ %s\n",
          (const char *) delimiter,
          (const char *) delimiter,
          (const char *) delimiter,

          (const char *) character_set_client,
          (const char *) delimiter,

          (const char *) character_set_results,
          (const char *) delimiter,

          (const char *) collation_connection,
          (const char *) delimiter);
}


static void restore_cs_variables(FILE *sql_file,
                                 const char *delimiter)
{
  fprintf(sql_file,
          "/*!50003 SET character_set_client  = @saved_cs_client */ %s\n"
          "/*!50003 SET character_set_results = @saved_cs_results */ %s\n"
          "/*!50003 SET collation_connection  = @saved_col_connection */ %s\n",
          (const char *) delimiter,
          (const char *) delimiter,
          (const char *) delimiter);
}


static void switch_sql_mode(FILE *sql_file,
                            const char *delimiter,
                            const char *sql_mode)
{
  fprintf(sql_file,
          "/*!50003 SET @saved_sql_mode       = @@sql_mode */ %s\n"
          "/*!50003 SET sql_mode              = '%s' */ %s\n",
          (const char *) delimiter,

          (const char *) sql_mode,
          (const char *) delimiter);
}


static void restore_sql_mode(FILE *sql_file,
                             const char *delimiter)
{
  fprintf(sql_file,
          "/*!50003 SET sql_mode              = @saved_sql_mode */ %s\n",
          (const char *) delimiter);
}


static void switch_time_zone(FILE *sql_file,
                             const char *delimiter,
                             const char *time_zone)
{
  fprintf(sql_file,
          "/*!50003 SET @saved_time_zone      = @@time_zone */ %s\n"
          "/*!50003 SET time_zone             = '%s' */ %s\n",
          (const char *) delimiter,

          (const char *) time_zone,
          (const char *) delimiter);
}


static void restore_time_zone(FILE *sql_file,
                              const char *delimiter)
{
  fprintf(sql_file,
          "/*!50003 SET time_zone             = @saved_time_zone */ %s\n",
          (const char *) delimiter);
}


/**
  Switch charset for results to some specified charset.  If the server does not
  support character_set_results variable, nothing can be done here.  As for
  whether something should be done here, future new callers of this function
  should be aware that the server lacking the facility of switching charsets is
  treated as success.

  @note  If the server lacks support, then nothing is changed and no error
         condition is returned.

  @returns  whether there was an error or not
*/
static int switch_character_set_results(MYSQL *mysql, const char *cs_name)
{
  char query_buffer[QUERY_LENGTH];
  size_t query_length;

  /* Server lacks facility.  This is not an error, by arbitrary decision . */
  if (!server_supports_switching_charsets)
    return FALSE;

  query_length= my_snprintf(query_buffer,
                            sizeof (query_buffer),
                            "SET SESSION character_set_results = '%s'",
                            (const char *) cs_name);

  return mysql_real_query(mysql, query_buffer, query_length);
}

/**
  Rewrite statement, enclosing DEFINER clause in version-specific comment.

  This function parses any CREATE statement and encloses DEFINER-clause in
  version-specific comment:
    input query:     CREATE DEFINER=a@b FUNCTION ...
    rewritten query: CREATE * / / *!50020 DEFINER=a@b * / / *!50003 FUNCTION ...

  @note This function will go away when WL#3995 is implemented.

  @param[in] stmt_str                 CREATE statement string.
  @param[in] stmt_length              Length of the stmt_str.
  @param[in] definer_version_str      Minimal MySQL version number when
                                      DEFINER clause is supported in the
                                      given statement.
  @param[in] definer_version_length   Length of definer_version_str.
  @param[in] stmt_version_str         Minimal MySQL version number when the
                                      given statement is supported.
  @param[in] stmt_version_length      Length of stmt_version_str.
  @param[in] keyword_str              Keyword to look for after CREATE.
  @param[in] keyword_length           Length of keyword_str.

  @return pointer to the new allocated query string.
*/

static char *cover_definer_clause(const char *stmt_str,
                                  uint stmt_length,
                                  const char *definer_version_str,
                                  uint definer_version_length,
                                  const char *stmt_version_str,
                                  uint stmt_version_length,
                                  const char *keyword_str,
                                  uint keyword_length)
{
  char *definer_begin= my_case_str(stmt_str, stmt_length,
                                   C_STRING_WITH_LEN(" DEFINER"));
  char *definer_end= NULL;

  char *query_str= NULL;
  char *query_ptr;

  if (!definer_begin)
    return NULL;

  definer_end= my_case_str(definer_begin, strlen(definer_begin),
                           keyword_str, keyword_length);

  if (!definer_end)
    return NULL;

  /*
    Allocate memory for new query string: original string
    from SHOW statement and version-specific comments.
  */
  query_str= alloc_query_str(stmt_length + 23);

  query_ptr= strnmov(query_str, stmt_str, definer_begin - stmt_str);
  query_ptr= strnmov(query_ptr, C_STRING_WITH_LEN("*/ /*!"));
  query_ptr= strnmov(query_ptr, definer_version_str, definer_version_length);
  query_ptr= strnmov(query_ptr, definer_begin, definer_end - definer_begin);
  query_ptr= strnmov(query_ptr, C_STRING_WITH_LEN("*/ /*!"));
  query_ptr= strnmov(query_ptr, stmt_version_str, stmt_version_length);
  query_ptr= strxmov(query_ptr, definer_end, NullS);

  return query_str;
}

/*
  Open a new .sql file to dump the table or view into

  SYNOPSIS
    open_sql_file_for_table
    name      name of the table or view
    flags     flags (as per "man 2 open")

  RETURN VALUES
    0        Failed to open file
    > 0      Handle of the open file
*/
static FILE* open_sql_file_for_table(const char* table, int flags)
{
  FILE* res;
  char filename[FN_REFLEN], tmp_path[FN_REFLEN];
  convert_dirname(tmp_path,path,NullS);
  res= my_fopen(fn_format(filename, table, tmp_path, ".sql", 4),
                flags, MYF(MY_WME));
  return res;
}


static void free_resources()
{
  if (md_result_file && md_result_file != stdout)
    my_fclose(md_result_file, MYF(0));
  my_free(opt_password);
  my_free(current_host);
  if (my_hash_inited(&ignore_table))
    my_hash_free(&ignore_table);
  if (extended_insert)
    dynstr_free(&extended_row);
  if (insert_pat_inited)
    dynstr_free(&insert_pat);
  if (defaults_argv)
    free_defaults(defaults_argv);
  mysql_library_end();
  my_end(my_end_arg);
}


static void maybe_exit(int error)
{
  if (!first_error)
    first_error= error;
  if (ignore_errors)
    return;
  if (mysql)
    mysql_close(mysql);
  free_resources();
  exit(error);
}


/*
  db_connect -- connects to the host and selects DB.
*/

static int connect_to_db(char *host, char *user,char *passwd)
{
  char buff[20+FN_REFLEN];
  DBUG_ENTER("connect_to_db");

  verbose_msg("-- Connecting to %s...\n", host ? host : "localhost");
  mysql_init(&mysql_connection);
  if (opt_compress)
    mysql_options(&mysql_connection,MYSQL_OPT_COMPRESS,NullS);
#ifdef HAVE_OPENSSL
  if (opt_use_ssl)
    mysql_ssl_set(&mysql_connection, opt_ssl_key, opt_ssl_cert, opt_ssl_ca,
                  opt_ssl_capath, opt_ssl_cipher);
  mysql_options(&mysql_connection,MYSQL_OPT_SSL_VERIFY_SERVER_CERT,
                (char*)&opt_ssl_verify_server_cert);
#endif
  if (opt_protocol)
    mysql_options(&mysql_connection,MYSQL_OPT_PROTOCOL,(char*)&opt_protocol);
#ifdef HAVE_SMEM
  if (shared_memory_base_name)
    mysql_options(&mysql_connection,MYSQL_SHARED_MEMORY_BASE_NAME,shared_memory_base_name);
#endif
  mysql_options(&mysql_connection, MYSQL_SET_CHARSET_NAME, default_charset);

  if (opt_plugin_dir && *opt_plugin_dir)
    mysql_options(&mysql_connection, MYSQL_PLUGIN_DIR, opt_plugin_dir);

  if (opt_default_auth && *opt_default_auth)
    mysql_options(&mysql_connection, MYSQL_DEFAULT_AUTH, opt_default_auth);

  mysql= &mysql_connection;          /* So we can mysql_close() it properly */
  if (!mysql_real_connect(&mysql_connection,host,user,passwd,
                          NULL,opt_mysql_port,opt_mysql_unix_port, 0))
  {
    DB_error(&mysql_connection, "when trying to connect");
    DBUG_RETURN(1);
  }
  if ((mysql_get_server_version(&mysql_connection) < 40100) ||
      (opt_compatible_mode & 3))
  {
    /* Don't dump SET NAMES with a pre-4.1 server (bug#7997).  */
    opt_set_charset= 0;

    /* Don't switch charsets for 4.1 and earlier.  (bug#34192). */
    server_supports_switching_charsets= FALSE;
  } 
  /*
    As we're going to set SQL_MODE, it would be lost on reconnect, so we
    cannot reconnect.
  */
  mysql->reconnect= 0;
  my_snprintf(buff, sizeof(buff), "/*!40100 SET @@SQL_MODE='%s' */",
              compatible_mode_normal_str);
  if (mysql_query_with_error_report(mysql, 0, buff))
    DBUG_RETURN(1);
  /*
    set time_zone to UTC to allow dumping date types between servers with
    different time zone settings
  */
  if (opt_tz_utc)
  {
    my_snprintf(buff, sizeof(buff), "/*!40103 SET TIME_ZONE='+00:00' */");
    if (mysql_query_with_error_report(mysql, 0, buff))
      DBUG_RETURN(1);
  }
  DBUG_RETURN(0);
} /* connect_to_db */


/*
** dbDisconnect -- disconnects from the host.
*/
static void dbDisconnect(char *host)
{
  verbose_msg("-- Disconnecting from %s...\n", host ? host : "localhost");
  mysql_close(mysql);
} /* dbDisconnect */


static void unescape(FILE *file,char *pos,uint length)
{
  char *tmp;
  DBUG_ENTER("unescape");
  if (!(tmp=(char*) my_malloc(length*2+1, MYF(MY_WME))))
    die(EX_MYSQLERR, "Couldn't allocate memory");

  mysql_real_escape_string(&mysql_connection, tmp, pos, length);
  fputc('\'', file);
  fputs(tmp, file);
  fputc('\'', file);
  check_io(file);
  my_free(tmp);
  DBUG_VOID_RETURN;
} /* unescape */


static my_bool test_if_special_chars(const char *str)
{
#if MYSQL_VERSION_ID >= 32300
  for ( ; *str ; str++)
    if (!my_isvar(charset_info,*str) && *str != '$')
      return 1;
#endif
  return 0;
} /* test_if_special_chars */



/*
  quote_name(name, buff, force)

  Quotes char string, taking into account compatible mode

  Args

  name                 Unquoted string containing that which will be quoted
  buff                 The buffer that contains the quoted value, also returned
  force                Flag to make it ignore 'test_if_special_chars'

  Returns

  buff                 quoted string

*/
static char *quote_name(const char *name, char *buff, my_bool force)
{
  char *to= buff;
  char qtype= (opt_compatible_mode & MASK_ANSI_QUOTES) ? '\"' : '`';

  if (!force && !opt_quoted && !test_if_special_chars(name))
    return (char*) name;
  *to++= qtype;
  while (*name)
  {
    if (*name == qtype)
      *to++= qtype;
    *to++= *name++;
  }
  to[0]= qtype;
  to[1]= 0;
  return buff;
} /* quote_name */


/*
  Quote a table name so it can be used in "SHOW TABLES LIKE <tabname>"

  SYNOPSIS
    quote_for_like()
    name     name of the table
    buff     quoted name of the table

  DESCRIPTION
    Quote \, _, ' and % characters

    Note: Because MySQL uses the C escape syntax in strings
    (for example, '\n' to represent newline), you must double
    any '\' that you use in your LIKE  strings. For example, to
    search for '\n', specify it as '\\n'. To search for '\', specify
    it as '\\\\' (the backslashes are stripped once by the parser
    and another time when the pattern match is done, leaving a
    single backslash to be matched).

    Example: "t\1" => "t\\\\1"

*/
static char *quote_for_like(const char *name, char *buff)
{
  char *to= buff;
  *to++= '\'';
  while (*name)
  {
    if (*name == '\\')
    {
      *to++='\\';
      *to++='\\';
      *to++='\\';
    }
    else if (*name == '\'' || *name == '_'  || *name == '%')
      *to++= '\\';
    *to++= *name++;
  }
  to[0]= '\'';
  to[1]= 0;
  return buff;
}


/**
  Quote and print a string.

  @param xml_file          - Output file.
  @param str               - String to print.
  @param len               - Its length.
  @param is_attribute_name - A check for attribute name or value.

  @description
    Quote '<' '>' '&' '\"' chars and print a string to the xml_file.
*/

static void print_quoted_xml(FILE *xml_file, const char *str, ulong len,
                             my_bool is_attribute_name)
{
  const char *end;

  for (end= str + len; str != end; str++)
  {
    switch (*str) {
    case '<':
      fputs("&lt;", xml_file);
      break;
    case '>':
      fputs("&gt;", xml_file);
      break;
    case '&':
      fputs("&amp;", xml_file);
      break;
    case '\"':
      fputs("&quot;", xml_file);
      break;
    case ' ':
      /* Attribute names cannot contain spaces. */
      if (is_attribute_name)
      {
        fputs("_", xml_file);
        break;
      }
      /* fall through */
    default:
      fputc(*str, xml_file);
      break;
    }
  }
  check_io(xml_file);
}


/*
  Print xml tag. Optionally add attribute(s).

  SYNOPSIS
    print_xml_tag(xml_file, sbeg, send, tag_name, first_attribute_name, 
                    ..., attribute_name_n, attribute_value_n, NullS)
    xml_file              - output file
    sbeg                  - line beginning
    line_end              - line ending
    tag_name              - XML tag name.
    first_attribute_name  - tag and first attribute
    first_attribute_value - (Implied) value of first attribute
    attribute_name_n      - attribute n
    attribute_value_n     - value of attribute n

  DESCRIPTION
    Print XML tag with any number of attribute="value" pairs to the xml_file.

    Format is:
      sbeg<tag_name first_attribute_name="first_attribute_value" ... 
      attribute_name_n="attribute_value_n">send
  NOTE
    Additional arguments must be present in attribute/value pairs.
    The last argument should be the null character pointer.
    All attribute_value arguments MUST be NULL terminated strings.
    All attribute_value arguments will be quoted before output.
*/

static void print_xml_tag(FILE * xml_file, const char* sbeg,
                          const char* line_end, 
                          const char* tag_name, 
                          const char* first_attribute_name, ...)
{
  va_list arg_list;
  const char *attribute_name, *attribute_value;

  fputs(sbeg, xml_file);
  fputc('<', xml_file);
  fputs(tag_name, xml_file);  

  va_start(arg_list, first_attribute_name);
  attribute_name= first_attribute_name;
  while (attribute_name != NullS)
  {
    attribute_value= va_arg(arg_list, char *);
    DBUG_ASSERT(attribute_value != NullS);

    fputc(' ', xml_file);
    fputs(attribute_name, xml_file);    
    fputc('\"', xml_file);
    
    print_quoted_xml(xml_file, attribute_value, strlen(attribute_value), 0);
    fputc('\"', xml_file);

    attribute_name= va_arg(arg_list, char *);
  }
  va_end(arg_list);

  fputc('>', xml_file);
  fputs(line_end, xml_file);
  check_io(xml_file);
}


/*
  Print xml tag with for a field that is null

  SYNOPSIS
    print_xml_null_tag()
    xml_file    - output file
    sbeg        - line beginning
    stag_atr    - tag and attribute
    sval        - value of attribute
    line_end        - line ending

  DESCRIPTION
    Print tag with one attribute to the xml_file. Format is:
      <stag_atr="sval" xsi:nil="true"/>
  NOTE
    sval MUST be a NULL terminated string.
    sval string will be qouted before output.
*/

static void print_xml_null_tag(FILE * xml_file, const char* sbeg,
                               const char* stag_atr, const char* sval,
                               const char* line_end)
{
  fputs(sbeg, xml_file);
  fputs("<", xml_file);
  fputs(stag_atr, xml_file);
  fputs("\"", xml_file);
  print_quoted_xml(xml_file, sval, strlen(sval), 0);
  fputs("\" xsi:nil=\"true\" />", xml_file);
  fputs(line_end, xml_file);
  check_io(xml_file);
}


/**
  Print xml CDATA section.

  @param xml_file    - output file
  @param str         - string to print
  @param len         - length of the string

  @note
    This function also takes care of the presence of '[[>'
    string in the str. If found, the CDATA section is broken
    into two CDATA sections, <![CDATA[]]]]> and <![CDATA[>]].
*/

static void print_xml_cdata(FILE *xml_file, const char *str, ulong len)
{
  const char *end;

  fputs("<![CDATA[\n", xml_file);
  for (end= str + len; str != end; str++)
  {
    switch(*str) {
    case ']':
      if ((*(str + 1) == ']') && (*(str + 2) =='>'))
      {
        fputs("]]]]><![CDATA[>", xml_file);
        str += 2;
        continue;
      }
      /* fall through */
    default:
      fputc(*str, xml_file);
      break;
    }
  }
  fputs("\n]]>\n", xml_file);
  check_io(xml_file);
}


/*
  Print xml tag with many attributes.

  SYNOPSIS
    print_xml_row()
    xml_file    - output file
    row_name    - xml tag name
    tableRes    - query result
    row         - result row
    str_create  - create statement header string

  DESCRIPTION
    Print tag with many attribute to the xml_file. Format is:
      \t\t<row_name Atr1="Val1" Atr2="Val2"... />
  NOTE
    All atributes and values will be quoted before output.
*/

static void print_xml_row(FILE *xml_file, const char *row_name,
                          MYSQL_RES *tableRes, MYSQL_ROW *row,
                          const char *str_create)
{
  uint i;
<<<<<<< HEAD
#ifndef DBUG_OFF
  my_bool body_found= 0;
#endif
=======
  my_bool body_found __attribute__((unused)) = 0;
>>>>>>> 639a7660
  char *create_stmt_ptr= NULL;
  ulong create_stmt_len= 0;
  MYSQL_FIELD *field;
  ulong *lengths= mysql_fetch_lengths(tableRes);

  fprintf(xml_file, "\t\t<%s", row_name);
  check_io(xml_file);
  mysql_field_seek(tableRes, 0);
  for (i= 0; (field= mysql_fetch_field(tableRes)); i++)
  {
    if ((*row)[i])
    {
      /* For 'create' statements, dump using CDATA. */
      if ((str_create) && (strcmp(str_create, field->name) == 0))
      {
        create_stmt_ptr= (*row)[i];
        create_stmt_len= lengths[i];
#ifndef DBUG_OFF
        body_found= 1;
#endif
      }
      else
      {
        fputc(' ', xml_file);
        print_quoted_xml(xml_file, field->name, field->name_length, 1);
        fputs("=\"", xml_file);
        print_quoted_xml(xml_file, (*row)[i], lengths[i], 0);
        fputc('"', xml_file);
        check_io(xml_file);
      }
    }
  }

  if (create_stmt_len)
  {
    DBUG_ASSERT(body_found);
    fputs(">\n", xml_file);
    print_xml_cdata(xml_file, create_stmt_ptr, create_stmt_len);
    fprintf(xml_file, "\t\t</%s>\n", row_name);
  }
  else
    fputs(" />\n", xml_file);

  check_io(xml_file);
}


/**
  Print xml comments.

  @param xml_file       - output file
  @param len            - length of comment message
  @param comment_string - comment message

  @description
    Print the comment message in the format:
      "<!-- \n comment string  \n -->\n"

  @note
    Any occurrence of continuous hyphens will be
    squeezed to a single hyphen.
*/

static void print_xml_comment(FILE *xml_file, ulong len,
                              const char *comment_string)
{
  const char* end;

  fputs("<!-- ", xml_file);

  for (end= comment_string + len; comment_string != end; comment_string++)
  {
    /*
      The string "--" (double-hyphen) MUST NOT occur within xml comments.
    */
    switch (*comment_string) {
    case '-':
      if (*(comment_string + 1) == '-')         /* Only one hyphen allowed. */
        break;
    default:
      fputc(*comment_string, xml_file);
      break;
    }
  }
  fputs(" -->\n", xml_file);
  check_io(xml_file);
}



/* A common printing function for xml and non-xml modes. */

static void print_comment(FILE *sql_file, my_bool is_error, const char *format,
                          ...)
{
  static char comment_buff[COMMENT_LENGTH];
  va_list args;

  /* If its an error message, print it ignoring opt_comments. */
  if (!is_error && !opt_comments)
    return;

  va_start(args, format);
  my_vsnprintf(comment_buff, COMMENT_LENGTH, format, args);
  va_end(args);

  if (!opt_xml)
  {
    fputs(comment_buff, sql_file);
    check_io(sql_file);
    return;
  }

  print_xml_comment(sql_file, strlen(comment_buff), comment_buff);
}


/*
 create_delimiter
 Generate a new (null-terminated) string that does not exist in  query 
 and is therefore suitable for use as a query delimiter.  Store this
 delimiter in  delimiter_buff .
 
 This is quite simple in that it doesn't even try to parse statements as an
 interpreter would.  It merely returns a string that is not in the query, which
 is much more than adequate for constructing a delimiter.

 RETURN
   ptr to the delimiter  on Success
   NULL                  on Failure
*/
static char *create_delimiter(char *query, char *delimiter_buff, 
                              int delimiter_max_size) 
{
  int proposed_length;
  char *presence;

  delimiter_buff[0]= ';';  /* start with one semicolon, and */

  for (proposed_length= 2; proposed_length < delimiter_max_size; 
      delimiter_max_size++) {

    delimiter_buff[proposed_length-1]= ';';  /* add semicolons, until */
    delimiter_buff[proposed_length]= '\0';

    presence = strstr(query, delimiter_buff);
    if (presence == NULL) { /* the proposed delimiter is not in the query. */
       return delimiter_buff;
    }

  }
  return NULL;  /* but if we run out of space, return nothing at all. */
}


/*
  dump_events_for_db
  -- retrieves list of events for a given db, and prints out
  the CREATE EVENT statement into the output (the dump).

  RETURN
    0  Success
    1  Error
*/
static uint dump_events_for_db(char *db)
{
  char       query_buff[QUERY_LENGTH];
  char       db_name_buff[NAME_LEN*2+3], name_buff[NAME_LEN*2+3];
  char       *event_name;
  char       delimiter[QUERY_LENGTH];
  FILE       *sql_file= md_result_file;
  MYSQL_RES  *event_res, *event_list_res;
  MYSQL_ROW  row, event_list_row;

  char       db_cl_name[MY_CS_NAME_SIZE];
  int        db_cl_altered= FALSE;

  DBUG_ENTER("dump_events_for_db");
  DBUG_PRINT("enter", ("db: '%s'", db));

  mysql_real_escape_string(mysql, db_name_buff, db, strlen(db));

  /* nice comments */
  print_comment(sql_file, 0,
                "\n--\n-- Dumping events for database '%s'\n--\n", db);

  /*
    not using "mysql_query_with_error_report" because we may have not
    enough privileges to lock mysql.events.
  */
  if (lock_tables)
    mysql_query(mysql, "LOCK TABLES mysql.event READ");

  if (mysql_query_with_error_report(mysql, &event_list_res, "show events"))
    DBUG_RETURN(0);

  strcpy(delimiter, ";");
  if (mysql_num_rows(event_list_res) > 0)
  {
    if (opt_xml)
      fputs("\t<events>\n", sql_file);
    else
    {
      fprintf(sql_file, "/*!50106 SET @save_time_zone= @@TIME_ZONE */ ;\n");

      /* Get database collation. */

      if (fetch_db_collation(db_name_buff, db_cl_name, sizeof (db_cl_name)))
        DBUG_RETURN(1);
    }

    if (switch_character_set_results(mysql, "binary"))
      DBUG_RETURN(1);

    while ((event_list_row= mysql_fetch_row(event_list_res)) != NULL)
    {
      event_name= quote_name(event_list_row[1], name_buff, 0);
      DBUG_PRINT("info", ("retrieving CREATE EVENT for %s", name_buff));
      my_snprintf(query_buff, sizeof(query_buff), "SHOW CREATE EVENT %s", 
          event_name);

      if (mysql_query_with_error_report(mysql, &event_res, query_buff))
        DBUG_RETURN(1);

      while ((row= mysql_fetch_row(event_res)) != NULL)
      {
        if (opt_xml)
        {
          print_xml_row(sql_file, "event", event_res, &row,
                        "Create Event");
          continue;
        }

        /*
          if the user has EXECUTE privilege he can see event names, but not the
          event body!
        */
        if (strlen(row[3]) != 0)
        {
          char *query_str;

          if (opt_drop)
            fprintf(sql_file, "/*!50106 DROP EVENT IF EXISTS %s */%s\n", 
                event_name, delimiter);

          if (create_delimiter(row[3], delimiter, sizeof(delimiter)) == NULL)
          {
            fprintf(stderr, "%s: Warning: Can't create delimiter for event '%s'\n",
                    my_progname_short, event_name);
            DBUG_RETURN(1);
          }

          fprintf(sql_file, "DELIMITER %s\n", delimiter);

          if (mysql_num_fields(event_res) >= 7)
          {
            if (switch_db_collation(sql_file, db_name_buff, delimiter,
                                    db_cl_name, row[6], &db_cl_altered))
            {
              DBUG_RETURN(1);
            }

            switch_cs_variables(sql_file, delimiter,
                                row[4],   /* character_set_client */
                                row[4],   /* character_set_results */
                                row[5]);  /* collation_connection */
          }
          else
          {
            /*
              mysqldump is being run against the server, that does not
              provide character set information in SHOW CREATE
              statements.

              NOTE: the dump may be incorrect, since character set
              information is required in order to restore event properly.
            */

            fprintf(sql_file,
                    "--\n"
                    "-- WARNING: old server version. "
                      "The following dump may be incomplete.\n"
                    "--\n");
          }

          switch_sql_mode(sql_file, delimiter, row[1]);

          switch_time_zone(sql_file, delimiter, row[2]);

          query_str= cover_definer_clause(row[3], strlen(row[3]),
                                          C_STRING_WITH_LEN("50117"),
                                          C_STRING_WITH_LEN("50106"),
                                          C_STRING_WITH_LEN(" EVENT"));

          fprintf(sql_file,
                  "/*!50106 %s */ %s\n",
                  (const char *) (query_str != NULL ? query_str : row[3]),
                  (const char *) delimiter);

          restore_time_zone(sql_file, delimiter);
          restore_sql_mode(sql_file, delimiter);

          if (mysql_num_fields(event_res) >= 7)
          {
            restore_cs_variables(sql_file, delimiter);

            if (db_cl_altered)
            {
              if (restore_db_collation(sql_file, db_name_buff, delimiter,
                                       db_cl_name))
                DBUG_RETURN(1);
            }
          }
        }
      } /* end of event printing */
      mysql_free_result(event_res);

    } /* end of list of events */
    if (opt_xml)
    {
      fputs("\t</events>\n", sql_file);
      check_io(sql_file);
    }
    else
    {
      fprintf(sql_file, "DELIMITER ;\n");
      fprintf(sql_file, "/*!50106 SET TIME_ZONE= @save_time_zone */ ;\n");
    }

    if (switch_character_set_results(mysql, default_charset))
      DBUG_RETURN(1);
  }
  mysql_free_result(event_list_res);

  if (lock_tables)
    (void) mysql_query_with_error_report(mysql, 0, "UNLOCK TABLES");
  DBUG_RETURN(0);
}


/*
  Print hex value for blob data.

  SYNOPSIS
    print_blob_as_hex()
    output_file         - output file
    str                 - string to print
    len                 - its length

  DESCRIPTION
    Print hex value for blob data.
*/

static void print_blob_as_hex(FILE *output_file, const char *str, ulong len)
{
    /* sakaik got the idea to to provide blob's in hex notation. */
    const char *ptr= str, *end= ptr + len;
    for (; ptr < end ; ptr++)
      fprintf(output_file, "%02X", *((uchar *)ptr));
    check_io(output_file);
}

/*
  dump_routines_for_db
  -- retrieves list of routines for a given db, and prints out
  the CREATE PROCEDURE definition into the output (the dump).

  This function has logic to print the appropriate syntax depending on whether
  this is a procedure or functions

  RETURN
    0  Success
    1  Error
*/

static uint dump_routines_for_db(char *db)
{
  char       query_buff[QUERY_LENGTH];
  const char *routine_type[]= {"FUNCTION", "PROCEDURE"};
  char       db_name_buff[NAME_LEN*2+3], name_buff[NAME_LEN*2+3];
  char       *routine_name;
  int        i;
  FILE       *sql_file= md_result_file;
  MYSQL_RES  *routine_res, *routine_list_res;
  MYSQL_ROW  row, routine_list_row;

  char       db_cl_name[MY_CS_NAME_SIZE];
  int        db_cl_altered= FALSE;

  DBUG_ENTER("dump_routines_for_db");
  DBUG_PRINT("enter", ("db: '%s'", db));

  mysql_real_escape_string(mysql, db_name_buff, db, strlen(db));

  /* nice comments */
  print_comment(sql_file, 0,
                "\n--\n-- Dumping routines for database '%s'\n--\n", db);

  /*
    not using "mysql_query_with_error_report" because we may have not
    enough privileges to lock mysql.proc.
  */
  if (lock_tables)
    mysql_query(mysql, "LOCK TABLES mysql.proc READ");

  /* Get database collation. */

  if (fetch_db_collation(db_name_buff, db_cl_name, sizeof (db_cl_name)))
    DBUG_RETURN(1);

  if (switch_character_set_results(mysql, "binary"))
    DBUG_RETURN(1);

  if (opt_xml)
    fputs("\t<routines>\n", sql_file);

  /* 0, retrieve and dump functions, 1, procedures */
  for (i= 0; i <= 1; i++)
  {
    my_snprintf(query_buff, sizeof(query_buff),
                "SHOW %s STATUS WHERE Db = '%s'",
                routine_type[i], db_name_buff);

    if (mysql_query_with_error_report(mysql, &routine_list_res, query_buff))
      DBUG_RETURN(1);

    if (mysql_num_rows(routine_list_res))
    {

      while ((routine_list_row= mysql_fetch_row(routine_list_res)))
      {
        routine_name= quote_name(routine_list_row[1], name_buff, 0);
        DBUG_PRINT("info", ("retrieving CREATE %s for %s", routine_type[i],
                            name_buff));
        my_snprintf(query_buff, sizeof(query_buff), "SHOW CREATE %s %s",
                    routine_type[i], routine_name);

        if (mysql_query_with_error_report(mysql, &routine_res, query_buff))
          DBUG_RETURN(1);

        while ((row= mysql_fetch_row(routine_res)))
        {
          /*
            if the user has EXECUTE privilege he see routine names, but NOT the
            routine body of other routines that are not the creator of!
          */
          DBUG_PRINT("info",("length of body for %s row[2] '%s' is %d",
                             routine_name, row[2] ? row[2] : "(null)",
                             row[2] ? (int) strlen(row[2]) : 0));
          if (row[2] == NULL)
          {
            print_comment(sql_file, 1, "\n-- insufficient privileges to %s\n",
                          query_buff);
            print_comment(sql_file, 1,
                          "-- does %s have permissions on mysql.proc?\n\n",
                          current_user);
            maybe_die(EX_MYSQLERR,"%s has insufficent privileges to %s!", current_user, query_buff);
          }
          else if (strlen(row[2]))
          {
            if (opt_xml)
            {
              if (i)                            /* Procedures. */
                print_xml_row(sql_file, "routine", routine_res, &row,
                              "Create Procedure");
              else                              /* Functions. */
                print_xml_row(sql_file, "routine", routine_res, &row,
                              "Create Function");
              continue;
            }
            if (opt_drop)
              fprintf(sql_file, "/*!50003 DROP %s IF EXISTS %s */;\n",
                      routine_type[i], routine_name);

            if (mysql_num_fields(routine_res) >= 6)
            {
              if (switch_db_collation(sql_file, db_name_buff, ";",
                                      db_cl_name, row[5], &db_cl_altered))
              {
                DBUG_RETURN(1);
              }

              switch_cs_variables(sql_file, ";",
                                  row[3],   /* character_set_client */
                                  row[3],   /* character_set_results */
                                  row[4]);  /* collation_connection */
            }
            else
            {
              /*
                mysqldump is being run against the server, that does not
                provide character set information in SHOW CREATE
                statements.

                NOTE: the dump may be incorrect, since character set
                information is required in order to restore stored
                procedure/function properly.
              */

              fprintf(sql_file,
                      "--\n"
                      "-- WARNING: old server version. "
                        "The following dump may be incomplete.\n"
                      "--\n");
            }


            switch_sql_mode(sql_file, ";", row[1]);

            fprintf(sql_file,
                    "DELIMITER ;;\n"
                    "%s ;;\n"
                    "DELIMITER ;\n",
                    (const char *) row[2]);

            restore_sql_mode(sql_file, ";");

            if (mysql_num_fields(routine_res) >= 6)
            {
              restore_cs_variables(sql_file, ";");

              if (db_cl_altered)
              {
                if (restore_db_collation(sql_file, db_name_buff, ";", db_cl_name))
                  DBUG_RETURN(1);
              }
            }

          }
        } /* end of routine printing */
        mysql_free_result(routine_res);

      } /* end of list of routines */
    }
    mysql_free_result(routine_list_res);
  } /* end of for i (0 .. 1)  */

  if (opt_xml)
  {
    fputs("\t</routines>\n", sql_file);
    check_io(sql_file);
  }

  if (switch_character_set_results(mysql, default_charset))
    DBUG_RETURN(1);

  if (lock_tables)
    (void) mysql_query_with_error_report(mysql, 0, "UNLOCK TABLES");
  DBUG_RETURN(0);
}

/*
  get_table_structure -- retrievs database structure, prints out corresponding
  CREATE statement and fills out insert_pat if the table is the type we will
  be dumping.

  ARGS
    table       - table name
    db          - db name
    table_type  - table type, e.g. "MyISAM" or "InnoDB", but also "VIEW"
    ignore_flag - what we must particularly ignore - see IGNORE_ defines above

  RETURN
    number of fields in table, 0 if error
*/

static uint get_table_structure(char *table, char *db, char *table_type,
                                char *ignore_flag)
{
  my_bool    init=0, delayed, write_data, complete_insert;
  my_ulonglong num_fields;
  char       *result_table, *opt_quoted_table;
  const char *insert_option;
  char	     name_buff[NAME_LEN+3],table_buff[NAME_LEN*2+3];
  char       table_buff2[NAME_LEN*2+3], query_buff[QUERY_LENGTH];
  const char *show_fields_stmt= "SELECT `COLUMN_NAME` AS `Field`, "
                                "`COLUMN_TYPE` AS `Type`, "
                                "`IS_NULLABLE` AS `Null`, "
                                "`COLUMN_KEY` AS `Key`, "
                                "`COLUMN_DEFAULT` AS `Default`, "
                                "`EXTRA` AS `Extra`, "
                                "`COLUMN_COMMENT` AS `Comment` "
                                "FROM `INFORMATION_SCHEMA`.`COLUMNS` WHERE "
                                "TABLE_SCHEMA = '%s' AND TABLE_NAME = '%s'";
  FILE       *sql_file= md_result_file;
  int        len;
  my_bool    is_log_table;
  MYSQL_RES  *result;
  MYSQL_ROW  row;
  DBUG_ENTER("get_table_structure");
  DBUG_PRINT("enter", ("db: %s  table: %s", db, table));

  *ignore_flag= check_if_ignore_table(table, table_type);

  delayed= opt_delayed;
  if (delayed && (*ignore_flag & IGNORE_INSERT_DELAYED))
  {
    delayed= 0;
    verbose_msg("-- Warning: Unable to use delayed inserts for table '%s' "
                "because it's of type %s\n", table, table_type);
  }

  complete_insert= 0;
  if ((write_data= !(*ignore_flag & IGNORE_DATA)))
  {
    complete_insert= opt_complete_insert;
    if (!insert_pat_inited)
    {
      insert_pat_inited= 1;
      init_dynamic_string_checked(&insert_pat, "", 1024, 1024);
    }
    else
      dynstr_set_checked(&insert_pat, "");
  }

  insert_option= ((delayed && opt_ignore) ? " DELAYED IGNORE " :
                  delayed ? " DELAYED " : opt_ignore ? " IGNORE " : "");

  verbose_msg("-- Retrieving table structure for table %s...\n", table);

  len= my_snprintf(query_buff, sizeof(query_buff),
                   "SET SQL_QUOTE_SHOW_CREATE=%d",
                   (opt_quoted || opt_keywords));
  if (!create_options)
    strmov(query_buff+len,
           "/*!40102 ,SQL_MODE=concat(@@sql_mode, _utf8 ',NO_KEY_OPTIONS,NO_TABLE_OPTIONS,NO_FIELD_OPTIONS') */");

  result_table=     quote_name(table, table_buff, 1);
  opt_quoted_table= quote_name(table, table_buff2, 0);

  if (opt_order_by_primary)
    order_by= primary_key_fields(result_table);

  if (!opt_xml && !mysql_query_with_error_report(mysql, 0, query_buff))
  {
    /* using SHOW CREATE statement */
    if (!opt_no_create_info)
    {
      /* Make an sql-file, if path was given iow. option -T was given */
      char buff[20+FN_REFLEN];
      MYSQL_FIELD *field;

      my_snprintf(buff, sizeof(buff), "show create table %s", result_table);

      if (switch_character_set_results(mysql, "binary") ||
          mysql_query_with_error_report(mysql, &result, buff) ||
          switch_character_set_results(mysql, default_charset))
        DBUG_RETURN(0);

      if (path)
      {
        if (!(sql_file= open_sql_file_for_table(table, O_WRONLY)))
          DBUG_RETURN(0);

        write_header(sql_file, db);
      }

      if (strcmp (table_type, "VIEW") == 0)         /* view */
        print_comment(sql_file, 0,
                      "\n--\n-- Temporary table structure for view %s\n--\n\n",
                      result_table);
      else
        print_comment(sql_file, 0,
                      "\n--\n-- Table structure for table %s\n--\n\n",
                      result_table);

      if (opt_drop)
      {
      /*
        Even if the "table" is a view, we do a DROP TABLE here.  The
        view-specific code below fills in the DROP VIEW.
        We will skip the DROP TABLE for general_log and slow_log, since
        those stmts will fail, in case we apply dump by enabling logging.
       */
        if (!general_log_or_slow_log_tables(db, table))
          fprintf(sql_file, "DROP TABLE IF EXISTS %s;\n",
                  opt_quoted_table);
        check_io(sql_file);
      }

      field= mysql_fetch_field_direct(result, 0);
      if (strcmp(field->name, "View") == 0)
      {
        char *scv_buff= NULL;
        my_ulonglong n_cols;

        verbose_msg("-- It's a view, create dummy table for view\n");

        /* save "show create" statement for later */
        if ((row= mysql_fetch_row(result)) && (scv_buff=row[1]))
          scv_buff= my_strdup(scv_buff, MYF(0));

        mysql_free_result(result);

        /*
          Create a table with the same name as the view and with columns of
          the same name in order to satisfy views that depend on this view.
          The table will be removed when the actual view is created.

          The properties of each column, are not preserved in this temporary
          table, because they are not necessary.

          This will not be necessary once we can determine dependencies
          between views and can simply dump them in the appropriate order.
        */
        my_snprintf(query_buff, sizeof(query_buff),
                    "SHOW FIELDS FROM %s", result_table);
        if (switch_character_set_results(mysql, "binary") ||
            mysql_query_with_error_report(mysql, &result, query_buff) ||
            switch_character_set_results(mysql, default_charset))
        {
          /*
            View references invalid or privileged table/col/fun (err 1356),
            so we cannot create a stand-in table.  Be defensive and dump
            a comment with the view's 'show create' statement. (Bug #17371)
          */

          if (mysql_errno(mysql) == ER_VIEW_INVALID)
            fprintf(sql_file, "\n-- failed on view %s: %s\n\n", result_table, scv_buff ? scv_buff : "");

          my_free(scv_buff);

          DBUG_RETURN(0);
        }
        else
          my_free(scv_buff);

        n_cols= mysql_num_rows(result);
        if (0 != n_cols)
        {

          /*
            The actual formula is based on the column names and how the .FRM
            files are stored and is too volatile to be repeated here.
            Thus we simply warn the user if the columns exceed a limit we
            know works most of the time.
          */
          if (n_cols >= 1000)
            fprintf(stderr,
                    "-- Warning: Creating a stand-in table for view %s may"
                    " fail when replaying the dump file produced because "
                    "of the number of columns exceeding 1000. Exercise "
                    "caution when replaying the produced dump file.\n", 
                    table);
          if (opt_drop)
          {
            /*
              We have already dropped any table of the same name above, so
              here we just drop the view.
            */

            fprintf(sql_file, "/*!50001 DROP VIEW IF EXISTS %s*/;\n",
                    opt_quoted_table);
            check_io(sql_file);
          }

          fprintf(sql_file,
                  "SET @saved_cs_client     = @@character_set_client;\n"
                  "SET character_set_client = utf8;\n"
                  "/*!50001 CREATE TABLE %s (\n",
                  result_table);

          /*
            Get first row, following loop will prepend comma - keeps from
            having to know if the row being printed is last to determine if
            there should be a _trailing_ comma.
          */

          row= mysql_fetch_row(result);

          /*
            The actual column type doesn't matter anyway, since the table will
            be dropped at run time.
            We do tinyint to avoid hitting the row size limit.
          */
          fprintf(sql_file, "  %s tinyint NOT NULL",
                  quote_name(row[0], name_buff, 0));

          while((row= mysql_fetch_row(result)))
          {
            /* col name, col type */
            fprintf(sql_file, ",\n  %s tinyint NOT NULL",
                    quote_name(row[0], name_buff, 0));
          }

          /*
            Stand-in tables are always MyISAM tables as the default
            engine might have a column-limit that's lower than the
            number of columns in the view, and MyISAM support is
            guaranteed to be in the server anyway.
          */
          fprintf(sql_file,
                  "\n) ENGINE=MyISAM */;\n"
                  "SET character_set_client = @saved_cs_client;\n");

          check_io(sql_file);
        }

        mysql_free_result(result);

        if (path)
          my_fclose(sql_file, MYF(MY_WME));

        seen_views= 1;
        DBUG_RETURN(0);
      }

      row= mysql_fetch_row(result);

      is_log_table= general_log_or_slow_log_tables(db, table);
      if (is_log_table)
        row[1]+= 13; /* strlen("CREATE TABLE ")= 13 */
      if (opt_compatible_mode & 3)
      {
        fprintf(sql_file,
                is_log_table ? "CREATE TABLE IF NOT EXISTS %s;\n" : "%s;\n",
                row[1]);
      }
      else
      {
        fprintf(sql_file,
                "/*!40101 SET @saved_cs_client     = @@character_set_client */;\n"
                "/*!40101 SET character_set_client = utf8 */;\n"
                "%s%s;\n"
                "/*!40101 SET character_set_client = @saved_cs_client */;\n",
                is_log_table ? "CREATE TABLE IF NOT EXISTS " : "",
                row[1]);
      }

      check_io(sql_file);
      mysql_free_result(result);
    }
    my_snprintf(query_buff, sizeof(query_buff), "show fields from %s",
                result_table);
    if (mysql_query_with_error_report(mysql, &result, query_buff))
    {
      if (path)
        my_fclose(sql_file, MYF(MY_WME));
      DBUG_RETURN(0);
    }

    /*
      If write_data is true, then we build up insert statements for
      the table's data. Note: in subsequent lines of code, this test
      will have to be performed each time we are appending to
      insert_pat.
    */
    if (write_data)
    {
      if (opt_replace_into)
        dynstr_append_checked(&insert_pat, "REPLACE ");
      else
        dynstr_append_checked(&insert_pat, "INSERT ");
      dynstr_append_checked(&insert_pat, insert_option);
      dynstr_append_checked(&insert_pat, "INTO ");
      dynstr_append_checked(&insert_pat, opt_quoted_table);
      if (complete_insert)
      {
        dynstr_append_checked(&insert_pat, " (");
      }
      else
      {
        dynstr_append_checked(&insert_pat, " VALUES ");
        if (!extended_insert)
          dynstr_append_checked(&insert_pat, "(");
      }
    }

    while ((row= mysql_fetch_row(result)))
    {
      if (complete_insert)
      {
        if (init)
        {
          dynstr_append_checked(&insert_pat, ", ");
        }
        init=1;
        dynstr_append_checked(&insert_pat,
                      quote_name(row[SHOW_FIELDNAME], name_buff, 0));
      }
    }
    num_fields= mysql_num_rows(result);
    mysql_free_result(result);
  }
  else
  {
    verbose_msg("%s: Warning: Can't set SQL_QUOTE_SHOW_CREATE option (%s)\n",
                my_progname_short, mysql_error(mysql));

    my_snprintf(query_buff, sizeof(query_buff), show_fields_stmt, db, table);

    if (mysql_query_with_error_report(mysql, &result, query_buff))
      DBUG_RETURN(0);

    /* Make an sql-file, if path was given iow. option -T was given */
    if (!opt_no_create_info)
    {
      if (path)
      {
        if (!(sql_file= open_sql_file_for_table(table, O_WRONLY)))
          DBUG_RETURN(0);
        write_header(sql_file, db);
      }

      print_comment(sql_file, 0,
                    "\n--\n-- Table structure for table %s\n--\n\n",
                    result_table);
      if (opt_drop)
        fprintf(sql_file, "DROP TABLE IF EXISTS %s;\n", result_table);
      if (!opt_xml)
        fprintf(sql_file, "CREATE TABLE %s (\n", result_table);
      else
        print_xml_tag(sql_file, "\t", "\n", "table_structure", "name=", table, 
                NullS);
      check_io(sql_file);
    }

    if (write_data)
    {
      if (opt_replace_into)
        dynstr_append_checked(&insert_pat, "REPLACE ");
      else
        dynstr_append_checked(&insert_pat, "INSERT ");
      dynstr_append_checked(&insert_pat, insert_option);
      dynstr_append_checked(&insert_pat, "INTO ");
      dynstr_append_checked(&insert_pat, result_table);
      if (complete_insert)
        dynstr_append_checked(&insert_pat, " (");
      else
      {
        dynstr_append_checked(&insert_pat, " VALUES ");
        if (!extended_insert)
          dynstr_append_checked(&insert_pat, "(");
      }
    }

    while ((row= mysql_fetch_row(result)))
    {
      ulong *lengths= mysql_fetch_lengths(result);
      if (init)
      {
        if (!opt_xml && !opt_no_create_info)
        {
          fputs(",\n",sql_file);
          check_io(sql_file);
        }
        if (complete_insert)
          dynstr_append_checked(&insert_pat, ", ");
      }
      init=1;
      if (complete_insert)
        dynstr_append_checked(&insert_pat,
                      quote_name(row[SHOW_FIELDNAME], name_buff, 0));
      if (!opt_no_create_info)
      {
        if (opt_xml)
        {
          print_xml_row(sql_file, "field", result, &row, NullS);
          continue;
        }

        if (opt_keywords)
          fprintf(sql_file, "  %s.%s %s", result_table,
                  quote_name(row[SHOW_FIELDNAME],name_buff, 0),
                  row[SHOW_TYPE]);
        else
          fprintf(sql_file, "  %s %s", quote_name(row[SHOW_FIELDNAME],
                                                  name_buff, 0),
                  row[SHOW_TYPE]);
        if (row[SHOW_DEFAULT])
        {
          fputs(" DEFAULT ", sql_file);
          unescape(sql_file, row[SHOW_DEFAULT], lengths[SHOW_DEFAULT]);
        }
        if (!row[SHOW_NULL][0])
          fputs(" NOT NULL", sql_file);
        if (row[SHOW_EXTRA][0])
          fprintf(sql_file, " %s",row[SHOW_EXTRA]);
        check_io(sql_file);
      }
    }
    num_fields= mysql_num_rows(result);
    mysql_free_result(result);
    if (!opt_no_create_info)
    {
      /* Make an sql-file, if path was given iow. option -T was given */
      char buff[20+FN_REFLEN];
      uint keynr,primary_key;
      my_snprintf(buff, sizeof(buff), "show keys from %s", result_table);
      if (mysql_query_with_error_report(mysql, &result, buff))
      {
        if (mysql_errno(mysql) == ER_WRONG_OBJECT)
        {
          /* it is VIEW */
          fputs("\t\t<options Comment=\"view\" />\n", sql_file);
          goto continue_xml;
        }
        fprintf(stderr, "%s: Can't get keys for table %s (%s)\n",
                my_progname_short, result_table, mysql_error(mysql));
        if (path)
          my_fclose(sql_file, MYF(MY_WME));
        DBUG_RETURN(0);
      }

      /* Find first which key is primary key */
      keynr=0;
      primary_key=INT_MAX;
      while ((row= mysql_fetch_row(result)))
      {
        if (atoi(row[3]) == 1)
        {
          keynr++;
#ifdef FORCE_PRIMARY_KEY
          if (atoi(row[1]) == 0 && primary_key == INT_MAX)
            primary_key=keynr;
#endif
          if (!strcmp(row[2],"PRIMARY"))
          {
            primary_key=keynr;
            break;
          }
        }
      }
      mysql_data_seek(result,0);
      keynr=0;
      while ((row= mysql_fetch_row(result)))
      {
        if (opt_xml)
        {
          print_xml_row(sql_file, "key", result, &row, NullS);
          continue;
        }

        if (atoi(row[3]) == 1)
        {
          if (keynr++)
            putc(')', sql_file);
          if (atoi(row[1]))       /* Test if duplicate key */
            /* Duplicate allowed */
            fprintf(sql_file, ",\n  KEY %s (",quote_name(row[2],name_buff,0));
          else if (keynr == primary_key)
            fputs(",\n  PRIMARY KEY (",sql_file); /* First UNIQUE is primary */
          else
            fprintf(sql_file, ",\n  UNIQUE %s (",quote_name(row[2],name_buff,
                                                            0));
        }
        else
          putc(',', sql_file);
        fputs(quote_name(row[4], name_buff, 0), sql_file);
        if (row[7])
          fprintf(sql_file, " (%s)",row[7]);      /* Sub key */
        check_io(sql_file);
      }
      mysql_free_result(result);
      if (!opt_xml)
      {
        if (keynr)
          putc(')', sql_file);
        fputs("\n)",sql_file);
        check_io(sql_file);
      }

      /* Get MySQL specific create options */
      if (create_options)
      {
        char show_name_buff[NAME_LEN*2+2+24];

        /* Check memory for quote_for_like() */
        my_snprintf(buff, sizeof(buff), "show table status like %s",
                    quote_for_like(table, show_name_buff));

        if (mysql_query_with_error_report(mysql, &result, buff))
        {
          if (mysql_errno(mysql) != ER_PARSE_ERROR)
          {                                     /* If old MySQL version */
            verbose_msg("-- Warning: Couldn't get status information for " \
                        "table %s (%s)\n", result_table,mysql_error(mysql));
          }
        }
        else if (!(row= mysql_fetch_row(result)))
        {
          fprintf(stderr,
                  "Error: Couldn't read status information for table %s (%s)\n",
                  result_table,mysql_error(mysql));
        }
        else
        {
          if (opt_xml)
            print_xml_row(sql_file, "options", result, &row, NullS);
          else
          {
            fputs("/*!",sql_file);
            print_value(sql_file,result,row,"engine=","Engine",0);
            print_value(sql_file,result,row,"","Create_options",0);
            print_value(sql_file,result,row,"comment=","Comment",1);
            fputs(" */",sql_file);
            check_io(sql_file);
          }
        }
        mysql_free_result(result);              /* Is always safe to free */
      }
continue_xml:
      if (!opt_xml)
        fputs(";\n", sql_file);
      else
        fputs("\t</table_structure>\n", sql_file);
      check_io(sql_file);
    }
  }
  if (complete_insert)
  {
    dynstr_append_checked(&insert_pat, ") VALUES ");
    if (!extended_insert)
      dynstr_append_checked(&insert_pat, "(");
  }
  if (sql_file != md_result_file)
  {
    fputs("\n", sql_file);
    write_footer(sql_file);
    my_fclose(sql_file, MYF(MY_WME));
  }
  DBUG_RETURN((uint) num_fields);
} /* get_table_structure */

static void dump_trigger_old(FILE *sql_file, MYSQL_RES *show_triggers_rs,
                             MYSQL_ROW *show_trigger_row,
                             const char *table_name)
{
  char quoted_table_name_buf[NAME_LEN * 2 + 3];
  char *quoted_table_name= quote_name(table_name, quoted_table_name_buf, 1);

  char name_buff[NAME_LEN * 4 + 3];
  const char *xml_msg= "\nWarning! mysqldump being run against old server "
                       "that does not\nsupport 'SHOW CREATE TRIGGERS' "
                       "statement. Skipping..\n";

  DBUG_ENTER("dump_trigger_old");

  if (opt_xml)
  {
    print_xml_comment(sql_file, strlen(xml_msg), xml_msg);
    check_io(sql_file);
    DBUG_VOID_RETURN;
  }

  fprintf(sql_file,
          "--\n"
          "-- WARNING: old server version. "
            "The following dump may be incomplete.\n"
          "--\n");

  if (opt_compact)
    fprintf(sql_file, "/*!50003 SET @OLD_SQL_MODE=@@SQL_MODE*/;\n");

  fprintf(sql_file,
          "DELIMITER ;;\n"
          "/*!50003 SET SESSION SQL_MODE=\"%s\" */;;\n"
          "/*!50003 CREATE */ ",
          (*show_trigger_row)[6]);

  if (mysql_num_fields(show_triggers_rs) > 7)
  {
    /*
      mysqldump can be run against the server, that does not support
      definer in triggers (there is no DEFINER column in SHOW TRIGGERS
      output). So, we should check if we have this column before
      accessing it.
    */

    size_t user_name_len;
    char user_name_str[USERNAME_LENGTH + 1];
    char quoted_user_name_str[USERNAME_LENGTH * 2 + 3];
    size_t host_name_len;
    char host_name_str[HOSTNAME_LENGTH + 1];
    char quoted_host_name_str[HOSTNAME_LENGTH * 2 + 3];

    parse_user((*show_trigger_row)[7],
               strlen((*show_trigger_row)[7]),
               user_name_str, &user_name_len,
               host_name_str, &host_name_len);

    fprintf(sql_file,
            "/*!50017 DEFINER=%s@%s */ ",
            quote_name(user_name_str, quoted_user_name_str, FALSE),
            quote_name(host_name_str, quoted_host_name_str, FALSE));
  }

  fprintf(sql_file,
          "/*!50003 TRIGGER %s %s %s ON %s FOR EACH ROW%s%s */;;\n"
          "DELIMITER ;\n",
          quote_name((*show_trigger_row)[0], name_buff, 0), /* Trigger */
          (*show_trigger_row)[4], /* Timing */
          (*show_trigger_row)[1], /* Event */
          quoted_table_name,
          (strchr(" \t\n\r", *((*show_trigger_row)[3]))) ? "" : " ",
          (*show_trigger_row)[3] /* Statement */);

  if (opt_compact)
    fprintf(sql_file, "/*!50003 SET SESSION SQL_MODE=@OLD_SQL_MODE */;\n");

  DBUG_VOID_RETURN;
}

static int dump_trigger(FILE *sql_file, MYSQL_RES *show_create_trigger_rs,
                        const char *db_name,
                        const char *db_cl_name)
{
  MYSQL_ROW row;
  char *query_str;
  int db_cl_altered= FALSE;

  DBUG_ENTER("dump_trigger");

  while ((row= mysql_fetch_row(show_create_trigger_rs)))
  {
    if (opt_xml)
    {
      print_xml_row(sql_file, "trigger", show_create_trigger_rs, &row,
                    "SQL Original Statement");
      check_io(sql_file);
      continue;
    }

    query_str= cover_definer_clause(row[2], strlen(row[2]),
                                    C_STRING_WITH_LEN("50017"),
                                    C_STRING_WITH_LEN("50003"),
                                    C_STRING_WITH_LEN(" TRIGGER"));
    if (switch_db_collation(sql_file, db_name, ";",
                            db_cl_name, row[5], &db_cl_altered))
      DBUG_RETURN(TRUE);

    switch_cs_variables(sql_file, ";",
                        row[3],   /* character_set_client */
                        row[3],   /* character_set_results */
                        row[4]);  /* collation_connection */

    switch_sql_mode(sql_file, ";", row[1]);

    fprintf(sql_file,
            "DELIMITER ;;\n"
            "/*!50003 %s */;;\n"
            "DELIMITER ;\n",
            (const char *) (query_str != NULL ? query_str : row[2]));

    restore_sql_mode(sql_file, ";");
    restore_cs_variables(sql_file, ";");

    if (db_cl_altered)
    {
      if (restore_db_collation(sql_file, db_name, ";", db_cl_name))
        DBUG_RETURN(TRUE);
    }

    my_free(query_str);
  }

  DBUG_RETURN(FALSE);
}

/**
  Dump the triggers for a given table.

  This should be called after the tables have been dumped in case a trigger
  depends on the existence of a table.

  @param[in] table_name
  @param[in] db_name

  @return Error status.
    @retval TRUE error has occurred.
    @retval FALSE operation succeed.
*/

static int dump_triggers_for_table(char *table_name, char *db_name)
{
  char       name_buff[NAME_LEN*4+3];
  char       query_buff[QUERY_LENGTH];
  uint       old_opt_compatible_mode= opt_compatible_mode;
  MYSQL_RES  *show_triggers_rs;
  MYSQL_ROW  row;
  FILE      *sql_file= md_result_file;

  char       db_cl_name[MY_CS_NAME_SIZE];
  int        ret= TRUE;

  DBUG_ENTER("dump_triggers_for_table");
  DBUG_PRINT("enter", ("db: %s, table_name: %s", db_name, table_name));

  if (path && !(sql_file= open_sql_file_for_table(table_name,
                                                  O_WRONLY | O_APPEND)))
    DBUG_RETURN(1);

  /* Do not use ANSI_QUOTES on triggers in dump */
  opt_compatible_mode&= ~MASK_ANSI_QUOTES;

  /* Get database collation. */

  if (switch_character_set_results(mysql, "binary"))
    goto done;

  if (fetch_db_collation(db_name, db_cl_name, sizeof (db_cl_name)))
    goto done;

  /* Get list of triggers. */

  my_snprintf(query_buff, sizeof(query_buff),
              "SHOW TRIGGERS LIKE %s",
              quote_for_like(table_name, name_buff));

  if (mysql_query_with_error_report(mysql, &show_triggers_rs, query_buff))
    goto done;

  /* Dump triggers. */

  if (! mysql_num_rows(show_triggers_rs))
    goto skip;

  if (opt_xml)
    print_xml_tag(sql_file, "\t", "\n", "triggers", "name=",
                  table_name, NullS);

  while ((row= mysql_fetch_row(show_triggers_rs)))
  {

    my_snprintf(query_buff, sizeof (query_buff),
                "SHOW CREATE TRIGGER %s",
                quote_name(row[0], name_buff, TRUE));

    if (mysql_query(mysql, query_buff))
    {
      /*
        mysqldump is being run against old server, that does not support
        SHOW CREATE TRIGGER statement. We should use SHOW TRIGGERS output.

        NOTE: the dump may be incorrect, as old SHOW TRIGGERS does not
        provide all the necessary information to restore trigger properly.
      */

      dump_trigger_old(sql_file, show_triggers_rs, &row, table_name);
    }
    else
    {
      MYSQL_RES *show_create_trigger_rs= mysql_store_result(mysql);

      if (!show_create_trigger_rs ||
          dump_trigger(sql_file, show_create_trigger_rs, db_name, db_cl_name))
        goto done;

      mysql_free_result(show_create_trigger_rs);
    }

  }

  if (opt_xml)
  {
    fputs("\t</triggers>\n", sql_file);
    check_io(sql_file);
  }

skip:
  mysql_free_result(show_triggers_rs);

  if (switch_character_set_results(mysql, default_charset))
    goto done;

  /*
    make sure to set back opt_compatible mode to
    original value
  */
  opt_compatible_mode=old_opt_compatible_mode;

  ret= FALSE;

done:
  if (path)
    my_fclose(sql_file, MYF(0));

  DBUG_RETURN(ret);
}

static void add_load_option(DYNAMIC_STRING *str, const char *option,
                             const char *option_value)
{
  if (!option_value)
  {
    /* Null value means we don't add this option. */
    return;
  }

  dynstr_append_checked(str, option);
  
  if (strncmp(option_value, "0x", sizeof("0x")-1) == 0)
  {
    /* It's a hex constant, don't escape */
    dynstr_append_checked(str, option_value);
  }
  else
  {
    /* char constant; escape */
    field_escape(str, option_value);
  }
}


/*
  Allow the user to specify field terminator strings like:
  "'", "\", "\\" (escaped backslash), "\t" (tab), "\n" (newline)
  This is done by doubling ' and add a end -\ if needed to avoid
  syntax errors from the SQL parser.
*/

static void field_escape(DYNAMIC_STRING* in, const char *from)
{
  uint end_backslashes= 0; 

  dynstr_append_checked(in, "'");

  while (*from)
  {
    dynstr_append_mem_checked(in, from, 1);

    if (*from == '\\')
      end_backslashes^=1;    /* find odd number of backslashes */
    else
    {
      if (*from == '\'' && !end_backslashes)
      {
        /* We want a duplicate of "'" for MySQL */
        dynstr_append_checked(in, "\'");
      }
      end_backslashes=0;
    }
    from++;
  }
  /* Add missing backslashes if user has specified odd number of backs.*/
  if (end_backslashes)
    dynstr_append_checked(in, "\\");
  
  dynstr_append_checked(in, "'");
}



static char *alloc_query_str(ulong size)
{
  char *query;

  if (!(query= (char*) my_malloc(size, MYF(MY_WME))))
    die(EX_MYSQLERR, "Couldn't allocate a query string.");

  return query;
}


/*

 SYNOPSIS
  dump_table()

  dump_table saves database contents as a series of INSERT statements.

  ARGS
   table - table name
   db    - db name

   RETURNS
    void
*/


static void dump_table(char *table, char *db)
{
  char ignore_flag;
  char buf[200], table_buff[NAME_LEN+3];
  DYNAMIC_STRING query_string;
  char table_type[NAME_LEN];
  char *result_table, table_buff2[NAME_LEN*2+3], *opt_quoted_table;
  int error= 0;
  ulong         rownr, row_break, total_length, init_length;
  uint num_fields;
  MYSQL_RES     *res;
  MYSQL_FIELD   *field;
  MYSQL_ROW     row;
  DBUG_ENTER("dump_table");

  /*
    Make sure you get the create table info before the following check for
    --no-data flag below. Otherwise, the create table info won't be printed.
  */
  num_fields= get_table_structure(table, db, table_type, &ignore_flag);

  /*
    The "table" could be a view.  If so, we don't do anything here.
  */
  if (strcmp(table_type, "VIEW") == 0)
    DBUG_VOID_RETURN;

  /* Check --no-data flag */
  if (opt_no_data)
  {
    verbose_msg("-- Skipping dump data for table '%s', --no-data was used\n",
                table);
    DBUG_VOID_RETURN;
  }

  DBUG_PRINT("info",
             ("ignore_flag: %x  num_fields: %d", (int) ignore_flag,
              num_fields));
  /*
    If the table type is a merge table or any type that has to be
     _completely_ ignored and no data dumped
  */
  if (ignore_flag & IGNORE_DATA)
  {
    verbose_msg("-- Warning: Skipping data for table '%s' because " \
                "it's of type %s\n", table, table_type);
    DBUG_VOID_RETURN;
  }
  /* Check that there are any fields in the table */
  if (num_fields == 0)
  {
    verbose_msg("-- Skipping dump data for table '%s', it has no fields\n",
                table);
    DBUG_VOID_RETURN;
  }

  /*
     Check --skip-events flag: it is not enough to skip creation of events
     discarding SHOW CREATE EVENT statements generation. The myslq.event
     table data should be skipped too.
  */
  if (!opt_events && !my_strcasecmp(&my_charset_latin1, db, "mysql") &&
      !my_strcasecmp(&my_charset_latin1, table, "event"))
  {
    verbose_msg("-- Skipping data table mysql.event, --skip-events was used\n");
    DBUG_VOID_RETURN;
  }

  result_table= quote_name(table,table_buff, 1);
  opt_quoted_table= quote_name(table, table_buff2, 0);

  verbose_msg("-- Sending SELECT query...\n");

  init_dynamic_string_checked(&query_string, "", 1024, 1024);

  if (path)
  {
    char filename[FN_REFLEN], tmp_path[FN_REFLEN];

    /*
      Convert the path to native os format
      and resolve to the full filepath.
    */
    convert_dirname(tmp_path,path,NullS);    
    my_load_path(tmp_path, tmp_path, NULL);
    fn_format(filename, table, tmp_path, ".txt", MYF(MY_UNPACK_FILENAME));

    /* Must delete the file that 'INTO OUTFILE' will write to */
    my_delete(filename, MYF(0));

    /* convert to a unix path name to stick into the query */
    to_unix_path(filename);

    /* now build the query string */

    dynstr_append_checked(&query_string, "SELECT /*!40001 SQL_NO_CACHE */ * INTO OUTFILE '");
    dynstr_append_checked(&query_string, filename);
    dynstr_append_checked(&query_string, "'");

    dynstr_append_checked(&query_string, " /*!50138 CHARACTER SET ");
    dynstr_append_checked(&query_string, default_charset == mysql_universal_client_charset ?
                                         my_charset_bin.name : /* backward compatibility */
                                         default_charset);
    dynstr_append_checked(&query_string, " */");

    if (fields_terminated || enclosed || opt_enclosed || escaped)
      dynstr_append_checked(&query_string, " FIELDS");
    
    add_load_option(&query_string, " TERMINATED BY ", fields_terminated);
    add_load_option(&query_string, " ENCLOSED BY ", enclosed);
    add_load_option(&query_string, " OPTIONALLY ENCLOSED BY ", opt_enclosed);
    add_load_option(&query_string, " ESCAPED BY ", escaped);
    add_load_option(&query_string, " LINES TERMINATED BY ", lines_terminated);

    dynstr_append_checked(&query_string, " FROM ");
    dynstr_append_checked(&query_string, result_table);

    if (where)
    {
      dynstr_append_checked(&query_string, " WHERE ");
      dynstr_append_checked(&query_string, where);
    }

    if (order_by)
    {
      dynstr_append_checked(&query_string, " ORDER BY ");
      dynstr_append_checked(&query_string, order_by);
    }

    if (mysql_real_query(mysql, query_string.str, query_string.length))
    {
      DB_error(mysql, "when executing 'SELECT INTO OUTFILE'");
      dynstr_free(&query_string);
      DBUG_VOID_RETURN;
    }
  }
  else
  {
    print_comment(md_result_file, 0,
                  "\n--\n-- Dumping data for table %s\n--\n",
                  result_table);
    
    dynstr_append_checked(&query_string, "SELECT /*!40001 SQL_NO_CACHE */ * FROM ");
    dynstr_append_checked(&query_string, result_table);

    if (where)
    {
      print_comment(md_result_file, 0, "-- WHERE:  %s\n", where);

      dynstr_append_checked(&query_string, " WHERE ");
      dynstr_append_checked(&query_string, where);
    }
    if (order_by)
    {
      print_comment(md_result_file, 0, "-- ORDER BY:  %s\n", order_by);

      dynstr_append_checked(&query_string, " ORDER BY ");
      dynstr_append_checked(&query_string, order_by);
    }

    if (!opt_xml && !opt_compact)
    {
      fputs("\n", md_result_file);
      check_io(md_result_file);
    }
    if (mysql_query_with_error_report(mysql, 0, query_string.str))
    {
      DB_error(mysql, "when retrieving data from server");
      goto err;
    }
    if (quick)
      res=mysql_use_result(mysql);
    else
      res=mysql_store_result(mysql);
    if (!res)
    {
      DB_error(mysql, "when retrieving data from server");
      goto err;
    }

    verbose_msg("-- Retrieving rows...\n");
    if (mysql_num_fields(res) != num_fields)
    {
      fprintf(stderr,"%s: Error in field count for table: %s !  Aborting.\n",
              my_progname_short, result_table);
      error= EX_CONSCHECK;
      goto err;
    }

    if (opt_lock)
    {
      fprintf(md_result_file,"LOCK TABLES %s WRITE;\n", opt_quoted_table);
      check_io(md_result_file);
    }
    /* Moved disable keys to after lock per bug 15977 */
    if (opt_disable_keys)
    {
      fprintf(md_result_file, "/*!40000 ALTER TABLE %s DISABLE KEYS */;\n",
	      opt_quoted_table);
      check_io(md_result_file);
    }

    total_length= opt_net_buffer_length;                /* Force row break */
    row_break=0;
    rownr=0;
    init_length=(uint) insert_pat.length+4;
    if (opt_xml)
      print_xml_tag(md_result_file, "\t", "\n", "table_data", "name=", table,
              NullS);
    if (opt_autocommit)
    {
      fprintf(md_result_file, "set autocommit=0;\n");
      check_io(md_result_file);
    }

    while ((row= mysql_fetch_row(res)))
    {
      uint i;
      ulong *lengths= mysql_fetch_lengths(res);
      rownr++;
      if (!extended_insert && !opt_xml)
      {
        fputs(insert_pat.str,md_result_file);
        check_io(md_result_file);
      }
      mysql_field_seek(res,0);

      if (opt_xml)
      {
        fputs("\t<row>\n", md_result_file);
        check_io(md_result_file);
      }

      for (i= 0; i < mysql_num_fields(res); i++)
      {
        int is_blob;
        ulong length= lengths[i];

        if (!(field= mysql_fetch_field(res)))
          die(EX_CONSCHECK,
                      "Not enough fields from table %s! Aborting.\n",
                      result_table);

        /*
           63 is my_charset_bin. If charsetnr is not 63,
           we have not a BLOB but a TEXT column.
           we'll dump in hex only BLOB columns.
        */
        is_blob= (opt_hex_blob && field->charsetnr == 63 &&
                  (field->type == MYSQL_TYPE_BIT ||
                   field->type == MYSQL_TYPE_STRING ||
                   field->type == MYSQL_TYPE_VAR_STRING ||
                   field->type == MYSQL_TYPE_VARCHAR ||
                   field->type == MYSQL_TYPE_BLOB ||
                   field->type == MYSQL_TYPE_LONG_BLOB ||
                   field->type == MYSQL_TYPE_MEDIUM_BLOB ||
                   field->type == MYSQL_TYPE_TINY_BLOB)) ? 1 : 0;
        if (extended_insert && !opt_xml)
        {
          if (i == 0)
            dynstr_set_checked(&extended_row,"(");
          else
            dynstr_append_checked(&extended_row,",");

          if (row[i])
          {
            if (length)
            {
              if (!(field->flags & NUM_FLAG))
              {
                /*
                  "length * 2 + 2" is OK for both HEX and non-HEX modes:
                  - In HEX mode we need exactly 2 bytes per character
                  plus 2 bytes for '0x' prefix.
                  - In non-HEX mode we need up to 2 bytes per character,
                  plus 2 bytes for leading and trailing '\'' characters.
                  Also we need to reserve 1 byte for terminating '\0'.
                */
                dynstr_realloc_checked(&extended_row,length * 2 + 2 + 1);
                if (opt_hex_blob && is_blob)
                {
                  dynstr_append_checked(&extended_row, "0x");
                  extended_row.length+= mysql_hex_string(extended_row.str +
                                                         extended_row.length,
                                                         row[i], length);
                  DBUG_ASSERT(extended_row.length+1 <= extended_row.max_length);
                  /* mysql_hex_string() already terminated string by '\0' */
                  DBUG_ASSERT(extended_row.str[extended_row.length] == '\0');
                }
                else
                {
                  dynstr_append_checked(&extended_row,"'");
                  extended_row.length +=
                  mysql_real_escape_string(&mysql_connection,
                                           &extended_row.str[extended_row.length],
                                           row[i],length);
                  extended_row.str[extended_row.length]='\0';
                  dynstr_append_checked(&extended_row,"'");
                }
              }
              else
              {
                /* change any strings ("inf", "-inf", "nan") into NULL */
                char *ptr= row[i];
                if (my_isalpha(charset_info, *ptr) || (*ptr == '-' &&
                    my_isalpha(charset_info, ptr[1])))
                  dynstr_append_checked(&extended_row, "NULL");
                else
                {
                  if (field->type == MYSQL_TYPE_DECIMAL)
                  {
                    /* add " signs around */
                    dynstr_append_checked(&extended_row, "'");
                    dynstr_append_checked(&extended_row, ptr);
                    dynstr_append_checked(&extended_row, "'");
                  }
                  else
                    dynstr_append_checked(&extended_row, ptr);
                }
              }
            }
            else
              dynstr_append_checked(&extended_row,"''");
          }
          else
            dynstr_append_checked(&extended_row,"NULL");
        }
        else
        {
          if (i && !opt_xml)
          {
            fputc(',', md_result_file);
            check_io(md_result_file);
          }
          if (row[i])
          {
            if (!(field->flags & NUM_FLAG))
            {
              if (opt_xml)
              {
                if (opt_hex_blob && is_blob && length)
                {
                  /* Define xsi:type="xs:hexBinary" for hex encoded data */
                  print_xml_tag(md_result_file, "\t\t", "", "field", "name=",
                                field->name, "xsi:type=", "xs:hexBinary", NullS);
                  print_blob_as_hex(md_result_file, row[i], length);
                }
                else
                {
                  print_xml_tag(md_result_file, "\t\t", "", "field", "name=", 
                                field->name, NullS);
                  print_quoted_xml(md_result_file, row[i], length, 0);
                }
                fputs("</field>\n", md_result_file);
              }
              else if (opt_hex_blob && is_blob && length)
              {
                fputs("0x", md_result_file);
                print_blob_as_hex(md_result_file, row[i], length);
              }
              else
                unescape(md_result_file, row[i], length);
            }
            else
            {
              /* change any strings ("inf", "-inf", "nan") into NULL */
              char *ptr= row[i];
              if (opt_xml)
              {
                print_xml_tag(md_result_file, "\t\t", "", "field", "name=",
                        field->name, NullS);
                fputs(!my_isalpha(charset_info, *ptr) ? ptr: "NULL",
                      md_result_file);
                fputs("</field>\n", md_result_file);
              }
              else if (my_isalpha(charset_info, *ptr) ||
                       (*ptr == '-' && my_isalpha(charset_info, ptr[1])))
                fputs("NULL", md_result_file);
              else if (field->type == MYSQL_TYPE_DECIMAL)
              {
                /* add " signs around */
                fputc('\'', md_result_file);
                fputs(ptr, md_result_file);
                fputc('\'', md_result_file);
              }
              else
                fputs(ptr, md_result_file);
            }
          }
          else
          {
            /* The field value is NULL */
            if (!opt_xml)
              fputs("NULL", md_result_file);
            else
              print_xml_null_tag(md_result_file, "\t\t", "field name=",
                                 field->name, "\n");
          }
          check_io(md_result_file);
        }
      }

      if (opt_xml)
      {
        fputs("\t</row>\n", md_result_file);
        check_io(md_result_file);
      }

      if (extended_insert)
      {
        ulong row_length;
        dynstr_append_checked(&extended_row,")");
        row_length= 2 + extended_row.length;
        if (total_length + row_length < opt_net_buffer_length)
        {
          total_length+= row_length;
          fputc(',',md_result_file);            /* Always row break */
          fputs(extended_row.str,md_result_file);
        }
        else
        {
          if (row_break)
            fputs(";\n", md_result_file);
          row_break=1;                          /* This is first row */

          fputs(insert_pat.str,md_result_file);
          fputs(extended_row.str,md_result_file);
          total_length= row_length+init_length;
        }
        check_io(md_result_file);
      }
      else if (!opt_xml)
      {
        fputs(");\n", md_result_file);
        check_io(md_result_file);
      }
    }

    /* XML - close table tag and supress regular output */
    if (opt_xml)
        fputs("\t</table_data>\n", md_result_file);
    else if (extended_insert && row_break)
      fputs(";\n", md_result_file);             /* If not empty table */
    fflush(md_result_file);
    check_io(md_result_file);
    if (mysql_errno(mysql))
    {
      my_snprintf(buf, sizeof(buf),
                  "%s: Error %d: %s when dumping table %s at row: %ld\n",
                  my_progname_short,
                  mysql_errno(mysql),
                  mysql_error(mysql),
                  result_table,
                  rownr);
      fputs(buf,stderr);
      error= EX_CONSCHECK;
      goto err;
    }

    /* Moved enable keys to before unlock per bug 15977 */
    if (opt_disable_keys)
    {
      fprintf(md_result_file,"/*!40000 ALTER TABLE %s ENABLE KEYS */;\n",
              opt_quoted_table);
      check_io(md_result_file);
    }
    if (opt_lock)
    {
      fputs("UNLOCK TABLES;\n", md_result_file);
      check_io(md_result_file);
    }
    if (opt_autocommit)
    {
      fprintf(md_result_file, "commit;\n");
      check_io(md_result_file);
    }
    mysql_free_result(res);
  }
  dynstr_free(&query_string);
  DBUG_VOID_RETURN;

err:
  dynstr_free(&query_string);
  maybe_exit(error);
  DBUG_VOID_RETURN;
} /* dump_table */


static char *getTableName(int reset)
{
  static MYSQL_RES *res= NULL;
  MYSQL_ROW    row;

  if (!res)
  {
    if (!(res= mysql_list_tables(mysql,NullS)))
      return(NULL);
  }
  if ((row= mysql_fetch_row(res)))
    return((char*) row[0]);

  if (reset)
    mysql_data_seek(res,0);      /* We want to read again */
  else
  {
    mysql_free_result(res);
    res= NULL;
  }
  return(NULL);
} /* getTableName */


/*
  dump all logfile groups and tablespaces
*/

static int dump_all_tablespaces()
{
  return dump_tablespaces(NULL);
}

static int dump_tablespaces_for_tables(char *db, char **table_names, int tables)
{
  DYNAMIC_STRING where;
  int r;
  int i;
  char name_buff[NAME_LEN*2+3];

  mysql_real_escape_string(mysql, name_buff, db, strlen(db));

  init_dynamic_string_checked(&where, " AND TABLESPACE_NAME IN ("
                      "SELECT DISTINCT TABLESPACE_NAME FROM"
                      " INFORMATION_SCHEMA.PARTITIONS"
                      " WHERE"
                      " TABLE_SCHEMA='", 256, 1024);
  dynstr_append_checked(&where, name_buff);
  dynstr_append_checked(&where, "' AND TABLE_NAME IN (");

  for (i=0 ; i<tables ; i++)
  {
    mysql_real_escape_string(mysql, name_buff,
                             table_names[i], strlen(table_names[i]));

    dynstr_append_checked(&where, "'");
    dynstr_append_checked(&where, name_buff);
    dynstr_append_checked(&where, "',");
  }
  dynstr_trunc(&where, 1);
  dynstr_append_checked(&where,"))");

  DBUG_PRINT("info",("Dump TS for Tables where: %s",where.str));
  r= dump_tablespaces(where.str);
  dynstr_free(&where);
  return r;
}

static int dump_tablespaces_for_databases(char** databases)
{
  DYNAMIC_STRING where;
  int r;
  int i;

  init_dynamic_string_checked(&where, " AND TABLESPACE_NAME IN ("
                      "SELECT DISTINCT TABLESPACE_NAME FROM"
                      " INFORMATION_SCHEMA.PARTITIONS"
                      " WHERE"
                      " TABLE_SCHEMA IN (", 256, 1024);

  for (i=0 ; databases[i]!=NULL ; i++)
  {
    char db_name_buff[NAME_LEN*2+3];
    mysql_real_escape_string(mysql, db_name_buff,
                             databases[i], strlen(databases[i]));
    dynstr_append_checked(&where, "'");
    dynstr_append_checked(&where, db_name_buff);
    dynstr_append_checked(&where, "',");
  }
  dynstr_trunc(&where, 1);
  dynstr_append_checked(&where,"))");

  DBUG_PRINT("info",("Dump TS for DBs where: %s",where.str));
  r= dump_tablespaces(where.str);
  dynstr_free(&where);
  return r;
}

static int dump_tablespaces(char* ts_where)
{
  MYSQL_ROW row;
  MYSQL_RES *tableres;
  char buf[FN_REFLEN];
  DYNAMIC_STRING sqlbuf;
  int first= 0;
  /*
    The following are used for parsing the EXTRA field
  */
  char extra_format[]= "UNDO_BUFFER_SIZE=";
  char *ubs;
  char *endsemi;
  DBUG_ENTER("dump_tablespaces");

  init_dynamic_string_checked(&sqlbuf,
                      "SELECT LOGFILE_GROUP_NAME,"
                      " FILE_NAME,"
                      " TOTAL_EXTENTS,"
                      " INITIAL_SIZE,"
                      " ENGINE,"
                      " EXTRA"
                      " FROM INFORMATION_SCHEMA.FILES"
                      " WHERE FILE_TYPE = 'UNDO LOG'"
                      " AND FILE_NAME IS NOT NULL",
                      256, 1024);
  if(ts_where)
  {
    dynstr_append_checked(&sqlbuf,
                  " AND LOGFILE_GROUP_NAME IN ("
                  "SELECT DISTINCT LOGFILE_GROUP_NAME"
                  " FROM INFORMATION_SCHEMA.FILES"
                  " WHERE FILE_TYPE = 'DATAFILE'"
                  );
    dynstr_append_checked(&sqlbuf, ts_where);
    dynstr_append_checked(&sqlbuf, ")");
  }
  dynstr_append_checked(&sqlbuf,
                " GROUP BY LOGFILE_GROUP_NAME, FILE_NAME"
                ", ENGINE"
                " ORDER BY LOGFILE_GROUP_NAME");

  if (mysql_query(mysql, sqlbuf.str) ||
      !(tableres = mysql_store_result(mysql)))
  {
    dynstr_free(&sqlbuf);
    if (mysql_errno(mysql) == ER_BAD_TABLE_ERROR ||
        mysql_errno(mysql) == ER_BAD_DB_ERROR ||
        mysql_errno(mysql) == ER_UNKNOWN_TABLE)
    {
      fprintf(md_result_file,
              "\n--\n-- Not dumping tablespaces as no INFORMATION_SCHEMA.FILES"
              " table on this server\n--\n");
      check_io(md_result_file);
      DBUG_RETURN(0);
    }

    fprintf(stderr, "%s: Error: '%s' when trying to dump tablespaces\n",
                    my_progname_short, mysql_error(mysql));
    DBUG_RETURN(1);
  }

  buf[0]= 0;
  while ((row= mysql_fetch_row(tableres)))
  {
    if (strcmp(buf, row[0]) != 0)
      first= 1;
    if (first)
    {
      print_comment(md_result_file, 0, "\n--\n-- Logfile group: %s\n--\n",
                    row[0]);

      fprintf(md_result_file, "\nCREATE");
    }
    else
    {
      fprintf(md_result_file, "\nALTER");
    }
    fprintf(md_result_file,
            " LOGFILE GROUP %s\n"
            "  ADD UNDOFILE '%s'\n",
            row[0],
            row[1]);
    if (first)
    {
      ubs= strstr(row[5],extra_format);
      if(!ubs)
        break;
      ubs+= strlen(extra_format);
      endsemi= strstr(ubs,";");
      if(endsemi)
        endsemi[0]= '\0';
      fprintf(md_result_file,
              "  UNDO_BUFFER_SIZE %s\n",
              ubs);
    }
    fprintf(md_result_file,
            "  INITIAL_SIZE %s\n"
            "  ENGINE=%s;\n",
            row[3],
            row[4]);
    check_io(md_result_file);
    if (first)
    {
      first= 0;
      strxmov(buf, row[0], NullS);
    }
  }
  dynstr_free(&sqlbuf);
  mysql_free_result(tableres);
  init_dynamic_string_checked(&sqlbuf,
                      "SELECT DISTINCT TABLESPACE_NAME,"
                      " FILE_NAME,"
                      " LOGFILE_GROUP_NAME,"
                      " EXTENT_SIZE,"
                      " INITIAL_SIZE,"
                      " ENGINE"
                      " FROM INFORMATION_SCHEMA.FILES"
                      " WHERE FILE_TYPE = 'DATAFILE'",
                      256, 1024);

  if(ts_where)
    dynstr_append_checked(&sqlbuf, ts_where);

  dynstr_append_checked(&sqlbuf, " ORDER BY TABLESPACE_NAME, LOGFILE_GROUP_NAME");

  if (mysql_query_with_error_report(mysql, &tableres, sqlbuf.str))
  {
    dynstr_free(&sqlbuf);
    DBUG_RETURN(1);
  }

  buf[0]= 0;
  while ((row= mysql_fetch_row(tableres)))
  {
    if (strcmp(buf, row[0]) != 0)
      first= 1;
    if (first)
    {
      print_comment(md_result_file, 0, "\n--\n-- Tablespace: %s\n--\n", row[0]);
      fprintf(md_result_file, "\nCREATE");
    }
    else
    {
      fprintf(md_result_file, "\nALTER");
    }
    fprintf(md_result_file,
            " TABLESPACE %s\n"
            "  ADD DATAFILE '%s'\n",
            row[0],
            row[1]);
    if (first)
    {
      fprintf(md_result_file,
              "  USE LOGFILE GROUP %s\n"
              "  EXTENT_SIZE %s\n",
              row[2],
              row[3]);
    }
    fprintf(md_result_file,
            "  INITIAL_SIZE %s\n"
            "  ENGINE=%s;\n",
            row[4],
            row[5]);
    check_io(md_result_file);
    if (first)
    {
      first= 0;
      strxmov(buf, row[0], NullS);
    }
  }

  mysql_free_result(tableres);
  dynstr_free(&sqlbuf);
  DBUG_RETURN(0);
}

static int dump_all_databases()
{
  MYSQL_ROW row;
  MYSQL_RES *tableres;
  int result=0;

  if (mysql_query_with_error_report(mysql, &tableres, "SHOW DATABASES"))
    return 1;
  while ((row= mysql_fetch_row(tableres)))
  {
    if (mysql_get_server_version(mysql) >= FIRST_INFORMATION_SCHEMA_VERSION &&
        !my_strcasecmp(&my_charset_latin1, row[0], INFORMATION_SCHEMA_DB_NAME))
      continue;

    if (mysql_get_server_version(mysql) >= FIRST_PERFORMANCE_SCHEMA_VERSION &&
        !my_strcasecmp(&my_charset_latin1, row[0], PERFORMANCE_SCHEMA_DB_NAME))
      continue;

    if (dump_all_tables_in_db(row[0]))
      result=1;
  }
  mysql_free_result(tableres);
  if (seen_views)
  {
    if (mysql_query(mysql, "SHOW DATABASES") ||
        !(tableres= mysql_store_result(mysql)))
    {
      fprintf(stderr, "%s: Error: Couldn't execute 'SHOW DATABASES': %s\n",
                      my_progname_short, mysql_error(mysql));
      return 1;
    }
    while ((row= mysql_fetch_row(tableres)))
    {
      if (mysql_get_server_version(mysql) >= FIRST_INFORMATION_SCHEMA_VERSION &&
          !my_strcasecmp(&my_charset_latin1, row[0], INFORMATION_SCHEMA_DB_NAME))
        continue;

      if (mysql_get_server_version(mysql) >= FIRST_PERFORMANCE_SCHEMA_VERSION &&
          !my_strcasecmp(&my_charset_latin1, row[0], PERFORMANCE_SCHEMA_DB_NAME))
        continue;

      if (dump_all_views_in_db(row[0]))
        result=1;
    }
    mysql_free_result(tableres);
  }
  return result;
}
/* dump_all_databases */


static int dump_databases(char **db_names)
{
  int result=0;
  char **db;
  DBUG_ENTER("dump_databases");

  for (db= db_names ; *db ; db++)
  {
    if (dump_all_tables_in_db(*db))
      result=1;
  }
  if (!result && seen_views)
  {
    for (db= db_names ; *db ; db++)
    {
      if (dump_all_views_in_db(*db))
        result=1;
    }
  }
  DBUG_RETURN(result);
} /* dump_databases */


/*
View Specific database initalization.

SYNOPSIS
  init_dumping_views
  qdatabase      quoted name of the database

RETURN VALUES
  0        Success.
  1        Failure.
*/
int init_dumping_views(char *qdatabase __attribute__((unused)))
{
    return 0;
} /* init_dumping_views */


/*
Table Specific database initalization.

SYNOPSIS
  init_dumping_tables
  qdatabase      quoted name of the database

RETURN VALUES
  0        Success.
  1        Failure.
*/

int init_dumping_tables(char *qdatabase)
{
  DBUG_ENTER("init_dumping_tables");

  if (!opt_create_db)
  {
    char qbuf[256];
    MYSQL_ROW row;
    MYSQL_RES *dbinfo;

    my_snprintf(qbuf, sizeof(qbuf),
                "SHOW CREATE DATABASE IF NOT EXISTS %s",
                qdatabase);

    if (mysql_query(mysql, qbuf) || !(dbinfo = mysql_store_result(mysql)))
    {
      /* Old server version, dump generic CREATE DATABASE */
      if (opt_drop_database)
        fprintf(md_result_file,
                "\n/*!40000 DROP DATABASE IF EXISTS %s*/;\n",
                qdatabase);
      fprintf(md_result_file,
              "\nCREATE DATABASE /*!32312 IF NOT EXISTS*/ %s;\n",
              qdatabase);
    }
    else
    {
      if (opt_drop_database)
        fprintf(md_result_file,
                "\n/*!40000 DROP DATABASE IF EXISTS %s*/;\n",
                qdatabase);
      row = mysql_fetch_row(dbinfo);
      if (row[1])
      {
        fprintf(md_result_file,"\n%s;\n",row[1]);
      }
      mysql_free_result(dbinfo);
    }
  }
  DBUG_RETURN(0);
} /* init_dumping_tables */


static int init_dumping(char *database, int init_func(char*))
{
  if (mysql_select_db(mysql, database))
  {
    DB_error(mysql, "when selecting the database");
    return 1;                   /* If --force */
  }
  if (!path && !opt_xml)
  {
    if (opt_databases || opt_alldbs)
    {
      /*
        length of table name * 2 (if name contains quotes), 2 quotes and 0
      */
      char quoted_database_buf[NAME_LEN*2+3];
      char *qdatabase= quote_name(database,quoted_database_buf,opt_quoted);

      print_comment(md_result_file, 0,
                    "\n--\n-- Current Database: %s\n--\n", qdatabase);

      /* Call the view or table specific function */
      init_func(qdatabase);

      fprintf(md_result_file,"\nUSE %s;\n", qdatabase);
      check_io(md_result_file);
    }
  }
  return 0;
} /* init_dumping */


/* Return 1 if we should copy the table */

my_bool include_table(const uchar *hash_key, size_t len)
{
  return ! my_hash_search(&ignore_table, hash_key, len);
}


static int dump_all_tables_in_db(char *database)
{
  char *table;
  uint numrows;
  char table_buff[NAME_LEN*2+3];
  char hash_key[2*NAME_LEN+2];  /* "db.tablename" */
  char *afterdot;
  int using_mysql_db= my_strcasecmp(&my_charset_latin1, database, "mysql");
  DBUG_ENTER("dump_all_tables_in_db");

  afterdot= strmov(hash_key, database);
  *afterdot++= '.';

  if (init_dumping(database, init_dumping_tables))
    DBUG_RETURN(1);
  if (opt_xml)
    print_xml_tag(md_result_file, "", "\n", "database", "name=", database, NullS);

  if (strcmp(database, "mysql") == 0)
  {
    char table_type[NAME_LEN];
    char ignore_flag;
    uint num_fields;
    num_fields= get_table_structure((char *) "general_log", 
                                    database, table_type, &ignore_flag);
    if (num_fields == 0)
      verbose_msg("-- Warning: get_table_structure() failed with some internal "
                  "error for 'general_log' table\n");
    num_fields= get_table_structure((char *) "slow_log", 
                                    database, table_type, &ignore_flag);
    if (num_fields == 0)
      verbose_msg("-- Warning: get_table_structure() failed with some internal "
                  "error for 'slow_log' table\n");
  }
  if (lock_tables)
  {
    DYNAMIC_STRING query;
    init_dynamic_string_checked(&query, "LOCK TABLES ", 256, 1024);
    for (numrows= 0 ; (table= getTableName(1)) ; )
    {
      char *end= strmov(afterdot, table);
      if (include_table((uchar*) hash_key,end - hash_key))
      {
        numrows++;
        dynstr_append_checked(&query, quote_name(table, table_buff, 1));
        dynstr_append_checked(&query, " READ /*!32311 LOCAL */,");
      }
    }
    if (numrows && mysql_real_query(mysql, query.str, query.length-1))
      DB_error(mysql, "when using LOCK TABLES");
            /* We shall continue here, if --force was given */
    dynstr_free(&query);
  }
  if (flush_logs)
  {
    if (mysql_refresh(mysql, REFRESH_LOG))
      DB_error(mysql, "when doing refresh");
           /* We shall continue here, if --force was given */
    else
      verbose_msg("-- dump_all_tables_in_db : logs flushed successfully!\n");
  }
  while ((table= getTableName(0)))
  {
    char *end= strmov(afterdot, table);
    if (include_table((uchar*) hash_key, end - hash_key))
    {
      dump_table(table,database);
      my_free(order_by);
      order_by= 0;
      if (opt_dump_triggers && mysql_get_server_version(mysql) >= 50009)
      {
        if (dump_triggers_for_table(table, database))
        {
          if (path)
            my_fclose(md_result_file, MYF(MY_WME));
          maybe_exit(EX_MYSQLERR);
        }
      }
    }
  }
  if (opt_events && mysql_get_server_version(mysql) >= 50106)
  {
    DBUG_PRINT("info", ("Dumping events for database %s", database));
    dump_events_for_db(database);
  }
  if (opt_routines && mysql_get_server_version(mysql) >= 50009)
  {
    DBUG_PRINT("info", ("Dumping routines for database %s", database));
    dump_routines_for_db(database);
  }
  if (opt_xml)
  {
    fputs("</database>\n", md_result_file);
    check_io(md_result_file);
  }
  if (lock_tables)
    (void) mysql_query_with_error_report(mysql, 0, "UNLOCK TABLES");
  if (flush_privileges && using_mysql_db == 0)
  {
    fprintf(md_result_file,"\n--\n-- Flush Grant Tables \n--\n");
    fprintf(md_result_file,"\n/*! FLUSH PRIVILEGES */;\n");
  }
  DBUG_RETURN(0);
} /* dump_all_tables_in_db */


/*
   dump structure of views of database

   SYNOPSIS
     dump_all_views_in_db()
     database  database name

  RETURN
    0 OK
    1 ERROR
*/

static my_bool dump_all_views_in_db(char *database)
{
  char *table;
  uint numrows;
  char table_buff[NAME_LEN*2+3];
  char hash_key[2*NAME_LEN+2];  /* "db.tablename" */
  char *afterdot;

  afterdot= strmov(hash_key, database);
  *afterdot++= '.';

  if (init_dumping(database, init_dumping_views))
    return 1;
  if (opt_xml)
    print_xml_tag(md_result_file, "", "\n", "database", "name=", database, NullS);
  if (lock_tables)
  {
    DYNAMIC_STRING query;
    init_dynamic_string_checked(&query, "LOCK TABLES ", 256, 1024);
    for (numrows= 0 ; (table= getTableName(1)); )
    {
      char *end= strmov(afterdot, table);
      if (include_table((uchar*) hash_key,end - hash_key))
      {
        numrows++;
        dynstr_append_checked(&query, quote_name(table, table_buff, 1));
        dynstr_append_checked(&query, " READ /*!32311 LOCAL */,");
      }
    }
    if (numrows && mysql_real_query(mysql, query.str, query.length-1))
      DB_error(mysql, "when using LOCK TABLES");
            /* We shall continue here, if --force was given */
    dynstr_free(&query);
  }
  if (flush_logs)
  {
    if (mysql_refresh(mysql, REFRESH_LOG))
      DB_error(mysql, "when doing refresh");
           /* We shall continue here, if --force was given */
    else
      verbose_msg("-- dump_all_views_in_db : logs flushed successfully!\n");
  }
  while ((table= getTableName(0)))
  {
    char *end= strmov(afterdot, table);
    if (include_table((uchar*) hash_key, end - hash_key))
      get_view_structure(table, database);
  }
  if (opt_xml)
  {
    fputs("</database>\n", md_result_file);
    check_io(md_result_file);
  }
  if (lock_tables)
    (void) mysql_query_with_error_report(mysql, 0, "UNLOCK TABLES");
  return 0;
} /* dump_all_tables_in_db */


/*
  get_actual_table_name -- executes a SHOW TABLES LIKE '%s' to get the actual
  table name from the server for the table name given on the command line.
  we do this because the table name given on the command line may be a
  different case (e.g.  T1 vs t1)

  RETURN
    pointer to the table name
    0 if error
*/

static char *get_actual_table_name(const char *old_table_name, MEM_ROOT *root)
{
  char *name= 0;
  MYSQL_RES  *table_res;
  MYSQL_ROW  row;
  char query[50 + 2*NAME_LEN];
  char show_name_buff[FN_REFLEN];
  DBUG_ENTER("get_actual_table_name");

  /* Check memory for quote_for_like() */
  DBUG_ASSERT(2*sizeof(old_table_name) < sizeof(show_name_buff));
  my_snprintf(query, sizeof(query), "SHOW TABLES LIKE %s",
              quote_for_like(old_table_name, show_name_buff));

  if (mysql_query_with_error_report(mysql, 0, query))
    return NullS;

  if ((table_res= mysql_store_result(mysql)))
  {
    my_ulonglong num_rows= mysql_num_rows(table_res);
    if (num_rows > 0)
    {
      ulong *lengths;
      /*
        Return first row
        TODO: Return all matching rows
      */
      row= mysql_fetch_row(table_res);
      lengths= mysql_fetch_lengths(table_res);
      name= strmake_root(root, row[0], lengths[0]);
    }
    mysql_free_result(table_res);
  }
  DBUG_PRINT("exit", ("new_table_name: %s", name));
  DBUG_RETURN(name);
}


static int dump_selected_tables(char *db, char **table_names, int tables)
{
  char table_buff[NAME_LEN*2+3];
  DYNAMIC_STRING lock_tables_query;
  MEM_ROOT root;
  char **dump_tables, **pos, **end;
  DBUG_ENTER("dump_selected_tables");

  if (init_dumping(db, init_dumping_tables))
    DBUG_RETURN(1);

  init_alloc_root(&root, 8192, 0);
  if (!(dump_tables= pos= (char**) alloc_root(&root, tables * sizeof(char *))))
     die(EX_EOM, "alloc_root failure.");

  init_dynamic_string_checked(&lock_tables_query, "LOCK TABLES ", 256, 1024);
  for (; tables > 0 ; tables-- , table_names++)
  {
    /* the table name passed on commandline may be wrong case */
    if ((*pos= get_actual_table_name(*table_names, &root)))
    {
      /* Add found table name to lock_tables_query */
      if (lock_tables)
      {
        dynstr_append_checked(&lock_tables_query, quote_name(*pos, table_buff, 1));
        dynstr_append_checked(&lock_tables_query, " READ /*!32311 LOCAL */,");
      }
      pos++;
    }
    else
    {
      if (!ignore_errors)
      {
        dynstr_free(&lock_tables_query);
        free_root(&root, MYF(0));
      }
      maybe_die(EX_ILLEGAL_TABLE, "Couldn't find table: \"%s\"", *table_names);
      /* We shall countinue here, if --force was given */
    }
  }
  end= pos;

  /* Can't LOCK TABLES in I_S / P_S, so don't try. */
  if (lock_tables &&
      !(mysql_get_server_version(mysql) >= FIRST_INFORMATION_SCHEMA_VERSION &&
        !my_strcasecmp(&my_charset_latin1, db, INFORMATION_SCHEMA_DB_NAME)) &&
      !(mysql_get_server_version(mysql) >= FIRST_PERFORMANCE_SCHEMA_VERSION &&
        !my_strcasecmp(&my_charset_latin1, db, PERFORMANCE_SCHEMA_DB_NAME)))
  {
    if (mysql_real_query(mysql, lock_tables_query.str,
                         lock_tables_query.length-1))
    {
      if (!ignore_errors)
      {
        dynstr_free(&lock_tables_query);
        free_root(&root, MYF(0));
      }
      DB_error(mysql, "when doing LOCK TABLES");
       /* We shall countinue here, if --force was given */
    }
  }
  dynstr_free(&lock_tables_query);
  if (flush_logs)
  {
    if (mysql_refresh(mysql, REFRESH_LOG))
    {
      if (!ignore_errors)
        free_root(&root, MYF(0));
      DB_error(mysql, "when doing refresh");
    }
     /* We shall countinue here, if --force was given */
    else
      verbose_msg("-- dump_selected_tables : logs flushed successfully!\n");
  }
  if (opt_xml)
    print_xml_tag(md_result_file, "", "\n", "database", "name=", db, NullS);

  /* Dump each selected table */
  for (pos= dump_tables; pos < end; pos++)
  {
    DBUG_PRINT("info",("Dumping table %s", *pos));
    dump_table(*pos, db);
    if (opt_dump_triggers &&
        mysql_get_server_version(mysql) >= 50009)
    {
      if (dump_triggers_for_table(*pos, db))
      {
        if (path)
          my_fclose(md_result_file, MYF(MY_WME));
        maybe_exit(EX_MYSQLERR);
      }
    }
  }

  /* Dump each selected view */
  if (seen_views)
  {
    for (pos= dump_tables; pos < end; pos++)
      get_view_structure(*pos, db);
  }
  if (opt_events && mysql_get_server_version(mysql) >= 50106)
  {
    DBUG_PRINT("info", ("Dumping events for database %s", db));
    dump_events_for_db(db);
  }
  /* obtain dump of routines (procs/functions) */
  if (opt_routines && mysql_get_server_version(mysql) >= 50009)
  {
    DBUG_PRINT("info", ("Dumping routines for database %s", db));
    dump_routines_for_db(db);
  }
  free_root(&root, MYF(0));
  my_free(order_by);
  order_by= 0;
  if (opt_xml)
  {
    fputs("</database>\n", md_result_file);
    check_io(md_result_file);
  }
  if (lock_tables)
    (void) mysql_query_with_error_report(mysql, 0, "UNLOCK TABLES");
  DBUG_RETURN(0);
} /* dump_selected_tables */


static int do_show_master_status(MYSQL *mysql_con, int consistent_binlog_pos)
{
  MYSQL_ROW row;
  MYSQL_RES *UNINIT_VAR(master);
  char binlog_pos_file[FN_REFLEN];
  char binlog_pos_offset[LONGLONG_LEN+1];
  char *file, *offset;
  const char *comment_prefix=
    (opt_master_data == MYSQL_OPT_MASTER_DATA_COMMENTED_SQL) ? "-- " : "";

  if (consistent_binlog_pos)
  {
    if(!check_consistent_binlog_pos(binlog_pos_file, binlog_pos_offset))
      return 1;
    file= binlog_pos_file;
    offset= binlog_pos_offset;
  }
  else
  {
    if (mysql_query_with_error_report(mysql_con, &master, "SHOW MASTER STATUS"))
      return 1;

    row= mysql_fetch_row(master);
    if (row && row[0] && row[1])
    {
      file= row[0];
      offset= row[1];
    }
    else
    {
      mysql_free_result(master);
      if (!ignore_errors)
      {
        /* SHOW MASTER STATUS reports nothing and --force is not enabled */
        fprintf(stderr, "%s: Error: Binlogging on server not active\n",
                my_progname_short);
        maybe_exit(EX_MYSQLERR);
        return 1;
      }
      else
      {
        return 0;
      }
    }
  }

  /* SHOW MASTER STATUS reports file and position */
  print_comment(md_result_file, 0,
                "\n--\n-- Position to start replication or point-in-time "
                "recovery from\n--\n\n");
  fprintf(md_result_file,
          "%sCHANGE MASTER TO MASTER_LOG_FILE='%s', MASTER_LOG_POS=%s;\n",
          comment_prefix, file, offset);
  check_io(md_result_file);

  if (!consistent_binlog_pos)
    mysql_free_result(master);

  return 0;
}

static int do_stop_slave_sql(MYSQL *mysql_con)
{
  MYSQL_RES *slave;
  /* We need to check if the slave sql is running in the first place */
  if (mysql_query_with_error_report(mysql_con, &slave, "SHOW SLAVE STATUS"))
    return(1);
  else
  {
    MYSQL_ROW row= mysql_fetch_row(slave);
    if (row && row[11])
    {
      /* if SLAVE SQL is not running, we don't stop it */
      if (!strcmp(row[11],"No"))
      {
        mysql_free_result(slave);
        /* Silently assume that they don't have the slave running */
        return(0);
      }
    }
  }
  mysql_free_result(slave);

  /* now, stop slave if running */
  if (mysql_query_with_error_report(mysql_con, 0, "STOP SLAVE SQL_THREAD"))
    return(1);

  return(0);
}

static int add_stop_slave(void)
{
  if (opt_comments)
    fprintf(md_result_file,
            "\n--\n-- stop slave statement to make a recovery dump)\n--\n\n");
  fprintf(md_result_file, "STOP SLAVE;\n");
  return(0);
}

static int add_slave_statements(void)
{
  if (opt_comments)
    fprintf(md_result_file,
            "\n--\n-- start slave statement to make a recovery dump)\n--\n\n");
  fprintf(md_result_file, "START SLAVE;\n");
  return(0);
}

static int do_show_slave_status(MYSQL *mysql_con)
{
  MYSQL_RES *slave= 0;
  const char *comment_prefix=
    (opt_slave_data == MYSQL_OPT_SLAVE_DATA_COMMENTED_SQL) ? "-- " : "";
  if (mysql_query_with_error_report(mysql_con, &slave, "SHOW SLAVE STATUS"))
  {
    if (!ignore_errors)
    {
      /* SHOW SLAVE STATUS reports nothing and --force is not enabled */
      fprintf(stderr, "%s: Error: Slave not set up\n", my_progname_short);
    }
    mysql_free_result(slave);
    return 1;
  }
  else
  {
    MYSQL_ROW row= mysql_fetch_row(slave);
    if (row && row[9] && row[21])
    {
      /* SHOW MASTER STATUS reports file and position */
      if (opt_comments)
        fprintf(md_result_file,
                "\n--\n-- Position to start replication or point-in-time "
                "recovery from (the master of this slave)\n--\n\n");

      fprintf(md_result_file, "%sCHANGE MASTER TO ", comment_prefix);

      if (opt_include_master_host_port)
      {
        if (row[1])
          fprintf(md_result_file, "MASTER_HOST='%s', ", row[1]);
        if (row[3])
          fprintf(md_result_file, "MASTER_PORT=%s, ", row[3]);
      }
      fprintf(md_result_file,
              "MASTER_LOG_FILE='%s', MASTER_LOG_POS=%s;\n", row[9], row[21]);

      check_io(md_result_file);
    }
    mysql_free_result(slave);
  }
  return 0;
}

static int do_start_slave_sql(MYSQL *mysql_con)
{
  MYSQL_RES *slave;
  /* We need to check if the slave sql is stopped in the first place */
  if (mysql_query_with_error_report(mysql_con, &slave, "SHOW SLAVE STATUS"))
    return(1);
  else
  {
    MYSQL_ROW row= mysql_fetch_row(slave);
    if (row && row[11])
    {
      /* if SLAVE SQL is not running, we don't start it */
      if (!strcmp(row[11],"Yes"))
      {
        mysql_free_result(slave);
        /* Silently assume that they don't have the slave running */
        return(0);
      }
    }
  }
  mysql_free_result(slave);

  /* now, start slave if stopped */
  if (mysql_query_with_error_report(mysql_con, 0, "START SLAVE"))
  {
    fprintf(stderr, "%s: Error: Unable to start slave\n", my_progname_short);
    return 1;
  }
  return(0);
}



static int do_flush_tables_read_lock(MYSQL *mysql_con)
{
  /*
    We do first a FLUSH TABLES. If a long update is running, the FLUSH TABLES
    will wait but will not stall the whole mysqld, and when the long update is
    done the FLUSH TABLES WITH READ LOCK will start and succeed quickly. So,
    FLUSH TABLES is to lower the probability of a stage where both mysqldump
    and most client connections are stalled. Of course, if a second long
    update starts between the two FLUSHes, we have that bad stall.
  */
  return
    ( mysql_query_with_error_report(mysql_con, 0, 
                                    ((opt_master_data != 0) ? 
                                        "FLUSH /*!40101 LOCAL */ TABLES" : 
                                        "FLUSH TABLES")) ||
      mysql_query_with_error_report(mysql_con, 0,
                                    "FLUSH TABLES WITH READ LOCK") );
}


static int do_unlock_tables(MYSQL *mysql_con)
{
  return mysql_query_with_error_report(mysql_con, 0, "UNLOCK TABLES");
}

static int get_bin_log_name(MYSQL *mysql_con,
                            char* buff_log_name, uint buff_len)
{
  MYSQL_RES *res;
  MYSQL_ROW row;

  if (mysql_query(mysql_con, "SHOW MASTER STATUS") ||
      !(res= mysql_store_result(mysql)))
    return 1;

  if (!(row= mysql_fetch_row(res)))
  {
    mysql_free_result(res);
    return 1;
  }
  /*
    Only one row is returned, and the first column is the name of the
    active log.
  */
  strmake(buff_log_name, row[0], buff_len - 1);

  mysql_free_result(res);
  return 0;
}

static int purge_bin_logs_to(MYSQL *mysql_con, char* log_name)
{
  DYNAMIC_STRING str;
  int err;
  init_dynamic_string_checked(&str, "PURGE BINARY LOGS TO '", 1024, 1024);
  dynstr_append_checked(&str, log_name);
  dynstr_append_checked(&str, "'");
  err = mysql_query_with_error_report(mysql_con, 0, str.str);
  dynstr_free(&str);
  return err;
}


static int start_transaction(MYSQL *mysql_con)
{
  verbose_msg("-- Starting transaction...\n");
  /*
    We use BEGIN for old servers. --single-transaction --master-data will fail
    on old servers, but that's ok as it was already silently broken (it didn't
    do a consistent read, so better tell people frankly, with the error).

    We want the first consistent read to be used for all tables to dump so we
    need the REPEATABLE READ level (not anything lower, for example READ
    COMMITTED would give one new consistent read per dumped table).
  */
  if ((mysql_get_server_version(mysql_con) < 40100) && opt_master_data)
  {
    fprintf(stderr, "-- %s: the combination of --single-transaction and "
            "--master-data requires a MySQL server version of at least 4.1 "
            "(current server's version is %s). %s\n",
            ignore_errors ? "Warning" : "Error",
            mysql_con->server_version ? mysql_con->server_version : "unknown",
            ignore_errors ? "Continuing due to --force, backup may not be consistent across all tables!" : "Aborting.");
    if (!ignore_errors)
      exit(EX_MYSQLERR);
  }

  return (mysql_query_with_error_report(mysql_con, 0,
                                        "SET SESSION TRANSACTION ISOLATION "
                                        "LEVEL REPEATABLE READ") ||
          mysql_query_with_error_report(mysql_con, 0,
                                        "START TRANSACTION "
                                        "/*!40100 WITH CONSISTENT SNAPSHOT */"));
}


static ulong find_set(TYPELIB *lib, const char *x, uint length,
                      char **err_pos, uint *err_len)
{
  const char *end= x + length;
  ulong found= 0;
  uint find;
  char buff[255];

  *err_pos= 0;                  /* No error yet */
  while (end > x && my_isspace(charset_info, end[-1]))
    end--;

  *err_len= 0;
  if (x != end)
  {
    const char *start= x;
    for (;;)
    {
      const char *pos= start;
      uint var_len;

      for (; pos != end && *pos != ','; pos++) ;
      var_len= (uint) (pos - start);
      strmake(buff, start, min(sizeof(buff) - 1, var_len));
      find= find_type(buff, lib, FIND_TYPE_BASIC);
      if (!find)
      {
        *err_pos= (char*) start;
        *err_len= var_len;
      }
      else
        found|= ((longlong) 1 << (find - 1));
      if (pos == end)
        break;
      start= pos + 1;
    }
  }
  return found;
}


/* Print a value with a prefix on file */
static void print_value(FILE *file, MYSQL_RES  *result, MYSQL_ROW row,
                        const char *prefix, const char *name,
                        int string_value)
{
  MYSQL_FIELD   *field;
  mysql_field_seek(result, 0);

  for ( ; (field= mysql_fetch_field(result)) ; row++)
  {
    if (!strcmp(field->name,name))
    {
      if (row[0] && row[0][0] && strcmp(row[0],"0")) /* Skip default */
      {
        fputc(' ',file);
        fputs(prefix, file);
        if (string_value)
          unescape(file,row[0],(uint) strlen(row[0]));
        else
          fputs(row[0], file);
        check_io(file);
        return;
      }
    }
  }
  return;                                       /* This shouldn't happen */
} /* print_value */


/*
  SYNOPSIS

  Check if we the table is one of the table types that should be ignored:
  MRG_ISAM, MRG_MYISAM, if opt_delayed, if that table supports delayed inserts.
  If the table should be altogether ignored, it returns a TRUE, FALSE if it
  should not be ignored. If the user has selected to use INSERT DELAYED, it
  sets the value of the bool pointer supports_delayed_inserts to 0 if not
  supported, 1 if it is supported.

  ARGS

    check_if_ignore_table()
    table_name                  Table name to check
    table_type                  Type of table

  GLOBAL VARIABLES
    mysql                       MySQL connection
    verbose                     Write warning messages

  RETURN
    char (bit value)            See IGNORE_ values at top
*/

char check_if_ignore_table(const char *table_name, char *table_type)
{
  char result= IGNORE_NONE;
  char buff[FN_REFLEN+80], show_name_buff[FN_REFLEN];
  MYSQL_RES *res= NULL;
  MYSQL_ROW row;
  DBUG_ENTER("check_if_ignore_table");

  /* Check memory for quote_for_like() */
  DBUG_ASSERT(2*sizeof(table_name) < sizeof(show_name_buff));
  my_snprintf(buff, sizeof(buff), "show table status like %s",
              quote_for_like(table_name, show_name_buff));
  if (mysql_query_with_error_report(mysql, &res, buff))
  {
    if (mysql_errno(mysql) != ER_PARSE_ERROR)
    {                                   /* If old MySQL version */
      verbose_msg("-- Warning: Couldn't get status information for "
                  "table %s (%s)\n", table_name, mysql_error(mysql));
      DBUG_RETURN(result);                       /* assume table is ok */
    }
  }
  if (!(row= mysql_fetch_row(res)))
  {
    fprintf(stderr,
            "Error: Couldn't read status information for table %s (%s)\n",
            table_name, mysql_error(mysql));
    mysql_free_result(res);
    DBUG_RETURN(result);                         /* assume table is ok */
  }
  if (!(row[1]))
    strmake(table_type, "VIEW", NAME_LEN-1);
  else
  {
    /*
      If the table type matches any of these, we do support delayed inserts.
      Note: we do not want to skip dumping this table if if is not one of
      these types, but we do want to use delayed inserts in the dump if
      the table type is _NOT_ one of these types
    */
    strmake(table_type, row[1], NAME_LEN-1);
    if (opt_delayed)
    {
      if (strcmp(table_type,"MyISAM") &&
          strcmp(table_type,"ISAM") &&
          strcmp(table_type,"ARCHIVE") &&
          strcmp(table_type,"HEAP") &&
          strcmp(table_type,"MEMORY"))
        result= IGNORE_INSERT_DELAYED;
    }

    /*
      If these two types, we do want to skip dumping the table
    */
    if (!opt_no_data &&
        (!my_strcasecmp(&my_charset_latin1, table_type, "MRG_MyISAM") ||
         !strcmp(table_type,"MRG_ISAM") ||
         !strcmp(table_type,"FEDERATED")))
      result= IGNORE_DATA;
  }
  mysql_free_result(res);
  DBUG_RETURN(result);
}


/*
  Get string of comma-separated primary key field names

  SYNOPSIS
    char *primary_key_fields(const char *table_name)
    RETURNS     pointer to allocated buffer (must be freed by caller)
    table_name  quoted table name

  DESCRIPTION
    Use SHOW KEYS FROM table_name, allocate a buffer to hold the
    field names, and then build that string and return the pointer
    to that buffer.

    Returns NULL if there is no PRIMARY or UNIQUE key on the table,
    or if there is some failure.  It is better to continue to dump
    the table unsorted, rather than exit without dumping the data.
*/

static char *primary_key_fields(const char *table_name)
{
  MYSQL_RES  *res= NULL;
  MYSQL_ROW  row;
  /* SHOW KEYS FROM + table name * 2 (escaped) + 2 quotes + \0 */
  char show_keys_buff[15 + NAME_LEN * 2 + 3];
  uint result_length= 0;
  char *result= 0;
  char buff[NAME_LEN * 2 + 3];
  char *quoted_field;

  my_snprintf(show_keys_buff, sizeof(show_keys_buff),
              "SHOW KEYS FROM %s", table_name);
  if (mysql_query(mysql, show_keys_buff) ||
      !(res= mysql_store_result(mysql)))
  {
    fprintf(stderr, "Warning: Couldn't read keys from table %s;"
            " records are NOT sorted (%s)\n",
            table_name, mysql_error(mysql));
    /* Don't exit, because it's better to print out unsorted records */
    goto cleanup;
  }

  /*
   * Figure out the length of the ORDER BY clause result.
   * Note that SHOW KEYS is ordered:  a PRIMARY key is always the first
   * row, and UNIQUE keys come before others.  So we only need to check
   * the first key, not all keys.
   */
  if ((row= mysql_fetch_row(res)) && atoi(row[1]) == 0)
  {
    /* Key is unique */
    do
    {
      quoted_field= quote_name(row[4], buff, 0);
      result_length+= strlen(quoted_field) + 1; /* + 1 for ',' or \0 */
    } while ((row= mysql_fetch_row(res)) && atoi(row[3]) > 1);
  }

  /* Build the ORDER BY clause result */
  if (result_length)
  {
    char *end;
    /* result (terminating \0 is already in result_length) */
    result= my_malloc(result_length + 10, MYF(MY_WME));
    if (!result)
    {
      fprintf(stderr, "Error: Not enough memory to store ORDER BY clause\n");
      goto cleanup;
    }
    mysql_data_seek(res, 0);
    row= mysql_fetch_row(res);
    quoted_field= quote_name(row[4], buff, 0);
    end= strmov(result, quoted_field);
    while ((row= mysql_fetch_row(res)) && atoi(row[3]) > 1)
    {
      quoted_field= quote_name(row[4], buff, 0);
      end= strxmov(end, ",", quoted_field, NullS);
    }
  }

cleanup:
  if (res)
    mysql_free_result(res);

  return result;
}


/*
  Replace a substring

  SYNOPSIS
    replace
    ds_str      The string to search and perform the replace in
    search_str  The string to search for
    search_len  Length of the string to search for
    replace_str The string to replace with
    replace_len Length of the string to replace with

  RETURN
    0 String replaced
    1 Could not find search_str in str
*/

static int replace(DYNAMIC_STRING *ds_str,
                   const char *search_str, ulong search_len,
                   const char *replace_str, ulong replace_len)
{
  DYNAMIC_STRING ds_tmp;
  const char *start= strstr(ds_str->str, search_str);
  if (!start)
    return 1;
  init_dynamic_string_checked(&ds_tmp, "",
                      ds_str->length + replace_len, 256);
  dynstr_append_mem_checked(&ds_tmp, ds_str->str, start - ds_str->str);
  dynstr_append_mem_checked(&ds_tmp, replace_str, replace_len);
  dynstr_append_checked(&ds_tmp, start + search_len);
  dynstr_set_checked(ds_str, ds_tmp.str);
  dynstr_free(&ds_tmp);
  return 0;
}


/*
  Getting VIEW structure

  SYNOPSIS
    get_view_structure()
    table   view name
    db      db name

  RETURN
    0 OK
    1 ERROR
*/

static my_bool get_view_structure(char *table, char* db)
{
  MYSQL_RES  *table_res;
  MYSQL_ROW  row;
  MYSQL_FIELD *field;
  char       *result_table, *opt_quoted_table;
  char       table_buff[NAME_LEN*2+3];
  char       table_buff2[NAME_LEN*2+3];
  char       query[QUERY_LENGTH];
  FILE       *sql_file= md_result_file;
  DBUG_ENTER("get_view_structure");

  if (opt_no_create_info) /* Don't write table creation info */
    DBUG_RETURN(0);

  verbose_msg("-- Retrieving view structure for table %s...\n", table);

#ifdef NOT_REALLY_USED_YET
  sprintf(insert_pat,"SET SQL_QUOTE_SHOW_CREATE=%d",
          (opt_quoted || opt_keywords));
#endif

  result_table=     quote_name(table, table_buff, 1);
  opt_quoted_table= quote_name(table, table_buff2, 0);

  if (switch_character_set_results(mysql, "binary"))
    DBUG_RETURN(1);

  my_snprintf(query, sizeof(query), "SHOW CREATE TABLE %s", result_table);

  if (mysql_query_with_error_report(mysql, &table_res, query))
  {
    switch_character_set_results(mysql, default_charset);
    DBUG_RETURN(0);
  }

  /* Check if this is a view */
  field= mysql_fetch_field_direct(table_res, 0);
  if (strcmp(field->name, "View") != 0)
  {
    mysql_free_result(table_res);
    switch_character_set_results(mysql, default_charset);
    verbose_msg("-- It's base table, skipped\n");
    DBUG_RETURN(0);
  }

  /* If requested, open separate .sql file for this view */
  if (path)
  {
    if (!(sql_file= open_sql_file_for_table(table, O_WRONLY)))
    {
      mysql_free_result(table_res);
      DBUG_RETURN(1);
    }
    write_header(sql_file, db);
  }

  print_comment(sql_file, 0,
                "\n--\n-- Final view structure for view %s\n--\n\n",
                result_table);

  /* Table might not exist if this view was dumped with --tab. */
  fprintf(sql_file, "/*!50001 DROP TABLE IF EXISTS %s*/;\n", opt_quoted_table);
  if (opt_drop)
  {
    fprintf(sql_file, "/*!50001 DROP VIEW IF EXISTS %s*/;\n",
            opt_quoted_table);
    check_io(sql_file);
  }


  my_snprintf(query, sizeof(query),
              "SELECT CHECK_OPTION, DEFINER, SECURITY_TYPE, "
              "       CHARACTER_SET_CLIENT, COLLATION_CONNECTION "
              "FROM information_schema.views "
              "WHERE table_name=\"%s\" AND table_schema=\"%s\"", table, db);

  if (mysql_query(mysql, query))
  {
    /*
      Use the raw output from SHOW CREATE TABLE if
       information_schema query fails.
     */
    row= mysql_fetch_row(table_res);
    fprintf(sql_file, "/*!50001 %s */;\n", row[1]);
    check_io(sql_file);
    mysql_free_result(table_res);
  }
  else
  {
    char *ptr;
    ulong *lengths;
    char search_buf[256], replace_buf[256];
    ulong search_len, replace_len;
    DYNAMIC_STRING ds_view;

    /* Save the result of SHOW CREATE TABLE in ds_view */
    row= mysql_fetch_row(table_res);
    lengths= mysql_fetch_lengths(table_res);
    init_dynamic_string_checked(&ds_view, row[1], lengths[1] + 1, 1024);
    mysql_free_result(table_res);

    /* Get the result from "select ... information_schema" */
    if (!(table_res= mysql_store_result(mysql)) ||
        !(row= mysql_fetch_row(table_res)))
    {
      if (table_res)
        mysql_free_result(table_res);
      dynstr_free(&ds_view);
      DB_error(mysql, "when trying to save the result of SHOW CREATE TABLE in ds_view.");
      DBUG_RETURN(1);
    }

    lengths= mysql_fetch_lengths(table_res);

    /*
      "WITH %s CHECK OPTION" is available from 5.0.2
      Surround it with !50002 comments
    */
    if (strcmp(row[0], "NONE"))
    {

      ptr= search_buf;
      search_len= (ulong)(strxmov(ptr, "WITH ", row[0],
                                  " CHECK OPTION", NullS) - ptr);
      ptr= replace_buf;
      replace_len=(ulong)(strxmov(ptr, "*/\n/*!50002 WITH ", row[0],
                                  " CHECK OPTION", NullS) - ptr);
      replace(&ds_view, search_buf, search_len, replace_buf, replace_len);
    }

    /*
      "DEFINER=%s SQL SECURITY %s" is available from 5.0.13
      Surround it with !50013 comments
    */
    {
      size_t     user_name_len;
      char       user_name_str[USERNAME_LENGTH + 1];
      char       quoted_user_name_str[USERNAME_LENGTH * 2 + 3];
      size_t     host_name_len;
      char       host_name_str[HOSTNAME_LENGTH + 1];
      char       quoted_host_name_str[HOSTNAME_LENGTH * 2 + 3];

      parse_user(row[1], lengths[1], user_name_str, &user_name_len,
                 host_name_str, &host_name_len);

      ptr= search_buf;
      search_len=
        (ulong)(strxmov(ptr, "DEFINER=",
                        quote_name(user_name_str, quoted_user_name_str, FALSE),
                        "@",
                        quote_name(host_name_str, quoted_host_name_str, FALSE),
                        " SQL SECURITY ", row[2], NullS) - ptr);
      ptr= replace_buf;
      replace_len=
        (ulong)(strxmov(ptr, "*/\n/*!50013 DEFINER=",
                        quote_name(user_name_str, quoted_user_name_str, FALSE),
                        "@",
                        quote_name(host_name_str, quoted_host_name_str, FALSE),
                        " SQL SECURITY ", row[2],
                        " */\n/*!50001", NullS) - ptr);
      replace(&ds_view, search_buf, search_len, replace_buf, replace_len);
    }

    /* Dump view structure to file */

    fprintf(sql_file,
            "/*!50001 SET @saved_cs_client          = @@character_set_client */;\n"
            "/*!50001 SET @saved_cs_results         = @@character_set_results */;\n"
            "/*!50001 SET @saved_col_connection     = @@collation_connection */;\n"
            "/*!50001 SET character_set_client      = %s */;\n"
            "/*!50001 SET character_set_results     = %s */;\n"
            "/*!50001 SET collation_connection      = %s */;\n"
            "/*!50001 %s */;\n"
            "/*!50001 SET character_set_client      = @saved_cs_client */;\n"
            "/*!50001 SET character_set_results     = @saved_cs_results */;\n"
            "/*!50001 SET collation_connection      = @saved_col_connection */;\n",
            (const char *) row[3],
            (const char *) row[3],
            (const char *) row[4],
            (const char *) ds_view.str);

    check_io(sql_file);
    mysql_free_result(table_res);
    dynstr_free(&ds_view);
  }

  if (switch_character_set_results(mysql, default_charset))
    DBUG_RETURN(1);

  /* If a separate .sql file was opened, close it now */
  if (sql_file != md_result_file)
  {
    fputs("\n", sql_file);
    write_footer(sql_file);
    my_fclose(sql_file, MYF(MY_WME));
  }
  DBUG_RETURN(0);
}

/*
  The following functions are wrappers for the dynamic string functions
  and if they fail, the wrappers will terminate the current process.
*/

#define DYNAMIC_STR_ERROR_MSG "Couldn't perform DYNAMIC_STRING operation"

static void init_dynamic_string_checked(DYNAMIC_STRING *str, const char *init_str,
			    uint init_alloc, uint alloc_increment)
{
  if (init_dynamic_string(str, init_str, init_alloc, alloc_increment))
    die(EX_MYSQLERR, DYNAMIC_STR_ERROR_MSG);
}

static void dynstr_append_checked(DYNAMIC_STRING* dest, const char* src)
{
  if (dynstr_append(dest, src))
    die(EX_MYSQLERR, DYNAMIC_STR_ERROR_MSG);
}

static void dynstr_set_checked(DYNAMIC_STRING *str, const char *init_str)
{
  if (dynstr_set(str, init_str))
    die(EX_MYSQLERR, DYNAMIC_STR_ERROR_MSG);
}

static void dynstr_append_mem_checked(DYNAMIC_STRING *str, const char *append,
			  uint length)
{
  if (dynstr_append_mem(str, append, length))
    die(EX_MYSQLERR, DYNAMIC_STR_ERROR_MSG);
}

static void dynstr_realloc_checked(DYNAMIC_STRING *str, ulong additional_size)
{
  if (dynstr_realloc(str, additional_size))
    die(EX_MYSQLERR, DYNAMIC_STR_ERROR_MSG);
}


int main(int argc, char **argv)
{
  char bin_log_name[FN_REFLEN];
  int exit_code;
  int consistent_binlog_pos= 0;
  MY_INIT(argv[0]);

  sf_leaking_memory=1; /* don't report memory leaks on early exits */
  compatible_mode_normal_str[0]= 0;
  default_charset= (char *)mysql_universal_client_charset;
  bzero((char*) &ignore_table, sizeof(ignore_table));

  exit_code= get_options(&argc, &argv);
  if (exit_code)
  {
    free_resources();
    exit(exit_code);
  }
  sf_leaking_memory=0; /* from now on we cleanup properly */

  /*
    Disable comments in xml mode if 'comments' option is not explicitly used.
  */
  if (opt_xml && !opt_comments_used)
    opt_comments= 0;

  if (log_error_file)
  {
    if(!(stderror_file= freopen(log_error_file, "a+", stderr)))
    {
      free_resources();
      exit(EX_MYSQLERR);
    }
  }

  if (connect_to_db(current_host, current_user, opt_password))
  {
    free_resources();
    exit(EX_MYSQLERR);
  }
  if (!path)
    write_header(md_result_file, *argv);

  if (opt_slave_data && do_stop_slave_sql(mysql))
    goto err;

  if (opt_single_transaction && opt_master_data)
  {
    /* See if we can avoid FLUSH TABLES WITH READ LOCK (MariaDB 5.3+). */
    consistent_binlog_pos= check_consistent_binlog_pos(NULL, NULL);
  }

  if ((opt_lock_all_tables || (opt_master_data && !consistent_binlog_pos) ||
       (opt_single_transaction && flush_logs)) &&
      do_flush_tables_read_lock(mysql))
    goto err;

  /*
    Flush logs before starting transaction since
    this causes implicit commit starting mysql-5.5.
  */
  if (opt_lock_all_tables || opt_master_data ||
      (opt_single_transaction && flush_logs) ||
      opt_delete_master_logs)
  {
    if (flush_logs || opt_delete_master_logs)
    {
      if (mysql_refresh(mysql, REFRESH_LOG))
        goto err;
      verbose_msg("-- main : logs flushed successfully!\n");
    }

    /* Not anymore! That would not be sensible. */
    flush_logs= 0;
  }

  if (opt_delete_master_logs)
  {
    if (get_bin_log_name(mysql, bin_log_name, sizeof(bin_log_name)))
      goto err;
  }

  if (opt_single_transaction && start_transaction(mysql))
    goto err;

  /* Add 'STOP SLAVE to beginning of dump */
  if (opt_slave_apply && add_stop_slave())
    goto err;
  if (opt_master_data && do_show_master_status(mysql, consistent_binlog_pos))
    goto err;
  if (opt_slave_data && do_show_slave_status(mysql))
    goto err;
  if (opt_single_transaction && do_unlock_tables(mysql)) /* unlock but no commit! */
    goto err;

  if (opt_alltspcs)
    dump_all_tablespaces();

  if (extended_insert)
    init_dynamic_string_checked(&extended_row, "", 1024, 1024);

  if (opt_alldbs)
  {
    if (!opt_alltspcs && !opt_notspcs)
      dump_all_tablespaces();
    dump_all_databases();
  }
  else if (argc > 1 && !opt_databases)
  {
    /* Only one database and selected table(s) */
    if (!opt_alltspcs && !opt_notspcs)
      dump_tablespaces_for_tables(*argv, (argv + 1), (argc -1));
    dump_selected_tables(*argv, (argv + 1), (argc - 1));
  }
  else
  {
    /* One or more databases, all tables */
    if (!opt_alltspcs && !opt_notspcs)
      dump_tablespaces_for_databases(argv);
    dump_databases(argv);
  }

  /* if --dump-slave , start the slave sql thread */
  if (opt_slave_data && do_start_slave_sql(mysql))
    goto err;

  /* add 'START SLAVE' to end of dump */
  if (opt_slave_apply && add_slave_statements())
    goto err;

  /* ensure dumped data flushed */
  if (md_result_file && fflush(md_result_file))
  {
    if (!first_error)
      first_error= EX_MYSQLERR;
    goto err;
  }
  /* everything successful, purge the old logs files */
  if (opt_delete_master_logs && purge_bin_logs_to(mysql, bin_log_name))
    goto err;

#ifdef HAVE_SMEM
  my_free(shared_memory_base_name);
#endif
  /*
    No reason to explicitely COMMIT the transaction, neither to explicitely
    UNLOCK TABLES: these will be automatically be done by the server when we
    disconnect now. Saves some code here, some network trips, adds nothing to
    server.
  */
err:
  dbDisconnect(current_host);
  if (!path)
    write_footer(md_result_file);
  free_resources();

  if (stderror_file)
    fclose(stderror_file);

  return(first_error);
} /* main */<|MERGE_RESOLUTION|>--- conflicted
+++ resolved
@@ -1914,13 +1914,7 @@
                           const char *str_create)
 {
   uint i;
-<<<<<<< HEAD
-#ifndef DBUG_OFF
-  my_bool body_found= 0;
-#endif
-=======
   my_bool body_found __attribute__((unused)) = 0;
->>>>>>> 639a7660
   char *create_stmt_ptr= NULL;
   ulong create_stmt_len= 0;
   MYSQL_FIELD *field;
