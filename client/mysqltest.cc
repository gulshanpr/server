--- conflicted
+++ resolved
@@ -12,8 +12,7 @@
 
    You should have received a copy of the GNU General Public License
    along with this program; if not, write to the Free Software
-   Foundation, Inc., 51 Franklin St, Fifth Floor, Boston, MA 02110-1301  USA
-*/
+   Foundation, Inc., 51 Franklin St, Fifth Floor, Boston, MA  02110-1301  USA */
 
 /*
   mysqltest
@@ -24,8 +23,6 @@
   http://dev.mysql.com/doc/mysqltest/en/index.html
 
   Please keep the test framework tools identical in all versions!
-<<<<<<< HEAD
-=======
 
   Written by:
   Sasha Pachev <sasha@mysql.com>
@@ -34,7 +31,6 @@
   Jani
   Holyfoot
   And many others
->>>>>>> 6ca4ca7d
 */
 
 #define MTEST_VERSION "3.3"
@@ -57,8 +53,6 @@
 #endif
 #include <signal.h>
 #include <my_stacktrace.h>
-
-#include <welcome_copyright_notice.h> // ORACLE_WELCOME_COPYRIGHT_NOTICE
 
 #ifdef __WIN__
 #include <crtdbg.h>
@@ -126,7 +120,6 @@
 static my_bool disable_warnings= 0, disable_column_names= 0;
 static my_bool prepare_warnings_enabled= 0;
 static my_bool disable_info= 1;
-static char *opt_plugin_dir= 0, *opt_default_auth;
 static my_bool abort_on_error= 1;
 static my_bool server_initialized= 0;
 static my_bool is_windows= 0;
@@ -317,7 +310,6 @@
   pthread_mutex_t result_mutex;
   pthread_cond_t result_cond;
   int query_done;
-  my_bool has_thread, mutex_inited;
 #endif /*EMBEDDED_LIBRARY*/
 };
 
@@ -527,11 +519,8 @@
 			  command_names, 0};
 
 DYNAMIC_STRING ds_res;
-<<<<<<< HEAD
 /* Points to ds_warning in run_query, so it can be freed */
 DYNAMIC_STRING *ds_warn= 0;
-=======
->>>>>>> 6ca4ca7d
 struct st_command *curr_command= 0;
 
 char builtin_echo[FN_REFLEN];
@@ -876,7 +865,6 @@
 }
 
 
-<<<<<<< HEAD
 /*
   Sometimes we try to execute queries when the connection is closed.
   It's done to make sure it was closed completely.
@@ -888,14 +876,6 @@
 {
   if (!cn->has_thread)
     return mysql_send_query(cn->mysql, q, q_len);
-=======
-  if (!cn->mutex_inited &&
-      (pthread_mutex_init(&cn->mutex, NULL) ||
-       pthread_cond_init(&cn->cond, NULL)))
-    die("Error in the thread library");
-
-  cn->mutex_inited= 1;
->>>>>>> 6ca4ca7d
   cn->cur_query= q;
   cn->cur_query_len= q_len;
   signal_connection_thd(cn, EMB_SEND_QUERY);
@@ -941,26 +921,11 @@
   cn->has_thread=TRUE;
 }
 
-static void free_embedded_data(struct st_connection *con)
-{
-  if (con->mutex_inited)
-  {
-    con->mutex_inited= 0;
-    pthread_mutex_destroy(&con->mutex);
-    pthread_cond_destroy(&con->cond);
-  }
-}
-
 #else /*EMBEDDED_LIBRARY*/
 
-<<<<<<< HEAD
 #define init_connection_thd(X)    do { } while(0)
 #define do_send_query(cn,q,q_len) mysql_send_query(cn->mysql, q, q_len)
 #define do_read_query_result(cn) mysql_read_query_result(cn->mysql)
-=======
-#define do_send_query(cn,q,q_len,flags) mysql_send_query(cn->mysql, q, q_len)
-#define free_embedded_data(next_con) do { } while(0)
->>>>>>> 6ca4ca7d
 
 #endif /*EMBEDDED_LIBRARY*/
 
@@ -1318,12 +1283,7 @@
     next_con->mysql= 0;
     if (next_con->util_mysql)
       mysql_close(next_con->util_mysql);
-<<<<<<< HEAD
     my_free(next_con->name);
-=======
-    my_free(next_con->name, MYF(MY_ALLOW_ZERO_PTR));
-    free_embedded_data(next_con);
->>>>>>> 6ca4ca7d
   }
   my_free(connections);
   DBUG_VOID_RETURN;
@@ -5289,7 +5249,6 @@
 
   mysql_close(con->mysql);
   con->mysql= 0;
-  free_embedded_data(con);
 
   if (con->util_mysql)
     mysql_close(con->util_mysql);
@@ -6667,21 +6626,12 @@
   {"view-protocol", OPT_VIEW_PROTOCOL, "Use views for select.",
    &view_protocol, &view_protocol, 0,
    GET_BOOL, NO_ARG, 0, 0, 0, 0, 0, 0},
-<<<<<<< HEAD
   {"connect_timeout", OPT_CONNECT_TIMEOUT,
    "Number of seconds before connection timeout.",
    &opt_connect_timeout, &opt_connect_timeout, 0, GET_UINT, REQUIRED_ARG,
    120, 0, 3600 * 12, 0, 0, 0},
   {"plugin_dir", OPT_PLUGIN_DIR, "Directory for client-side plugins.",
     &opt_plugin_dir, &opt_plugin_dir, 0,
-=======
-  {"plugin_dir", OPT_PLUGIN_DIR, "Directory for client-side plugins.",
-   (uchar**) &opt_plugin_dir, (uchar**) &opt_plugin_dir, 0,
-   GET_STR, REQUIRED_ARG, 0, 0, 0, 0, 0, 0},
-  {"default_auth", OPT_PLUGIN_DIR,
-    "Default authentication client-side plugin to use.",
-   (uchar**) &opt_default_auth, (uchar**) &opt_default_auth, 0,
->>>>>>> 6ca4ca7d
    GET_STR, REQUIRED_ARG, 0, 0, 0, 0, 0, 0},
   { 0, 0, 0, 0, 0, 0, GET_NO_ARG, NO_ARG, 0, 0, 0, 0, 0, 0}
 };
@@ -6696,12 +6646,8 @@
 void usage()
 {
   print_version();
-<<<<<<< HEAD
-  puts(ORACLE_WELCOME_COPYRIGHT_NOTICE("2000, 2011"));
-=======
   printf("MySQL AB, by Sasha, Matt, Monty & Jani and others\n");
   printf("This software comes with ABSOLUTELY NO WARRANTY\n\n");
->>>>>>> 6ca4ca7d
   printf("Runs a test against the mysql server and compares output with a results file.\n\n");
   printf("Usage: %s [OPTIONS] [database] < test_file\n", my_progname);
   my_print_help(my_long_options);
@@ -8678,17 +8624,10 @@
   if (opt_protocol)
     mysql_options(con->mysql,MYSQL_OPT_PROTOCOL,(char*)&opt_protocol);
 
-<<<<<<< HEAD
-#if defined(HAVE_OPENSSL) && !defined(EMBEDDED_LIBRARY)
-=======
   if (opt_plugin_dir && *opt_plugin_dir)
     mysql_options(con->mysql, MYSQL_PLUGIN_DIR, opt_plugin_dir);
 
-  if (opt_default_auth && *opt_default_auth)
-    mysql_options(con->mysql, MYSQL_DEFAULT_AUTH, opt_default_auth);
-
-#ifdef HAVE_OPENSSL
->>>>>>> 6ca4ca7d
+#if defined(HAVE_OPENSSL) && !defined(EMBEDDED_LIBRARY)
 
   if (opt_use_ssl)
   {
