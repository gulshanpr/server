--- conflicted
+++ resolved
@@ -62,18 +62,12 @@
 
 char *my_get_tty_password(const char *opt_message)
 {
-<<<<<<< HEAD
   wchar_t wbuf[80];
   char *to;
   int to_len;
   UINT cp;
   wchar_t *pos=wbuf,*end=wbuf + array_elements(wbuf)-1;
-  DBUG_ENTER("get_tty_password");
-=======
-  char to[80];
-  char *pos=to,*end=to+sizeof(to)-1;
   DBUG_ENTER("my_get_tty_password");
->>>>>>> 5ea5291d
   _cputs(opt_message ? opt_message : "Enter password: ");
   for (;;)
   {
