--- conflicted
+++ resolved
@@ -1,21 +1,12 @@
 show create table information_schema.disks;
 Table	Create Table
 DISKS	CREATE TEMPORARY TABLE `DISKS` (
-<<<<<<< HEAD
-  `Disk` varchar(4096) NOT NULL DEFAULT '',
-  `Path` varchar(4096) NOT NULL DEFAULT '',
-  `Total` bigint(32) NOT NULL DEFAULT 0,
-  `Used` bigint(32) NOT NULL DEFAULT 0,
-  `Available` bigint(32) NOT NULL DEFAULT 0
-) ENGINE=MEMORY DEFAULT CHARSET=utf8mb3
-=======
   `Disk` varchar(4096) NOT NULL,
   `Path` varchar(4096) NOT NULL,
   `Total` bigint(32) NOT NULL,
   `Used` bigint(32) NOT NULL,
   `Available` bigint(32) NOT NULL
-) ENGINE=MEMORY DEFAULT CHARSET=utf8
->>>>>>> cf63eece
+) ENGINE=MEMORY DEFAULT CHARSET=utf8mb3
 select sum(Total) > sum(Available), sum(Total)>sum(Used) from information_schema.disks;
 sum(Total) > sum(Available)	sum(Total)>sum(Used)
 1	1