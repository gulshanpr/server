--- conflicted
+++ resolved
@@ -2287,45 +2287,7 @@
   berkeley_trx_data *trx=(berkeley_trx_data *)thd->ha_data[berkeley_hton.slot];
   DBUG_ASSERT(trx);
 
-<<<<<<< HEAD
-  /*
-   Original bdb documentation says:
-   "The DB->stat method cannot be transaction-protected.
-   For this reason, it should be called in a thread of
-   control that has no open cursors or active transactions."
-   So, let's check if there are any changes have been done since
-   the beginning of the transaction..
-  */
-
-  if (!db_env->txn_stat(db_env, &txn_stat_ptr, 0) &&
-      txn_stat_ptr && txn_stat_ptr->st_nactive>=2)
-  {
-    DB_TXN_ACTIVE *atxn_stmt= 0, *atxn_all= 0;
-
-    u_int32_t all_id= trx->all->id(trx->all);
-    u_int32_t stmt_id= trx->stmt->id(trx->stmt);
-
-    DB_TXN_ACTIVE *cur= txn_stat_ptr->st_txnarray;
-    DB_TXN_ACTIVE *end= cur + txn_stat_ptr->st_nactive;
-    for (; cur!=end && (!atxn_stmt || !atxn_all); cur++)
-    {
-      if (cur->txnid==all_id) atxn_all= cur;
-      if (cur->txnid==stmt_id) atxn_stmt= cur;
-    }
-
-    if (atxn_stmt && atxn_all &&
-	log_compare(&atxn_stmt->lsn,&atxn_all->lsn))
-    {
-      free(txn_stat_ptr);
-      return HA_ADMIN_REJECT;
-    }
-    free(txn_stat_ptr);
-  }
-
   for (i=0 ; i < table_share->keys ; i++)
-=======
-  for (i=0 ; i < table->s->keys ; i++)
->>>>>>> eee2dc90
   {
     if (stat)
     {
