--- conflicted
+++ resolved
@@ -1,6 +1,6 @@
 /*
    Copyright (c) 2004, 2012, Oracle and/or its affiliates.
-   Copyright (c) 2010, 2018, MariaDB
+   Copyright (c) 2010, 2021, MariaDB
 
    This program is free software; you can redistribute it and/or modify
    it under the terms of the GNU General Public License as published by
@@ -598,14 +598,8 @@
   table= tables->table;
 
 #ifdef WITH_WSREP
-  if (WSREP(thd) &&
-<<<<<<< HEAD
-      !wsrep_should_replicate_ddl(thd, table->s->db_type()))
-    goto wsrep_error_label;
-=======
-      !wsrep_should_replicate_ddl(thd, table->s->db_type()->db_type))
+  if (WSREP(thd) && !wsrep_should_replicate_ddl(thd, table->s->db_type()))
     goto end;
->>>>>>> 365cd083
 #endif
 
   /* Later on we will need it to downgrade the lock */
