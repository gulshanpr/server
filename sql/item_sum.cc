/* Copyright (C) 2000-2003 MySQL AB

   This program is free software; you can redistribute it and/or modify
   it under the terms of the GNU General Public License as published by
   the Free Software Foundation; either version 2 of the License, or
   (at your option) any later version.

   This program is distributed in the hope that it will be useful,
   but WITHOUT ANY WARRANTY; without even the implied warranty of
   MERCHANTABILITY or FITNESS FOR A PARTICULAR PURPOSE.  See the
   GNU General Public License for more details.

   You should have received a copy of the GNU General Public License
   along with this program; if not, write to the Free Software
   Foundation, Inc., 59 Temple Place, Suite 330, Boston, MA  02111-1307  USA */


/* Sum functions (COUNT, MIN...) */

#ifdef __GNUC__
#pragma implementation				// gcc: Class implementation
#endif

#include "mysql_priv.h"

Item_sum::Item_sum(List<Item> &list)
{
  arg_count=list.elements;
  if ((args=(Item**) sql_alloc(sizeof(Item*)*arg_count)))
  {
    uint i=0;
    List_iterator_fast<Item> li(list);
    Item *item;

    while ((item=li++))
    {
      args[i++]= item;
    }
  }
  mark_as_sum_func();
  list.empty();					// Fields are used
}

// Constructor used in processing select with temporary tebles
Item_sum::Item_sum(THD *thd, Item_sum &item):
  Item_result_field(thd, item), quick_group(item.quick_group)
{
  arg_count= item.arg_count;
  if (arg_count <= 2)
    args=tmp_args;
  else
    if (!(args=(Item**) sql_alloc(sizeof(Item*)*arg_count)))
      return;
  for (uint i= 0; i < arg_count; i++)
    args[i]= item.args[i];
}

void Item_sum::mark_as_sum_func()
{
  current_thd->lex.current_select->with_sum_func= 1;
  with_sum_func= 1;
}


void Item_sum::make_field(Send_field *tmp_field)
{
  if (args[0]->type() == Item::FIELD_ITEM && keep_field_type())
  {
    ((Item_field*) args[0])->field->make_field(tmp_field);
    tmp_field->db_name=(char*)"";
    tmp_field->org_table_name=tmp_field->table_name=(char*)"";
    tmp_field->org_col_name=tmp_field->col_name=name;
  }
  else
    init_make_field(tmp_field, field_type());
}


void Item_sum::print(String *str)
{
  str->append(func_name());
  str->append('(');
  for (uint i=0 ; i < arg_count ; i++)
  {
    if (i)
      str->append(',');
    args[i]->print(str);
  }
  str->append(')');
}

void Item_sum::fix_num_length_and_dec()
{
  decimals=0;
  for (uint i=0 ; i < arg_count ; i++)
    set_if_bigger(decimals,args[i]->decimals);
  max_length=float_length(decimals);
}

Item *Item_sum::get_tmp_table_item(THD *thd)
{
  Item_sum* sum_item= (Item_sum *) copy_or_same(thd);
  if (sum_item && sum_item->result_field)	   // If not a const sum func
  {
    Field *result_field= sum_item->result_field;
    for (uint i=0 ; i < sum_item->arg_count ; i++)
    {
      Item *arg= sum_item->args[i];
      if (!arg->const_item())
      {
	if (arg->type() == Item::FIELD_ITEM)
	  ((Item_field*) arg)->field= result_field++;
	else
	  sum_item->args[i]= new Item_field(result_field++);
      }
    }
  }
  return sum_item;
}

String *
Item_sum_num::val_str(String *str)
{
  double nr=val();
  if (null_value)
    return 0;
  str->set(nr,decimals,default_charset());
  return str;
}


String *
Item_sum_int::val_str(String *str)
{
  longlong nr=val_int();
  if (null_value)
    return 0;
  str->set(nr,default_charset());
  return str;
}


bool
Item_sum_num::fix_fields(THD *thd, TABLE_LIST *tables, Item **ref)
{
  if (!thd->allow_sum_func)
  {
    my_error(ER_INVALID_GROUP_FUNC_USE,MYF(0));
    return 1;
  }
  thd->allow_sum_func=0;			// No included group funcs
  decimals=0;
  maybe_null=0;
  for (uint i=0 ; i < arg_count ; i++)
  {
    if (args[i]->fix_fields(thd, tables, args + i) || args[i]->check_cols(1))
      return 1;
    if (decimals < args[i]->decimals)
      decimals=args[i]->decimals;
    maybe_null |= args[i]->maybe_null;
  }
  result_field=0;
  max_length=float_length(decimals);
  null_value=1;
  fix_length_and_dec();
  thd->allow_sum_func=1;			// Allow group functions
  fixed= 1;
  return 0;
}


bool
Item_sum_hybrid::fix_fields(THD *thd, TABLE_LIST *tables, Item **ref)
{
  Item *item=args[0];
  if (!thd->allow_sum_func)
  {
    my_error(ER_INVALID_GROUP_FUNC_USE,MYF(0));
    return 1;
  }
  thd->allow_sum_func=0;			// No included group funcs
  if (item->fix_fields(thd, tables, args) || item->check_cols(1))
    return 1;
  hybrid_type=item->result_type();
  if (hybrid_type == INT_RESULT)
  {
    cmp_charset= &my_charset_bin;
    max_length=20;
  }
  else if (hybrid_type == REAL_RESULT)
  {
    cmp_charset= &my_charset_bin;
    max_length=float_length(decimals);
  }else
  {
    cmp_charset= item->collation.collation;
    max_length=item->max_length;
  }
  decimals=item->decimals;
  maybe_null=item->maybe_null;
  unsigned_flag=item->unsigned_flag;
  collation.set(item->collation);
  result_field=0;
  null_value=1;
  fix_length_and_dec();
  thd->allow_sum_func=1;			// Allow group functions
  if (item->type() == Item::FIELD_ITEM)
    hybrid_field_type= ((Item_field*) item)->field->type();
  else
    hybrid_field_type= Item::field_type();
  fixed= 1;
  return 0;
}


/***********************************************************************
** reset and add of sum_func
***********************************************************************/

Item *Item_sum_sum::copy_or_same(THD* thd)
{
  return new (&thd->mem_root) Item_sum_sum(thd, *this);
}


void Item_sum_sum::clear()
{
  null_value=1; sum=0.0;
}


bool Item_sum_sum::add()
{
  sum+=args[0]->val();
  if (!args[0]->null_value)
    null_value= 0;
  return 0;
}


double Item_sum_sum::val()
{
  return sum;
}


Item *Item_sum_count::copy_or_same(THD* thd)
{
  return new (&thd->mem_root) Item_sum_count(thd, *this);
}


void Item_sum_count::clear()
{
  count= 0;
}


bool Item_sum_count::add()
{
  if (!args[0]->maybe_null)
    count++;
  else
  {
    (void) args[0]->val_int();
    if (!args[0]->null_value)
      count++;
  }
  return 0;
}

longlong Item_sum_count::val_int()
{
  return (longlong) count;
}

/*
  Avgerage
*/

Item *Item_sum_avg::copy_or_same(THD* thd)
{
  return new (&thd->mem_root) Item_sum_avg(thd, *this);
}


void Item_sum_avg::clear()
{
  sum=0.0; count=0;
}


bool Item_sum_avg::add()
{
  double nr=args[0]->val();
  if (!args[0]->null_value)
  {
    sum+=nr;
    count++;
  }
  return 0;
}

double Item_sum_avg::val()
{
  if (!count)
  {
    null_value=1;
    return 0.0;
  }
  null_value=0;
  return sum/ulonglong2double(count);
}


/*
  Standard deviation
*/

double Item_sum_std::val()
{
  double tmp= Item_sum_variance::val();
  return tmp <= 0.0 ? 0.0 : sqrt(tmp);
}

Item *Item_sum_std::copy_or_same(THD* thd)
{
  return new (&thd->mem_root) Item_sum_std(thd, *this);
}


/*
  Variance
*/

Item *Item_sum_variance::copy_or_same(THD* thd)
{
  return new (&thd->mem_root) Item_sum_variance(thd, *this);
}


void Item_sum_variance::clear()
{
  sum=sum_sqr=0.0; 
  count=0; 
}

bool Item_sum_variance::add()
{
  double nr=args[0]->val();
  if (!args[0]->null_value)
  {
    sum+=nr;
    sum_sqr+=nr*nr;
    count++;
  }
  return 0;
}

double Item_sum_variance::val()
{
  if (!count)
  {
    null_value=1;
    return 0.0;
  }
  null_value=0;
  /* Avoid problems when the precision isn't good enough */
  double tmp=ulonglong2double(count);
  double tmp2=(sum_sqr - sum*sum/tmp)/tmp;
  return tmp2 <= 0.0 ? 0.0 : tmp2;
}

void Item_sum_variance::reset_field()
{
  double nr=args[0]->val();
  char *res=result_field->ptr;

  if (args[0]->null_value)
    bzero(res,sizeof(double)*2+sizeof(longlong));
  else
  {
    float8store(res,nr);
    nr*=nr;
    float8store(res+sizeof(double),nr);
    longlong tmp=1;
    int8store(res+sizeof(double)*2,tmp);
  }
}

void Item_sum_variance::update_field(int offset)
{
  double nr,old_nr,old_sqr;
  longlong field_count;
  char *res=result_field->ptr;

  float8get(old_nr,res+offset);
  float8get(old_sqr,res+offset+sizeof(double));
  field_count=sint8korr(res+offset+sizeof(double)*2);

  nr=args[0]->val();
  if (!args[0]->null_value)
  {
    old_nr+=nr;
    old_sqr+=nr*nr;
    field_count++;
  }
  float8store(res,old_nr);
  float8store(res+sizeof(double),old_sqr);
  int8store(res+sizeof(double)*2,field_count);
}

/* min & max */

double Item_sum_hybrid::val()
{
  int err;
  if (null_value)
    return 0.0;
  switch (hybrid_type) {
  case STRING_RESULT:
    String *res;  res=val_str(&str_value);
    return (res ? my_strntod(res->charset(), (char*) res->ptr(),res->length(),
			     (char**) 0, &err) : 0.0);
  case INT_RESULT:
    if (unsigned_flag)
      return ulonglong2double(sum_int);
    return (double) sum_int;
  case REAL_RESULT:
    return sum;
  case ROW_RESULT:
  default:
    // This case should never be choosen
    DBUG_ASSERT(0);
    return 0;
  }
  return 0;					// Keep compiler happy
}

longlong Item_sum_hybrid::val_int()
{
  if (null_value)
    return 0;
  if (hybrid_type == INT_RESULT)
    return sum_int;
  return (longlong) Item_sum_hybrid::val();
}


String *
Item_sum_hybrid::val_str(String *str)
{
  if (null_value)
    return 0;
  switch (hybrid_type) {
  case STRING_RESULT:
    return &value;
  case REAL_RESULT:
    str->set(sum,decimals,default_charset());
    break;
  case INT_RESULT:
    if (unsigned_flag)
      str->set((ulonglong) sum_int,default_charset());
    else
      str->set((longlong) sum_int,default_charset());
    break;
  case ROW_RESULT:
  default:
    // This case should never be choosen
    DBUG_ASSERT(0);
    break;
  }
  return str;					// Keep compiler happy
}


Item *Item_sum_min::copy_or_same(THD* thd)
{
  return new (&thd->mem_root) Item_sum_min(thd, *this);
}


bool Item_sum_min::add()
{
  switch (hybrid_type) {
  case STRING_RESULT:
  {
    String *result=args[0]->val_str(&tmp_value);
    if (!args[0]->null_value &&
	(null_value || sortcmp(&value,result,cmp_charset) > 0))
    {
      value.copy(*result);
      null_value=0;
    }
  }
  break;
  case INT_RESULT:
  {
    longlong nr=args[0]->val_int();
    if (!args[0]->null_value && (null_value ||
				 (unsigned_flag && 
				  (ulonglong) nr < (ulonglong) sum_int) ||
				 (!unsigned_flag && nr < sum_int)))
    {
      sum_int=nr;
      null_value=0;
    }
  }
  break;
  case REAL_RESULT:
  {
    double nr=args[0]->val();
    if (!args[0]->null_value && (null_value || nr < sum))
    {
      sum=nr;
      null_value=0;
    }
  }
  break;
  case ROW_RESULT:
  default:
    // This case should never be choosen
    DBUG_ASSERT(0);
    break;
  }
  return 0;
}


Item *Item_sum_max::copy_or_same(THD* thd)
{
  return new (&thd->mem_root) Item_sum_max(thd, *this);
}


bool Item_sum_max::add()
{
  switch (hybrid_type) {
  case STRING_RESULT:
  {
    String *result=args[0]->val_str(&tmp_value);
    if (!args[0]->null_value &&
	(null_value || sortcmp(&value,result,cmp_charset) < 0))
    {
      value.copy(*result);
      null_value=0;
    }
  }
  break;
  case INT_RESULT:
  {
    longlong nr=args[0]->val_int();
    if (!args[0]->null_value && (null_value ||
				 (unsigned_flag && 
				  (ulonglong) nr > (ulonglong) sum_int) ||
				 (!unsigned_flag && nr > sum_int)))
    {
      sum_int=nr;
      null_value=0;
    }
  }
  break;
  case REAL_RESULT:
  {
    double nr=args[0]->val();
    if (!args[0]->null_value && (null_value || nr > sum))
    {
      sum=nr;
      null_value=0;
    }
  }
  break;
  case ROW_RESULT:
  default:
    // This case should never be choosen
    DBUG_ASSERT(0);
    break;
  }
  return 0;
}


/* bit_or and bit_and */

longlong Item_sum_bit::val_int()
{
  return (longlong) bits;
}


void Item_sum_bit::clear()
{
  bits= reset_bits;
}

Item *Item_sum_or::copy_or_same(THD* thd)
{
  return new (&thd->mem_root) Item_sum_or(thd, *this);
}


bool Item_sum_or::add()
{
  ulonglong value= (ulonglong) args[0]->val_int();
  if (!args[0]->null_value)
    bits|=value;
  return 0;
}

Item *Item_sum_and::copy_or_same(THD* thd)
{
  return new (&thd->mem_root) Item_sum_and(thd, *this);
}


bool Item_sum_and::add()
{
  ulonglong value= (ulonglong) args[0]->val_int();
  if (!args[0]->null_value)
    bits&=value;
  return 0;
}

/************************************************************************
** reset result of a Item_sum with is saved in a tmp_table
*************************************************************************/

void Item_sum_num::reset_field()
{
  double nr=args[0]->val();
  char *res=result_field->ptr;

  if (maybe_null)
  {
    if (args[0]->null_value)
    {
      nr=0.0;
      result_field->set_null();
    }
    else
      result_field->set_notnull();
  }
  float8store(res,nr);
}


void Item_sum_hybrid::reset_field()
{
  if (hybrid_type == STRING_RESULT)
  {
    char buff[MAX_FIELD_WIDTH];
    String tmp(buff,sizeof(buff),result_field->charset()),*res;

    res=args[0]->val_str(&tmp);
    if (args[0]->null_value)
    {
      result_field->set_null();
      result_field->reset();
    }
    else
    {
      result_field->set_notnull();
      result_field->store(res->ptr(),res->length(),tmp.charset());
    }
  }
  else if (hybrid_type == INT_RESULT)
  {
    longlong nr=args[0]->val_int();

    if (maybe_null)
    {
      if (args[0]->null_value)
      {
	nr=0;
	result_field->set_null();
      }
      else
	result_field->set_notnull();
    }
    result_field->store(nr);
  }
  else						// REAL_RESULT
  {
    double nr=args[0]->val();

    if (maybe_null)
    {
      if (args[0]->null_value)
      {
	nr=0.0;
	result_field->set_null();
      }
      else
	result_field->set_notnull();
    }
    result_field->store(nr);
  }
}


void Item_sum_sum::reset_field()
{
  double nr=args[0]->val();			// Nulls also return 0
  float8store(result_field->ptr,nr);
  if (args[0]->null_value)
    result_field->set_null();
  else
    result_field->set_notnull();
}


void Item_sum_count::reset_field()
{
  char *res=result_field->ptr;
  longlong nr=0;

  if (!args[0]->maybe_null)
    nr=1;
  else
  {
    (void) args[0]->val_int();
    if (!args[0]->null_value)
      nr=1;
  }
  int8store(res,nr);
}


void Item_sum_avg::reset_field()
{
  double nr=args[0]->val();
  char *res=result_field->ptr;

  if (args[0]->null_value)
    bzero(res,sizeof(double)+sizeof(longlong));
  else
  {
    float8store(res,nr);
    res+=sizeof(double);
    longlong tmp=1;
    int8store(res,tmp);
  }
}

void Item_sum_bit::reset_field()
{
  char *res=result_field->ptr;
  ulonglong nr=(ulonglong) args[0]->val_int();
  int8store(res,nr);
}

/*
** calc next value and merge it with field_value
*/

void Item_sum_sum::update_field(int offset)
{
  double old_nr,nr;
  char *res=result_field->ptr;

  float8get(old_nr,res+offset);
  nr=args[0]->val();
  if (!args[0]->null_value)
  {
    old_nr+=nr;
    result_field->set_notnull();
  }
  float8store(res,old_nr);
}


void Item_sum_count::update_field(int offset)
{
  longlong nr;
  char *res=result_field->ptr;

  nr=sint8korr(res+offset);
  if (!args[0]->maybe_null)
    nr++;
  else
  {
    (void) args[0]->val_int();
    if (!args[0]->null_value)
      nr++;
  }
  int8store(res,nr);
}


void Item_sum_avg::update_field(int offset)
{
  double nr,old_nr;
  longlong field_count;
  char *res=result_field->ptr;

  float8get(old_nr,res+offset);
  field_count=sint8korr(res+offset+sizeof(double));

  nr=args[0]->val();
  if (!args[0]->null_value)
  {
    old_nr+=nr;
    field_count++;
  }
  float8store(res,old_nr);
  res+=sizeof(double);
  int8store(res,field_count);
}

void Item_sum_hybrid::update_field(int offset)
{
  if (hybrid_type == STRING_RESULT)
    min_max_update_str_field(offset);
  else if (hybrid_type == INT_RESULT)
    min_max_update_int_field(offset);
  else
    min_max_update_real_field(offset);
}


void
Item_sum_hybrid::min_max_update_str_field(int offset)
{
  String *res_str=args[0]->val_str(&value);

  if (args[0]->null_value)
    result_field->copy_from_tmp(offset);	// Use old value
  else
  {
    res_str->strip_sp();
    result_field->ptr+=offset;			// Get old max/min
    result_field->val_str(&tmp_value,&tmp_value);
    result_field->ptr-=offset;

    if (result_field->is_null() ||
	(cmp_sign * sortcmp(res_str,&tmp_value,cmp_charset)) < 0)
      result_field->store(res_str->ptr(),res_str->length(),res_str->charset());
    else
    {						// Use old value
      char *res=result_field->ptr;
      memcpy(res,res+offset,result_field->pack_length());
    }
    result_field->set_notnull();
  }
}


void
Item_sum_hybrid::min_max_update_real_field(int offset)
{
  double nr,old_nr;

  result_field->ptr+=offset;
  old_nr=result_field->val_real();
  nr=args[0]->val();
  if (!args[0]->null_value)
  {
    if (result_field->is_null(offset) ||
	(cmp_sign > 0 ? old_nr > nr : old_nr < nr))
      old_nr=nr;
    result_field->set_notnull();
  }
  else if (result_field->is_null(offset))
    result_field->set_null();
  result_field->ptr-=offset;
  result_field->store(old_nr);
}


void
Item_sum_hybrid::min_max_update_int_field(int offset)
{
  longlong nr,old_nr;

  result_field->ptr+=offset;
  old_nr=result_field->val_int();
  nr=args[0]->val_int();
  if (!args[0]->null_value)
  {
    if (result_field->is_null(offset))
      old_nr=nr;
    else
    {
      bool res=(unsigned_flag ?
		(ulonglong) old_nr > (ulonglong) nr :
		old_nr > nr);
      /* (cmp_sign > 0 && res) || (!(cmp_sign > 0) && !res) */
      if ((cmp_sign > 0) ^ (!res))
	old_nr=nr;
    }
    result_field->set_notnull();
  }
  else if (result_field->is_null(offset))
    result_field->set_null();
  result_field->ptr-=offset;
  result_field->store(old_nr);
}


void Item_sum_or::update_field(int offset)
{
  ulonglong nr;
  char *res=result_field->ptr;

  nr=uint8korr(res+offset);
  nr|= (ulonglong) args[0]->val_int();
  int8store(res,nr);
}


void Item_sum_and::update_field(int offset)
{
  ulonglong nr;
  char *res=result_field->ptr;

  nr=uint8korr(res+offset);
  nr&= (ulonglong) args[0]->val_int();
  int8store(res,nr);
}


Item_avg_field::Item_avg_field(Item_sum_avg *item)
{
  name=item->name;
  decimals=item->decimals;
  max_length=item->max_length;
  field=item->result_field;
  maybe_null=1;
}

double Item_avg_field::val()
{
  double nr;
  longlong count;
  float8get(nr,field->ptr);
  char *res=(field->ptr+sizeof(double));
  count=sint8korr(res);

  if (!count)
  {
    null_value=1;
    return 0.0;
  }
  null_value=0;
  return nr/(double) count;
}

String *Item_avg_field::val_str(String *str)
{
  double nr=Item_avg_field::val();
  if (null_value)
    return 0;
  str->set(nr,decimals,default_charset());
  return str;
}

Item_std_field::Item_std_field(Item_sum_std *item)
  : Item_variance_field(item)
{
}

double Item_std_field::val()
{
  double tmp= Item_variance_field::val();
  return tmp <= 0.0 ? 0.0 : sqrt(tmp);
}

Item_variance_field::Item_variance_field(Item_sum_variance *item)
{
  name=item->name;
  decimals=item->decimals;
  max_length=item->max_length;
  field=item->result_field;
  maybe_null=1;
}

double Item_variance_field::val()
{
  double sum,sum_sqr;
  longlong count;
  float8get(sum,field->ptr);
  float8get(sum_sqr,(field->ptr+sizeof(double)));
  count=sint8korr(field->ptr+sizeof(double)*2);

  if (!count)
  {
    null_value=1;
    return 0.0;
  }
  null_value=0;
  double tmp= (double) count;
  double tmp2=(sum_sqr - sum*sum/tmp)/tmp;
  return tmp2 <= 0.0 ? 0.0 : tmp2;
}

String *Item_variance_field::val_str(String *str)
{
  double nr=val();
  if (null_value)
    return 0;
  str->set(nr,decimals,default_charset());
  return str;
}

/****************************************************************************
** COUNT(DISTINCT ...)
****************************************************************************/

#include "sql_select.h"

int simple_raw_key_cmp(void* arg, byte* key1, byte* key2)
{
  return memcmp(key1, key2, *(uint*) arg);
}

int simple_str_key_cmp(void* arg, byte* key1, byte* key2)
{
  Item_sum_count_distinct* item = (Item_sum_count_distinct*)arg;
  CHARSET_INFO *cs=item->key_charset;
  uint len=item->key_length;
  return cs->coll->strnncollsp(cs, 
			       (const uchar*) key1, len, 
			       (const uchar*) key2, len);
}

/*
  Did not make this one static - at least gcc gets confused when
  I try to declare a static function as a friend. If you can figure
  out the syntax to make a static function a friend, make this one
  static
*/

int composite_key_cmp(void* arg, byte* key1, byte* key2)
{
  Item_sum_count_distinct* item = (Item_sum_count_distinct*)arg;
  Field **field    = item->table->field;
  Field **field_end= field + item->table->fields;
  uint32 *lengths=item->field_lengths;
  for (; field < field_end; ++field)
  {
    Field* f = *field;
    int len = *lengths++;
    int res = f->key_cmp(key1, key2);
    if (res)
      return res;
    key1 += len;
    key2 += len;
  }
  return 0;
}

/*
  helper function for walking the tree when we dump it to MyISAM -
  tree_walk will call it for each leaf
*/

int dump_leaf(byte* key, uint32 count __attribute__((unused)),
		     Item_sum_count_distinct* item)
{
  byte* buf = item->table->record[0];
  int error;
  /*
    The first item->rec_offset bytes are taken care of with
    restore_record(table,default_values) in setup()
  */
  memcpy(buf + item->rec_offset, key, item->tree->size_of_element);
  if ((error = item->table->file->write_row(buf)))
  {
    if (error != HA_ERR_FOUND_DUPP_KEY &&
	error != HA_ERR_FOUND_DUPP_UNIQUE)
      return 1;
  }
  return 0;
}


Item_sum_count_distinct::~Item_sum_count_distinct()
{
  /*
    Free table and tree if they belong to this item (if item have not pointer
    to original item from which was made copy => it own its objects )
  */
  if (!original)
  {
    if (table)
      free_tmp_table(current_thd, table);
    delete tmp_table_param;
    if (use_tree)
      delete_tree(tree);
  }
}

bool Item_sum_count_distinct::fix_fields(THD *thd, TABLE_LIST *tables,
					 Item **ref)
{
  if (Item_sum_num::fix_fields(thd, tables, ref))
    return 1;
  return 0;
}

/* This is used by rollup to create a separate usable copy of the function */

void Item_sum_count_distinct::make_unique()
{
  table=0;
  original= 0;
  use_tree= 0; // to prevent delete_tree call on uninitialized tree
  tree= &tree_base;
}


bool Item_sum_count_distinct::setup(THD *thd)
{
  List<Item> list;
  SELECT_LEX *select_lex= thd->lex.current_select;
  if (select_lex->linkage == GLOBAL_OPTIONS_TYPE)
    return 1;
    
  if (!(tmp_table_param= new TMP_TABLE_PARAM))
    return 1;

  /* Create a table with an unique key over all parameters */
  for (uint i=0; i < arg_count ; i++)
  {
    Item *item=args[i];
    if (list.push_back(item))
      return 1;					// End of memory
    if (item->const_item())
    {
      (void) item->val_int();
      if (item->null_value)
	always_null=1;
    }
  }
  if (always_null)
    return 0;
  count_field_types(tmp_table_param,list,0);
  if (table)
  {
    free_tmp_table(thd, table);
    tmp_table_param->cleanup();
  }
  if (!(table= create_tmp_table(thd, tmp_table_param, list, (ORDER*) 0, 1,
				0,
				select_lex->options | thd->options,
				HA_POS_ERROR, (char*)"")))
    return 1;
  table->file->extra(HA_EXTRA_NO_ROWS);		// Don't update rows
  table->no_rows=1;


  // no blobs, otherwise it would be MyISAM
  if (table->db_type == DB_TYPE_HEAP)
  {
    qsort_cmp2 compare_key;
    void* cmp_arg;

    // to make things easier for dump_leaf if we ever have to dump to MyISAM
    restore_record(table,default_values);

    if (table->fields == 1)
    {
      /*
	If we have only one field, which is the most common use of
	count(distinct), it is much faster to use a simpler key
	compare method that can take advantage of not having to worry
	about other fields
      */
      Field* field = table->field[0];
      switch(field->type())
      {
      case FIELD_TYPE_STRING:
      case FIELD_TYPE_VAR_STRING:
	if (field->binary())
	{
	  compare_key = (qsort_cmp2)simple_raw_key_cmp;
	  cmp_arg = (void*) &key_length;
	}
	else
	{
	  /*
	    If we have a string, we must take care of charsets and case
	    sensitivity
	  */
	  compare_key = (qsort_cmp2)simple_str_key_cmp;
	  cmp_arg = (void*) this;
	}
	break;
      default:
	/*
	  Since at this point we cannot have blobs anything else can
	  be compared with memcmp
	*/
	compare_key = (qsort_cmp2)simple_raw_key_cmp;
	cmp_arg = (void*) &key_length;
	break;
      }
      key_charset = field->charset();
      key_length  = field->pack_length();
      rec_offset  = 1;
    }
    else // too bad, cannot cheat - there is more than one field
    {
      bool all_binary = 1;
      Field** field, **field_end;
      field_end = (field = table->field) + table->fields;
      uint32 *lengths;
      if (!(field_lengths= 
	    (uint32*) thd->alloc(sizeof(uint32) * table->fields)))
	return 1;

      for (key_length = 0, lengths=field_lengths; field < field_end; ++field)
      {
	uint32 length= (*field)->pack_length();
	key_length += length;
	*lengths++ = length;
	if (!(*field)->binary())
	  all_binary = 0;			// Can't break loop here
      }
      rec_offset = table->reclength - key_length;
      if (all_binary)
      {
	compare_key = (qsort_cmp2)simple_raw_key_cmp;
	cmp_arg = (void*) &key_length;
      }
      else
      {
	compare_key = (qsort_cmp2) composite_key_cmp ;
	cmp_arg = (void*) this;
      }
    }

    if (use_tree)
      delete_tree(tree);
    init_tree(tree, min(thd->variables.max_heap_table_size,
			thd->variables.sortbuff_size/16), 0,
	      key_length, compare_key, 0, NULL, cmp_arg);
    use_tree = 1;

    /*
      The only time key_length could be 0 is if someone does
      count(distinct) on a char(0) field - stupid thing to do,
      but this has to be handled - otherwise someone can crash
      the server with a DoS attack
    */
    max_elements_in_tree = ((key_length) ? 
			    thd->variables.max_heap_table_size/key_length : 1);

  }
  if (original)
  {
    original->table= table;
    original->use_tree= use_tree;
  }
  return 0;
}


int Item_sum_count_distinct::tree_to_myisam()
{
  if (create_myisam_from_heap(current_thd, table, tmp_table_param,
			      HA_ERR_RECORD_FILE_FULL, 1) ||
      tree_walk(tree, (tree_walk_action)&dump_leaf, (void*)this,
		left_root_right))
    return 1;
  delete_tree(tree);
  use_tree = 0;
  return 0;
}


Item *Item_sum_count_distinct::copy_or_same(THD* thd) 
{
  return new (&thd->mem_root) Item_sum_count_distinct(thd, *this);
}


void Item_sum_count_distinct::clear()
{
  if (use_tree)
    reset_tree(tree);
  else if (table)
  {
    table->file->extra(HA_EXTRA_NO_CACHE);
    table->file->delete_all_rows();
    table->file->extra(HA_EXTRA_WRITE_CACHE);
  }
}

bool Item_sum_count_distinct::add()
{
  int error;
  if (always_null)
    return 0;
  copy_fields(tmp_table_param);
  copy_funcs(tmp_table_param->items_to_copy);

  for (Field **field=table->field ; *field ; field++)
    if ((*field)->is_real_null(0))
      return 0;					// Don't count NULL

  if (use_tree)
  {
    /*
      If the tree got too big, convert to MyISAM, otherwise insert into the
      tree.
    */
    if (tree->elements_in_tree > max_elements_in_tree)
    {
      if (tree_to_myisam())
	return 1;
    }
    else if (!tree_insert(tree, table->record[0] + rec_offset, 0,
			  tree->custom_arg))
      return 1;
  }
  else if ((error=table->file->write_row(table->record[0])))
  {
    if (error != HA_ERR_FOUND_DUPP_KEY &&
	error != HA_ERR_FOUND_DUPP_UNIQUE)
    {
      if (create_myisam_from_heap(current_thd, table, tmp_table_param, error,
				  1))
	return 1;				// Not a table_is_full error
    }
  }
  return 0;
}


longlong Item_sum_count_distinct::val_int()
{
  if (!table)					// Empty query
    return LL(0);
  if (use_tree)
    return tree->elements_in_tree;
  table->file->info(HA_STATUS_VARIABLE | HA_STATUS_NO_LOCK);
  return table->file->records;
}

/****************************************************************************
** Functions to handle dynamic loadable aggregates
** Original source by: Alexis Mikhailov <root@medinf.chuvashia.su>
** Adapted for UDAs by: Andreas F. Bobak <bobak@relog.ch>.
** Rewritten by: Monty.
****************************************************************************/

#ifdef HAVE_DLOPEN

void Item_udf_sum::clear()
{
  DBUG_ENTER("Item_udf_sum::clear");
  udf.clear();
  DBUG_VOID_RETURN;
}

bool Item_udf_sum::add()
{
  DBUG_ENTER("Item_udf_sum::add");
  udf.add(&null_value);
  DBUG_RETURN(0);
}

Item *Item_sum_udf_float::copy_or_same(THD* thd)
{
  return new (&thd->mem_root) Item_sum_udf_float(thd, *this);
}

double Item_sum_udf_float::val()
{
  DBUG_ENTER("Item_sum_udf_float::val");
  DBUG_PRINT("info",("result_type: %d  arg_count: %d",
		     args[0]->result_type(), arg_count));
  DBUG_RETURN(udf.val(&null_value));
}

String *Item_sum_udf_float::val_str(String *str)
{
  double nr=val();
  if (null_value)
    return 0;					/* purecov: inspected */
  else
    str->set(nr,decimals,default_charset());
  return str;
}


Item *Item_sum_udf_int::copy_or_same(THD* thd)
{
  return new (&thd->mem_root) Item_sum_udf_int(thd, *this);
}


longlong Item_sum_udf_int::val_int()
{
  DBUG_ENTER("Item_sum_udf_int::val_int");
  DBUG_PRINT("info",("result_type: %d  arg_count: %d",
		     args[0]->result_type(), arg_count));
  DBUG_RETURN(udf.val_int(&null_value));
}


String *Item_sum_udf_int::val_str(String *str)
{
  longlong nr=val_int();
  if (null_value)
    return 0;
  else
    str->set(nr,default_charset());
  return str;
}

/* Default max_length is max argument length */

void Item_sum_udf_str::fix_length_and_dec()
{
  DBUG_ENTER("Item_sum_udf_str::fix_length_and_dec");
  max_length=0;
  for (uint i = 0; i < arg_count; i++)
    set_if_bigger(max_length,args[i]->max_length);
  DBUG_VOID_RETURN;
}


Item *Item_sum_udf_str::copy_or_same(THD* thd)
{
  return new (&thd->mem_root) Item_sum_udf_str(thd, *this);
}


String *Item_sum_udf_str::val_str(String *str)
{
  DBUG_ENTER("Item_sum_udf_str::str");
  String *res=udf.val_str(str,&str_value);
  null_value = !res;
  DBUG_RETURN(res);
}

#endif /* HAVE_DLOPEN */


/*****************************************************************************
 GROUP_CONCAT function
 Syntax:
 GROUP_CONCAT([DISTINCT] expr,... [ORDER BY col [ASC|DESC],...] 
   [SEPARATOR str_const])
 concat of values from "group by" operation
*****************************************************************************/

/*
  function of sort for syntax:
  GROUP_CONCAT(DISTINCT expr,...)
*/

int group_concat_key_cmp_with_distinct(void* arg, byte* key1,
				       byte* key2)
{
  Item_func_group_concat* item= (Item_func_group_concat*)arg;

  for (uint i= 0; i < item->arg_count_field; i++)
  {
    Item *field_item= item->args[i];
<<<<<<< HEAD
    Field *field= field_item->get_tmp_table_field();
=======
    Field *field= field_item->real_item()->tmp_table_field();
>>>>>>> 2408df37
    if (field)
    {
      uint offset= field->abs_offset;

      int res= field->key_cmp(key1 + offset, key2 + offset);
      /*
        if key1 and key2 is not equal than field->key_cmp return offset. This
        function must return value 1 for this case.
      */
      if (res)
        return 1;
    }
  } 
  return 0;
}


/*
  function of sort for syntax:
  GROUP_CONCAT(expr,... ORDER BY col,... )
*/

int group_concat_key_cmp_with_order(void* arg, byte* key1, byte* key2)
{
  Item_func_group_concat* item= (Item_func_group_concat*)arg;

  for (uint i=0; i < item->arg_count_order; i++)
  {
    ORDER *order_item= item->order[i];
    Item *item= *order_item->item;
<<<<<<< HEAD
    Field *field= item->get_tmp_table_field();
=======
    Field *field= item->real_item()->tmp_table_field();
>>>>>>> 2408df37
    if (field)
    {
      uint offset= field->abs_offset;

      bool dir= order_item->asc;
      int res= field->key_cmp(key1 + offset, key2 + offset);
      if (res)
        return dir ? res : -res;
    }
  } 
  /*
    We can't return 0 because tree class remove this item as double value. 
  */   
  return 1;
}


/*
  function of sort for syntax:
  GROUP_CONCAT(DISTINCT expr,... ORDER BY col,... )
*/

int group_concat_key_cmp_with_distinct_and_order(void* arg,byte* key1,
						 byte* key2)
{
  if (!group_concat_key_cmp_with_distinct(arg,key1,key2))
    return 0;
  return(group_concat_key_cmp_with_order(arg,key1,key2));
}


/*
  create result
  item is pointer to Item_func_group_concat
*/

int dump_leaf_key(byte* key, uint32 count __attribute__((unused)),
                  Item_func_group_concat *group_concat_item)
{
  char buff[MAX_FIELD_WIDTH];
  String tmp((char *)&buff,sizeof(buff),default_charset_info);
  String tmp2((char *)&buff,sizeof(buff),default_charset_info);
  
  tmp.length(0);
  
  for (uint i= 0; i < group_concat_item->arg_show_fields; i++)
  {
    Item *show_item= group_concat_item->args[i];
    if (!show_item->const_item())
    {
<<<<<<< HEAD
      Field *f= show_item->get_tmp_table_field();
=======
      Field *f= show_item->real_item()->tmp_table_field();
>>>>>>> 2408df37
      char *sv= f->ptr;
      f->ptr= (char *)key + f->abs_offset;
      String *res= f->val_str(&tmp,&tmp2);
      group_concat_item->result.append(*res);
      f->ptr= sv;
    }
    else 
    {
      String *res= show_item->val_str(&tmp);
      if (res)
        group_concat_item->result.append(*res);
    }
  }
  if (group_concat_item->tree_mode) // Last item of tree
  {
    group_concat_item->show_elements++;
    if (group_concat_item->show_elements < 
        group_concat_item->tree->elements_in_tree)
      group_concat_item->result.append(*group_concat_item->separator);
  }
  else
  {
    group_concat_item->result.append(*group_concat_item->separator); 
  }
  /*
    if length of result more than group_concat_max_len - stop !
  */  
  if (group_concat_item->result.length() > 
      group_concat_item->group_concat_max_len)
  {
    group_concat_item->count_cut_values++;
    group_concat_item->result.length(group_concat_item->group_concat_max_len);
    group_concat_item->warning_for_row= TRUE;
    return 1;
  }
  return 0;
}


/*
  Constructor of Item_func_group_concat
  is_distinct - distinct
  is_select - list of expression for show values
  is_order - list of sort columns 
  is_separator - string value of separator
*/

Item_func_group_concat::Item_func_group_concat(bool is_distinct,
					       List<Item> *is_select,
					       SQL_LIST *is_order,
					       String *is_separator)
  :Item_sum(), tmp_table_param(0), max_elements_in_tree(0), warning(0),
   warning_available(0), key_length(0), rec_offset(0),
   tree_mode(0), distinct(is_distinct), warning_for_row(0),
   separator(is_separator), tree(&tree_base), table(0),
   order(0), tables_list(0),
   show_elements(0), arg_count_order(0), arg_count_field(0),
   arg_show_fields(0), count_cut_values(0)
   
{
  original= 0;
  quick_group= 0;
  mark_as_sum_func();
  item_thd= current_thd;
  SELECT_LEX *select_lex= item_thd->lex.current_select;
  order= 0;
  group_concat_max_len= item_thd->variables.group_concat_max_len;

    
  arg_show_fields= arg_count_field= is_select->elements;
  arg_count_order= is_order ? is_order->elements : 0;
  arg_count= arg_count_field;
  
  /*
    We need to allocate:
    args - arg_count+arg_count_order (for possible order items in temporare 
           tables)
    order - arg_count_order
  */
  args= (Item**) sql_alloc(sizeof(Item*)*(arg_count+arg_count_order)+
			   sizeof(ORDER*)*arg_count_order);
  if (!args)
    return;

  /* fill args items of show and sort */
  int i= 0;
  List_iterator_fast<Item> li(*is_select);
  Item *item_select;

  for ( ; (item_select= li++) ; i++)
    args[i]= item_select;

  if (arg_count_order) 
  {
    i= 0;
    order= (ORDER**)(args + arg_count + arg_count_order);
    for (ORDER *order_item= (ORDER*) is_order->first;
                order_item != NULL;
                order_item= order_item->next)
    {
      order[i++]= order_item;
    }
  }
}


Item_func_group_concat::~Item_func_group_concat()
{
  /*
    Free table and tree if they belong to this item (if item have not pointer
    to original item from which was made copy => it own its objects )
  */
  if (!original)
  {
    THD *thd= current_thd;
    if (warning_available)
    {
      char warn_buff[MYSQL_ERRMSG_SIZE];
      sprintf(warn_buff, ER(ER_CUT_VALUE_GROUP_CONCAT), count_cut_values);
      warning->set_msg(thd, warn_buff);
    }
    if (table)
      free_tmp_table(thd, table);
    delete tmp_table_param;
    if (tree_mode)
      delete_tree(tree); 
  }
}


Item *Item_func_group_concat::copy_or_same(THD* thd)
{
  return new (&thd->mem_root) Item_func_group_concat(thd, *this);
}


void Item_func_group_concat::clear()
{
  result.length(0);
  result.copy();
  null_value= TRUE;
  warning_for_row= false;
  if (table)
  {
    table->file->extra(HA_EXTRA_NO_CACHE);
    table->file->delete_all_rows();
    table->file->extra(HA_EXTRA_WRITE_CACHE);
  }
  if (tree_mode)
    reset_tree(tree);
}


bool Item_func_group_concat::add()
{
  if (always_null)
    return 0;
  copy_fields(tmp_table_param);
  copy_funcs(tmp_table_param->items_to_copy);

  bool record_is_null= TRUE;
  for (uint i= 0; i < arg_show_fields; i++)
  {
    Item *show_item= args[i];
    if (!show_item->const_item())
    {
<<<<<<< HEAD
      Field *f= show_item->get_tmp_table_field();
=======
      Field *f= show_item->real_item()->tmp_table_field();
>>>>>>> 2408df37
      if (!f->is_null())
      {
        record_is_null= FALSE;      
	break;
      }
    }
  }
  if (record_is_null)
    return 0;
  null_value= FALSE;
  if (tree_mode)
  {
    if (!tree_insert(tree, table->record[0] + rec_offset, 0, tree->custom_arg))
      return 1;
  }
  else
  {
    if (result.length() <= group_concat_max_len && !warning_for_row)
      dump_leaf_key(table->record[0] + rec_offset, 1,
                    (Item_func_group_concat*)this);
  }
  return 0;
}


void Item_func_group_concat::reset_field()
{
  if (tree_mode)
    reset_tree(tree);
}


bool
Item_func_group_concat::fix_fields(THD *thd, TABLE_LIST *tables, Item **ref)
{
  uint i;			/* for loop variable */ 

  if (!thd->allow_sum_func)
  {
    my_error(ER_INVALID_GROUP_FUNC_USE,MYF(0));
    return 1;
  }
  
  thd->allow_sum_func= 0;
  maybe_null= 0;
  for (i= 0 ; i < arg_count ; i++)
  {
    if (args[i]->fix_fields(thd, tables, args + i) || args[i]->check_cols(1))
      return 1;
    maybe_null |= args[i]->maybe_null;
  }
  /*
    Fix fields for order clause in function:
    GROUP_CONCAT(expr,... ORDER BY col,... )
  */
  for (i= 0 ; i < arg_count_order ; i++)
  {
    ORDER *order_item= order[i];
    Item *item=*order_item->item;
    if (item->fix_fields(thd, tables, &item) || item->check_cols(1))
      return 1;
  }
  result_field= 0;
  null_value= 1;
  max_length= group_concat_max_len;
  thd->allow_sum_func= 1;			
  if (!(tmp_table_param= new TMP_TABLE_PARAM))
    return 1;
  tables_list= tables;
  fixed= 1;
  return 0;
}


bool Item_func_group_concat::setup(THD *thd)
{
  DBUG_ENTER("Item_func_group_concat::setup");
  List<Item> list;
  SELECT_LEX *select_lex= thd->lex.current_select;

  if (select_lex->linkage == GLOBAL_OPTIONS_TYPE)
    DBUG_RETURN(1);
  /*
    all not constant fields are push to list and create temp table
  */ 
  always_null= 0;
  for (uint i= 0; i < arg_count; i++)
  {
    Item *item= args[i];
    if (list.push_back(item))
      DBUG_RETURN(1);
    if (item->const_item())
    {
      (void) item->val_int();
      if (item->null_value)
	always_null= 1;
    }
  }
  if (always_null)
    DBUG_RETURN(0);
        
  List<Item> all_fields(list);
  if (arg_count_order) 
  {
    bool hidden_group_fields;
    setup_group(thd, args, tables_list, list, all_fields, *order,
                &hidden_group_fields);
  }
  
  count_field_types(tmp_table_param,all_fields,0);
  if (table)
  {
    free_tmp_table(thd, table);
    tmp_table_param->cleanup();
  }
  /*
    We have to create a temporary table for that we get descriptions of fields 
    (types, sizes and so on).
  */
  if (!(table=create_tmp_table(thd, tmp_table_param, all_fields, 0,
			       0, 0, 0,select_lex->options | thd->options,
			       (char *) "")))
    DBUG_RETURN(1);
  table->file->extra(HA_EXTRA_NO_ROWS);
  table->no_rows= 1;


  Field** field, **field_end;
  field_end = (field = table->field) + table->fields;
  uint offset = 0;
  for (key_length = 0; field < field_end; ++field)
  {
    uint32 length= (*field)->pack_length();
    (*field)->abs_offset= offset;
    offset+= length;
    key_length += length;
  } 
  rec_offset = table->reclength - key_length;


  if (tree_mode)
    delete_tree(tree);
  /*
    choise function of sort
  */  
  tree_mode= distinct || arg_count_order; 
  qsort_cmp2 compare_key;
  if (tree_mode)
  {
    if (arg_count_order)
    {
      if (distinct)
        compare_key= (qsort_cmp2) group_concat_key_cmp_with_distinct_and_order;
      else
        compare_key= (qsort_cmp2) group_concat_key_cmp_with_order;
    }
    else
    {
      if (distinct)
        compare_key= (qsort_cmp2) group_concat_key_cmp_with_distinct;
      else 
       compare_key= NULL; 
    }
    /*
      Create a tree of sort. Tree is used for a sort and a remove dubl 
      values (according with syntax of the function). If function does't
      contain DISTINCT and ORDER BY clauses, we don't create this tree.
    */
    init_tree(tree, min(thd->variables.max_heap_table_size,
              thd->variables.sortbuff_size/16), 0,
              key_length, compare_key, 0, NULL, (void*) this);
    max_elements_in_tree= ((key_length) ? 
           thd->variables.max_heap_table_size/key_length : 1);
  };

  /*
    Copy table and tree_mode if they belong to this item (if item have not 
    pointer to original item from which was made copy => it own its objects)
  */
  if (original)
  {
    original->table= table;
    original->tree_mode= tree_mode;
  }
  DBUG_RETURN(0);
}

/* This is used by rollup to create a separate usable copy of the function */

void Item_func_group_concat::make_unique()
{
  table=0;
  original= 0;
  tree_mode= 0; // to prevent delete_tree call on uninitialized tree
  tree= &tree_base;
}


String* Item_func_group_concat::val_str(String* str)
{
  if (null_value)
    return 0;
  if (tree_mode)
  {
    show_elements= 0;
    tree_walk(tree, (tree_walk_action)&dump_leaf_key, (void*)this,
              left_root_right);
  }
  else
  {
    if (!warning_for_row)
      result.length(result.length()-separator->length());
  }
  if (count_cut_values && !warning_available)
  {
    warning_available= TRUE;
    warning= push_warning(item_thd, MYSQL_ERROR::WARN_LEVEL_WARN,
                           ER_CUT_VALUE_GROUP_CONCAT, NULL);
  }
  return &result;
}


<|MERGE_RESOLUTION|>--- conflicted
+++ resolved
@@ -1460,11 +1460,7 @@
   for (uint i= 0; i < item->arg_count_field; i++)
   {
     Item *field_item= item->args[i];
-<<<<<<< HEAD
-    Field *field= field_item->get_tmp_table_field();
-=======
     Field *field= field_item->real_item()->tmp_table_field();
->>>>>>> 2408df37
     if (field)
     {
       uint offset= field->abs_offset;
@@ -1495,11 +1491,7 @@
   {
     ORDER *order_item= item->order[i];
     Item *item= *order_item->item;
-<<<<<<< HEAD
-    Field *field= item->get_tmp_table_field();
-=======
     Field *field= item->real_item()->tmp_table_field();
->>>>>>> 2408df37
     if (field)
     {
       uint offset= field->abs_offset;
@@ -1550,11 +1542,7 @@
     Item *show_item= group_concat_item->args[i];
     if (!show_item->const_item())
     {
-<<<<<<< HEAD
-      Field *f= show_item->get_tmp_table_field();
-=======
       Field *f= show_item->real_item()->tmp_table_field();
->>>>>>> 2408df37
       char *sv= f->ptr;
       f->ptr= (char *)key + f->abs_offset;
       String *res= f->val_str(&tmp,&tmp2);
@@ -1721,11 +1709,7 @@
     Item *show_item= args[i];
     if (!show_item->const_item())
     {
-<<<<<<< HEAD
-      Field *f= show_item->get_tmp_table_field();
-=======
       Field *f= show_item->real_item()->tmp_table_field();
->>>>>>> 2408df37
       if (!f->is_null())
       {
         record_is_null= FALSE;      
