/* Copyright (C) 2003 MySQL AB

   This program is free software; you can redistribute it and/or modify
   it under the terms of the GNU General Public License as published by
   the Free Software Foundation; version 2 of the License.

   This program is distributed in the hope that it will be useful,
   but WITHOUT ANY WARRANTY; without even the implied warranty of
   MERCHANTABILITY or FITNESS FOR A PARTICULAR PURPOSE.  See the
   GNU General Public License for more details.

   You should have received a copy of the GNU General Public License
   along with this program; if not, write to the Free Software
   Foundation, Inc., 59 Temple Place, Suite 330, Boston, MA  02111-1307  USA */

/*
  Implementation of a bitmap type.
  The idea with this is to be able to handle any constant number of bits but
  also be able to use 32 or 64 bits bitmaps very efficiently
*/

#ifndef SQL_BITMAP_INCLUDED
#define SQL_BITMAP_INCLUDED

<<<<<<< HEAD
=======
#include <my_sys.h>
>>>>>>> bf67973d
#include <my_bitmap.h>

template <uint default_width> class Bitmap
{
  MY_BITMAP map;
  uint32 buffer[(default_width+31)/32];
public:
  Bitmap() { init(); }
  Bitmap(const Bitmap& from) { *this=from; }
  explicit Bitmap(uint prefix_to_set) { init(prefix_to_set); }
  void init() { bitmap_init(&map, buffer, default_width, 0); }
  void init(uint prefix_to_set) { init(); set_prefix(prefix_to_set); }
  uint length() const { return default_width; }
  Bitmap& operator=(const Bitmap& map2)
  {
    init();
    memcpy(buffer, map2.buffer, sizeof(buffer));
    return *this;
  }
  void set_bit(uint n) { bitmap_set_bit(&map, n); }
  void clear_bit(uint n) { bitmap_clear_bit(&map, n); }
  void set_prefix(uint n) { bitmap_set_prefix(&map, n); }
  void set_all() { bitmap_set_all(&map); }
  void clear_all() { bitmap_clear_all(&map); }
  void intersect(Bitmap& map2) { bitmap_intersect(&map, &map2.map); }
  void intersect(ulonglong map2buff)
  {
    MY_BITMAP map2;
    bitmap_init(&map2, (uint32 *)&map2buff, sizeof(ulonglong)*8, 0);
    bitmap_intersect(&map, &map2);
  }
  /* Use highest bit for all bits above sizeof(ulonglong)*8. */
  void intersect_extended(ulonglong map2buff)
  {
    intersect(map2buff);
    if (map.n_bits > sizeof(ulonglong) * 8)
      bitmap_set_above(&map, sizeof(ulonglong),
                       test(map2buff & (LL(1) << (sizeof(ulonglong) * 8 - 1))));
  }
  void subtract(Bitmap& map2) { bitmap_subtract(&map, &map2.map); }
  void merge(Bitmap& map2) { bitmap_union(&map, &map2.map); }
  my_bool is_set(uint n) const { return bitmap_is_set(&map, n); }
  my_bool is_prefix(uint n) const { return bitmap_is_prefix(&map, n); }
  my_bool is_clear_all() const { return bitmap_is_clear_all(&map); }
  my_bool is_set_all() const { return bitmap_is_set_all(&map); }
  my_bool is_subset(const Bitmap& map2) const { return bitmap_is_subset(&map, &map2.map); }
  my_bool is_overlapping(const Bitmap& map2) const { return bitmap_is_overlapping(&map, &map2.map); }
  my_bool operator==(const Bitmap& map2) const { return bitmap_cmp(&map, &map2.map); }
  char *print(char *buf) const
  {
    char *s=buf;
    const uchar *e=(uchar *)buffer, *b=e+sizeof(buffer)-1;
    while (!*b && b>e)
      b--;
    if ((*s=_dig_vec_upper[*b >> 4]) != '0')
        s++;
    *s++=_dig_vec_upper[*b & 15];
    while (--b>=e)
    {
      *s++=_dig_vec_upper[*b >> 4];
      *s++=_dig_vec_upper[*b & 15];
    }
    *s=0;
    return buf;
  }
  ulonglong to_ulonglong() const
  {
    if (sizeof(buffer) >= 8)
      return uint8korr(buffer);
    DBUG_ASSERT(sizeof(buffer) >= 4);
    return (ulonglong) uint4korr(buffer);
  }
};

template <> class Bitmap<64>
{
  ulonglong map;
public:
  Bitmap<64>() { }
#if defined(__NETWARE__) || defined(__MWERKS__)
  /*
    Metwork compiler gives error on Bitmap<64>
    Changed to Bitmap, since in this case also it will proper construct
    this class
  */
  explicit Bitmap(uint prefix_to_set) { set_prefix(prefix_to_set); }
#else
  explicit Bitmap<64>(uint prefix_to_set) { set_prefix(prefix_to_set); }
#endif
  void init() { }
  void init(uint prefix_to_set) { set_prefix(prefix_to_set); }
  uint length() const { return 64; }
  void set_bit(uint n) { map|= ((ulonglong)1) << n; }
  void clear_bit(uint n) { map&= ~(((ulonglong)1) << n); }
  void set_prefix(uint n)
  {
    if (n >= length())
      set_all();
    else
      map= (((ulonglong)1) << n)-1;
  }
  void set_all() { map=~(ulonglong)0; }
  void clear_all() { map=(ulonglong)0; }
  void intersect(Bitmap<64>& map2) { map&= map2.map; }
  void intersect(ulonglong map2) { map&= map2; }
  void intersect_extended(ulonglong map2) { map&= map2; }
  void subtract(Bitmap<64>& map2) { map&= ~map2.map; }
  void merge(Bitmap<64>& map2) { map|= map2.map; }
  my_bool is_set(uint n) const { return test(map & (((ulonglong)1) << n)); }
  my_bool is_prefix(uint n) const { return map == (((ulonglong)1) << n)-1; }
  my_bool is_clear_all() const { return map == (ulonglong)0; }
  my_bool is_set_all() const { return map == ~(ulonglong)0; }
  my_bool is_subset(const Bitmap<64>& map2) const { return !(map & ~map2.map); }
  my_bool is_overlapping(const Bitmap<64>& map2) const { return (map & map2.map)!= 0; }
  my_bool operator==(const Bitmap<64>& map2) const { return map == map2.map; }
  char *print(char *buf) const { longlong2str(map,buf,16); return buf; }
  ulonglong to_ulonglong() const { return map; }
};


#endif /* SQL_BITMAP_INCLUDED */<|MERGE_RESOLUTION|>--- conflicted
+++ resolved
@@ -22,10 +22,7 @@
 #ifndef SQL_BITMAP_INCLUDED
 #define SQL_BITMAP_INCLUDED
 
-<<<<<<< HEAD
-=======
 #include <my_sys.h>
->>>>>>> bf67973d
 #include <my_bitmap.h>
 
 template <uint default_width> class Bitmap
