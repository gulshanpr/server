--- conflicted
+++ resolved
@@ -1556,15 +1556,11 @@
   return ret;
 }
 
-wsrep::key_array wsrep_prepare_keys_for_toi(const char* db,
-                                            const char* table,
-                                            const TABLE_LIST* table_list,
-<<<<<<< HEAD
-                                            const Alter_info* alter_info)
-=======
-                                            Alter_info* alter_info,
-                                            wsrep::key_array* fk_tables)
->>>>>>> b2029c03
+wsrep::key_array wsrep_prepare_keys_for_toi(const char *db,
+                                            const char *table,
+                                            const TABLE_LIST *table_list,
+                                            const Alter_info *alter_info,
+                                            const wsrep::key_array *fk_tables)
 {
   wsrep::key_array ret;
   if (db || table)
@@ -2124,13 +2120,10 @@
   -1: TOI replication failed
  */
 static int wsrep_TOI_begin(THD *thd, const char *db, const char *table,
-                           const TABLE_LIST* table_list,
-<<<<<<< HEAD
-                           const Alter_info* alter_info,
-                           const HA_CREATE_INFO* create_info)
-=======
-                           Alter_info* alter_info, wsrep::key_array* fk_tables)
->>>>>>> b2029c03
+                           const TABLE_LIST *table_list,
+                           const Alter_info *alter_info,
+                           const wsrep::key_array *fk_tables,
+                           const HA_CREATE_INFO *create_info)
 {
   DBUG_ASSERT(wsrep_OSU_method_get(thd) == WSREP_OSU_TOI);
 
@@ -2309,12 +2302,9 @@
 
 int wsrep_to_isolation_begin(THD *thd, const char *db_, const char *table_,
                              const TABLE_LIST* table_list,
-<<<<<<< HEAD
-                             const Alter_info* alter_info,
-                             const HA_CREATE_INFO* create_info)
-=======
-                             Alter_info* alter_info, wsrep::key_array* fk_tables)
->>>>>>> b2029c03
+                             const Alter_info *alter_info,
+                             const wsrep::key_array *fk_tables,
+                             const HA_CREATE_INFO *create_info)
 {
   /*
     No isolation for applier or replaying threads.
@@ -2368,11 +2358,8 @@
   {
     switch (wsrep_OSU_method_get(thd)) {
     case WSREP_OSU_TOI:
-<<<<<<< HEAD
-      ret= wsrep_TOI_begin(thd, db_, table_, table_list, alter_info, create_info);
-=======
-      ret= wsrep_TOI_begin(thd, db_, table_, table_list, alter_info, fk_tables);
->>>>>>> b2029c03
+      ret= wsrep_TOI_begin(thd, db_, table_, table_list, alter_info, fk_tables,
+                           create_info);
       break;
     case WSREP_OSU_RSU:
       ret= wsrep_RSU_begin(thd, db_, table_);
