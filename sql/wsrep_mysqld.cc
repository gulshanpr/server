--- conflicted
+++ resolved
@@ -3090,13 +3090,9 @@
       {
         WSREP_MDL_LOG(INFO, "MDL conflict, DDL vs SR",
                       schema, schema_len, request_thd, granted_thd);
-<<<<<<< HEAD
-        mysql_mutex_unlock(&granted_thd->LOCK_thd_data);
         WSREP_DEBUG("wsrep_handle_mdl_conflict DDL vs SR for %s",
                     wsrep_thd_query(request_thd));
         THD_STAGE_INFO(request_thd, stage_waiting_isolation);
-=======
->>>>>>> eb2e0744
         wsrep_abort_thd(request_thd, granted_thd, 1);
       }
       else
@@ -3150,11 +3146,6 @@
           Granted_thd is likely executing with wsrep_on=0. If the requesting
           thd is BF, BF abort and wait.
         */
-<<<<<<< HEAD
-        mysql_mutex_unlock(&granted_thd->LOCK_thd_data);
-
-=======
->>>>>>> eb2e0744
         if (wsrep_thd_is_BF(request_thd, FALSE))
         {
           granted_thd->awake_no_mutex(KILL_QUERY_HARD);
