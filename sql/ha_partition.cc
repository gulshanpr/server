--- conflicted
+++ resolved
@@ -4257,12 +4257,7 @@
       // TODO: MDEV-20345 (see above)
       thd->lex->sql_command != SQLCOM_SELECT &&
       thd->lex->sql_command != SQLCOM_INSERT_SELECT)
-<<<<<<< HEAD
-      m_part_info->vers_set_hist_part(thd);
-=======
       error= m_part_info->vers_set_hist_part(thd);
-  default:;
->>>>>>> cf63eece
   }
   DBUG_RETURN(error);
 }
