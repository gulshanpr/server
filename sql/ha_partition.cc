--- conflicted
+++ resolved
@@ -5423,11 +5423,6 @@
   if (used_parts == 0) /* Do nothing since no records expected. */
     DBUG_RETURN(false);
 
-<<<<<<< HEAD
-    if (!(m_ordered_rec_buffer= (uchar*)my_malloc(key_memory_partition_sort_buffer,
-                                                  alloc_len, MYF(MY_WME))))
-      DBUG_RETURN(true);
-=======
   /* Allocate record buffer for each used partition. */
   m_priority_queue_rec_len= m_rec_length + ORDERED_REC_OFFSET;
   if (!m_using_extended_keys)
@@ -5439,11 +5434,11 @@
   Ordered_blob_storage *objs;
   const size_t n_all= used_parts * table->s->blob_fields;
 
-  if (!my_multi_malloc(MYF(MY_WME), &m_ordered_rec_buffer, alloc_len,
+  if (!my_multi_malloc(key_memory_partition_sort_buffer, MYF(MY_WME),
+                       &m_ordered_rec_buffer, alloc_len,
                        &blob_storage, n_all * sizeof *blob_storage,
                        &objs, n_all * sizeof *objs, NULL))
     DBUG_RETURN(true);
->>>>>>> f84e28c1
 
   /*
     We set-up one record per partition and each record has 2 bytes in
