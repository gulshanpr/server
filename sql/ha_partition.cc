--- conflicted
+++ resolved
@@ -3450,13 +3450,8 @@
 
 exit:
   /*
-<<<<<<< HEAD
     if updating an auto_increment column, update
     table_share->ha_part_data->next_auto_inc_val if needed.
-=======
-    If updating an auto_increment column, update
-    table_share->ha_data->next_auto_inc_val if needed.
->>>>>>> 8bc4ab91
     (not to be used if auto_increment on secondary field in a multi-column
     index)
     mysql_update does not set table->next_number_field, so we use
