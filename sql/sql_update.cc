--- conflicted
+++ resolved
@@ -1227,17 +1227,13 @@
 
     /* ok to be on stack as this is not referenced outside of this func */
     Field_string offset(table->file->ref_length, 0, "offset",
-<<<<<<< HEAD
 			&my_charset_bin);
     offset.init(table);
-=======
-			table, &my_charset_bin);
     /*
       The field will be converted to varstring when creating tmp table if
       table to be updated was created by mysql 4.1. Deny this.
     */
     offset.can_alter_field_type= 0;
->>>>>>> d0724059
     if (!(ifield= new Item_field(((Field *) &offset))))
       DBUG_RETURN(1);
     ifield->maybe_null= 0;
