--- conflicted
+++ resolved
@@ -1,5 +1,5 @@
 /* Copyright (c) 2000, 2016, Oracle and/or its affiliates.
-   Copyright (c) 2011, 2021, MariaDB
+   Copyright (c) 2011, 2022, MariaDB
 
    This program is free software; you can redistribute it and/or modify
    it under the terms of the GNU General Public License as published by
@@ -598,11 +598,7 @@
   }
 
   /* If running in safe sql mode, don't allow updates without keys */
-<<<<<<< HEAD
-  if (table->opt_range_keys.is_clear_all())
-=======
   if (!select || !select->quick)
->>>>>>> 9c6135e8
   {
     thd->set_status_no_index_used();
     if (safe_update && !using_limit)
