--- conflicted
+++ resolved
@@ -2162,17 +2162,10 @@
         | '(' SELECT_SYM select_part3 ')' opt_table_alias 
 	{
 	  LEX *lex=Lex;
-<<<<<<< HEAD
-	  SELECT_LEX *select_to_execute= lex->select;
-	  lex->select=lex->select->prev;
-	  if (!($$=add_table_to_list(new Table_ident(select_to_execute),
-	                             $5,0,TL_UNLOCK)))
-=======
 	  SELECT_LEX_UNIT *unit= (SELECT_LEX_UNIT*) lex->select->master;
 	  lex->select= (SELECT_LEX*) unit->master;
 	  if (!($$= add_table_to_list(new Table_ident(unit),
 	                              $5,0,TL_UNLOCK)))
->>>>>>> ead6f225
 	    YYABORT;
 	}
 
