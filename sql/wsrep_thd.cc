--- conflicted
+++ resolved
@@ -96,12 +96,9 @@
 static rpl_group_info* wsrep_relay_group_init(THD *thd, const char* log_fname)
 {
   Relay_log_info* rli= new Relay_log_info(false);
-<<<<<<< HEAD
-
-=======
+
   WSREP_DEBUG("wsrep_relay_group_init %s", log_fname);
-  rli->no_storage= true;
->>>>>>> 3f019d17
+
   if (!rli->relay_log.description_event_for_exec)
   {
     rli->relay_log.description_event_for_exec=
