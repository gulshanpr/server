#ifndef SQL_STRING_INCLUDED
#define SQL_STRING_INCLUDED

/*
   Copyright (c) 2000, 2013, Oracle and/or its affiliates.
<<<<<<< HEAD
   Copyright (c) 2008, 2019, MariaDB Corporation.
=======
   Copyright (c) 2008, 2020, MariaDB Corporation.
>>>>>>> b092d35f

   This program is free software; you can redistribute it and/or modify
   it under the terms of the GNU General Public License as published by
   the Free Software Foundation; version 2 of the License.

   This program is distributed in the hope that it will be useful,
   but WITHOUT ANY WARRANTY; without even the implied warranty of
   MERCHANTABILITY or FITNESS FOR A PARTICULAR PURPOSE.  See the
   GNU General Public License for more details.

   You should have received a copy of the GNU General Public License
   along with this program; if not, write to the Free Software
   Foundation, Inc., 51 Franklin St, Fifth Floor, Boston, MA 02110-1335  USA */

/* This file is originally from the mysql distribution. Coded by monty */

#ifdef USE_PRAGMA_INTERFACE
#pragma interface			/* gcc class implementation */
#endif

#include "m_ctype.h"                            /* my_charset_bin */
#include <my_sys.h>              /* alloc_root, my_free, my_realloc */
#include "m_string.h"                           /* TRASH */
#include "sql_list.h"

class String;
typedef struct st_io_cache IO_CACHE;
typedef struct st_mem_root MEM_ROOT;

#include "pack.h"
int sortcmp(const String *a,const String *b, CHARSET_INFO *cs);
String *copy_if_not_alloced(String *a,String *b,uint32 arg_length);
inline uint32 copy_and_convert(char *to, size_t to_length,
                               CHARSET_INFO *to_cs,
                               const char *from, size_t from_length,
                               CHARSET_INFO *from_cs, uint *errors)
{
  return my_convert(to, (uint)to_length, to_cs, from, (uint)from_length, from_cs, errors);
}


class String_copy_status: protected MY_STRCOPY_STATUS
{
public:
  const char *source_end_pos() const
  { return m_source_end_pos; }
  const char *well_formed_error_pos() const
  { return m_well_formed_error_pos; }
};


class Well_formed_prefix_status: public String_copy_status
{
public:
  Well_formed_prefix_status(CHARSET_INFO *cs,
                            const char *str, const char *end, size_t nchars)
  { cs->cset->well_formed_char_length(cs, str, end, nchars, this); }
};


class Well_formed_prefix: public Well_formed_prefix_status
{
  const char *m_str; // The beginning of the string
public:
  Well_formed_prefix(CHARSET_INFO *cs, const char *str, const char *end,
                     size_t nchars)
   :Well_formed_prefix_status(cs, str, end, nchars), m_str(str)
  { }
  Well_formed_prefix(CHARSET_INFO *cs, const char *str, size_t length,
                     size_t nchars)
   :Well_formed_prefix_status(cs, str, str + length, nchars), m_str(str)
  { }
  Well_formed_prefix(CHARSET_INFO *cs, const char *str, size_t length)
   :Well_formed_prefix_status(cs, str, str + length, length), m_str(str)
  { }
  Well_formed_prefix(CHARSET_INFO *cs, LEX_STRING str, size_t nchars)
   :Well_formed_prefix_status(cs, str.str, str.str + str.length, nchars),
    m_str(str.str)
  { }
  size_t length() const { return m_source_end_pos - m_str; }
};


class String_copier: public String_copy_status,
                     protected MY_STRCONV_STATUS
{
public:
  const char *cannot_convert_error_pos() const
  { return m_cannot_convert_error_pos; }
  const char *most_important_error_pos() const
  {
    return well_formed_error_pos() ? well_formed_error_pos() :
                                     cannot_convert_error_pos();
  }
  /*
    Convert a string between character sets.
    "dstcs" and "srccs" cannot be &my_charset_bin.
  */
  size_t convert_fix(CHARSET_INFO *dstcs, char *dst, size_t dst_length,
                     CHARSET_INFO *srccs, const char *src, size_t src_length, size_t nchars)
  {
    return my_convert_fix(dstcs, dst, dst_length,
                          srccs, src, src_length, nchars, this, this);
  }
  /*
     Copy a string. Fix bad bytes/characters to '?'.
  */
  uint well_formed_copy(CHARSET_INFO *to_cs, char *to, size_t to_length,
                        CHARSET_INFO *from_cs, const char *from, size_t from_length, size_t nchars);
  // Same as above, but without the "nchars" limit.
  uint well_formed_copy(CHARSET_INFO *to_cs, char *to, size_t to_length,
                        CHARSET_INFO *from_cs, const char *from, size_t from_length)
  {
    return well_formed_copy(to_cs, to, to_length,
                            from_cs, from, from_length,
                            from_length /* No limit on "nchars"*/);
  }
};


size_t my_copy_with_hex_escaping(CHARSET_INFO *cs,
                                 char *dst, size_t dstlen,
                                 const char *src, size_t srclen);
uint convert_to_printable(char *to, size_t to_len,
                          const char *from, size_t from_len,
                          CHARSET_INFO *from_cs, size_t nbytes= 0);
size_t convert_to_printable_required_length(uint len);


class Charset
{
  CHARSET_INFO *m_charset;
public:
  Charset() :m_charset(&my_charset_bin) { }
  Charset(CHARSET_INFO *cs) :m_charset(cs) { }

  CHARSET_INFO *charset() const { return m_charset; }
  uint mbminlen() const { return m_charset->mbminlen; }
  uint mbmaxlen() const { return m_charset->mbmaxlen; }

  size_t numchars(const char *str, const char *end) const
  {
    return m_charset->cset->numchars(m_charset, str, end);
  }
  size_t lengthsp(const char *str, size_t length) const
  {
    return m_charset->cset->lengthsp(m_charset, str, length);
  }
  size_t charpos(const char *str, const char *end, size_t pos) const
  {
    return m_charset->cset->charpos(m_charset, str, end, pos);
  }
  void set_charset(CHARSET_INFO *charset_arg)
  {
    m_charset= charset_arg;
  }
  void set_charset(const Charset &other)
  {
    m_charset= other.m_charset;
  }
  void swap(Charset &other)
  {
    swap_variables(CHARSET_INFO*, m_charset, other.m_charset);
  }
  bool same_encoding(const Charset &other) const
  {
    return !strcmp(m_charset->csname, other.m_charset->csname);
  }
  /*
    Collation name without the character set name.
    For example, in case of "latin1_swedish_ci",
    this method returns "_swedish_ci".
  */
  LEX_CSTRING collation_specific_name() const;
  bool encoding_allows_reinterpret_as(CHARSET_INFO *cs) const;
  bool eq_collation_specific_names(CHARSET_INFO *cs) const;
};


/*
  A storage for String.
  Should be eventually derived from LEX_STRING.
*/
class Static_binary_string : public Sql_alloc
{
protected:
  char *Ptr;
  uint32 str_length;
public:
  Static_binary_string()
   :Ptr(NULL),
    str_length(0)
  { }
  Static_binary_string(char *str, size_t length_arg)
   :Ptr(str),
    str_length((uint32) length_arg)
  {
    DBUG_ASSERT(length_arg < UINT_MAX32);
  }
  inline uint32 length() const { return str_length;}
  inline char& operator [] (size_t i) const { return Ptr[i]; }
  inline void length(size_t len) { str_length=(uint32)len ; }
  inline bool is_empty() const { return (str_length == 0); }
  inline const char *ptr() const { return Ptr; }
  inline const char *end() const { return Ptr + str_length; }

  LEX_STRING lex_string() const
  {
    LEX_STRING str = { (char*) ptr(), length() };
    return str;
  }
  LEX_CSTRING lex_cstring() const
  {
    LEX_CSTRING skr = { ptr(), length() };
    return skr;
  }

  bool has_8bit_bytes() const
  {
    for (const char *c= ptr(), *c_end= end(); c < c_end; c++)
    {
      if (!my_isascii(*c))
        return true;
    }
    return false;
  }

  bool bin_eq(const Static_binary_string *other) const
  {
    return length() == other->length() &&
           !memcmp(ptr(), other->ptr(), length());
  }

  void set(char *str, size_t len)
  {
    Ptr= str;
    str_length= (uint32) len;
  }

  void swap(Static_binary_string &s)
  {
    swap_variables(char *, Ptr, s.Ptr);
    swap_variables(uint32, str_length, s.str_length);
  }

  /*
    PMG 2004.11.12
    This is a method that works the same as perl's "chop". It simply
    drops the last character of a string. This is useful in the case
    of the federated storage handler where I'm building a unknown
    number, list of values and fields to be used in a sql insert
    statement to be run on the remote server, and have a comma after each.
    When the list is complete, I "chop" off the trailing comma

    ex.
      String stringobj;
      stringobj.append("VALUES ('foo', 'fi', 'fo',");
      stringobj.chop();
      stringobj.append(")");

    In this case, the value of string was:

    VALUES ('foo', 'fi', 'fo',
    VALUES ('foo', 'fi', 'fo'
    VALUES ('foo', 'fi', 'fo')
  */
  inline void chop()
  {
    str_length--;
    Ptr[str_length]= '\0';
    DBUG_ASSERT(strlen(Ptr) == str_length);
  }

  // Returns offset to substring or -1
  int strstr(const Static_binary_string &search, uint32 offset=0);
  // Returns offset to substring or -1
  int strrstr(const Static_binary_string &search, uint32 offset=0);

  /*
    The following append operations do NOT check alloced memory
    q_*** methods writes values of parameters itself
    qs_*** methods writes string representation of value
  */
  void q_append(const char c)
  {
    Ptr[str_length++] = c;
  }
  void q_append2b(const uint32 n)
  {
    int2store(Ptr + str_length, n);
    str_length += 2;
  }
  void q_append(const uint32 n)
  {
    int4store(Ptr + str_length, n);
    str_length += 4;
  }
  void q_append(double d)
  {
    float8store(Ptr + str_length, d);
    str_length += 8;
  }
  void q_append(double *d)
  {
    float8store(Ptr + str_length, *d);
    str_length += 8;
  }
  void q_append(const char *data, size_t data_len)
  {
    memcpy(Ptr + str_length, data, data_len);
    DBUG_ASSERT(str_length <= UINT_MAX32 - data_len);
    str_length += (uint)data_len;
  }
  void q_append(const LEX_CSTRING *ls)
  {
    DBUG_ASSERT(ls->length < UINT_MAX32 &&
                ((ls->length == 0 && !ls->str) ||
                 ls->length == strlen(ls->str)));
    q_append(ls->str, (uint32) ls->length);
  }

  void write_at_position(int position, uint32 value)
  {
    int4store(Ptr + position,value);
  }

  void qs_append(const char *str)
  {
    qs_append(str, (uint32)strlen(str));
  }
  void qs_append(const LEX_CSTRING *ls)
  {
    DBUG_ASSERT(ls->length < UINT_MAX32 &&
                ((ls->length == 0 && !ls->str) ||
                 ls->length == strlen(ls->str)));
    qs_append(ls->str, (uint32)ls->length);
  }
  void qs_append(const char *str, size_t len);
  void qs_append_hex(const char *str, uint32 len);
  void qs_append(double d);
  void qs_append(double *d);
  inline void qs_append(const char c)
  {
     Ptr[str_length]= c;
     str_length++;
  }
  void qs_append(int i);
  void qs_append(uint i)
  {
    qs_append((ulonglong)i);
  }
  void qs_append(ulong i)
  {
    qs_append((ulonglong)i);
  }
  void qs_append(ulonglong i);
  void qs_append(longlong i, int radix)
  {
    char *buff= Ptr + str_length;
    char *end= ll2str(i, buff, radix, 0);
    str_length+= uint32(end-buff);
  }
};


class Binary_string: public Static_binary_string
{
  uint32 Alloced_length, extra_alloc;
  bool alloced, thread_specific;
  void init_private_data()
  {
    Alloced_length= extra_alloc= 0;
    alloced= thread_specific= false;
  }
public:
  Binary_string()
  {
    init_private_data();
  }
  explicit Binary_string(size_t length_arg)
  {
    init_private_data();
    (void) real_alloc(length_arg);
  }
  explicit Binary_string(const char *str)
   :Binary_string(str, strlen(str))
  { }
  /*
    NOTE: If one intend to use the c_ptr() method, the following two
    contructors need the size of memory for STR to be at least LEN+1 (to make
    room for zero termination).
  */
  Binary_string(const char *str, size_t len)
   :Static_binary_string((char *) str, len)
  {
    init_private_data();
  }
  Binary_string(char *str, size_t len)
   :Static_binary_string(str, len)
  {
    Alloced_length= (uint32) len;
    extra_alloc= 0;
    alloced= thread_specific= 0;
  }
  explicit Binary_string(const Binary_string &str)
   :Static_binary_string(str)
  {
    Alloced_length= str.Alloced_length;
    extra_alloc= 0;
    alloced= thread_specific= 0;
  }

  ~Binary_string() { free(); }

  /* Mark variable thread specific it it's not allocated already */
  inline void set_thread_specific()
  {
    if (!alloced)
      thread_specific= 1;
  }
  bool is_alloced() const { return alloced; }
  inline uint32 alloced_length() const { return Alloced_length;}
  inline uint32 extra_allocation() const { return extra_alloc;}
  inline void extra_allocation(size_t len) { extra_alloc= (uint32)len; }
  inline void mark_as_const() { Alloced_length= 0;}

  inline bool uses_buffer_owned_by(const Binary_string *s) const
  {
    return (s->alloced && Ptr >= s->Ptr && Ptr < s->Ptr + s->str_length);
  }

  /* Swap two string objects. Efficient way to exchange data without memcpy. */
  void swap(Binary_string &s)
  {
    Static_binary_string::swap(s);
    swap_variables(uint32, Alloced_length, s.Alloced_length);
    swap_variables(bool, alloced, s.alloced);
  }

  /**
     Points the internal buffer to the supplied one. The old buffer is freed.
     @param str Pointer to the new buffer.
     @param arg_length Length of the new buffer in characters, excluding any
            null character.
     @note The new buffer will not be null terminated.
  */
  void set_alloced(char *str, size_t length_arg, size_t alloced_length_arg)
  {
    free();
    Static_binary_string::set(str, length_arg);
    DBUG_ASSERT(alloced_length_arg < UINT_MAX32);
    Alloced_length= (uint32) alloced_length_arg;
  }
  inline void set(char *str, size_t arg_length)
  {
    set_alloced(str, arg_length, arg_length);
  }
  inline void set(const char *str, size_t arg_length)
  {
    free();
    Static_binary_string::set((char *) str, arg_length);
  }

  void set(Binary_string &str, size_t offset, size_t arg_length)
  {
    DBUG_ASSERT(&str != this);
    free();
    Static_binary_string::set((char*) str.ptr() + offset, arg_length);
    if (str.Alloced_length)
      Alloced_length= (uint32) (str.Alloced_length - offset);
  }

  /* Take over handling of buffer from some other object */
  void reset(char *ptr_arg, size_t length_arg, size_t alloced_length_arg)
  {
    set_alloced(ptr_arg, length_arg, alloced_length_arg);
    alloced= ptr_arg != 0;
  }

  /* Forget about the buffer, let some other object handle it */
  char *release()
  {
    char *old= Ptr;
    Static_binary_string::set(NULL, 0);
    init_private_data();
    return old;
  }

  inline void set_quick(char *str, size_t arg_length)
  {
    if (!alloced)
    {
      Static_binary_string::set(str, arg_length);
      Alloced_length= (uint32) arg_length;
    }
  }

  inline Binary_string& operator=(const Binary_string &s)
  {
    if (&s != this)
    {
      /*
        It is forbidden to do assignments like
        some_string = substring_of_that_string
      */
      DBUG_ASSERT(!s.uses_buffer_owned_by(this));
      set_alloced((char *) s.Ptr, s.str_length, s.Alloced_length);
    }
    return *this;
  }

  bool set_hex(ulonglong num);
  bool set_hex(const char *str, uint32 len);

  bool copy();                                  // Alloc string if not alloced
  bool copy(const Binary_string &s);            // Allocate new string
  bool copy(const char *s, size_t arg_length);	// Allocate new string
  bool copy_or_move(const char *s,size_t arg_length);

  bool append_ulonglong(ulonglong val);
  bool append_longlong(longlong val);

  bool append(const char *s, size_t size)
  {
    if (!size)
      return false;
    if (realloc_with_extra_if_needed(str_length + size))
      return true;
    q_append(s, size);
    return false;
  }
  bool append(const Binary_string &s)
  {
    return append(s.ptr(), s.length());
  }
  bool append(IO_CACHE* file, uint32 arg_length);

  inline bool append_char(char chr)
  {
    if (str_length < Alloced_length)
    {
      Ptr[str_length++]= chr;
    }
    else
    {
      if (unlikely(realloc_with_extra(str_length + 1)))
	return true;
      Ptr[str_length++]= chr;
    }
    return false;
  }
  bool append_hex(const char *src, uint32 srclen)
  {
    for (const char *src_end= src + srclen ; src != src_end ; src++)
    {
      if (unlikely(append_char(_dig_vec_lower[((uchar) *src) >> 4])) ||
          unlikely(append_char(_dig_vec_lower[((uchar) *src) & 0x0F])))
        return true;
    }
    return false;
  }

  bool append_with_step(const char *s, uint32 arg_length, uint32 step_alloc)
  {
    uint32 new_length= arg_length + str_length;
    if (new_length > Alloced_length &&
        unlikely(realloc(new_length + step_alloc)))
      return true;
    q_append(s, arg_length);
    return false;
  }

  inline char *c_ptr()
  {
    DBUG_ASSERT(!alloced || !Ptr || !Alloced_length ||
                (Alloced_length >= (str_length + 1)));

    if (!Ptr || Ptr[str_length])              // Should be safe
      (void) realloc(str_length);
    return Ptr;
  }
  inline char *c_ptr_quick()
  {
    if (Ptr && str_length < Alloced_length)
      Ptr[str_length]=0;
    return Ptr;
  }
  inline char *c_ptr_safe()
  {
    if (Ptr && str_length < Alloced_length)
      Ptr[str_length]=0;
    else
      (void) realloc(str_length);
    return Ptr;
  }

  inline void free()
  {
    if (alloced)
    {
      alloced=0;
      my_free(Ptr);
    }
    Alloced_length= extra_alloc= 0;
    Static_binary_string::set(NULL, 0); // Safety
  }
  inline bool alloc(size_t arg_length)
  {
    if (arg_length < Alloced_length)
      return 0;
    return real_alloc(arg_length);
  }
  bool real_alloc(size_t arg_length);  // Empties old string
  bool realloc_raw(size_t arg_length);
  bool realloc(size_t arg_length)
  {
    if (realloc_raw(arg_length))
      return TRUE;
    Ptr[arg_length]= 0; // This make other funcs shorter
    return FALSE;
  }
  bool realloc_with_extra(size_t arg_length)
  {
    if (extra_alloc < 4096)
      extra_alloc= extra_alloc*2+128;
    if (realloc_raw(arg_length + extra_alloc))
      return TRUE;
    Ptr[arg_length]=0;        // This make other funcs shorter
    return FALSE;
  }
  bool realloc_with_extra_if_needed(size_t arg_length)
  {
    if (arg_length < Alloced_length)
    {
      Ptr[arg_length]=0; // behave as if realloc was called.
      return 0;
    }
    return realloc_with_extra(arg_length);
  }
  // Shrink the buffer, but only if it is allocated on the heap.
  inline void shrink(size_t arg_length)
  {
    if (!is_alloced())
      return;
    if (ALIGN_SIZE(arg_length+1) < Alloced_length)
    {
      char *new_ptr;
      if (unlikely(!(new_ptr=(char*)
                     my_realloc(Ptr,
                                arg_length,MYF((thread_specific ?
                                                MY_THREAD_SPECIFIC : 0))))))
      {
        Alloced_length= 0;
        real_alloc(arg_length);
      }
      else
      {
        Ptr= new_ptr;
        Alloced_length= (uint32) arg_length;
      }
    }
  }
  void move(Binary_string &s)
  {
    set_alloced(s.Ptr, s.str_length, s.Alloced_length);
    extra_alloc= s.extra_alloc;
    alloced= s.alloced;
    thread_specific= s.thread_specific;
    s.alloced= 0;
  }
  bool fill(uint32 max_length,char fill);
  /*
    Replace substring with string
    If wrong parameter or not enough memory, do nothing
  */
  bool replace(uint32 offset,uint32 arg_length, const char *to, uint32 length);
  bool replace(uint32 offset,uint32 arg_length, const Static_binary_string &to)
  {
    return replace(offset,arg_length,to.ptr(),to.length());
  }

  int reserve(size_t space_needed)
  {
    DBUG_ASSERT((ulonglong) str_length + space_needed < UINT_MAX32);
    return realloc(str_length + space_needed);
  }
  int reserve(size_t space_needed, size_t grow_by);

  inline char *prep_append(uint32 arg_length, uint32 step_alloc)
  {
    uint32 new_length= arg_length + str_length;
    if (new_length > Alloced_length)
    {
      if (unlikely(realloc(new_length + step_alloc)))
        return 0;
    }
    uint32 old_length= str_length;
    str_length+= arg_length;
    return Ptr + old_length;                  // Area to use
  }


  void q_net_store_length(ulonglong length)
  {
    DBUG_ASSERT(Alloced_length >= (str_length + net_length_size(length)));
    char *pos= (char *) net_store_length((uchar *)(Ptr + str_length), length);
    str_length= uint32(pos - Ptr);
  }
  void q_net_store_data(const uchar *from, size_t length)
  {
    DBUG_ASSERT(length < UINT_MAX32);
    DBUG_ASSERT(Alloced_length >= (str_length + length +
                                   net_length_size(length)));
    q_net_store_length(length);
    q_append((const char *)from, (uint32) length);
  }
};


class String: public Charset, public Binary_string
{
public:
  String() { }
  String(size_t length_arg)
   :Binary_string(length_arg)
  { }
  String(const char *str, CHARSET_INFO *cs)
   :Charset(cs),
    Binary_string(str)
  { }
  /*
    NOTE: If one intend to use the c_ptr() method, the following two
    contructors need the size of memory for STR to be at least LEN+1 (to make
    room for zero termination).
  */
  String(const char *str, size_t len, CHARSET_INFO *cs)
   :Charset(cs),
    Binary_string((char *) str, len)
  { }
  String(char *str, size_t len, CHARSET_INFO *cs)
   :Charset(cs),
    Binary_string(str, len)
  { }
  String(const String &str)
   :Charset(str),
    Binary_string(str)
  { }

  void set(String &str,size_t offset,size_t arg_length)
  {
    Binary_string::set(str, offset, arg_length);
    set_charset(str);
  }
  inline void set(char *str,size_t arg_length, CHARSET_INFO *cs)
  {
    Binary_string::set(str, arg_length);
    set_charset(cs);
  }
  inline void set(const char *str,size_t arg_length, CHARSET_INFO *cs)
  {
    Binary_string::set(str, arg_length);
    set_charset(cs);
  }
  bool set_ascii(const char *str, size_t arg_length);
  inline void set_quick(char *str,size_t arg_length, CHARSET_INFO *cs)
  {
    Binary_string::set_quick(str, arg_length);
    set_charset(cs);
  }
  bool set_int(longlong num, bool unsigned_flag, CHARSET_INFO *cs);
  bool set(int num, CHARSET_INFO *cs) { return set_int(num, false, cs); }
  bool set(uint num, CHARSET_INFO *cs) { return set_int(num, true, cs); }
  bool set(long num, CHARSET_INFO *cs) { return set_int(num, false, cs); }
  bool set(ulong num, CHARSET_INFO *cs) { return set_int(num, true, cs); }
  bool set(longlong num, CHARSET_INFO *cs) { return set_int(num, false, cs); }
  bool set(ulonglong num, CHARSET_INFO *cs) { return set_int((longlong)num, true, cs); }
  bool set_real(double num,uint decimals, CHARSET_INFO *cs);

  bool set_hex(ulonglong num)
  {
    set_charset(&my_charset_latin1);
    return Binary_string::set_hex(num);
  }
  bool set_hex(const char *str, uint32 len)
  {
    set_charset(&my_charset_latin1);
    return Binary_string::set_hex(str, len);
  }

  /* Take over handling of buffer from some other object */
  void reset(char *ptr_arg, size_t length_arg, size_t alloced_length_arg,
             CHARSET_INFO *cs)
  {
    Binary_string::reset(ptr_arg, length_arg, alloced_length_arg);
    set_charset(cs);
  }

  inline String& operator = (const String &s)
  {
    if (&s != this)
    {
      set_charset(s);
      Binary_string::operator=(s);
    }
    return *this;
  }

  bool copy()
  {
    return Binary_string::copy();
  }
  bool copy(const String &s)
  {
    set_charset(s);
    return Binary_string::copy(s);
  }
  bool copy(const char *s, size_t arg_length, CHARSET_INFO *cs)
  {
    set_charset(cs);
    return Binary_string::copy(s, arg_length);
  }
  bool copy_or_move(const char *s, size_t arg_length, CHARSET_INFO *cs)
  {
    set_charset(cs);
    return Binary_string::copy_or_move(s, arg_length);
  }
  static bool needs_conversion(size_t arg_length,
  			       CHARSET_INFO *cs_from, CHARSET_INFO *cs_to,
			       uint32 *offset);
  static bool needs_conversion_on_storage(size_t arg_length,
                                          CHARSET_INFO *cs_from,
                                          CHARSET_INFO *cs_to);
  bool copy_aligned(const char *s, size_t arg_length, size_t offset,
		    CHARSET_INFO *cs);
  bool set_or_copy_aligned(const char *s, size_t arg_length, CHARSET_INFO *cs);
  bool copy(const char*s, size_t arg_length, CHARSET_INFO *csfrom,
	    CHARSET_INFO *csto, uint *errors);
  bool copy(const String *str, CHARSET_INFO *tocs, uint *errors)
  {
    return copy(str->ptr(), str->length(), str->charset(), tocs, errors);
  }
  bool copy(CHARSET_INFO *tocs,
            CHARSET_INFO *fromcs, const char *src, size_t src_length,
            size_t nchars, String_copier *copier)
  {
    if (unlikely(alloc(tocs->mbmaxlen * src_length)))
      return true;
    str_length= copier->well_formed_copy(tocs, Ptr, alloced_length(),
                                         fromcs, src, (uint)src_length, (uint)nchars);
    set_charset(tocs);
    return false;
  }
  // Append without character set conversion
  bool append(const String &s)
  {
    return Binary_string::append(s);
  }
  inline bool append(char chr)
  {
    return Binary_string::append_char(chr);
  }
  bool append_hex(const char *src, uint32 srclen)
  {
    return Binary_string::append_hex(src, srclen);
  }
  bool append_hex(const uchar *src, uint32 srclen)
  {
    return Binary_string::append_hex((const char*)src, srclen);
  }
  bool append(IO_CACHE* file, uint32 arg_length)
  {
    return Binary_string::append(file, arg_length);
  }
  inline bool append(const char *s, uint32 arg_length, uint32 step_alloc)
  {
    return append_with_step(s, arg_length, step_alloc);
  }

  // Append with optional character set conversion from ASCII (e.g. to UCS2)
  bool append(const char *s)
  {
    return append(s, strlen(s));
  }
  bool append(const LEX_STRING *ls)
  {
    DBUG_ASSERT(ls->length < UINT_MAX32 &&
                ((ls->length == 0 && !ls->str) ||
                 ls->length == strlen(ls->str)));
    return append(ls->str, (uint32) ls->length);
  }
  bool append(const LEX_CSTRING *ls)
  {
    DBUG_ASSERT(ls->length < UINT_MAX32 &&
                ((ls->length == 0 && !ls->str) ||
                 ls->length == strlen(ls->str)));
    return append(ls->str, (uint32) ls->length);
  }
  bool append(const LEX_CSTRING &ls)
  {
    return append(&ls);
  }
  bool append(const char *s, size_t size);
  bool append_with_prefill(const char *s, uint32 arg_length,
			   uint32 full_length, char fill_char);
  bool append_parenthesized(long nr, int radix= 10);

  // Append with optional character set conversion from cs to charset()
  bool append(const char *s, size_t arg_length, CHARSET_INFO *cs);

  void strip_sp();
  friend int sortcmp(const String *a,const String *b, CHARSET_INFO *cs);
  friend int stringcmp(const String *a,const String *b);
  friend String *copy_if_not_alloced(String *a,String *b,uint32 arg_length);
  friend class Field;
  uint32 numchars() const
  {
    return (uint32) Charset::numchars(ptr(), end());
  }
  int charpos(longlong i, uint32 offset=0)
  {
    if (i <= 0)
      return (int) i;
    return (int) Charset::charpos(ptr() + offset, end(), (size_t) i);
  }
  size_t lengthsp() const
  {
    return Charset::lengthsp(Ptr, str_length);
  }

  void print(String *to) const;
  void print_with_conversion(String *to, CHARSET_INFO *cs) const;
  void print(String *to, CHARSET_INFO *cs) const
  {
    if (my_charset_same(charset(), cs))
      print(to);
    else
      print_with_conversion(to, cs);
  }

  bool append_for_single_quote(const char *st, size_t len);
  bool append_for_single_quote(const String *s)
  {
    return append_for_single_quote(s->ptr(), s->length());
  }
  bool append_for_single_quote(const char *st)
  {
    size_t len= strlen(st);
    DBUG_ASSERT(len < UINT_MAX32);
    return append_for_single_quote(st, (uint32) len);
  }

  void swap(String &s)
  {
    Charset::swap(s);
    Binary_string::swap(s);
  }

  uint well_formed_length() const
  {
    return (uint) Well_formed_prefix(charset(), ptr(), length()).length();
  }
  bool is_ascii() const
  {
    if (length() == 0)
      return TRUE;
    if (charset()->mbminlen > 1)
      return FALSE;
    return !has_8bit_bytes();
  }
  bool eq(const String *other, CHARSET_INFO *cs) const
  {
    return !sortcmp(this, other, cs);
  }
private:
  bool append_semi_hex(const char *s, uint len, CHARSET_INFO *cs);
};


// The following class is a backport from MySQL 5.6:
/**
  String class wrapper with a preallocated buffer of size buff_sz

  This class allows to replace sequences of:
     char buff[12345];
     String str(buff, sizeof(buff));
     str.length(0);
  with a simple equivalent declaration:
     StringBuffer<12345> str;
*/

template<size_t buff_sz>
class StringBuffer : public String
{
  char buff[buff_sz];

public:
  StringBuffer() : String(buff, buff_sz, &my_charset_bin) { length(0); }
  explicit StringBuffer(CHARSET_INFO *cs) : String(buff, buff_sz, cs)
  {
    length(0);
  }
};


class String_space: public String
{
public:
  String_space(uint n)
  {
    if (fill(n, ' '))
      set("", 0, &my_charset_bin);
  }
};


static inline bool check_if_only_end_space(CHARSET_INFO *cs,
                                           const char *str,
                                           const char *end)
{
  return str+ cs->cset->scan(cs, str, end, MY_SEQ_SPACES) == end;
}

int append_query_string(CHARSET_INFO *csinfo, String *to,
                        const char *str, size_t len, bool no_backslash);

#endif /* SQL_STRING_INCLUDED */<|MERGE_RESOLUTION|>--- conflicted
+++ resolved
@@ -3,11 +3,7 @@
 
 /*
    Copyright (c) 2000, 2013, Oracle and/or its affiliates.
-<<<<<<< HEAD
-   Copyright (c) 2008, 2019, MariaDB Corporation.
-=======
    Copyright (c) 2008, 2020, MariaDB Corporation.
->>>>>>> b092d35f
 
    This program is free software; you can redistribute it and/or modify
    it under the terms of the GNU General Public License as published by
