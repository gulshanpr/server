/* Copyright (c) 2002, 2012, Oracle and/or its affiliates.

   This program is free software; you can redistribute it and/or modify
   it under the terms of the GNU General Public License as published by
   the Free Software Foundation; version 2 of the License.

   This program is distributed in the hope that it will be useful,
   but WITHOUT ANY WARRANTY; without even the implied warranty of
   MERCHANTABILITY or FITNESS FOR A PARTICULAR PURPOSE.  See the
   GNU General Public License for more details.

   You should have received a copy of the GNU General Public License
   along with this program; if not, write to the Free Software
   Foundation, Inc., 51 Franklin Street, Fifth Floor, Boston, MA  02110-1335  USA */

#include "mariadb.h"
#include "sql_priv.h"
#include "unireg.h"
#include "sql_help.h"
#include "sql_table.h"                          // primary_key_name
#include "sql_base.h"               // REPORT_ALL_ERRORS, setup_tables
#include "opt_range.h"              // SQL_SELECT
#include "records.h"          // init_read_record, end_read_record

struct st_find_field
{
  const char *table_name, *field_name;
  Field *field;
};

/* Used fields */

static struct st_find_field init_used_fields[]=
{
  { "help_topic",    "help_topic_id",      0},
  { "help_topic",    "name",               0},
  { "help_topic",    "help_category_id",   0},
  { "help_topic",    "description",        0},
  { "help_topic",    "example",            0},

  { "help_category", "help_category_id",   0},
  { "help_category", "parent_category_id", 0},
  { "help_category", "name",               0},

  { "help_keyword",  "help_keyword_id",    0},
  { "help_keyword",  "name",               0},

  { "help_relation", "help_topic_id",      0},
  { "help_relation", "help_keyword_id",    0}
};

enum enum_used_fields
{
  help_topic_help_topic_id= 0,
  help_topic_name,
  help_topic_help_category_id,
  help_topic_description,
  help_topic_example,

  help_category_help_category_id,
  help_category_parent_category_id,
  help_category_name,

  help_keyword_help_keyword_id,
  help_keyword_name,

  help_relation_help_topic_id,
  help_relation_help_keyword_id
};


/*
  Fill st_find_field structure with pointers to fields

  SYNOPSIS
    init_fields()
    thd          Thread handler
    tables       list of all tables for fields
    find_fields  array of structures
    count        size of previous array

  RETURN VALUES
    0           all ok
    1           one of the fileds was not found
*/

static bool init_fields(THD *thd, TABLE_LIST *tables,
			struct st_find_field *find_fields, uint count)
{
  Name_resolution_context *context= &thd->lex->first_select_lex()->context;
  DBUG_ENTER("init_fields");
  context->resolve_in_table_list_only(tables);
  for (; count-- ; find_fields++)
  {
    /* We have to use 'new' here as field will be re_linked on free */
    Item_field *field= (new (thd->mem_root)
                        Item_field(thd, context,
                                   {STRING_WITH_LEN("mysql")},
                                   Lex_cstring_strlen(find_fields->table_name),
                                   Lex_cstring_strlen(find_fields->field_name)));
    if (!(find_fields->field= find_field_in_tables(thd, field, tables, NULL,
                                                   ignored_tables_list_t(NULL),
						   0, REPORT_ALL_ERRORS, 1,
                                                   TRUE)))
      DBUG_RETURN(1);
    bitmap_set_bit(find_fields->field->table->read_set,
                   find_fields->field->field_index);
    /* To make life easier when setting values in keys */
    bitmap_set_bit(find_fields->field->table->write_set,
                   find_fields->field->field_index);
  }
  DBUG_RETURN(0);
}


/*
  Returns variants of found topic for help (if it is just single topic,
    returns description and example, or else returns only names..)

  SYNOPSIS
    memorize_variant_topic()

    thd           Thread handler
    topics        Table of topics
    count         number of alredy found topics
    find_fields   Filled array of information for work with fields

  RETURN VALUES
    names         array of names of found topics (out)

    name          name of found topic (out)
    description   description of found topic (out)
    example       example for found topic (out)

  NOTE
    Field 'names' is set only if more than one topic is found.
    Fields 'name', 'description', 'example' are set only if
    found exactly one topic.
*/

void memorize_variant_topic(THD *thd, TABLE *topics, int count,
			    struct st_find_field *find_fields,
			    List<String> *names,
			    String *name, String *description, String *example)
{
  DBUG_ENTER("memorize_variant_topic");
  MEM_ROOT *mem_root= thd->mem_root;
  if (count==0)
  {
    get_field(mem_root,find_fields[help_topic_name].field,        name);
    get_field(mem_root,find_fields[help_topic_description].field, description);
    get_field(mem_root,find_fields[help_topic_example].field,     example);
  }
  else
  {
    if (count == 1)
      names->push_back(name, thd->mem_root);
    String *new_name= new (thd->mem_root) String;
    get_field(mem_root,find_fields[help_topic_name].field,new_name);
    names->push_back(new_name, thd->mem_root);
  }
  DBUG_VOID_RETURN;
}

/*
  Look for topics by mask

  SYNOPSIS
    search_topics()
    thd 	 Thread handler
    topics	 Table of topics
    find_fields  Filled array of info for fields
    select	 Function to test for matching help topic.
		 Normally 'help_topic.name like 'bit%'

  RETURN VALUES
    #   number of topics found

    names        array of names of found topics (out)
    name         name of found topic (out)
    description  description of found topic (out)
    example      example for found topic (out)

  NOTE
    Field 'names' is set only if more than one topic was found.
    Fields 'name', 'description', 'example' are set only if
    exactly one topic was found.

*/

int search_topics(THD *thd, TABLE *topics, struct st_find_field *find_fields,
		  SQL_SELECT *select, List<String> *names,
		  String *name, String *description, String *example)
{
  int count= 0;
  READ_RECORD read_record_info;
  DBUG_ENTER("search_topics");

  /* Should never happen. As this is part of help, we can ignore this */
  if (init_read_record(&read_record_info, thd, topics, select, NULL, 1, 0,
                       FALSE))
    DBUG_RETURN(0);

  while (!read_record_info.read_record())
  {
    if (!select->cond->val_int())		// Doesn't match like
      continue;
    memorize_variant_topic(thd,topics,count,find_fields,
			   names,name,description,example);
    count++;
  }
  end_read_record(&read_record_info);

  DBUG_RETURN(count);
}

/*
  Look for keyword by mask

  SYNOPSIS
    search_keyword()
    thd          Thread handler
    keywords     Table of keywords
    find_fields  Filled array of info for fields
    select       Function to test for matching keyword.
	         Normally 'help_keyword.name like 'bit%'

    key_id       help_keyword_if of found topics (out)

  RETURN VALUES
    0   didn't find any topics matching the mask
    1   found exactly one topic matching the mask
    2   found more then one topic matching the mask
*/

int search_keyword(THD *thd, TABLE *keywords,
                   struct st_find_field *find_fields,
                   SQL_SELECT *select, int *key_id)
{
  int count= 0;
  READ_RECORD read_record_info;
  DBUG_ENTER("search_keyword");
  /* Should never happen. As this is part of help, we can ignore this */
  if (init_read_record(&read_record_info, thd, keywords, select, NULL, 1, 0,
                       FALSE))
    DBUG_RETURN(0);

  while (!read_record_info.read_record() && count<2)
  {
    if (!select->cond->val_int())		// Dosn't match like
      continue;

    *key_id= (int)find_fields[help_keyword_help_keyword_id].field->val_int();

    count++;
  }
  end_read_record(&read_record_info);

  DBUG_RETURN(count);
}

/*
  Look for all topics with keyword

  SYNOPSIS
    get_topics_for_keyword()
    thd		 Thread handler
    topics	 Table of topics
    relations	 Table of m:m relation "topic/keyword"
    find_fields  Filled array of info for fields
    key_id	 Primary index to use to find for keyword

  RETURN VALUES
    #   number of topics found

    names        array of name of found topics (out)

    name         name of found topic (out)
    description  description of found topic (out)
    example      example for found topic (out)

  NOTE
    Field 'names' is set only if more than one topic was found.
    Fields 'name', 'description', 'example' are set only if
    exactly one topic was found.
*/

int get_topics_for_keyword(THD *thd, TABLE *topics, TABLE *relations,
			   struct st_find_field *find_fields, int16 key_id,
			   List<String> *names,
			   String *name, String *description, String *example)
{
  uchar buff[8];	// Max int length
  int count= 0;
  int iindex_topic, iindex_relations;
  Field *rtopic_id, *rkey_id;
  DBUG_ENTER("get_topics_for_keyword");

  if ((iindex_topic=
       find_type(primary_key_name.str, &topics->s->keynames,
                 FIND_TYPE_NO_PREFIX) - 1) < 0 ||
      (iindex_relations=
       find_type(primary_key_name.str, &relations->s->keynames,
                 FIND_TYPE_NO_PREFIX) - 1) < 0)
  {
    my_message(ER_CORRUPT_HELP_DB, ER_THD(thd, ER_CORRUPT_HELP_DB), MYF(0));
    DBUG_RETURN(-1);
  }
  rtopic_id= find_fields[help_relation_help_topic_id].field;
  rkey_id=   find_fields[help_relation_help_keyword_id].field;

  if (topics->file->ha_index_init(iindex_topic,1) ||
      relations->file->ha_index_init(iindex_relations,1))
  {
    if (topics->file->inited)
      topics->file->ha_index_end();
    my_message(ER_CORRUPT_HELP_DB, ER_THD(thd, ER_CORRUPT_HELP_DB), MYF(0));
    DBUG_RETURN(-1);
  }

  rkey_id->store((longlong) key_id, TRUE);
  rkey_id->get_key_image(buff, rkey_id->pack_length(), Field::itRAW);
  int key_res= relations->file->ha_index_read_map(relations->record[0],
                                                  buff, (key_part_map) 1,
                                                  HA_READ_KEY_EXACT);

  for ( ;
        !key_res && key_id == (int16) rkey_id->val_int() ;
	key_res= relations->file->ha_index_next(relations->record[0]))
  {
    uchar topic_id_buff[8];
    longlong topic_id= rtopic_id->val_int();
    Field *field= find_fields[help_topic_help_topic_id].field;
    field->store((longlong) topic_id, TRUE);
    field->get_key_image(topic_id_buff, field->pack_length(), Field::itRAW);

    if (!topics->file->ha_index_read_map(topics->record[0], topic_id_buff,
                                         (key_part_map)1, HA_READ_KEY_EXACT))
    {
      memorize_variant_topic(thd,topics,count,find_fields,
			     names,name,description,example);
      count++;
    }
  }
  topics->file->ha_index_end();
  relations->file->ha_index_end();
  DBUG_RETURN(count);
}

/*
  Look for categories by mask

  SYNOPSIS
    search_categories()
    thd			THD for init_read_record
    categories		Table of categories
    find_fields         Filled array of info for fields
    select		Function to test for if matching help topic.
			Normally 'help_vategory.name like 'bit%'
    names		List of found categories names (out)
    res_id		Primary index of found category (only if
			found exactly one category)

  RETURN VALUES
    #			Number of categories found
*/

int search_categories(THD *thd, TABLE *categories,
		      struct st_find_field *find_fields,
		      SQL_SELECT *select, List<String> *names, int16 *res_id)
{
  Field *pfname= find_fields[help_category_name].field;
  Field *pcat_id= find_fields[help_category_help_category_id].field;
  int count= 0;
  READ_RECORD read_record_info;
  DBUG_ENTER("search_categories");

  /* Should never happen. As this is part of help, we can ignore this */
  if (init_read_record(&read_record_info, thd, categories, select, NULL,
                       1, 0, FALSE))
    DBUG_RETURN(0);
  while (!read_record_info.read_record())
  {
    if (select && !select->cond->val_int())
      continue;
    String *lname= new (thd->mem_root) String;
    get_field(thd->mem_root,pfname,lname);
    if (++count == 1 && res_id)
      *res_id= (int16) pcat_id->val_int();
    names->push_back(lname, thd->mem_root);
  }
  end_read_record(&read_record_info);

  DBUG_RETURN(count);
}

/*
  Look for all topics or subcategories of category

  SYNOPSIS
    get_all_items_for_category()
    thd	    Thread handler
    items   Table of items
    pfname  Field "name" in items
    select  "where" part of query..
    res     list of finded names
*/

void get_all_items_for_category(THD *thd, TABLE *items, Field *pfname,
				SQL_SELECT *select, List<String> *res)
{
  READ_RECORD read_record_info;
  DBUG_ENTER("get_all_items_for_category");

  /* Should never happen. As this is part of help, we can ignore this */
  if (init_read_record(&read_record_info, thd, items, select, NULL, 1, 0,
                       FALSE))
    DBUG_VOID_RETURN;

  while (!read_record_info.read_record())
  {
    if (!select->cond->val_int())
      continue;
    String *name= new (thd->mem_root) String();
    get_field(thd->mem_root,pfname,name);
    res->push_back(name, thd->mem_root);
  }
  end_read_record(&read_record_info);

  DBUG_VOID_RETURN;
}


/**
  Collect field names of HELP header that will be sent to a client

  @param      thd         Thread data object
  @param[out] field_list  List of fields whose metadata should be collected for
                          sending to client
*/

static void fill_answer_1_fields(THD *thd, List<Item> *field_list)
{
  MEM_ROOT *mem_root= thd->mem_root;

  field_list->push_back(new (mem_root) Item_empty_string(thd, "name", 64),
                        mem_root);
  field_list->push_back(new (mem_root) Item_empty_string(thd, "description",
                                                         1000),
                        mem_root);
  field_list->push_back(new (mem_root) Item_empty_string(thd, "example", 1000),
                        mem_root);
}


/**
  Send metadata of an answer on help request to a client

  @param protocol   protocol for sending
*/

static bool send_answer_1_metadata(Protocol *protocol)
{
  List<Item> field_list;

  fill_answer_1_fields(protocol->thd, &field_list);
  return protocol->send_result_set_metadata(&field_list,
                                            Protocol::SEND_NUM_ROWS |
                                            Protocol::SEND_EOF);
}


/*
  Send to client answer for help request

  SYNOPSIS
    send_answer_1()
    protocol - protocol for sending
    s1 - value of column "Name"
    s2 - value of column "Description"
    s3 - value of column "Example"

  IMPLEMENTATION
   Format used:
   +----------+------------+------------+
   |name      |description |example     |
   +----------+------------+------------+
   |String(64)|String(1000)|String(1000)|
   +----------+------------+------------+
   with exactly one row!

  RETURN VALUES
    1		Writing of head failed
    -1		Writing of row failed
    0		Successeful send
*/

static int send_answer_1(Protocol *protocol, String *s1, String *s2, String *s3)
{
  DBUG_ENTER("send_answer_1");

  if (send_answer_1_metadata(protocol))
    DBUG_RETURN(1);

  protocol->prepare_for_resend();
  protocol->store(s1);
  protocol->store(s2);
  protocol->store(s3);
  if (protocol->write())
    DBUG_RETURN(-1);
  DBUG_RETURN(0);
}


/**
  Collect field names of HELP header that will be sent to a client

  @param      thd          Thread data object
  @param[out] field_list   List of fields whose metadata should be collected for
                           sending to client
  @param      for_category need column 'source_category_name'
*/

static void fill_header_2_fields(THD *thd, List<Item> *field_list,
                                 bool for_category)
{
  MEM_ROOT *mem_root= thd->mem_root;
  if (for_category)
    field_list->push_back(new (mem_root)
                          Item_empty_string(thd, "source_category_name", 64),
                          mem_root);
  field_list->push_back(new (mem_root)
                        Item_empty_string(thd, "name", 64),
                        mem_root);
  field_list->push_back(new (mem_root)
                        Item_empty_string(thd, "is_it_category", 1),
                        mem_root);
}


/*
  Send to client help header

  SYNOPSIS
   send_header_2()
    protocol       - protocol for sending
    for_category   - need column 'source_category_name'

  IMPLEMENTATION
   +-                    -+
   |+-------------------- | +----------+--------------+
   ||source_category_name | |name      |is_it_category|
   |+-------------------- | +----------+--------------+
   ||String(64)           | |String(64)|String(1)     |
   |+-------------------- | +----------+--------------+
   +-                    -+

  RETURN VALUES
    result of protocol->send_result_set_metadata
*/

static int send_header_2(Protocol *protocol, bool for_category)
{
  DBUG_ENTER("send_header_2");
  List<Item> field_list;

  fill_header_2_fields(protocol->thd, &field_list, for_category);
  DBUG_RETURN(protocol->send_result_set_metadata(&field_list,
                                                 Protocol::SEND_NUM_ROWS |
                                                 Protocol::SEND_EOF));
}

/*
  strcmp for using in qsort

  SYNOPSIS
    strptrcmp()
    ptr1   (const void*)&str1
    ptr2   (const void*)&str2

  RETURN VALUES
    same as strcmp
*/

extern "C" int string_ptr_cmp(const void* ptr1, const void* ptr2)
{
  String *str1= *(String**)ptr1;
  String *str2= *(String**)ptr2;
  uint length1= str1->length();
  uint length2= str2->length();
  int tmp= memcmp(str1->ptr(),str2->ptr(), MY_MIN(length1, length2));
  if (tmp)
    return tmp;
  return (int) length2 - (int) length1;
}

/*
  Send to client rows in format:
   column1 : <name>
   column2 : <is_it_category>

  SYNOPSIS
    send_variant_2_list()
    protocol     Protocol for sending
    names        List of names
    cat	         Value of the column <is_it_category>
    source_name  name of category for all items..

  RETURN VALUES
    -1 	Writing fail
    0	Data was successefully send
*/

int send_variant_2_list(MEM_ROOT *mem_root, Protocol *protocol,
			List<String> *names,
			const char *cat, String *source_name)
{
  DBUG_ENTER("send_variant_2_list");

  String **pointers= (String**)alloc_root(mem_root,
					  sizeof(String*)*names->elements);
  String **pos;
  String **end= pointers + names->elements;

  List_iterator<String> it(*names);
  for (pos= pointers; pos!=end; (*pos++= it++))
    ;

  my_qsort(pointers,names->elements,sizeof(String*),string_ptr_cmp);

  for (pos= pointers; pos!=end; pos++)
  {
    protocol->prepare_for_resend();
    if (source_name)
      protocol->store(source_name);
    protocol->store(*pos);
    protocol->store(cat,1,&my_charset_latin1);
    if (protocol->write())
      DBUG_RETURN(-1);
  }

  DBUG_RETURN(0);
}

/*
  Prepare simple SQL_SELECT table.* WHERE <Item>

  SYNOPSIS
    prepare_simple_select()
    thd      Thread handler
    cond     WHERE part of select
    table    goal table

    error    code of error (out)

  RETURN VALUES
    #  created SQL_SELECT
*/

SQL_SELECT *prepare_simple_select(THD *thd, Item *cond,
				  TABLE *table, int *error)
{
  cond->fix_fields_if_needed(thd, &cond);  // can never fail

  /* Assume that no indexes cover all required fields */
  table->covering_keys.clear_all();
  table->file->info(HA_STATUS_VARIABLE);
  table->used_stat_records= table->file->stats.records;

  SQL_SELECT *res= make_select(table, 0, 0, cond, 0, 0, error);
<<<<<<< HEAD
  if (unlikely(!res) || unlikely(*error))
    goto error;
  (void) res->check_quick(thd, 0, HA_POS_ERROR);
  if (!res->quick || res->quick->reset() == 0)
    return res;

error:
  delete res;
  return 0;
=======
  if (unlikely(*error) ||
      (likely(res) && unlikely(res->check_quick(thd, 0, HA_POS_ERROR,
                                                Item_func::BITMAP_ALL))) ||
      (likely(res) && res->quick && unlikely(res->quick->reset())))
  {
    delete res;
    res=0;
  }
  return res;
>>>>>>> 25c62788
}

/*
  Prepare simple SQL_SELECT table.* WHERE table.name LIKE mask

  SYNOPSIS
    prepare_select_for_name()
    thd      Thread handler
    mask     mask for compare with name
    mlen     length of mask
    table    goal table
    pfname   field "name" in table

    error    code of error (out)

  RETURN VALUES
    #  created SQL_SELECT
*/

SQL_SELECT *prepare_select_for_name(THD *thd, const char *mask, size_t mlen,
				    TABLE *table, Field *pfname, int *error)
{
  MEM_ROOT *mem_root= thd->mem_root;
  Item *cond= new (mem_root)
    Item_func_like(thd,
                   new (mem_root)
                   Item_field(thd, pfname),
                   new (mem_root) Item_string(thd, mask, (uint)mlen,
                                              pfname->charset()),
                   new (mem_root) Item_string_ascii(thd, "\\"),
                   FALSE);
  if (unlikely(thd->is_fatal_error))
    return 0;					// OOM
  return prepare_simple_select(thd, cond, table, error);
}


/**
  Initialize the TABLE_LIST with tables used in HELP statement handling.

  @param thd      Thread handler
  @param tables   Array of four TABLE_LIST objects to initialize with data
                  about the tables help_topic, help_category, help_relation,
                  help_keyword
*/

static void initialize_tables_for_help_command(THD *thd, TABLE_LIST *tables)
{
  LEX_CSTRING MYSQL_HELP_TOPIC_NAME=    {STRING_WITH_LEN("help_topic") };
  LEX_CSTRING MYSQL_HELP_CATEGORY_NAME= {STRING_WITH_LEN("help_category") };
  LEX_CSTRING MYSQL_HELP_RELATION_NAME= {STRING_WITH_LEN("help_relation") };
  LEX_CSTRING MYSQL_HELP_KEYWORD_NAME=  {STRING_WITH_LEN("help_keyword") };

  tables[0].init_one_table(&MYSQL_SCHEMA_NAME, &MYSQL_HELP_TOPIC_NAME, 0,
                           TL_READ);
  tables[1].init_one_table(&MYSQL_SCHEMA_NAME, &MYSQL_HELP_CATEGORY_NAME, 0,
                           TL_READ);
  tables[2].init_one_table(&MYSQL_SCHEMA_NAME, &MYSQL_HELP_RELATION_NAME, 0,
                           TL_READ);
  tables[3].init_one_table(&MYSQL_SCHEMA_NAME, &MYSQL_HELP_KEYWORD_NAME, 0,
                           TL_READ);
  tables[0].next_global= tables[0].next_local=
    tables[0].next_name_resolution_table= &tables[1];
  tables[1].next_global= tables[1].next_local=
    tables[1].next_name_resolution_table= &tables[2];
  tables[2].next_global= tables[2].next_local=
    tables[2].next_name_resolution_table= &tables[3];
}


/**
  Setup tables and fields for query.

  @param thd               Thread handler
  @param first_select_lex  SELECT_LEX of the parsed statement
  @param tables            Array of tables used in handling of the HELP
                           statement
  @param used_fields       Array of fields used in handling of the HELP
                           statement

  @return false on success, else true.
*/

template <size_t M, size_t N>
static bool init_items_for_help_command(THD *thd,
                                        SELECT_LEX *first_select_lex,
                                        TABLE_LIST (&tables)[M],
                                        st_find_field (& used_fields)[N])
{
  List<TABLE_LIST> leaves;

  /*
    Initialize tables and fields to be usable from items.
    tables do not contain VIEWs => we can pass 0 as conds
  */
  first_select_lex->context.table_list=
    first_select_lex->context.first_name_resolution_table=
      &tables[0];

  if (setup_tables(thd, &first_select_lex->context,
                   &first_select_lex->top_join_list,
                   &tables[0], leaves, false, false))
    return true;

  memcpy((char*) used_fields, (char*) init_used_fields,
         sizeof(used_fields[0]) * N);
  if (init_fields(thd, &tables[0], used_fields, N))
    return true;

  for (size_t i= 0; i < M; i++)
    tables[i].table->file->init_table_handle_for_HANDLER();

  return false;
}


/**
  Prepare (in the sense of prepared statement) the HELP statement.

  @param thd          Thread handler
  @param mask         string value passed to the HELP statement
  @oaram[out] fields  fields for result set metadata

  @return false on success, else true.
*/

bool mysqld_help_prepare(THD *thd, const char *mask, List<Item> *fields)
{
  TABLE_LIST tables[4];
  st_find_field used_fields[array_elements(init_used_fields)];
  SQL_SELECT *select;

  List<String> topics_list;

  Sql_mode_instant_remove sms(thd, MODE_PAD_CHAR_TO_FULL_LENGTH);
  initialize_tables_for_help_command(thd, tables);

  /*
    HELP must be available under LOCK TABLES.
    Reset and backup the current open tables state to
    make it possible.
  */
  start_new_trans new_trans(thd);

  if (open_system_tables_for_read(thd, tables))
    return true;

  auto cleanup_and_return= [&](bool ret)
  {
    thd->commit_whole_transaction_and_close_tables();
    new_trans.restore_old_transaction();
    return ret;
  };

  if (init_items_for_help_command(thd, thd->lex->first_select_lex(),
                                  tables, used_fields))
    return cleanup_and_return(false);

  size_t mlen= strlen(mask);
  int error;

  /*
    Prepare the query 'SELECT * FROM help_topic WHERE name LIKE mask'
    for execution
  */
  if (!(select=
        prepare_select_for_name(thd,mask, mlen, tables[0].table,
                                used_fields[help_topic_name].field, &error)))
    return cleanup_and_return(true);

  String name, description, example;
  /*
    Run the query 'SELECT * FROM help_topic WHERE name LIKE mask'
  */
  int count_topics= search_topics(thd, tables[0].table, used_fields,
                                  select, &topics_list,
                                  &name, &description, &example);
  delete select;

  if (thd->is_error())
    return cleanup_and_return(true);

  if (count_topics == 0)
  {
    int UNINIT_VAR(key_id);
    /*
      Prepare the query 'SELECT * FROM help_keyword WHERE name LIKE mask'
      for execution
    */
    if (!(select=
        prepare_select_for_name(thd, mask, mlen, tables[3].table,
                                used_fields[help_keyword_name].field,
                                &error)))
      return cleanup_and_return(true);

    /*
      Run the query 'SELECT * FROM help_keyword WHERE name LIKE mask'
    */
    count_topics= search_keyword(thd,tables[3].table, used_fields, select,
                                 &key_id);
    delete select;
    count_topics= (count_topics != 1) ? 0 :
        get_topics_for_keyword(thd, tables[0].table, tables[2].table,
                               used_fields, key_id, &topics_list, &name,
                               &description, &example);

  }

  if (count_topics == 0)
  {
    if (!(select=
        prepare_select_for_name(thd, mask, mlen, tables[1].table,
                                used_fields[help_category_name].field,
                                &error)))
      return cleanup_and_return(true);

    List<String> categories_list;
    int16 category_id;
    int count_categories= search_categories(thd, tables[1].table, used_fields,
                                            select,
                                            &categories_list,&category_id);
    delete select;
    if (count_categories == 1)
      fill_header_2_fields(thd, fields, true);
    else
      fill_header_2_fields(thd, fields, false);
  }
  else if (count_topics == 1)
    fill_answer_1_fields(thd, fields);
  else
    fill_header_2_fields(thd, fields, false);

  return cleanup_and_return(false);
}


/*
  Server-side function 'help'

  SYNOPSIS
    mysqld_help()
    thd			Thread handler

  RETURN VALUES
    FALSE Success
    TRUE  Error and send_error already committed
*/

static bool mysqld_help_internal(THD *thd, const char *mask)
{
  Protocol *protocol= thd->protocol;
  SQL_SELECT *select;
  st_find_field used_fields[array_elements(init_used_fields)];
  TABLE_LIST tables[4];
  List<String> topics_list, categories_list, subcategories_list;
  String name, description, example;
  int count_topics, count_categories, error;
  size_t mlen= strlen(mask);
  MEM_ROOT *mem_root= thd->mem_root;
  DBUG_ENTER("mysqld_help");

  initialize_tables_for_help_command(thd, tables);

  /*
    HELP must be available under LOCK TABLES. 
    Reset and backup the current open tables state to
    make it possible.
  */
  start_new_trans new_trans(thd);

  if (open_system_tables_for_read(thd, tables))
    goto error2;

  if (init_items_for_help_command(thd, thd->lex->first_select_lex(),
                                  tables, used_fields))
    goto error;

  if (!(select=
	prepare_select_for_name(thd,mask,mlen,tables[0].table,
				used_fields[help_topic_name].field,&error)))
    goto error;

  count_topics= search_topics(thd,tables[0].table,used_fields,
			      select,&topics_list,
			      &name, &description, &example);
  delete select;

  if (thd->is_error())
    goto error;

  if (count_topics == 0)
  {
    int UNINIT_VAR(key_id);
    if (!(select=
          prepare_select_for_name(thd,mask,mlen,tables[3].table,
                                  used_fields[help_keyword_name].field,
                                  &error)))
      goto error;

    count_topics= search_keyword(thd,tables[3].table, used_fields, select,
                                 &key_id);
    delete select;
    count_topics= (count_topics != 1) ? 0 :
                  get_topics_for_keyword(thd,tables[0].table,tables[2].table,
                                         used_fields,key_id,&topics_list,&name,
                                         &description,&example);
  }

  if (count_topics == 0)
  {
    int16 category_id;
    Field *cat_cat_id= used_fields[help_category_parent_category_id].field;
    if (!(select=
          prepare_select_for_name(thd,mask,mlen,tables[1].table,
                                  used_fields[help_category_name].field,
                                  &error)))
      goto error;

    count_categories= search_categories(thd, tables[1].table, used_fields,
					select,
					&categories_list,&category_id);
    delete select;
    if (!count_categories)
    {
      if (send_header_2(protocol,FALSE))
	goto error;
    }
    else if (count_categories > 1)
    {
      if (send_header_2(protocol,FALSE) ||
	  send_variant_2_list(mem_root,protocol,&categories_list,"Y",0))
	goto error;
    }
    else
    {
      Field *topic_cat_id= used_fields[help_topic_help_category_id].field;
      Item *cond_topic_by_cat=
        new (mem_root)
        Item_func_equal(thd,
                        new (mem_root)
                        Item_field(thd, topic_cat_id),
                        new (mem_root)
                        Item_int(thd, (int32) category_id));
      Item *cond_cat_by_cat=
        new (mem_root)
        Item_func_equal(thd,
                        new (mem_root) Item_field(thd, cat_cat_id),
                        new (mem_root) Item_int(thd, (int32) category_id));
      if (!(select= prepare_simple_select(thd, cond_topic_by_cat,
                                          tables[0].table, &error)))
        goto error;
      get_all_items_for_category(thd,tables[0].table,
				 used_fields[help_topic_name].field,
				 select,&topics_list);
      delete select;
      if (!(select= prepare_simple_select(thd, cond_cat_by_cat,
                                          tables[1].table, &error)))
        goto error;
      get_all_items_for_category(thd,tables[1].table,
				 used_fields[help_category_name].field,
				 select,&subcategories_list);
      delete select;
      String *cat= categories_list.head();
      if (send_header_2(protocol, TRUE) ||
	  send_variant_2_list(mem_root,protocol,&topics_list,       "N",cat) ||
	  send_variant_2_list(mem_root,protocol,&subcategories_list,"Y",cat))
	goto error;
    }
  }
  else if (count_topics == 1)
  {
    if (send_answer_1(protocol,&name,&description,&example))
      goto error;
  }
  else
  {
    /* First send header and functions */
    if (send_header_2(protocol, FALSE) ||
	send_variant_2_list(mem_root,protocol, &topics_list, "N", 0))
      goto error;
    if (!(select=
          prepare_select_for_name(thd,mask,mlen,tables[1].table,
                                  used_fields[help_category_name].field,&error)))
      goto error;
    search_categories(thd, tables[1].table, used_fields,
		      select,&categories_list, 0);
    delete select;
    /* Then send categories */
    if (send_variant_2_list(mem_root,protocol, &categories_list, "Y", 0))
      goto error;
  }
  my_eof(thd);

  thd->commit_whole_transaction_and_close_tables();
  new_trans.restore_old_transaction();
  DBUG_RETURN(FALSE);

error:
  thd->commit_whole_transaction_and_close_tables();
  new_trans.restore_old_transaction();

error2:
  if (!thd->is_error())
    my_eof(thd);
  DBUG_RETURN(thd->is_error());
}


bool mysqld_help(THD *thd, const char *mask)
{
  Sql_mode_instant_remove sms(thd, MODE_PAD_CHAR_TO_FULL_LENGTH);
  bool rc= mysqld_help_internal(thd, mask);
  return rc;
}<|MERGE_RESOLUTION|>--- conflicted
+++ resolved
@@ -668,27 +668,15 @@
   table->used_stat_records= table->file->stats.records;
 
   SQL_SELECT *res= make_select(table, 0, 0, cond, 0, 0, error);
-<<<<<<< HEAD
   if (unlikely(!res) || unlikely(*error))
     goto error;
-  (void) res->check_quick(thd, 0, HA_POS_ERROR);
+  (void) res->check_quick(thd, 0, HA_POS_ERROR, Item_func::BITMAP_ALL);
   if (!res->quick || res->quick->reset() == 0)
     return res;
 
 error:
   delete res;
   return 0;
-=======
-  if (unlikely(*error) ||
-      (likely(res) && unlikely(res->check_quick(thd, 0, HA_POS_ERROR,
-                                                Item_func::BITMAP_ALL))) ||
-      (likely(res) && res->quick && unlikely(res->quick->reset())))
-  {
-    delete res;
-    res=0;
-  }
-  return res;
->>>>>>> 25c62788
 }
 
 /*
