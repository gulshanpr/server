--- conflicted
+++ resolved
@@ -25,13 +25,13 @@
 #include "mariadb.h"                         /* NO_EMBEDDED_ACCESS_CHECKS */
 #include "sql_priv.h"
 #include "unireg.h"
-#include "sql_derived.h"
 #include "sql_select.h"
 #include "derived_handler.h"
 #include "sql_base.h"
 #include "sql_view.h"                         // check_duplicate_names
 #include "sql_acl.h"                          // SELECT_ACL
 #include "sql_class.h"
+#include "sql_derived.h"
 #include "sql_cte.h"
 #include "my_json_writer.h"
 #include "opt_trace.h"
@@ -1378,7 +1378,6 @@
     Converted condition, or NULL if nothing could be converted
 */
 
-static
 Item *transform_condition_or_part(THD *thd,
                                   Item *cond,
                                   Item_transformer transformer,
@@ -1549,66 +1548,6 @@
     if (!extracted_cond_copy)
       continue;
 
-<<<<<<< HEAD
-=======
-    if (!sl->join->group_list && !sl->with_sum_func)
-    {
-      /* extracted_cond_copy is pushed into where of sl */
-      extracted_cond_copy=
-        transform_condition_or_part(thd,
-                                    extracted_cond_copy,
-                                    &Item::derived_field_transformer_for_where,
-                                    (uchar*)sl);
-      if (extracted_cond_copy)
-      {
-        extracted_cond_copy->walk(
-          &Item::cleanup_excluding_const_fields_processor, 0, 0);
-        sl->cond_pushed_into_where= extracted_cond_copy;
-      }      
-  
-      continue;
-    }
-
-    /*
-      Figure out what can be extracted from the pushed condition
-      that could be pushed into the where clause of sl
-    */
-    Item *cond_over_grouping_fields;
-    sl->collect_grouping_fields(thd, sl->join->group_list);
-    sl->check_cond_extraction_for_grouping_fields(extracted_cond_copy,
-                                                  derived);
-    cond_over_grouping_fields=
-      sl->build_cond_for_grouping_fields(thd, extracted_cond_copy, true);
-  
-    /*
-      Transform the references to the 'derived' columns from the condition
-      pushed into the where clause of sl to make them usable in the new context
-    */
-    if (cond_over_grouping_fields)
-    {
-      cond_over_grouping_fields= 
-        transform_condition_or_part(thd, cond_over_grouping_fields,
-                                    &Item::derived_grouping_field_transformer_for_where,
-                                    (uchar*) sl);
-    }
-     
-    if (cond_over_grouping_fields)
-    {
-      /*
-        In extracted_cond_copy remove top conjuncts that
-        has been pushed into the where clause of sl
-      */
-      extracted_cond_copy= remove_pushed_top_conjuncts(thd, extracted_cond_copy);
-
-      cond_over_grouping_fields->walk(
-        &Item::cleanup_excluding_const_fields_processor, 0, 0);
-      sl->cond_pushed_into_where= cond_over_grouping_fields;
-
-      if (!extracted_cond_copy)
-        continue;
-    }
-
->>>>>>> 4a6e2d34
     /*
       Rename the columns of all non-first selects of a union to be compatible
       by names with the columns of the first select. It will allow to use copies
