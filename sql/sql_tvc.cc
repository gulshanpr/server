--- conflicted
+++ resolved
@@ -437,18 +437,12 @@
 
   while ((elem= li++))
   {
-<<<<<<< HEAD
+    THD *cur_thd= sl->parent_lex->thd;
     if (send_records >= sl->master_unit()->lim.get_select_limit())
       break;
     int rc=
       result->send_data_with_check(*elem, sl->master_unit(), send_records);
-=======
-    THD *cur_thd= sl->parent_lex->thd;
-    if (send_records >= sl->master_unit()->select_limit_cnt)
-      break;
-    int rc= result->send_data(*elem);
     cur_thd->get_stmt_da()->inc_current_row_for_warning();
->>>>>>> 16cebed5
     if (!rc)
       send_records++;
     else if (rc > 0)
@@ -1216,4 +1210,4 @@
   select_lex->parsing_place= save_parsing_place;
   thd->lex->current_select= save_current_select;
   DBUG_RETURN(false);
-}
+}