/*
   Copyright (c) 2015, 2020, MariaDB

 This program is free software; you can redistribute it and/or modify
 it under the terms of the GNU General Public License as published by
 the Free Software Foundation; version 2 of the License.

 This program is distributed in the hope that it will be useful,
 but WITHOUT ANY WARRANTY; without even the implied warranty of
 MERCHANTABILITY or FITNESS FOR A PARTICULAR PURPOSE.  See the
 GNU General Public License for more details.

 You should have received a copy of the GNU General Public License
 along with this program; if not, write to the Free Software
 Foundation, Inc., 51 Franklin St, Fifth Floor, Boston, MA 02110-1335  USA */

#include "mariadb.h"
#include "sql_type.h"
#include "sql_type_geom.h"
#include "sql_const.h"
#include "sql_class.h"
#include "sql_time.h"
#include "item.h"
#include "log.h"
#include "tztime.h"
<<<<<<< HEAD
#include <mysql/plugin_data_type.h>

=======
>>>>>>> 9216114c

const DTCollation &DTCollation_numeric::singleton()
{
  static const DTCollation_numeric tmp;
  return tmp;
}

<<<<<<< HEAD
Named_type_handler<Type_handler_row> type_handler_row("row");

Named_type_handler<Type_handler_null> type_handler_null("null");

Named_type_handler<Type_handler_bool> type_handler_bool("boolean");
Named_type_handler<Type_handler_tiny> type_handler_stiny("tinyint");
Named_type_handler<Type_handler_short> type_handler_sshort("smallint");
Named_type_handler<Type_handler_long> type_handler_slong("int");
Named_type_handler<Type_handler_int24> type_handler_sint24("mediumint");
Named_type_handler<Type_handler_longlong> type_handler_slonglong("bigint");
Named_type_handler<Type_handler_utiny> type_handler_utiny("tiny unsigned");
Named_type_handler<Type_handler_ushort> type_handler_ushort("smallint unsigned");
Named_type_handler<Type_handler_ulong> type_handler_ulong("int unsigned");
Named_type_handler<Type_handler_uint24> type_handler_uint24("mediumint unsigned");
Named_type_handler<Type_handler_ulonglong> type_handler_ulonglong("bigint unsigned");
Named_type_handler<Type_handler_vers_trx_id> type_handler_vers_trx_id("bigint unsigned");
Named_type_handler<Type_handler_float> type_handler_float("float");
Named_type_handler<Type_handler_double> type_handler_double("double");
Named_type_handler<Type_handler_bit> type_handler_bit("bit");

Named_type_handler<Type_handler_olddecimal> type_handler_olddecimal("decimal");
Named_type_handler<Type_handler_newdecimal> type_handler_newdecimal("decimal");

Named_type_handler<Type_handler_year> type_handler_year("year");
Named_type_handler<Type_handler_year> type_handler_year2("year");
Named_type_handler<Type_handler_time> type_handler_time("time");
Named_type_handler<Type_handler_date> type_handler_date("date");
Named_type_handler<Type_handler_timestamp> type_handler_timestamp("timestamp");
Named_type_handler<Type_handler_timestamp2> type_handler_timestamp2("timestamp");
Named_type_handler<Type_handler_datetime> type_handler_datetime("datetime");
Named_type_handler<Type_handler_time2> type_handler_time2("time");
Named_type_handler<Type_handler_newdate> type_handler_newdate("date");
Named_type_handler<Type_handler_datetime2> type_handler_datetime2("datetime");

Named_type_handler<Type_handler_enum> type_handler_enum("enum");
Named_type_handler<Type_handler_set> type_handler_set("set");

Named_type_handler<Type_handler_string> type_handler_string("char");
Named_type_handler<Type_handler_var_string> type_handler_var_string("varchar");
Named_type_handler<Type_handler_varchar> type_handler_varchar("varchar");
Named_type_handler<Type_handler_hex_hybrid> type_handler_hex_hybrid("hex_hybrid");
Named_type_handler<Type_handler_varchar_compressed> type_handler_varchar_compressed("varchar");

Named_type_handler<Type_handler_tiny_blob> type_handler_tiny_blob("tinyblob");
Named_type_handler<Type_handler_medium_blob> type_handler_medium_blob("mediumblob");
Named_type_handler<Type_handler_long_blob> type_handler_long_blob("longblob");
Named_type_handler<Type_handler_blob> type_handler_blob("blob");
Named_type_handler<Type_handler_blob_compressed> type_handler_blob_compressed("blob");
=======
Type_handler_row         type_handler_row;

Type_handler_null        type_handler_null;

Type_handler_bool        type_handler_bool;
Type_handler_tiny        type_handler_tiny;
Type_handler_short       type_handler_short;
Type_handler_long        type_handler_long;
Type_handler_int24       type_handler_int24;
Type_handler_longlong    type_handler_longlong;
Type_handler_longlong    type_handler_ulonglong; // Only used for CAST() for now
Type_handler_vers_trx_id type_handler_vers_trx_id;
Type_handler_float       type_handler_float;
Type_handler_double      type_handler_double;
Type_handler_bit         type_handler_bit;

Type_handler_olddecimal  type_handler_olddecimal;
Type_handler_newdecimal  type_handler_newdecimal;

Type_handler_year        type_handler_year;
Type_handler_year        type_handler_year2;
Type_handler_time        type_handler_time;
Type_handler_date        type_handler_date;
Type_handler_timestamp   type_handler_timestamp;
Type_handler_timestamp2  type_handler_timestamp2;
Type_handler_datetime    type_handler_datetime;
Type_handler_time2       type_handler_time2;
Type_handler_newdate     type_handler_newdate;
Type_handler_datetime2   type_handler_datetime2;

Type_handler_enum        type_handler_enum;
Type_handler_set         type_handler_set;

Type_handler_string      type_handler_string;
Type_handler_var_string  type_handler_var_string;
Type_handler_varchar     type_handler_varchar;
Type_handler_hex_hybrid  type_handler_hex_hybrid;
static Type_handler_varchar_compressed type_handler_varchar_compressed;

Type_handler_tiny_blob   type_handler_tiny_blob;
Type_handler_medium_blob type_handler_medium_blob;
Type_handler_long_blob   type_handler_long_blob;
Type_handler_blob        type_handler_blob;
static Type_handler_blob_compressed type_handler_blob_compressed;
>>>>>>> 9216114c

Type_handler_interval_DDhhmmssff type_handler_interval_DDhhmmssff;

Vers_type_timestamp       vers_type_timestamp;
Vers_type_trx             vers_type_trx;

/***************************************************************************/



class Type_collection_std: public Type_collection
{
public:
  const Type_handler *handler_by_name(const LEX_CSTRING &name) const override
  {
    return NULL;
  }
  const Type_handler *aggregate_for_result(const Type_handler *a,
                                           const Type_handler *b)
                                           const override
  {
    return Type_handler::aggregate_for_result_traditional(a, b);
  }
  const Type_handler *aggregate_for_comparison(const Type_handler *a,
                                               const Type_handler *b)
                                               const override;
  const Type_handler *aggregate_for_min_max(const Type_handler *a,
                                            const Type_handler *b)
                                            const override;
  const Type_handler *aggregate_for_num_op(const Type_handler *a,
                                           const Type_handler *b)
                                           const override;
};


static Type_collection_std type_collection_std;

const Type_collection *Type_handler::type_collection() const
{
  return &type_collection_std;
}


bool Type_handler::is_traditional_scalar_type() const
{
  return type_collection() == &type_collection_std;
}


class Type_collection_row: public Type_collection
{
public:
  bool init(Type_handler_data *data) override
  {
    return false;
  }
  const Type_handler *handler_by_name(const LEX_CSTRING &name) const override
  {
    return NULL;
  }
  const Type_handler *aggregate_for_result(const Type_handler *a,
                                           const Type_handler *b)
                                           const override
  {
    return NULL;
  }
  const Type_handler *aggregate_for_comparison(const Type_handler *a,
                                               const Type_handler *b)
                                               const override
  {
    DBUG_ASSERT(a == &type_handler_row);
    DBUG_ASSERT(b == &type_handler_row);
    return &type_handler_row;
  }
  const Type_handler *aggregate_for_min_max(const Type_handler *a,
                                            const Type_handler *b)
                                            const override
  {
    return NULL;
  }
  const Type_handler *aggregate_for_num_op(const Type_handler *a,
                                           const Type_handler *b)
                                           const override
  {
    return NULL;
  }
};


static Type_collection_row type_collection_row;

const Type_collection *Type_handler_row::type_collection() const
{
  return &type_collection_row;
}


bool Type_handler_data::init()
{
#ifdef HAVE_SPATIAL
  return type_collection_geometry.init(this);
#endif
  return false;
}


const Type_handler *
Type_handler::handler_by_name(THD *thd, const LEX_CSTRING &name)
{
  plugin_ref plugin;
  if ((plugin= my_plugin_lock_by_name(thd, &name, MariaDB_DATA_TYPE_PLUGIN)))
  {
    /*
      Data type plugins do not maintain ref_count yet.
      For now we have only mandatory built-in plugins
      and dynamic plugins for test purposes.
      It should be safe to unlock the plugin immediately.
    */
    const Type_handler *ph= reinterpret_cast<st_mariadb_data_type*>
                              (plugin_decl(plugin)->info)->type_handler;
    plugin_unlock(thd, plugin);
    return ph;
  }

#ifdef HAVE_SPATIAL
  const Type_handler *ha= type_collection_geometry.handler_by_name(name);
  if (ha)
    return ha;
#endif
  return NULL;
}


#ifndef DBUG_OFF
static const Type_handler *frm_data_type_info_emulate(const LEX_CSTRING &name)
{
  if (Name(STRING_WITH_LEN("xchar")).eq(name))
    return &type_handler_string;
  if (Name(STRING_WITH_LEN("xblob")).eq(name))
     return &type_handler_blob;
  return NULL;
}
#endif


const Type_handler *
Type_handler::handler_by_name_or_error(THD *thd, const LEX_CSTRING &name)
{
  const Type_handler *h= handler_by_name(thd, name);
  DBUG_EXECUTE_IF("emulate_handler_by_name_or_error_failure", h= NULL;);
  if (!h)
  {
    DBUG_EXECUTE_IF("frm_data_type_info_emulate",
      if ((h= frm_data_type_info_emulate(name)))
        return h;
    );
    my_error(ER_UNKNOWN_DATA_TYPE, MYF(0),
             ErrConvString(name.str, name.length, system_charset_info).ptr());
  }
  return h;
}


Type_handler_data *type_handler_data= NULL;


bool Float::to_string(String *val_buffer, uint dec) const
{
  uint to_length= 70;
  if (val_buffer->alloc(to_length))
    return true;

  char *to=(char*) val_buffer->ptr();
  size_t len;

  if (dec >= FLOATING_POINT_DECIMALS)
    len= my_gcvt(m_value, MY_GCVT_ARG_FLOAT, to_length - 1, to, NULL);
  else
  {
    /*
      We are safe here because the buffer length is 70, and
      fabs(float) < 10^39, dec < FLOATING_POINT_DECIMALS. So the resulting string
      will be not longer than 69 chars + terminating '\0'.
    */
    len= my_fcvt(m_value, (int) dec, to, NULL);
  }
  val_buffer->length((uint) len);
  val_buffer->set_charset(&my_charset_numeric);
  return false;
}


String_ptr::String_ptr(Item *item, String *buffer)
 :m_string_ptr(item->val_str(buffer))
{ }


Ascii_ptr::Ascii_ptr(Item *item, String *buffer)
 :String_ptr(item->val_str_ascii(buffer))
{ }


void VDec::set(Item *item)
{
  m_ptr= item->val_decimal(&m_buffer);
  DBUG_ASSERT((m_ptr == NULL) == item->null_value);
}


VDec::VDec(Item *item)
{
  m_ptr= item->val_decimal(&m_buffer);
  DBUG_ASSERT((m_ptr == NULL) == item->null_value);
}


VDec_op::VDec_op(Item_func_hybrid_field_type *item)
{
  m_ptr= item->decimal_op(&m_buffer);
  DBUG_ASSERT((m_ptr == NULL) == item->null_value);
}


date_conv_mode_t Temporal::sql_mode_for_dates(THD *thd)
{
  return ::sql_mode_for_dates(thd);
}


time_round_mode_t Temporal::default_round_mode(THD *thd)
{
  return thd->temporal_round_mode();
}


time_round_mode_t Timestamp::default_round_mode(THD *thd)
{
  return thd->temporal_round_mode();
}


my_decimal *Temporal::to_decimal(my_decimal *to) const
{
  return date2my_decimal(this, to);
}


my_decimal *Temporal::bad_to_decimal(my_decimal *to) const
{
  my_decimal_set_zero(to);
  return NULL;
}


void Temporal::make_from_str(THD *thd, Warn *warn,
                                   const char *str, size_t length,
                                   CHARSET_INFO *cs, date_mode_t fuzzydate)
{
  DBUG_EXECUTE_IF("str_to_datetime_warn",
                  push_warning(thd, Sql_condition::WARN_LEVEL_NOTE,
                               ER_YES, ErrConvString(str, length,cs).ptr()););

  if (str_to_temporal(thd, warn, str, length, cs, fuzzydate))
    make_fuzzy_date(&warn->warnings, date_conv_mode_t(fuzzydate));
  if (warn->warnings)
    warn->set_str(str, length, &my_charset_bin);
}


Temporal_hybrid::Temporal_hybrid(THD *thd, Item *item, date_mode_t fuzzydate)
{
  if (item->get_date(thd, this, fuzzydate))
    time_type= MYSQL_TIMESTAMP_NONE;
}


uint Timestamp::binary_length_to_precision(uint length)
{
  switch (length) {
  case 4: return 0;
  case 5: return 2;
  case 6: return 4;
  case 7: return 6;
  }
  DBUG_ASSERT(0);
  return 0;
}


Timestamp::Timestamp(const Native &native)
{
  DBUG_ASSERT(native.length() >= 4 && native.length() <= 7);
  uint dec= binary_length_to_precision(native.length());
  my_timestamp_from_binary(this, (const uchar *) native.ptr(), dec);
}


bool Timestamp::to_native(Native *to, uint decimals) const
{
  uint len= my_timestamp_binary_length(decimals);
  if (to->reserve(len))
    return true;
  my_timestamp_to_binary(this, (uchar *) to->ptr(), decimals);
  to->length(len);
  return false;
}


bool Timestamp::to_TIME(THD *thd, MYSQL_TIME *to, date_mode_t fuzzydate) const
{
  return thd->timestamp_to_TIME(to, tv_sec, tv_usec, fuzzydate);
}


Timestamp::Timestamp(THD *thd, const MYSQL_TIME *ltime, uint *error_code)
 :Timeval(TIME_to_timestamp(thd, ltime, error_code), ltime->second_part)
{ }


Timestamp_or_zero_datetime::Timestamp_or_zero_datetime(THD *thd,
                                                       const MYSQL_TIME *ltime,
                                                       uint *error_code)
 :Timestamp(thd, ltime, error_code),
  m_is_zero_datetime(*error_code == ER_WARN_DATA_OUT_OF_RANGE)
{
  if (m_is_zero_datetime)
  {
    if (!non_zero_date(ltime))
      *error_code= 0;  // ltime was '0000-00-00 00:00:00'
  }
  else if (*error_code == ER_WARN_INVALID_TIMESTAMP)
    *error_code= 0; // ltime fell into spring time gap, adjusted.
}


bool Timestamp_or_zero_datetime::to_TIME(THD *thd, MYSQL_TIME *to,
                                         date_mode_t fuzzydate) const
{
  if (m_is_zero_datetime)
  {
    set_zero_time(to, MYSQL_TIMESTAMP_DATETIME);
    return false;
  }
  return Timestamp::to_TIME(thd, to, fuzzydate);
}


bool Timestamp_or_zero_datetime::to_native(Native *to, uint decimals) const
{
  if (m_is_zero_datetime)
  {
    to->length(0);
    return false;
  }
  return Timestamp::to_native(to, decimals);
}


int Timestamp_or_zero_datetime_native::save_in_field(Field *field,
                                                     uint decimals) const
{
  field->set_notnull();
  if (field->type_handler()->type_handler_for_native_format() ==
      &type_handler_timestamp2)
    return field->store_native(*this);
  if (is_zero_datetime())
  {
    static Datetime zero(Datetime::zero());
    return field->store_time_dec(zero.get_mysql_time(), decimals);
  }
  return field->store_timestamp_dec(Timestamp(*this).tv(), decimals);
}


void Sec6::make_from_decimal(const my_decimal *d, ulong *nanoseconds)
{
  m_neg= my_decimal2seconds(d, &m_sec, &m_usec, nanoseconds);
  m_truncated= (m_sec >= LONGLONG_MAX);
}


void Sec6::make_from_double(double nr, ulong *nanoseconds)
{
  if ((m_neg= nr < 0))
    nr= -nr;
  if ((m_truncated= nr > (double) LONGLONG_MAX))
  {
    m_sec= LONGLONG_MAX;
    m_usec= 0;
    *nanoseconds= 0;
  }
  else
  {
    m_sec= (ulonglong) nr;
    m_usec= (ulong) ((nr - floor(nr)) * 1000000000);
    *nanoseconds= m_usec % 1000;
    m_usec/= 1000;
  }
}


void Sec6::make_truncated_warning(THD *thd, const char *type_str) const
{
  char buff[1 + MAX_BIGINT_WIDTH + 1 + 6 + 1]; // '-' int '.' frac '\0'
  to_string(buff, sizeof(buff));
  thd->push_warning_truncated_wrong_value(type_str, buff);
}


bool Sec6::convert_to_mysql_time(THD *thd, int *warn, MYSQL_TIME *ltime,
                                 date_mode_t fuzzydate) const
{
  bool rc= fuzzydate & (TIME_INTERVAL_hhmmssff | TIME_INTERVAL_DAY) ?
             to_datetime_or_to_interval_hhmmssff(ltime, warn) :
           fuzzydate & TIME_TIME_ONLY ?
             to_datetime_or_time(ltime, warn, date_conv_mode_t(fuzzydate)) :
             to_datetime_or_date(ltime, warn, date_conv_mode_t(fuzzydate));
  DBUG_ASSERT(*warn || !rc);
  if (truncated())
    *warn|= MYSQL_TIME_WARN_TRUNCATED;
  return rc;
}


void Temporal::push_conversion_warnings(THD *thd, bool totally_useless_value,
                                        int warn,
                                        const char *typestr,
                                        const char *db_name,
                                        const char *table_name,
                                        const char *field_name,
                                        const char *value)
{
  if (MYSQL_TIME_WARN_HAVE_WARNINGS(warn))
    thd->push_warning_wrong_or_truncated_value(Sql_condition::WARN_LEVEL_WARN,
                                               totally_useless_value,
                                               typestr, value,
                                               db_name, table_name,
                                               field_name);
  else if (MYSQL_TIME_WARN_HAVE_NOTES(warn))
    thd->push_warning_wrong_or_truncated_value(Sql_condition::WARN_LEVEL_NOTE,
                                               false, typestr, value,
                                               db_name, table_name,
                                               field_name);
}


VSec9::VSec9(THD *thd, Item *item, const char *type_str, ulonglong limit)
{
  if (item->decimals == 0)
  { // optimize for an important special case
    Longlong_hybrid nr(item->val_int(), item->unsigned_flag);
    make_from_int(nr);
    m_is_null= item->null_value;
    if (!m_is_null && m_sec > limit)
    {
      m_sec= limit;
      m_truncated= true;
      ErrConvInteger err(nr);
      thd->push_warning_truncated_wrong_value(type_str, err.ptr());
    }
  }
  else if (item->cmp_type() == REAL_RESULT)
  {
    double nr= item->val_real();
    make_from_double(nr, &m_nsec);
    m_is_null= item->null_value;
    if (!m_is_null && m_sec > limit)
    {
      m_sec= limit;
      m_truncated= true;
    }
    if (m_truncated)
    {
      ErrConvDouble err(nr);
      thd->push_warning_truncated_wrong_value(type_str, err.ptr());
    }   
  }
  else
  {
    VDec tmp(item);
    (m_is_null= tmp.is_null()) ? reset() : make_from_decimal(tmp.ptr(), &m_nsec);
    if (!m_is_null && m_sec > limit)
    {
      m_sec= limit;
      m_truncated= true;
    }
    if (m_truncated)
    {
      ErrConvDecimal err(tmp.ptr());
      thd->push_warning_truncated_wrong_value(type_str, err.ptr());
    }
  }
}


Year::Year(longlong value, bool unsigned_flag, uint length)
{
  if ((m_truncated= (value < 0))) // Negative or huge unsigned
    m_year= unsigned_flag ? 9999 : 0;
  else if (value > 9999)
  {
    m_truncated= true;
    m_year= 9999;
  }
  else if (length == 2)
  {
    m_year= value < 70 ? (uint) value + 2000 :
             value <= 1900 ? (uint) value + 1900 :
             (uint) value;
  }
  else
    m_year= (uint) value;
  DBUG_ASSERT(m_year <= 9999);
}


uint Year::year_precision(const Item *item) const
{
  return item->type_handler() == &type_handler_year2 ? 2 : 4;
}


VYear::VYear(Item *item)
 :Year_null(item->to_longlong_null(), item->unsigned_flag, year_precision(item))
{ }


VYear_op::VYear_op(Item_func_hybrid_field_type *item)
 :Year_null(item->to_longlong_null_op(), item->unsigned_flag,
            year_precision(item))
{ }


const LEX_CSTRING Interval_DDhhmmssff::m_type_name=
  {STRING_WITH_LEN("INTERVAL DAY TO SECOND")};


Interval_DDhhmmssff::Interval_DDhhmmssff(THD *thd, Status *st,
                                         bool push_warnings,
                                         Item *item, ulong max_hour,
                                         time_round_mode_t mode, uint dec)
{
  switch (item->cmp_type()) {
  case ROW_RESULT:
    DBUG_ASSERT(0);
    time_type= MYSQL_TIMESTAMP_NONE;
    break;
  case TIME_RESULT:
    {
      // Rounding mode is not important here
      if (item->get_date(thd, this, Options(TIME_TIME_ONLY, TIME_FRAC_NONE)))
        time_type= MYSQL_TIMESTAMP_NONE;
      else if (time_type != MYSQL_TIMESTAMP_TIME)
      {
        st->warnings|= MYSQL_TIME_WARN_OUT_OF_RANGE;
        push_warning_wrong_or_truncated_value(thd, ErrConvTime(this),
                                              st->warnings);
        time_type= MYSQL_TIMESTAMP_NONE;
      }
      break;
    }
  case INT_RESULT:
  case REAL_RESULT:
  case DECIMAL_RESULT:
  case STRING_RESULT:
    {
      StringBuffer<STRING_BUFFER_USUAL_SIZE> tmp;
      String *str= item->val_str(&tmp);
      if (!str)
        time_type= MYSQL_TIMESTAMP_NONE;
      else if (str_to_DDhhmmssff(st, str->ptr(), str->length(), str->charset(),
                                 UINT_MAX32))
      {
        if (push_warnings)
          thd->push_warning_wrong_value(Sql_condition::WARN_LEVEL_WARN,
                                        m_type_name.str,
                                        ErrConvString(str).ptr());
        time_type= MYSQL_TIMESTAMP_NONE;
      }
      else
      {
        if (mode == TIME_FRAC_ROUND)
          time_round_or_set_max(dec, &st->warnings, max_hour, st->nanoseconds);
        if (hour > max_hour)
        {
          st->warnings|= MYSQL_TIME_WARN_OUT_OF_RANGE;
          time_type= MYSQL_TIMESTAMP_NONE;
        }
        // Warn if hour or nanosecond truncation happened
        if (push_warnings)
          push_warning_wrong_or_truncated_value(thd, ErrConvString(str),
                                                st->warnings);
      }
    }
    break;
  }
  DBUG_ASSERT(is_valid_value_slow());
}


void
Interval_DDhhmmssff::push_warning_wrong_or_truncated_value(THD *thd,
                                                           const ErrConv &str,
                                                           int warnings)
{
  if (warnings & MYSQL_TIME_WARN_OUT_OF_RANGE)
  {
    thd->push_warning_wrong_value(Sql_condition::WARN_LEVEL_WARN,
                                  m_type_name.str, str.ptr());
  }
  else if (MYSQL_TIME_WARN_HAVE_WARNINGS(warnings))
  {
    thd->push_warning_truncated_wrong_value(Sql_condition::WARN_LEVEL_WARN,
                                            m_type_name.str, str.ptr());
  }
  else if (MYSQL_TIME_WARN_HAVE_NOTES(warnings))
  {
    thd->push_warning_truncated_wrong_value(Sql_condition::WARN_LEVEL_NOTE,
                                            m_type_name.str, str.ptr());
  }
}


uint Interval_DDhhmmssff::fsp(THD *thd, Item *item)
{
  switch (item->cmp_type()) {
  case INT_RESULT:
  case TIME_RESULT:
    return item->decimals;
  case REAL_RESULT:
  case DECIMAL_RESULT:
    return MY_MIN(item->decimals, TIME_SECOND_PART_DIGITS);
  case ROW_RESULT:
    DBUG_ASSERT(0);
    return 0;
  case STRING_RESULT:
    break;
  }
  if (!item->const_item() || item->is_expensive())
    return TIME_SECOND_PART_DIGITS;
  Status st;
  Interval_DDhhmmssff it(thd, &st, false/*no warnings*/, item, UINT_MAX32,
                         TIME_FRAC_TRUNCATE, TIME_SECOND_PART_DIGITS);
  return it.is_valid_interval_DDhhmmssff() ? st.precision :
                                             TIME_SECOND_PART_DIGITS;
}


void Time::make_from_item(THD *thd, int *warn, Item *item, const Options opt)
{
  *warn= 0;
  if (item->get_date(thd, this, opt))
    time_type= MYSQL_TIMESTAMP_NONE;
  else
    valid_MYSQL_TIME_to_valid_value(thd, warn, opt);
}


static uint msec_round_add[7]=
{
  500000000,
  50000000,
  5000000,
  500000,
  50000,
  5000,
  0
};


Sec9 & Sec9::round(uint dec)
{
  DBUG_ASSERT(dec <= TIME_SECOND_PART_DIGITS);
  if (Sec6::add_nanoseconds(m_nsec + msec_round_add[dec]))
    m_sec++;
  m_nsec= 0;
  Sec6::trunc(dec);
  return *this;
}


void Timestamp::round_or_set_max(uint dec, int *warn)
{
  DBUG_ASSERT(dec <= TIME_SECOND_PART_DIGITS);
  if (add_nanoseconds_usec(msec_round_add[dec]) &&
      tv_sec++ >= TIMESTAMP_MAX_VALUE)
  {
    tv_sec= TIMESTAMP_MAX_VALUE;
    tv_usec= TIME_MAX_SECOND_PART;
    *warn|= MYSQL_TIME_WARN_OUT_OF_RANGE;
  }
  my_timeval_trunc(this, dec);
}


bool Temporal::add_nanoseconds_with_round(THD *thd, int *warn,
                                          date_conv_mode_t mode,
                                          ulong nsec)
{
  switch (time_type) {
  case MYSQL_TIMESTAMP_TIME:
  {
    ulong max_hour= (mode & (TIME_INTERVAL_DAY | TIME_INTERVAL_hhmmssff)) ?
                    TIME_MAX_INTERVAL_HOUR : TIME_MAX_HOUR;
    time_round_or_set_max(6, warn, max_hour, nsec);
    return false;
  }
  case MYSQL_TIMESTAMP_DATETIME:
    return datetime_round_or_invalidate(thd, 6, warn, nsec);
  case MYSQL_TIMESTAMP_DATE:
    return false;
  case MYSQL_TIMESTAMP_NONE:
    return false;
  case MYSQL_TIMESTAMP_ERROR:
    break;
  }
  DBUG_ASSERT(0);
  return false;
}


void Temporal::time_round_or_set_max(uint dec, int *warn,
                                     ulong max_hour, ulong nsec)
{
  DBUG_ASSERT(dec <= TIME_SECOND_PART_DIGITS);
  if (add_nanoseconds_mmssff(nsec) && ++hour > max_hour)
  {
    time_hhmmssff_set_max(max_hour);
    *warn|= MYSQL_TIME_WARN_OUT_OF_RANGE;
  }
  my_time_trunc(this, dec);
}


void Time::round_or_set_max(uint dec, int *warn, ulong nsec)
{
  Temporal::time_round_or_set_max(dec, warn, TIME_MAX_HOUR, nsec);
  DBUG_ASSERT(is_valid_time_slow());
}


void Time::round_or_set_max(uint dec, int *warn)
{
  round_or_set_max(dec, warn, msec_round_add[dec]);
}

/**
  Create from a DATETIME by subtracting a given number of days,
  implementing an optimized version of calc_time_diff().
*/
void Time::make_from_datetime_with_days_diff(int *warn, const MYSQL_TIME *from,
                                             long days)
{
  *warn= 0;
  DBUG_ASSERT(from->time_type == MYSQL_TIMESTAMP_DATETIME ||
              from->time_type == MYSQL_TIMESTAMP_DATE);
  long daynr= calc_daynr(from->year, from->month, from->day);
  long daydiff= daynr - days;
  if (!daynr) // Zero date
  {
    set_zero_time(this, MYSQL_TIMESTAMP_TIME);
    neg= true;
    hour= TIME_MAX_HOUR + 1; // to report "out of range" in "warn"
  }
  else if (daydiff >=0)
  {
    neg= false;
    year= month= day= 0;
    hhmmssff_copy(from);
    hour+= daydiff * 24;
    time_type= MYSQL_TIMESTAMP_TIME;
  }
  else
  {
    longlong timediff= ((((daydiff * 24LL +
                           from->hour)   * 60LL +
                           from->minute) * 60LL +
                           from->second) * 1000000LL +
                           from->second_part);
    unpack_time(timediff, this, MYSQL_TIMESTAMP_TIME);
    if (year || month)
    {
      *warn|= MYSQL_TIME_WARN_OUT_OF_RANGE;
      year= month= day= 0;
      hour= TIME_MAX_HOUR + 1;
    }
  }
  // The above code can generate TIME values outside of the valid TIME range.
  adjust_time_range_or_invalidate(warn);
}


void Time::make_from_datetime_move_day_to_hour(int *warn,
                                               const MYSQL_TIME *from)
{
  *warn= 0;
  DBUG_ASSERT(from->time_type == MYSQL_TIMESTAMP_DATE ||
              from->time_type == MYSQL_TIMESTAMP_DATETIME);
  time_type= MYSQL_TIMESTAMP_TIME;
  neg= false;
  year= month= day= 0;
  hhmmssff_copy(from);
  datetime_to_time_YYYYMMDD_000000DD_mix_to_hours(warn, from->year,
                                                  from->month, from->day);
  adjust_time_range_or_invalidate(warn);
}


void Time::make_from_datetime(int *warn, const MYSQL_TIME *from, long curdays)
{
  if (!curdays)
    make_from_datetime_move_day_to_hour(warn, from);
  else
    make_from_datetime_with_days_diff(warn, from, curdays);
}


void Time::make_from_time(int *warn, const MYSQL_TIME *from)
{
  DBUG_ASSERT(from->time_type == MYSQL_TIMESTAMP_TIME);
  if (from->year || from->month)
    make_from_out_of_range(warn);
  else
  {
    *warn= 0;
    DBUG_ASSERT(from->day == 0);
    *(static_cast<MYSQL_TIME*>(this))= *from;
    adjust_time_range_or_invalidate(warn);
  }
}


Time::Time(int *warn, const MYSQL_TIME *from, long curdays)
{
  switch (from->time_type) {
  case MYSQL_TIMESTAMP_NONE:
  case MYSQL_TIMESTAMP_ERROR:
    make_from_out_of_range(warn);
    break;
  case MYSQL_TIMESTAMP_DATE:
  case MYSQL_TIMESTAMP_DATETIME:
    make_from_datetime(warn, from, curdays);
    break;
  case MYSQL_TIMESTAMP_TIME:
    make_from_time(warn, from);
    break;
  }
  DBUG_ASSERT(is_valid_value_slow());
}


Time::Time(int *warn, bool neg, ulonglong hour, uint minute, const Sec6 &second)
{
  DBUG_ASSERT(second.sec() <= 59);
  *warn= 0;
  set_zero_time(this, MYSQL_TIMESTAMP_TIME);
  MYSQL_TIME::neg= neg;
  MYSQL_TIME::hour= hour > TIME_MAX_HOUR ? (uint) (TIME_MAX_HOUR + 1) :
                                           (uint) hour;
  MYSQL_TIME::minute= minute;
  MYSQL_TIME::second= (uint) second.sec();
  MYSQL_TIME::second_part= second.usec();
  adjust_time_range_or_invalidate(warn);
}


void Temporal_with_date::make_from_item(THD *thd, Item *item,
                                        date_mode_t fuzzydate)
{
  date_conv_mode_t flags= date_conv_mode_t(fuzzydate) & ~TIME_TIME_ONLY;
  /*
    Some TIME type items return error when trying to do get_date()
    without TIME_TIME_ONLY set (e.g. Item_field for Field_time).
    In the SQL standard time->datetime conversion mode we add TIME_TIME_ONLY.
    In the legacy time->datetime conversion mode we do not add TIME_TIME_ONLY
    and leave it to get_date() to check date.
  */
  date_conv_mode_t time_flag= (item->field_type() == MYSQL_TYPE_TIME &&
              !(thd->variables.old_behavior & OLD_MODE_ZERO_DATE_TIME_CAST)) ?
              TIME_TIME_ONLY : TIME_CONV_NONE;
  Options opt(flags | time_flag, time_round_mode_t(fuzzydate));
  if (item->get_date(thd, this, opt))
    time_type= MYSQL_TIMESTAMP_NONE;
  else if (time_type == MYSQL_TIMESTAMP_TIME)
  {
    MYSQL_TIME tmp;
    if (time_to_datetime_with_warn(thd, this, &tmp, flags))
      time_type= MYSQL_TIMESTAMP_NONE;
    else
      *(static_cast<MYSQL_TIME*>(this))= tmp;
  }
}


void Temporal_with_date::check_date_or_invalidate(int *warn,
                                                  date_conv_mode_t flags)
{
  if (::check_date(this, pack_time(this) != 0,
                   ulonglong(flags & TIME_MODE_FOR_XXX_TO_DATE), warn))
    time_type= MYSQL_TIMESTAMP_NONE;
}


void Datetime::make_from_time(THD *thd, int *warn, const MYSQL_TIME *from,
                              date_conv_mode_t flags)
{
  DBUG_ASSERT(from->time_type == MYSQL_TIMESTAMP_TIME);
  if (time_to_datetime(thd, from, this))
    make_from_out_of_range(warn);
  else
  {
    *warn= 0;
    check_date_or_invalidate(warn, flags);
  }
}


void Datetime::make_from_datetime(THD *thd, int *warn, const MYSQL_TIME *from,
                                  date_conv_mode_t flags)
{
  DBUG_ASSERT(from->time_type == MYSQL_TIMESTAMP_DATE ||
              from->time_type == MYSQL_TIMESTAMP_DATETIME);
  if (from->neg || check_datetime_range(from))
    make_from_out_of_range(warn);
  else
  {
    *warn= 0;
    *(static_cast<MYSQL_TIME*>(this))= *from;
    date_to_datetime(this);
    check_date_or_invalidate(warn, flags);
  }
}


Datetime::Datetime(THD *thd, const timeval &tv)
{
  thd->variables.time_zone->gmt_sec_to_TIME(this, tv.tv_sec);
  second_part= tv.tv_usec;
  thd->time_zone_used= 1;
  DBUG_ASSERT(is_valid_value_slow());
}


Datetime::Datetime(THD *thd, int *warn, const MYSQL_TIME *from,
                   date_conv_mode_t flags)
{
  DBUG_ASSERT(bool(flags & TIME_TIME_ONLY) == false);
  switch (from->time_type) {
  case MYSQL_TIMESTAMP_ERROR:
  case MYSQL_TIMESTAMP_NONE:
    make_from_out_of_range(warn);
    break;
  case MYSQL_TIMESTAMP_TIME:
    make_from_time(thd, warn, from, flags);
    break;
  case MYSQL_TIMESTAMP_DATETIME:
  case MYSQL_TIMESTAMP_DATE:
    make_from_datetime(thd, warn, from, flags);
    break;
  }
  DBUG_ASSERT(is_valid_value_slow());
}


bool Temporal::datetime_add_nanoseconds_or_invalidate(THD *thd, int *warn, ulong nsec)
{
  if (!add_nanoseconds_mmssff(nsec))
    return false;
  /*
    Overflow happened on minutes. Now we need to add 1 hour to the value.
    Catch a special case for the maximum possible date and hour==23, to
    truncate '9999-12-31 23:59:59.9999999' (with 7 fractional digits)
          to '9999-12-31 23:59:59.999999'  (with 6 fractional digits),
    with a warning, instead of returning an error, so this statement:
      INSERT INTO (datetime_column) VALUES ('9999-12-31 23:59:59.9999999');
    inserts a value truncated to 6 fractional digits, instead of zero
    date '0000-00-00 00:00:00.000000'.
  */
  if (year == 9999 && month == 12 && day == 31 && hour == 23)
  {
    minute= 59;
    second= 59;
    second_part= 999999;
    *warn= MYSQL_TIME_WARN_OUT_OF_RANGE;
    return false;
  }
  INTERVAL interval;
  memset(&interval, 0, sizeof(interval));
  interval.hour= 1;
  /*
    date_add_interval cannot handle bad dates with zero YYYY or MM.
    Note, check_date(NO_ZERO_XX) does not check YYYY against zero,
    so let's additionally check it.
  */
  if (year == 0 ||
      check_date(TIME_NO_ZERO_IN_DATE | TIME_NO_ZERO_DATE, warn) ||
      date_add_interval(thd, this, INTERVAL_HOUR, interval, false/*no warn*/))
  {
    char buf[MAX_DATE_STRING_REP_LENGTH];
    my_date_to_str(this, buf);
    push_warning_printf(thd, Sql_condition::WARN_LEVEL_WARN,
                        ER_WRONG_VALUE_FOR_TYPE,
                        ER_THD(thd, ER_WRONG_VALUE_FOR_TYPE),
                        "date", buf, "round(datetime)");
    make_from_out_of_range(warn);
    return true;
  }
  return false;
}


bool Temporal::datetime_round_or_invalidate(THD *thd, uint dec, int *warn, ulong nsec)
{
  DBUG_ASSERT(dec <= TIME_SECOND_PART_DIGITS);
  if (datetime_add_nanoseconds_or_invalidate(thd, warn, nsec))
    return true;
  my_datetime_trunc(this, dec);
  return false;

}


bool Datetime::round_or_invalidate(THD *thd, uint dec, int *warn)
{
  return round_or_invalidate(thd, dec, warn, msec_round_add[dec]);
}


Datetime_from_temporal::Datetime_from_temporal(THD *thd, Item *temporal,
                                               date_conv_mode_t fuzzydate)
 :Datetime(thd, temporal, Options(fuzzydate, TIME_FRAC_NONE))
{
  // Exact rounding mode does not matter
  DBUG_ASSERT(temporal->cmp_type() == TIME_RESULT);
}


Datetime_truncation_not_needed::Datetime_truncation_not_needed(THD *thd, Item *item,
                                                               date_conv_mode_t mode)
 :Datetime(thd, item, Options(mode, TIME_FRAC_NONE))
{
  /*
    The called Datetime() constructor only would truncate nanoseconds if they
    existed (but we know there were no nanoseconds). Here we assert that there
    are also no microsecond digits outside of the scale specified in "dec".
  */
  DBUG_ASSERT(!is_valid_datetime() ||
              fraction_remainder(MY_MIN(item->decimals,
                                        TIME_SECOND_PART_DIGITS)) == 0);
}

/********************************************************************/

uint Type_numeric_attributes::find_max_decimals(Item **item, uint nitems)
{
  uint res= 0;
  for (uint i= 0; i < nitems; i++)
    set_if_bigger(res, item[i]->decimals);
  return res;
}


uint Type_numeric_attributes::count_unsigned(Item **item, uint nitems)
{
  uint res= 0;
  for (uint i= 0 ; i < nitems ; i++)
  {
    if (item[i]->unsigned_flag)
      res++;
  }
  return res;
}


uint32 Type_numeric_attributes::find_max_char_length(Item **item, uint nitems)
{
  uint32 char_length= 0;
  for (uint i= 0; i < nitems ; i++)
    set_if_bigger(char_length, item[i]->max_char_length());
  return char_length;
}


uint32 Type_numeric_attributes::find_max_octet_length(Item **item, uint nitems)
{
  uint32 octet_length= 0;
  for (uint i= 0; i < nitems ; i++)
    set_if_bigger(octet_length, item[i]->max_length);
  return octet_length;
}


int Type_numeric_attributes::find_max_decimal_int_part(Item **item, uint nitems)
{
  int max_int_part= 0;
  for (uint i=0 ; i < nitems ; i++)
    set_if_bigger(max_int_part, item[i]->decimal_int_part());
  return max_int_part;
}


/**
  Set max_length/decimals of function if function is fixed point and
  result length/precision depends on argument ones.
*/

void
Type_numeric_attributes::aggregate_numeric_attributes_decimal(Item **item,
                                                              uint nitems,
                                                              bool unsigned_arg)
{
  int max_int_part= find_max_decimal_int_part(item, nitems);
  decimals= find_max_decimals(item, nitems);
  int precision= MY_MIN(max_int_part + decimals, DECIMAL_MAX_PRECISION);
  max_length= my_decimal_precision_to_length_no_truncation(precision,
                                                           (uint8) decimals,
                                                           unsigned_flag);
}


/**
  Set max_length/decimals of function if function is floating point and
  result length/precision depends on argument ones.
*/

void
Type_numeric_attributes::aggregate_numeric_attributes_real(Item **items,
                                                           uint nitems)
{
  uint32 length= 0;
  decimals= 0;
  max_length= 0;
  unsigned_flag= false;
  for (uint i=0 ; i < nitems ; i++)
  {
    if (decimals < FLOATING_POINT_DECIMALS)
    {
      set_if_bigger(decimals, items[i]->decimals);
      /* Will be ignored if items[i]->decimals >= FLOATING_POINT_DECIMALS */
      set_if_bigger(length, (items[i]->max_length - items[i]->decimals));
    }
    set_if_bigger(max_length, items[i]->max_length);
  }
  if (decimals < FLOATING_POINT_DECIMALS)
  {
    max_length= length;
    length+= decimals;
    if (length < max_length)  // If previous operation gave overflow
      max_length= UINT_MAX32;
    else
      max_length= length;
  }
  // Corner case: COALESCE(DOUBLE(255,4), DOUBLE(255,3)) -> FLOAT(255, 4)
  set_if_smaller(max_length, MAX_FIELD_CHARLENGTH);
}


/**
  Calculate max_length and decimals for string functions.

  @param field_type  Field type.
  @param items       Argument array.
  @param nitems      Number of arguments.

  @retval            False on success, true on error.
*/
bool Type_std_attributes::aggregate_attributes_string(const char *func_name,
                                                      Item **items, uint nitems)
{
  if (agg_arg_charsets_for_string_result(collation, func_name,
                                         items, nitems, 1))
    return true;
  if (collation.collation == &my_charset_bin)
    max_length= find_max_octet_length(items, nitems);
  else
    fix_char_length(find_max_char_length(items, nitems));
  unsigned_flag= false;
  decimals= max_length ? NOT_FIXED_DEC : 0;
  return false;
}


/*
  Find a handler by its ODBC literal data type.

  @param type_str  - data type name, not necessarily 0-terminated
  @retval          - a pointer to data type handler if type_str points
                     to a known ODBC literal data type, or NULL otherwise
*/
const Type_handler *
Type_handler::odbc_literal_type_handler(const LEX_CSTRING *type_str)
{
  if (type_str->length == 1)
  {
    if (type_str->str[0] == 'd')      // {d'2001-01-01'}
      return &type_handler_newdate;
    else if (type_str->str[0] == 't') // {t'10:20:30'}
      return &type_handler_time2;
  }
  else if (type_str->length == 2)     // {ts'2001-01-01 10:20:30'}
  {
    if (type_str->str[0] == 't' && type_str->str[1] == 's')
      return &type_handler_datetime2;
  }
  return NULL; // Not a known ODBC literal type
}


/**
  This method is used by:
  - Item_user_var_as_out_param::field_type()
  - Item_func_udf_str::field_type()
  - Item_empty_string::make_send_field()

  TODO: type_handler_adjusted_to_max_octet_length() and string_type_handler()
  provide very similar functionality, to properly choose between
  VARCHAR/VARBINARY vs TEXT/BLOB variations taking into accoung maximum
  possible octet length.

  We should probably get rid of either of them and use the same method
  all around the code.
*/
const Type_handler *
Type_handler::string_type_handler(uint max_octet_length)
{
  if (max_octet_length >= 16777216)
    return &type_handler_long_blob;
  else if (max_octet_length >= 65536)
    return &type_handler_medium_blob;
  else if (max_octet_length >= MAX_FIELD_VARCHARLENGTH)
    return &type_handler_blob;
  return &type_handler_varchar;
}


const Type_handler *
Type_handler::varstring_type_handler(const Item *item)
{
  if (!item->max_length)
    return &type_handler_string;
  if (item->too_big_for_varchar())
    return blob_type_handler(item->max_length);
  return &type_handler_varchar;
}


const Type_handler *
Type_handler::blob_type_handler(uint max_octet_length)
{
  if (max_octet_length <= 255)
    return &type_handler_tiny_blob;
  if (max_octet_length <= 65535)
    return &type_handler_blob;
  if (max_octet_length <= 16777215)
    return &type_handler_medium_blob;
  return &type_handler_long_blob;
}


const Type_handler *
Type_handler::blob_type_handler(const Item *item)
{
  return blob_type_handler(item->max_length);
}

/**
  This method is used by:
  - Item_sum_hybrid, e.g. MAX(item), MIN(item).
  - Item_func_set_user_var
*/
const Type_handler *
Type_handler_string_result::type_handler_adjusted_to_max_octet_length(
                                                        uint max_octet_length,
                                                        CHARSET_INFO *cs) const
{
  if (max_octet_length / cs->mbmaxlen <= CONVERT_IF_BIGGER_TO_BLOB)
    return &type_handler_varchar; // See also Item::too_big_for_varchar()
  if (max_octet_length >= 16777216)
    return &type_handler_long_blob;
  else if (max_octet_length >= 65536)
    return &type_handler_medium_blob;
  return &type_handler_blob;
}


CHARSET_INFO *Type_handler::charset_for_protocol(const Item *item) const
{
  /*
    For backward compatibility, to make numeric
    data types return "binary" charset in client-side metadata.
  */
  return &my_charset_bin;
}


bool
Type_handler::Item_func_or_sum_illegal_param(const char *funcname) const
{
  my_error(ER_ILLEGAL_PARAMETER_DATA_TYPE_FOR_OPERATION, MYF(0),
           name().ptr(), funcname);
  return true;
}


bool
Type_handler::Item_func_or_sum_illegal_param(const Item_func_or_sum *it) const
{
  return Item_func_or_sum_illegal_param(it->func_name());
}


CHARSET_INFO *
Type_handler_string_result::charset_for_protocol(const Item *item) const
{
  return item->collation.collation;
}


const Type_handler *
Type_handler::get_handler_by_cmp_type(Item_result type)
{
  switch (type) {
  case REAL_RESULT:       return &type_handler_double;
  case INT_RESULT:        return &type_handler_slonglong;
  case DECIMAL_RESULT:    return &type_handler_newdecimal;
  case STRING_RESULT:     return &type_handler_long_blob;
  case TIME_RESULT:       return &type_handler_datetime;
  case ROW_RESULT:        return &type_handler_row;
  }
  DBUG_ASSERT(0);
  return &type_handler_string;
}


/*
  If we have a mixture of:
  - a MariaDB standard (built-in permanent) data type, and
  - a non-standard (optionally compiled or pluggable) data type,
  then we ask the type collection of the non-standard type to aggregate
  the mixture.
  The standard type collection type_collection_std knows nothing
  about non-standard types, while non-standard type collections
  know everything about standard data types.
*/
const Type_collection *
Type_handler::type_collection_for_aggregation(const Type_handler *h0,
                                              const Type_handler *h1)
{
  const Type_collection *c0= h0->type_collection();
  const Type_collection *c1= h1->type_collection();
  if (c0 == c1)
    return c0;
  if (c0 == &type_collection_std)
    return c1;
  if (c1 == &type_collection_std)
    return c0;
  /*
    A mixture of two non-standard collections.
    The caller code will continue to aggregate through
    the type aggregators in Type_handler_data.
  */
  return NULL;
}


Type_handler_hybrid_field_type::Type_handler_hybrid_field_type()
  :m_type_handler(&type_handler_double)
{
}


/***************************************************************************/

/* number of bytes to store second_part part of the TIMESTAMP(N) */
uint Type_handler_timestamp::m_sec_part_bytes[MAX_DATETIME_PRECISION + 1]=
     { 0, 1, 1, 2, 2, 3, 3 };

/* number of bytes to store DATETIME(N) */
uint Type_handler_datetime::m_hires_bytes[MAX_DATETIME_PRECISION + 1]=
     { 5, 6, 6, 7, 7, 7, 8 };

/* number of bytes to store TIME(N) */
uint Type_handler_time::m_hires_bytes[MAX_DATETIME_PRECISION + 1]=
     { 3, 4, 4, 5, 5, 5, 6 };

/***************************************************************************/

const Name Type_handler::version() const
{
  static const Name ver(STRING_WITH_LEN(""));
  return ver;
}

const Name & Type_handler::version_mariadb53()
{
  static const Name ver(STRING_WITH_LEN("mariadb-5.3"));
  return ver;
}

const Name & Type_handler::version_mysql56()
{
  static const Name ver(STRING_WITH_LEN("mysql-5.6"));
  return ver;
}


/***************************************************************************/

const Type_limits_int *Type_handler_tiny::type_limits_int() const
{
  static const Type_limits_sint8 limits_sint8;
  return &limits_sint8;
}

const Type_limits_int *Type_handler_utiny::type_limits_int() const
{
  static const Type_limits_uint8 limits_uint8;
  return &limits_uint8;
}

const Type_limits_int *Type_handler_short::type_limits_int() const
{
  static const Type_limits_sint16 limits_sint16;
  return &limits_sint16;
}

const Type_limits_int *Type_handler_ushort::type_limits_int() const
{
  static const Type_limits_uint16 limits_uint16;
  return &limits_uint16;
}

const Type_limits_int *Type_handler_int24::type_limits_int() const
{
  static const Type_limits_sint24 limits_sint24;
  return &limits_sint24;
}

const Type_limits_int *Type_handler_uint24::type_limits_int() const
{
  static const Type_limits_uint24 limits_uint24;
  return &limits_uint24;
}

const Type_limits_int *Type_handler_long::type_limits_int() const
{
  static const Type_limits_sint32 limits_sint32;
  return &limits_sint32;
}

const Type_limits_int *Type_handler_ulong::type_limits_int() const
{
  static const Type_limits_uint32 limits_uint32;
  return &limits_uint32;
}

const Type_limits_int *Type_handler_longlong::type_limits_int() const
{
  static const Type_limits_sint64 limits_sint64;
  return &limits_sint64;
}

const Type_limits_int *Type_handler_ulonglong::type_limits_int() const
{
  static const Type_limits_uint64 limits_uint64;
  return &limits_uint64;
}


/***************************************************************************/
const Type_handler *Type_handler_bool::type_handler_signed() const
{
  return &type_handler_bool;
}

const Type_handler *Type_handler_bool::type_handler_unsigned() const
{
  return &type_handler_bool;
}

const Type_handler *Type_handler_tiny::type_handler_signed() const
{
  return &type_handler_stiny;
}

const Type_handler *Type_handler_tiny::type_handler_unsigned() const
{
  return &type_handler_utiny;
}

const Type_handler *Type_handler_short::type_handler_signed() const
{
  return &type_handler_sshort;
}

const Type_handler *Type_handler_short::type_handler_unsigned() const
{
  return &type_handler_ushort;
}

const Type_handler *Type_handler_int24::type_handler_signed() const
{
  return &type_handler_sint24;
}

const Type_handler *Type_handler_int24::type_handler_unsigned() const
{
  return &type_handler_uint24;
}

const Type_handler *Type_handler_long::type_handler_signed() const
{
  return &type_handler_slong;
}

const Type_handler *Type_handler_long::type_handler_unsigned() const
{
  return &type_handler_ulong;
}

const Type_handler *Type_handler_longlong::type_handler_signed() const
{
  return &type_handler_slonglong;
}

const Type_handler *Type_handler_longlong::type_handler_unsigned() const
{
  return &type_handler_ulonglong;
}

/***************************************************************************/

const Type_handler *Type_handler_null::type_handler_for_comparison() const
{
  return &type_handler_null;
}


const Type_handler *Type_handler_int_result::type_handler_for_comparison() const
{
  return &type_handler_slonglong;
}


const Type_handler *Type_handler_string_result::type_handler_for_comparison() const
{
  return &type_handler_long_blob;
}


const Type_handler *Type_handler_decimal_result::type_handler_for_comparison() const
{
  return &type_handler_newdecimal;
}


const Type_handler *Type_handler_real_result::type_handler_for_comparison() const
{
  return &type_handler_double;
}


const Type_handler *Type_handler_time_common::type_handler_for_comparison() const
{
  return &type_handler_time;
}

const Type_handler *Type_handler_date_common::type_handler_for_comparison() const
{
  return &type_handler_newdate;
}


const Type_handler *Type_handler_datetime_common::type_handler_for_comparison() const
{
  return &type_handler_datetime;
}


const Type_handler *Type_handler_timestamp_common::type_handler_for_comparison() const
{
  return &type_handler_timestamp;
}


const Type_handler *Type_handler_row::type_handler_for_comparison() const
{
  return &type_handler_row;
}

/***************************************************************************/

const Type_handler *
Type_handler_timestamp_common::type_handler_for_native_format() const
{
  return &type_handler_timestamp2;
}


/***************************************************************************/

const Type_handler *Type_handler_typelib::type_handler_for_item_field() const
{
  return &type_handler_string;
}


const Type_handler *Type_handler_typelib::cast_to_int_type_handler() const
{
  return &type_handler_slonglong;
}


/***************************************************************************/

bool
Type_handler_hybrid_field_type::aggregate_for_result(const Type_handler *other)
{
  const Type_handler *hres;
  const Type_collection *c;
  if (!(c= Type_handler::type_collection_for_aggregation(m_type_handler, other)) ||
      !(hres= c->aggregate_for_result(m_type_handler, other)))
    hres= type_handler_data->
            m_type_aggregator_for_result.find_handler(m_type_handler, other);
  if (!hres)
    return true;
  m_type_handler= hres;
  return false;
}


const Type_handler *
Type_handler::type_handler_long_or_longlong(uint max_char_length,
                                            bool unsigned_flag)
{
  if (unsigned_flag)
  {
    if (max_char_length <= MY_INT32_NUM_DECIMAL_DIGITS - 2)
      return &type_handler_ulong;
    return &type_handler_ulonglong;
  }
  if (max_char_length <= MY_INT32_NUM_DECIMAL_DIGITS - 2)
    return &type_handler_slong;
  return &type_handler_slonglong;
}


/*
  This method is called for CASE (and its abbreviations) and LEAST/GREATEST
  when data type aggregation returned LONGLONG and there were some BIT
  expressions. This helps to adjust the data type from LONGLONG to LONG
  if all expressions fit.
*/
const Type_handler *
Type_handler::bit_and_int_mixture_handler(uint max_char_length)
{
  if (max_char_length <= MY_INT32_NUM_DECIMAL_DIGITS)
    return &type_handler_slong;
  return &type_handler_slonglong;
}


/**
  @brief Aggregates field types from the array of items.

  @param[in] items  array of items to aggregate the type from
  @param[in] nitems number of items in the array
  @param[in] treat_bit_as_number - if BIT should be aggregated to a non-BIT
             counterpart as a LONGLONG number or as a VARBINARY string.

             Currently behaviour depends on the function:
             - LEAST/GREATEST treat BIT as VARBINARY when
               aggregating with a non-BIT counterpart.
               Note, UNION also works this way.

             - CASE, COALESCE, IF, IFNULL treat BIT as LONGLONG when
               aggregating with a non-BIT counterpart;

             This inconsistency may be changed in the future. See MDEV-8867.

             Note, independently from "treat_bit_as_number":
             - a single BIT argument gives BIT as a result
             - two BIT couterparts give BIT as a result

  @details This function aggregates field types from the array of items.
    Found type is supposed to be used later as the result field type
    of a multi-argument function.
    Aggregation itself is performed by Type_handler::aggregate_for_result().

  @note The term "aggregation" is used here in the sense of inferring the
    result type of a function from its argument types.

  @retval false - on success
  @retval true  - on error
*/

bool
Type_handler_hybrid_field_type::aggregate_for_result(const char *funcname,
                                                     Item **items, uint nitems,
                                                     bool treat_bit_as_number)
{
  bool bit_and_non_bit_mixture_found= false;
  uint32 max_display_length;
  if (!nitems || items[0]->result_type() == ROW_RESULT)
  {
    DBUG_ASSERT(0);
    set_handler(&type_handler_null);
    return true;
  }
  set_handler(items[0]->type_handler());
  max_display_length= items[0]->max_display_length();
  for (uint i= 1 ; i < nitems ; i++)
  {
    const Type_handler *cur= items[i]->type_handler();
    set_if_bigger(max_display_length, items[i]->max_display_length());
    if (treat_bit_as_number &&
        ((type_handler() == &type_handler_bit) ^ (cur == &type_handler_bit)))
    {
      bit_and_non_bit_mixture_found= true;
      if (type_handler() == &type_handler_bit)
        set_handler(&type_handler_slonglong); // BIT + non-BIT
      else
        cur= &type_handler_slonglong; // non-BIT + BIT
    }
    if (aggregate_for_result(cur))
    {
      my_error(ER_ILLEGAL_PARAMETER_DATA_TYPES2_FOR_OPERATION, MYF(0),
               type_handler()->name().ptr(), cur->name().ptr(), funcname);
      return true;
    }
  }
  if (bit_and_non_bit_mixture_found && type_handler() == &type_handler_slonglong)
    set_handler(Type_handler::bit_and_int_mixture_handler(max_display_length));
  return false;
}

/**
  Collect built-in data type handlers for comparison.
  This method is very similar to item_cmp_type() defined in item.cc.
  Now they coexist. Later item_cmp_type() will be removed.
  In addition to item_cmp_type(), this method correctly aggregates
  TIME with DATETIME/TIMESTAMP/DATE, so no additional find_date_time_item()
  is needed after this call.
*/

bool
Type_handler_hybrid_field_type::aggregate_for_comparison(const Type_handler *h)
{
  DBUG_ASSERT(m_type_handler == m_type_handler->type_handler_for_comparison());
  DBUG_ASSERT(h == h->type_handler_for_comparison());
  const Type_handler *hres;
  const Type_collection *c;
  if (!(c= Type_handler::type_collection_for_aggregation(m_type_handler, h)) ||
      !(hres= c->aggregate_for_comparison(m_type_handler, h)))
    hres= type_handler_data->
            m_type_aggregator_for_comparison.find_handler(m_type_handler, h);
  if (!hres)
    return true;
  m_type_handler= hres;
  DBUG_ASSERT(m_type_handler == m_type_handler->type_handler_for_comparison());
  return false;
}


const Type_handler *
Type_collection_std::aggregate_for_comparison(const Type_handler *ha,
                                              const Type_handler *hb) const
{
  Item_result a= ha->cmp_type();
  Item_result b= hb->cmp_type();
  if (a == STRING_RESULT && b == STRING_RESULT)
    return &type_handler_long_blob;
  if (a == INT_RESULT && b == INT_RESULT)
    return &type_handler_slonglong;
  if (a == ROW_RESULT || b == ROW_RESULT)
    return &type_handler_row;
  if (a == TIME_RESULT || b == TIME_RESULT)
  {
    if ((a == TIME_RESULT) + (b == TIME_RESULT) == 1)
    {
      /*
        We're here if there's only one temporal data type:
        either m_type_handler or h.
        Temporal types bit non-temporal types.
      */
      const Type_handler *res= b == TIME_RESULT ? hb : ha;
      /*
        Compare TIMESTAMP to a non-temporal type as DATETIME.
        This is needed to make queries with fuzzy dates work:
        SELECT * FROM t1
        WHERE
          ts BETWEEN '0000-00-00' AND '2010-00-01 00:00:00';
      */
      if (res->type_handler_for_native_format() == &type_handler_timestamp2)
        return &type_handler_datetime;
      return res;
    }
    else
    {
      /*
        We're here if both m_type_handler and h are temporal data types.
        - If both data types are TIME, we preserve TIME.
        - If both data types are DATE, we preserve DATE.
          Preserving DATE is needed for EXPLAIN FORMAT=JSON,
          to print DATE constants using proper format:
          'YYYY-MM-DD' rather than 'YYYY-MM-DD 00:00:00'.
      */
      if (ha->field_type() != hb->field_type())
        return &type_handler_datetime;
      return ha;
    }
  }
  if ((a == INT_RESULT || a == DECIMAL_RESULT) &&
      (b == INT_RESULT || b == DECIMAL_RESULT))
    return &type_handler_newdecimal;
  return &type_handler_double;
}


/**
  Aggregate data type handler for LEAST/GRATEST.
  aggregate_for_min_max() is close to aggregate_for_comparison(),
  but tries to preserve the exact type handler for string, int and temporal
  data types (instead of converting to super-types).
  FLOAT is not preserved and is converted to its super-type (DOUBLE).
  This should probably fixed eventually, for symmetry.
*/

bool
Type_handler_hybrid_field_type::aggregate_for_min_max(const Type_handler *h)
{
  const Type_handler *hres;
  const Type_collection *c;
  if (!(c= Type_handler::type_collection_for_aggregation(m_type_handler, h))||
      !(hres= c->aggregate_for_min_max(m_type_handler, h)))
  {
    /*
      For now we suppose that these two expressions:
        - LEAST(type1, type2)
        - COALESCE(type1, type2)
      return the same data type (or both expressions return error)
      if type1 and/or type2 are non-traditional.
      This may change in the future.
    */
    hres= type_handler_data->
            m_type_aggregator_for_result.find_handler(m_type_handler, h);
  }
  if (!hres)
    return true;
  m_type_handler= hres;
  return false;
}


const Type_handler *
Type_collection_std::aggregate_for_min_max(const Type_handler *ha,
                                           const Type_handler *hb) const
{
  Item_result a= ha->cmp_type();
  Item_result b= hb->cmp_type();
  DBUG_ASSERT(a != ROW_RESULT); // Disallowed by check_cols() in fix_fields()
  DBUG_ASSERT(b != ROW_RESULT); // Disallowed by check_cols() in fix_fields()

  if (a == STRING_RESULT && b == STRING_RESULT)
    return Type_collection_std::aggregate_for_result(ha, hb);
  if (a == INT_RESULT && b == INT_RESULT)
  {
    // BIT aggregates with non-BIT as BIGINT
    if (ha != hb)
    {
      if (ha == &type_handler_bit)
        ha= &type_handler_slonglong;
      else if (hb == &type_handler_bit)
        hb= &type_handler_slonglong;
    }
    return Type_collection_std::aggregate_for_result(ha, hb);
  }
  if (a == TIME_RESULT || b == TIME_RESULT)
  {
    if ((ha->type_handler_for_native_format() == &type_handler_timestamp2) +
        (hb->type_handler_for_native_format() == &type_handler_timestamp2) == 1)
    {
      /*
        Handle LEAST(TIMESTAMP, non-TIMESTAMP) as DATETIME,
        to make sure fuzzy dates work in this context:
          LEAST('2001-00-00', timestamp_field)
      */
      return &type_handler_datetime2;
    }
    if ((a == TIME_RESULT) + (b == TIME_RESULT) == 1)
    {
      /*
        We're here if there's only one temporal data type:
        either m_type_handler or h.
        Temporal types bit non-temporal types.
      */
      return (b == TIME_RESULT) ? hb : ha;
    }
    /*
      We're here if both m_type_handler and h are temporal data types.
    */
    return Type_collection_std::aggregate_for_result(ha, hb);
  }
  if ((a == INT_RESULT || a == DECIMAL_RESULT) &&
      (b == INT_RESULT || b == DECIMAL_RESULT))
  {
    return &type_handler_newdecimal;
  }
  // Preserve FLOAT if two FLOATs, set to DOUBLE otherwise.
  if (ha == &type_handler_float && hb == &type_handler_float)
    return &type_handler_float;
  return &type_handler_double;
}


bool
Type_handler_hybrid_field_type::aggregate_for_min_max(const char *funcname,
                                                      Item **items, uint nitems)
{
  bool bit_and_non_bit_mixture_found= false;
  // LEAST/GREATEST require at least two arguments
  DBUG_ASSERT(nitems > 1);
  set_handler(items[0]->type_handler());
  for (uint i= 1; i < nitems;  i++)
  {
    const Type_handler *cur= items[i]->type_handler();
    // Check if BIT + non-BIT, or non-BIT + BIT
    bit_and_non_bit_mixture_found|= (m_type_handler == &type_handler_bit) !=
                                    (cur == &type_handler_bit);
    if (aggregate_for_min_max(cur))
    {
      my_error(ER_ILLEGAL_PARAMETER_DATA_TYPES2_FOR_OPERATION, MYF(0),
               type_handler()->name().ptr(), cur->name().ptr(), funcname);
      return true;
    }
  }
  if (bit_and_non_bit_mixture_found && type_handler() == &type_handler_slonglong)
  {
    uint32 max_display_length= items[0]->max_display_length();
    for (uint i= 1; i < nitems; i++)
      set_if_bigger(max_display_length, items[i]->max_display_length());
    set_handler(Type_handler::bit_and_int_mixture_handler(max_display_length));
  }
  return false;
}


const Type_handler *
Type_collection_std::aggregate_for_num_op(const Type_handler *h0,
                                          const Type_handler *h1) const
{
  Item_result r0= h0->cmp_type();
  Item_result r1= h1->cmp_type();

  if (r0 == REAL_RESULT || r1 == REAL_RESULT ||
      r0 == STRING_RESULT || r1 ==STRING_RESULT)
    return &type_handler_double;

  if (r0 == TIME_RESULT || r1 == TIME_RESULT)
    return &type_handler_datetime;

  if (r0 == DECIMAL_RESULT || r1 == DECIMAL_RESULT)
    return &type_handler_newdecimal;

  DBUG_ASSERT(r0 == INT_RESULT && r1 == INT_RESULT);
  return &type_handler_slonglong;
}


const Type_aggregator::Pair*
Type_aggregator::find_pair(const Type_handler *handler1,
                           const Type_handler *handler2) const
{
  for (uint i= 0; i < m_array.elements(); i++)
  {
    const Pair& el= m_array.at(i);
    if (el.eq(handler1, handler2) ||
        (m_is_commutative && el.eq(handler2, handler1)))
      return &el;
  }
  return NULL;
}


bool
Type_handler_hybrid_field_type::aggregate_for_num_op(const Type_aggregator *agg,
                                                     const Type_handler *h0,
                                                     const Type_handler *h1)
{
  const Type_handler *hres;
  const Type_collection *c;
  if (!(c= Type_handler::type_collection_for_aggregation(h0, h1)) ||
      !(hres= c->aggregate_for_num_op(h0, h1)))
    hres= agg->find_handler(h0, h1);
  if (!hres)
    return true;
  m_type_handler= hres;
  return false;
}


/***************************************************************************/

const Type_handler *
Type_handler::get_handler_by_field_type(enum_field_types type)
{
  switch (type) {
  case MYSQL_TYPE_DECIMAL:     return &type_handler_olddecimal;
  case MYSQL_TYPE_NEWDECIMAL:  return &type_handler_newdecimal;
  case MYSQL_TYPE_TINY:        return &type_handler_stiny;
  case MYSQL_TYPE_SHORT:       return &type_handler_sshort;
  case MYSQL_TYPE_LONG:        return &type_handler_slong;
  case MYSQL_TYPE_LONGLONG:    return &type_handler_slonglong;
  case MYSQL_TYPE_INT24:       return &type_handler_sint24;
  case MYSQL_TYPE_YEAR:        return &type_handler_year;
  case MYSQL_TYPE_BIT:         return &type_handler_bit;
  case MYSQL_TYPE_FLOAT:       return &type_handler_float;
  case MYSQL_TYPE_DOUBLE:      return &type_handler_double;
  case MYSQL_TYPE_NULL:        return &type_handler_null;
  case MYSQL_TYPE_VARCHAR:     return &type_handler_varchar;
  case MYSQL_TYPE_TINY_BLOB:   return &type_handler_tiny_blob;
  case MYSQL_TYPE_MEDIUM_BLOB: return &type_handler_medium_blob;
  case MYSQL_TYPE_LONG_BLOB:   return &type_handler_long_blob;
  case MYSQL_TYPE_BLOB:        return &type_handler_blob;
  case MYSQL_TYPE_VAR_STRING:  return &type_handler_varchar; // Map to VARCHAR 
  case MYSQL_TYPE_STRING:      return &type_handler_string;
  case MYSQL_TYPE_ENUM:        return &type_handler_varchar; // Map to VARCHAR
  case MYSQL_TYPE_SET:         return &type_handler_varchar; // Map to VARCHAR
  case MYSQL_TYPE_GEOMETRY:
#ifdef HAVE_SPATIAL
    return &type_handler_geometry;
#else
    return NULL;
#endif
  case MYSQL_TYPE_TIMESTAMP:   return &type_handler_timestamp2;// Map to timestamp2
  case MYSQL_TYPE_TIMESTAMP2:  return &type_handler_timestamp2;
  case MYSQL_TYPE_DATE:        return &type_handler_newdate;   // Map to newdate
  case MYSQL_TYPE_TIME:        return &type_handler_time2;     // Map to time2
  case MYSQL_TYPE_TIME2:       return &type_handler_time2;
  case MYSQL_TYPE_DATETIME:    return &type_handler_datetime2; // Map to datetime2
  case MYSQL_TYPE_DATETIME2:   return &type_handler_datetime2;
  case MYSQL_TYPE_NEWDATE:
    /*
      NEWDATE is actually a real_type(), not a field_type(),
      but it's used around the code in field_type() context.
      We should probably clean up the code not to use MYSQL_TYPE_NEWDATE
      in field_type() context and add DBUG_ASSERT(0) here.
    */
    return &type_handler_newdate;
  case MYSQL_TYPE_VARCHAR_COMPRESSED:
  case MYSQL_TYPE_BLOB_COMPRESSED:
    break;
  };
  DBUG_ASSERT(0);
  return &type_handler_string;
}


const Type_handler *
Type_handler::get_handler_by_real_type(enum_field_types type)
{
  switch (type) {
  case MYSQL_TYPE_DECIMAL:     return &type_handler_olddecimal;
  case MYSQL_TYPE_NEWDECIMAL:  return &type_handler_newdecimal;
  case MYSQL_TYPE_TINY:        return &type_handler_stiny;
  case MYSQL_TYPE_SHORT:       return &type_handler_sshort;
  case MYSQL_TYPE_LONG:        return &type_handler_slong;
  case MYSQL_TYPE_LONGLONG:    return &type_handler_slonglong;
  case MYSQL_TYPE_INT24:       return &type_handler_sint24;
  case MYSQL_TYPE_YEAR:        return &type_handler_year;
  case MYSQL_TYPE_BIT:         return &type_handler_bit;
  case MYSQL_TYPE_FLOAT:       return &type_handler_float;
  case MYSQL_TYPE_DOUBLE:      return &type_handler_double;
  case MYSQL_TYPE_NULL:        return &type_handler_null;
  case MYSQL_TYPE_VARCHAR:     return &type_handler_varchar;
  case MYSQL_TYPE_VARCHAR_COMPRESSED: return &type_handler_varchar_compressed;
  case MYSQL_TYPE_TINY_BLOB:   return &type_handler_tiny_blob;
  case MYSQL_TYPE_MEDIUM_BLOB: return &type_handler_medium_blob;
  case MYSQL_TYPE_LONG_BLOB:   return &type_handler_long_blob;
  case MYSQL_TYPE_BLOB:        return &type_handler_blob;
  case MYSQL_TYPE_BLOB_COMPRESSED: return &type_handler_blob_compressed;
  case MYSQL_TYPE_VAR_STRING:  return &type_handler_var_string;
  case MYSQL_TYPE_STRING:      return &type_handler_string;
  case MYSQL_TYPE_ENUM:        return &type_handler_enum;
  case MYSQL_TYPE_SET:         return &type_handler_set;
  case MYSQL_TYPE_GEOMETRY:
#ifdef HAVE_SPATIAL
    return &type_handler_geometry;
#else
    return NULL;
#endif
  case MYSQL_TYPE_TIMESTAMP:   return &type_handler_timestamp;
  case MYSQL_TYPE_TIMESTAMP2:  return &type_handler_timestamp2;
  case MYSQL_TYPE_DATE:        return &type_handler_date;
  case MYSQL_TYPE_TIME:        return &type_handler_time;
  case MYSQL_TYPE_TIME2:       return &type_handler_time2;
  case MYSQL_TYPE_DATETIME:    return &type_handler_datetime;
  case MYSQL_TYPE_DATETIME2:   return &type_handler_datetime2;
  case MYSQL_TYPE_NEWDATE:     return &type_handler_newdate;
  };
  return NULL;
}


/**
  Create a DOUBLE field by default.
*/
Field *
Type_handler::make_num_distinct_aggregator_field(MEM_ROOT *mem_root,
                                                 const Item *item) const
{
  return new(mem_root)
         Field_double(NULL, item->max_length,
                      (uchar *) (item->maybe_null ? "" : 0),
                      item->maybe_null ? 1 : 0, Field::NONE,
                      &item->name, (uint8) item->decimals,
                      0, item->unsigned_flag);
}


Field *
Type_handler_float::make_num_distinct_aggregator_field(MEM_ROOT *mem_root,
                                                       const Item *item)
                                                       const
{
  return new(mem_root)
         Field_float(NULL, item->max_length,
                     (uchar *) (item->maybe_null ? "" : 0),
                     item->maybe_null ? 1 : 0, Field::NONE,
                     &item->name, (uint8) item->decimals,
                     0, item->unsigned_flag);
}


Field *
Type_handler_decimal_result::make_num_distinct_aggregator_field(
                                                            MEM_ROOT *mem_root,
                                                            const Item *item)
                                                            const
{
  DBUG_ASSERT(item->decimals <= DECIMAL_MAX_SCALE);
  return new (mem_root)
         Field_new_decimal(NULL, item->max_length,
                           (uchar *) (item->maybe_null ? "" : 0),
                           item->maybe_null ? 1 : 0, Field::NONE,
                           &item->name, (uint8) item->decimals,
                           0, item->unsigned_flag);
}


Field *
Type_handler_int_result::make_num_distinct_aggregator_field(MEM_ROOT *mem_root,
                                                            const Item *item)
                                                            const
{
  /**
    Make a longlong field for all INT-alike types. It could create
    smaller fields for TINYINT, SMALLINT, MEDIUMINT, INT though.
  */
  return new(mem_root)
         Field_longlong(NULL, item->max_length,
                        (uchar *) (item->maybe_null ? "" : 0),
                        item->maybe_null ? 1 : 0, Field::NONE,
                        &item->name, 0, item->unsigned_flag);
}


/***********************************************************************/

Field *Type_handler_tiny::make_conversion_table_field(MEM_ROOT *root,
                                                      TABLE *table,
                                                      uint metadata,
                                                      const Field *target)
                                                      const
{
  /*
    As we don't know if the integer was signed or not on the master,
    assume we have same sign on master and slave.  This is true when not
    using conversions so it should be true also when using conversions.
  */
  bool unsigned_flag= ((Field_num*) target)->unsigned_flag;
  return new (root)
         Field_tiny(NULL, 4 /*max_length*/, (uchar *) "", 1, Field::NONE,
                    &empty_clex_str, 0/*zerofill*/, unsigned_flag);
}


Field *Type_handler_short::make_conversion_table_field(MEM_ROOT *root,
                                                       TABLE *table,
                                                       uint metadata,
                                                       const Field *target)
                                                       const
{
  bool unsigned_flag= ((Field_num*) target)->unsigned_flag;
  return new (root)
         Field_short(NULL, 6 /*max_length*/, (uchar *) "", 1, Field::NONE,
                     &empty_clex_str, 0/*zerofill*/, unsigned_flag);
}


Field *Type_handler_int24::make_conversion_table_field(MEM_ROOT *root,
                                                       TABLE *table,
                                                       uint metadata,
                                                       const Field *target)
                                                       const
{
  bool unsigned_flag= ((Field_num*) target)->unsigned_flag;
  return new (root)
         Field_medium(NULL, 9 /*max_length*/, (uchar *) "", 1, Field::NONE,
                      &empty_clex_str, 0/*zerofill*/, unsigned_flag);
}


Field *Type_handler_long::make_conversion_table_field(MEM_ROOT *root,
                                                      TABLE *table,
                                                      uint metadata,
                                                      const Field *target)
                                                      const
{
  bool unsigned_flag= ((Field_num*) target)->unsigned_flag;
  return new (root)
         Field_long(NULL, 11 /*max_length*/, (uchar *) "", 1, Field::NONE,
         &empty_clex_str, 0/*zerofill*/, unsigned_flag);
}


Field *Type_handler_longlong::make_conversion_table_field(MEM_ROOT *root,
                                                          TABLE *table,
                                                          uint metadata,
                                                          const Field *target)
                                                          const
{
  bool unsigned_flag= ((Field_num*) target)->unsigned_flag;
  return new (root)
         Field_longlong(NULL, 20 /*max_length*/,(uchar *) "", 1, Field::NONE,
                        &empty_clex_str, 0/*zerofill*/, unsigned_flag);
}



Field *Type_handler_float::make_conversion_table_field(MEM_ROOT *root,
                                                       TABLE *table,
                                                       uint metadata,
                                                       const Field *target)
                                                       const
{
  return new (root)
         Field_float(NULL, 12 /*max_length*/, (uchar *) "", 1, Field::NONE,
                     &empty_clex_str, 0/*dec*/, 0/*zerofill*/, 0/*unsigned_flag*/);
}


Field *Type_handler_double::make_conversion_table_field(MEM_ROOT *root,
                                                        TABLE *table,
                                                        uint metadata,
                                                        const Field *target)
                                                        const
{
  return new (root)
         Field_double(NULL, 22 /*max_length*/, (uchar *) "", 1, Field::NONE,
                      &empty_clex_str, 0/*dec*/, 0/*zerofill*/, 0/*unsigned_flag*/);
}


Field *Type_handler_newdecimal::make_conversion_table_field(MEM_ROOT *root, 
                                                            TABLE *table,
                                                            uint metadata,
                                                            const Field *target)
                                                            const
{
  int  precision= metadata >> 8;
  uint8 decimals= metadata & 0x00ff;
  uint32 max_length= my_decimal_precision_to_length(precision, decimals, false);
  DBUG_ASSERT(decimals <= DECIMAL_MAX_SCALE);
  return new (root)
         Field_new_decimal(NULL, max_length, (uchar *) "", 1, Field::NONE,
                           &empty_clex_str, decimals, 0/*zerofill*/, 0/*unsigned*/);
}


Field *Type_handler_olddecimal::make_conversion_table_field(MEM_ROOT *root,
                                                            TABLE *table,
                                                            uint metadata,
                                                            const Field *target)
                                                            const
{
  sql_print_error("In RBR mode, Slave received incompatible DECIMAL field "
                  "(old-style decimal field) from Master while creating "
                  "conversion table. Please consider changing datatype on "
                  "Master to new style decimal by executing ALTER command for"
                  " column Name: %s.%s.%s.",
                  target->table->s->db.str,
                  target->table->s->table_name.str,
                  target->field_name.str);
  return NULL;
}


Field *Type_handler_year::make_conversion_table_field(MEM_ROOT *root,
                                                      TABLE *table,
                                                      uint metadata,
                                                      const Field *target)
                                                      const
{
  return new(root)
         Field_year(NULL, 4, (uchar *) "", 1, Field::NONE, &empty_clex_str);
}


Field *Type_handler_null::make_conversion_table_field(MEM_ROOT *root,
                                                      TABLE *table,
                                                      uint metadata,
                                                      const Field *target)
                                                      const
{
  return new(root)
         Field_null(NULL, 0, Field::NONE, &empty_clex_str, target->charset());
}


Field *Type_handler_timestamp::make_conversion_table_field(MEM_ROOT *root,
                                                           TABLE *table,
                                                           uint metadata,
                                                           const Field *target)
                                                           const
{
  return new_Field_timestamp(root, NULL, (uchar *) "", 1,
                             Field::NONE, &empty_clex_str,
                             table->s, target->decimals());
}


Field *Type_handler_timestamp2::make_conversion_table_field(MEM_ROOT *root,
                                                            TABLE *table,
                                                            uint metadata,
                                                            const Field *target)
                                                            const
{
  return new(root)
         Field_timestampf(NULL, (uchar *) "", 1, Field::NONE,
                          &empty_clex_str, table->s, metadata);
}


Field *Type_handler_newdate::make_conversion_table_field(MEM_ROOT *root,
                                                         TABLE *table,
                                                         uint metadata,
                                                         const Field *target)
                                                         const
{
  return new(root)
         Field_newdate(NULL, (uchar *) "", 1, Field::NONE, &empty_clex_str);
}


Field *Type_handler_date::make_conversion_table_field(MEM_ROOT *root,
                                                      TABLE *table,
                                                      uint metadata,
                                                      const Field *target)
                                                      const
{
  return new(root)
         Field_date(NULL, (uchar *) "", 1, Field::NONE, &empty_clex_str);
}


Field *Type_handler_time::make_conversion_table_field(MEM_ROOT *root,
                                                      TABLE *table,
                                                      uint metadata,
                                                      const Field *target)
                                                      const
{
  return new_Field_time(root, NULL, (uchar *) "", 1,
                        Field::NONE, &empty_clex_str, target->decimals());
}


Field *Type_handler_time2::make_conversion_table_field(MEM_ROOT *root,
                                                       TABLE *table,
                                                       uint metadata,
                                                       const Field *target)
                                                       const
{
  return new(root)
         Field_timef(NULL, (uchar *) "", 1, Field::NONE, &empty_clex_str, metadata);
}


Field *Type_handler_datetime::make_conversion_table_field(MEM_ROOT *root,
                                                          TABLE *table,
                                                          uint metadata,
                                                          const Field *target)
                                                          const
{
  return new_Field_datetime(root, NULL, (uchar *) "", 1,
                            Field::NONE, &empty_clex_str, target->decimals());
}


Field *Type_handler_datetime2::make_conversion_table_field(MEM_ROOT *root,
                                                           TABLE *table,
                                                           uint metadata,
                                                           const Field *target)
                                                           const
{
  return new(root)
         Field_datetimef(NULL, (uchar *) "", 1,
                         Field::NONE, &empty_clex_str, metadata);
}


Field *Type_handler_bit::make_conversion_table_field(MEM_ROOT *root,
                                                     TABLE *table,
                                                     uint metadata,
                                                     const Field *target)
                                                     const
{
  DBUG_ASSERT((metadata & 0xff) <= 7);
  uint32 max_length= 8 * (metadata >> 8U) + (metadata & 0x00ff);
  return new(root)
         Field_bit_as_char(NULL, max_length, (uchar *) "", 1,
                           Field::NONE, &empty_clex_str);
}


Field *Type_handler_string::make_conversion_table_field(MEM_ROOT *root,
                                                        TABLE *table,
                                                        uint metadata,
                                                        const Field *target)
                                                        const
{
  /* This is taken from Field_string::unpack. */
  uint32 max_length= (((metadata >> 4) & 0x300) ^ 0x300) + (metadata & 0x00ff);
  return new(root)
         Field_string(NULL, max_length, (uchar *) "", 1,
                      Field::NONE, &empty_clex_str, target->charset());
}


Field *Type_handler_varchar::make_conversion_table_field(MEM_ROOT *root,
                                                         TABLE *table,
                                                         uint metadata,
                                                         const Field *target)
                                                         const
{
  DBUG_ASSERT(HA_VARCHAR_PACKLENGTH(metadata) <= MAX_FIELD_VARCHARLENGTH);
  return new(root)
         Field_varstring(NULL, metadata, HA_VARCHAR_PACKLENGTH(metadata),
                         (uchar *) "", 1, Field::NONE, &empty_clex_str,
                         table->s, target->charset());
}


Field *Type_handler_varchar_compressed::make_conversion_table_field(
                                                         MEM_ROOT *root, 
                                                         TABLE *table,
                                                         uint metadata,
                                                         const Field *target)
                                                         const
{
  return new(root)
         Field_varstring_compressed(NULL, metadata,
                                    HA_VARCHAR_PACKLENGTH(metadata),
                                    (uchar *) "", 1, Field::NONE,
                                    &empty_clex_str,
                                    table->s, target->charset(),
                                    zlib_compression_method);
}



Field *Type_handler_blob_compressed::make_conversion_table_field(
                                                      MEM_ROOT *root, 
                                                      TABLE *table,
                                                      uint metadata,
                                                      const Field *target)
                                                      const
{
  uint pack_length= metadata & 0x00ff;
  if (pack_length < 1 || pack_length > 4)
    return NULL; // Broken binary log?
  return new(root)
         Field_blob_compressed(NULL, (uchar *) "", 1, Field::NONE,
                               &empty_clex_str,
                               table->s, pack_length, target->charset(),
                               zlib_compression_method);
}


Field *Type_handler_enum::make_conversion_table_field(MEM_ROOT *root,
                                                      TABLE *table,
                                                      uint metadata,
                                                      const Field *target)
                                                      const
{
  DBUG_ASSERT(target->type() == MYSQL_TYPE_STRING);
  DBUG_ASSERT(target->real_type() == MYSQL_TYPE_ENUM);
  return new(root)
         Field_enum(NULL, target->field_length,
                    (uchar *) "", 1, Field::NONE, &empty_clex_str,
                    metadata & 0x00ff/*pack_length()*/,
                    ((const Field_enum*) target)->typelib, target->charset());
}


Field *Type_handler_set::make_conversion_table_field(MEM_ROOT *root,
                                                     TABLE *table,
                                                     uint metadata,
                                                     const Field *target)
                                                     const
{
  DBUG_ASSERT(target->type() == MYSQL_TYPE_STRING);
  DBUG_ASSERT(target->real_type() == MYSQL_TYPE_SET);
  return new(root)
         Field_set(NULL, target->field_length,
                   (uchar *) "", 1, Field::NONE, &empty_clex_str,
                   metadata & 0x00ff/*pack_length()*/,
                   ((const Field_enum*) target)->typelib, target->charset());
}


Field *Type_handler_enum::make_schema_field(MEM_ROOT *root, TABLE *table,
                                            const Record_addr &addr,
                                            const ST_FIELD_INFO &def,
                                            bool show_field) const
{
  LEX_CSTRING name= def.name();
  const Typelib *typelib= def.typelib();
  DBUG_ASSERT(typelib);
  /*
    Assume I_S columns don't have non-ASCII characters in names.
    If we eventually want to, Typelib::max_char_length() must be implemented.
  */
  return new (root)
         Field_enum(addr.ptr(), (uint32) typelib->max_octet_length(),
                    addr.null_ptr(), addr.null_bit(),
                    Field::NONE, &name,
                    get_enum_pack_length(typelib->count),
                    typelib, system_charset_info);

}


/*************************************************************************/

bool Type_handler::
       Column_definition_validate_check_constraint(THD *thd,
                                                   Column_definition * c) const
{
  return c->validate_check_constraint(thd);
}


/*************************************************************************/

bool
Type_handler::Column_definition_set_attributes(THD *thd,
                                               Column_definition *def,
                                               const Lex_field_type_st &attr,
                                               CHARSET_INFO *cs,
                                               column_definition_type_t type)
                                               const
{
  def->charset= cs;
  def->set_length_and_dec(attr);
  return false;
}


/*
  In sql_mode=ORACLE, real size of VARCHAR and CHAR with no length
  in SP parameters is fixed at runtime with the length of real args.
  Let's translate VARCHAR to VARCHAR(4000) for return value.

  Since Oracle 9, maximum size for VARCHAR in PL/SQL is 32767.

  In MariaDB the limit for VARCHAR is 65535 bytes.
  We could translate VARCHAR with no length to VARCHAR(65535), but
  it would mean that for multi-byte character sets we'd have to translate
  VARCHAR to MEDIUMTEXT, to guarantee 65535 characters.

  Also we could translate VARCHAR to VARCHAR(16383), where 16383 is
  the maximum possible length in characters in case of mbmaxlen=4
  (e.g. utf32, utf16, utf8mb4). However, we'll have character sets with
  mbmaxlen=5 soon (e.g. gb18030).
*/

bool
Type_handler_string::Column_definition_set_attributes(
                                                 THD *thd,
                                                 Column_definition *def,
                                                 const Lex_field_type_st &attr,
                                                 CHARSET_INFO *cs,
                                                 column_definition_type_t type)
                                                 const
{
  Type_handler::Column_definition_set_attributes(thd, def, attr, cs, type);
  if (attr.length())
    return false;
  switch (type) {
  case COLUMN_DEFINITION_ROUTINE_PARAM:
  case COLUMN_DEFINITION_FUNCTION_RETURN:
    if (thd->variables.sql_mode & MODE_ORACLE)
    {
      // See Type_handler_varchar::Column_definition_set_attributes()
      def->length= def->decimals= 2000;
      def->set_handler(&type_handler_varchar);
      return false;
    }
    break;
  case COLUMN_DEFINITION_ROUTINE_LOCAL:
  case COLUMN_DEFINITION_TABLE_FIELD:
    break;
  }
  def->length= 1;
  return false;
}


bool
Type_handler_varchar::Column_definition_set_attributes(
                                                 THD *thd,
                                                 Column_definition *def,
                                                 const Lex_field_type_st &attr,
                                                 CHARSET_INFO *cs,
                                                 column_definition_type_t type)
                                                 const
{
  Type_handler::Column_definition_set_attributes(thd, def, attr, cs, type);
  if (attr.length())
    return false;
  switch (type) {
  case COLUMN_DEFINITION_ROUTINE_PARAM:
  case COLUMN_DEFINITION_FUNCTION_RETURN:
    if (thd->variables.sql_mode & MODE_ORACLE)
    {
      /*
        Type_handler_varchar::adjust_spparam_type() tests "decimals"
        to detect if the formal parameter length needs to be adjusted to
        the actual parameter length. Non-zero decimals means that the length
        was set implicitly to the default value and needs to be adjusted.
      */
      def->length= def->decimals= 4000;
      return false;
    }
    break;
  case COLUMN_DEFINITION_ROUTINE_LOCAL:
  case COLUMN_DEFINITION_TABLE_FIELD:
    break;
  }
  thd->parse_error();
  return true;
}


/*************************************************************************/
bool Type_handler_null::
       Column_definition_fix_attributes(Column_definition *def) const
{
  return false;
}

bool Type_handler_tiny::
       Column_definition_fix_attributes(Column_definition *def) const
{
  return def->fix_attributes_int(MAX_TINYINT_WIDTH + def->sign_length());
}

bool Type_handler_short::
       Column_definition_fix_attributes(Column_definition *def) const
{
  return def->fix_attributes_int(MAX_SMALLINT_WIDTH + def->sign_length());
}

bool Type_handler_int24::
       Column_definition_fix_attributes(Column_definition *def) const
{
  return def->fix_attributes_int(MAX_MEDIUMINT_WIDTH + def->sign_length());
}

bool Type_handler_long::
       Column_definition_fix_attributes(Column_definition *def) const
{
  return def->fix_attributes_int(MAX_INT_WIDTH + def->sign_length());
}

bool Type_handler_longlong::
       Column_definition_fix_attributes(Column_definition *def) const
{
  return def->fix_attributes_int(MAX_BIGINT_WIDTH/*no sign_length() added*/);
}

bool Type_handler_newdecimal::
       Column_definition_fix_attributes(Column_definition *def) const
{
  return def->fix_attributes_decimal();
}

bool Type_handler_olddecimal::
       Column_definition_fix_attributes(Column_definition *def) const
{
  DBUG_ASSERT(0); // Obsolete
  return true;
}

bool Type_handler_var_string::
       Column_definition_fix_attributes(Column_definition *def) const
{
  DBUG_ASSERT(0); // Obsolete
  return true;
}

bool Type_handler_varchar::
       Column_definition_fix_attributes(Column_definition *def) const
{
  /*
    Long VARCHAR's are automaticly converted to blobs in mysql_prepare_table
    if they don't have a default value
  */
  return def->check_length(ER_TOO_BIG_DISPLAYWIDTH, MAX_FIELD_BLOBLENGTH);
}

bool Type_handler_string::
       Column_definition_fix_attributes(Column_definition *def) const
{
  return def->check_length(ER_TOO_BIG_FIELDLENGTH, MAX_FIELD_CHARLENGTH);
}

bool Type_handler_blob_common::
       Column_definition_fix_attributes(Column_definition *def) const
{
  def->flags|= BLOB_FLAG;
  return def->check_length(ER_TOO_BIG_DISPLAYWIDTH, MAX_FIELD_BLOBLENGTH);
}


bool Type_handler_year::
       Column_definition_fix_attributes(Column_definition *def) const
{
  if (!def->length || def->length != 2)
    def->length= 4; // Default length
  def->flags|= ZEROFILL_FLAG | UNSIGNED_FLAG;
  return false;
}

bool Type_handler_float::
       Column_definition_fix_attributes(Column_definition *def) const
{
  return def->fix_attributes_real(MAX_FLOAT_STR_LENGTH);
}


bool Type_handler_double::
       Column_definition_fix_attributes(Column_definition *def) const
{
  return def->fix_attributes_real(DBL_DIG + 7);
}

bool Type_handler_timestamp_common::
       Column_definition_fix_attributes(Column_definition *def) const
{
  def->flags|= UNSIGNED_FLAG;
  return def->fix_attributes_temporal_with_time(MAX_DATETIME_WIDTH);
}

bool Type_handler_date_common::
       Column_definition_fix_attributes(Column_definition *def) const
{
  // We don't support creation of MYSQL_TYPE_DATE anymore
  def->set_handler(&type_handler_newdate);
  def->length= MAX_DATE_WIDTH;
  return false;
}

bool Type_handler_time_common::
       Column_definition_fix_attributes(Column_definition *def) const
{
  return def->fix_attributes_temporal_with_time(MIN_TIME_WIDTH);
}

bool Type_handler_datetime_common::
       Column_definition_fix_attributes(Column_definition *def) const
{
  return def->fix_attributes_temporal_with_time(MAX_DATETIME_WIDTH);
}

bool Type_handler_set::
       Column_definition_fix_attributes(Column_definition *def) const
{
  def->pack_length= get_set_pack_length(def->interval_list.elements);
  return false;
}

bool Type_handler_enum::
       Column_definition_fix_attributes(Column_definition *def) const
{
  def->pack_length= get_enum_pack_length(def->interval_list.elements);
  return false;
}

bool Type_handler_bit::
       Column_definition_fix_attributes(Column_definition *def) const
{
  return def->fix_attributes_bit();
}

/*************************************************************************/

void Type_handler_typelib::
       Column_definition_reuse_fix_attributes(THD *thd,
                                              Column_definition *def,
                                              const Field *field) const
{
  DBUG_ASSERT(def->flags & (ENUM_FLAG | SET_FLAG));
  def->interval= field->get_typelib();
}


void Type_handler_year::
       Column_definition_reuse_fix_attributes(THD *thd,
                                              Column_definition *def,
                                              const Field *field) const
{
  if (def->length != 4)
  {
    char buff[sizeof("YEAR()") + MY_INT64_NUM_DECIMAL_DIGITS + 1];
    my_snprintf(buff, sizeof(buff), "YEAR(%llu)", def->length);
    push_warning_printf(thd, Sql_condition::WARN_LEVEL_NOTE,
                        ER_WARN_DEPRECATED_SYNTAX,
                        ER_THD(thd, ER_WARN_DEPRECATED_SYNTAX),
                        buff, "YEAR(4)");
  }
}


void Type_handler_real_result::
       Column_definition_reuse_fix_attributes(THD *thd,
                                              Column_definition *def,
                                              const Field *field) const
{
  /*
    Floating points are stored with FLOATING_POINT_DECIMALS but internally
    in MariaDB used with NOT_FIXED_DEC, which is >= FLOATING_POINT_DECIMALS.
  */
  if (def->decimals >= FLOATING_POINT_DECIMALS)
    def->decimals= NOT_FIXED_DEC;
}


/*************************************************************************/

bool Type_handler::
       Column_definition_prepare_stage1(THD *thd,
                                        MEM_ROOT *mem_root,
                                        Column_definition *def,
                                        handler *file,
                                        ulonglong table_flags) const
{
  def->create_length_to_internal_length_simple();
  return false;
}

bool Type_handler_null::
       Column_definition_prepare_stage1(THD *thd,
                                        MEM_ROOT *mem_root,
                                        Column_definition *def,
                                        handler *file,
                                        ulonglong table_flags) const
{
  def->create_length_to_internal_length_null();
  return false;
}

bool Type_handler_row::
       Column_definition_prepare_stage1(THD *thd,
                                        MEM_ROOT *mem_root,
                                        Column_definition *def,
                                        handler *file,
                                        ulonglong table_flags) const
{
  def->create_length_to_internal_length_null();
  return false;
}

bool Type_handler_newdecimal::
       Column_definition_prepare_stage1(THD *thd,
                                        MEM_ROOT *mem_root,
                                        Column_definition *def,
                                        handler *file,
                                        ulonglong table_flags) const
{
  def->create_length_to_internal_length_newdecimal();
  return false;
}

bool Type_handler_bit::
       Column_definition_prepare_stage1(THD *thd,
                                        MEM_ROOT *mem_root,
                                        Column_definition *def,
                                        handler *file,
                                        ulonglong table_flags) const
{
  return def->prepare_stage1_bit(thd, mem_root, file, table_flags);
}

bool Type_handler_typelib::
       Column_definition_prepare_stage1(THD *thd,
                                        MEM_ROOT *mem_root,
                                        Column_definition *def,
                                        handler *file,
                                        ulonglong table_flags) const
{
  return def->prepare_stage1_typelib(thd, mem_root, file, table_flags);
}


bool Type_handler_string_result::
       Column_definition_prepare_stage1(THD *thd,
                                        MEM_ROOT *mem_root,
                                        Column_definition *def,
                                        handler *file,
                                        ulonglong table_flags) const
{
  return def->prepare_stage1_string(thd, mem_root, file, table_flags);
}


/*************************************************************************/

bool Type_handler::
       Column_definition_redefine_stage1(Column_definition *def,
                                         const Column_definition *dup,
                                         const handler *file,
                                         const Schema_specification_st *schema)
                                         const
{
  def->redefine_stage1_common(dup, file, schema);
  def->create_length_to_internal_length_simple();
  return false;
}


bool Type_handler_null::
       Column_definition_redefine_stage1(Column_definition *def,
                                         const Column_definition *dup,
                                         const handler *file,
                                         const Schema_specification_st *schema)
                                         const
{
  def->redefine_stage1_common(dup, file, schema);
  def->create_length_to_internal_length_null();
  return false;
}


bool Type_handler_newdecimal::
       Column_definition_redefine_stage1(Column_definition *def,
                                         const Column_definition *dup,
                                         const handler *file,
                                         const Schema_specification_st *schema)
                                         const
{
  def->redefine_stage1_common(dup, file, schema);
  def->create_length_to_internal_length_newdecimal();
  return false;
}


bool Type_handler_string_result::
       Column_definition_redefine_stage1(Column_definition *def,
                                         const Column_definition *dup,
                                         const handler *file,
                                         const Schema_specification_st *schema)
                                         const
{
  def->redefine_stage1_common(dup, file, schema);
  def->set_compression_method(dup->compression_method());
  def->create_length_to_internal_length_string();
  return false;
}


bool Type_handler_typelib::
       Column_definition_redefine_stage1(Column_definition *def,
                                         const Column_definition *dup,
                                         const handler *file,
                                         const Schema_specification_st *schema)
                                         const
{
  def->redefine_stage1_common(dup, file, schema);
  def->create_length_to_internal_length_typelib();
  return false;
}


bool Type_handler_bit::
       Column_definition_redefine_stage1(Column_definition *def,
                                         const Column_definition *dup,
                                         const handler *file,
                                         const Schema_specification_st *schema)
                                         const
{
  def->redefine_stage1_common(dup, file, schema);
  /*
    If we are replacing a field with a BIT field, we need
    to initialize pack_flag.
  */
  def->pack_flag= FIELDFLAG_NUMBER;
  if (!(file->ha_table_flags() & HA_CAN_BIT_FIELD))
    def->pack_flag|= FIELDFLAG_TREAT_BIT_AS_CHAR;
  def->create_length_to_internal_length_bit();
  return false;
}


/*************************************************************************/

bool Type_handler::
       Column_definition_prepare_stage2_legacy(Column_definition *def,
                                               enum_field_types type) const
{
  def->pack_flag= f_settype((uint) type);
  return false;
}

bool Type_handler::
       Column_definition_prepare_stage2_legacy_num(Column_definition *def,
                                                   enum_field_types type) const
{
  def->pack_flag= def->pack_flag_numeric() | f_settype((uint) type);
  return false;
}

bool Type_handler::
       Column_definition_prepare_stage2_legacy_real(Column_definition *def,
                                                    enum_field_types type) const
{
  uint dec= def->decimals;
  /*
    User specified FLOAT() or DOUBLE() without precision. Change to
    FLOATING_POINT_DECIMALS to keep things compatible with earlier MariaDB
    versions.
  */
  if (dec >= FLOATING_POINT_DECIMALS)
    dec= FLOATING_POINT_DECIMALS;
  def->decimals= dec;
  def->pack_flag= def->pack_flag_numeric() | f_settype((uint) type);
  return false;
}

bool Type_handler_newdecimal::
       Column_definition_prepare_stage2(Column_definition *def,
                                        handler *file,
                                        ulonglong table_flags) const
{
  def->pack_flag= def->pack_flag_numeric();
  return false;
}

bool Type_handler_blob_common::
       Column_definition_prepare_stage2(Column_definition *def,
                                        handler *file,
                                        ulonglong table_flags) const
{
  return def->prepare_stage2_blob(file, table_flags, FIELDFLAG_BLOB);
}

bool Type_handler_varchar::
       Column_definition_prepare_stage2(Column_definition *def,
                                        handler *file,
                                        ulonglong table_flags) const
{
  return def->prepare_stage2_varchar(table_flags);
}

bool Type_handler_string::
       Column_definition_prepare_stage2(Column_definition *def,
                                        handler *file,
                                        ulonglong table_flags) const
{
  def->pack_flag= (def->charset->state & MY_CS_BINSORT) ? FIELDFLAG_BINARY : 0;
  return false;
}

bool Type_handler_enum::
       Column_definition_prepare_stage2(Column_definition *def,
                                        handler *file,
                                        ulonglong table_flags) const
{
  uint dummy;
  return def->prepare_stage2_typelib("ENUM", FIELDFLAG_INTERVAL, &dummy);
}

bool Type_handler_set::
       Column_definition_prepare_stage2(Column_definition *def,
                                        handler *file,
                                        ulonglong table_flags) const
{
  uint dup_count;
  if (def->prepare_stage2_typelib("SET", FIELDFLAG_BITFIELD, &dup_count))
    return true;
  /* Check that count of unique members is not more then 64 */
  if (def->interval->count - dup_count > sizeof(longlong)*8)
  {
     my_error(ER_TOO_BIG_SET, MYF(0), def->field_name.str);
     return true;
  }
  return false;
}

bool Type_handler_bit::
       Column_definition_prepare_stage2(Column_definition *def,
                                        handler *file,
                                        ulonglong table_flags) const
{
  /* 
    We have sql_field->pack_flag already set here, see
    mysql_prepare_create_table().
  */
  return false;
}


/*************************************************************************/
bool Type_handler::Key_part_spec_init_primary(Key_part_spec *part,
                                              const Column_definition &def,
                                              const handler *file) const
{
  part->length*= def.charset->mbmaxlen;
  return false;
}


bool Type_handler::Key_part_spec_init_unique(Key_part_spec *part,
                                             const Column_definition &def,
                                             const handler *file,
                                             bool *has_field_needed) const
{
  part->length*= def.charset->mbmaxlen;
  return false;
}


bool Type_handler::Key_part_spec_init_multiple(Key_part_spec *part,
                                               const Column_definition &def,
                                               const handler *file) const
{
  part->length*= def.charset->mbmaxlen;
  return false;
}


bool Type_handler::Key_part_spec_init_foreign(Key_part_spec *part,
                                              const Column_definition &def,
                                              const handler *file) const
{
  part->length*= def.charset->mbmaxlen;
  return false;
}


bool Type_handler::Key_part_spec_init_spatial(Key_part_spec *part,
                                              const Column_definition &def)
                                              const
{
  my_error(ER_WRONG_ARGUMENTS, MYF(0), "SPATIAL INDEX");
  return true;
}


bool Type_handler_blob_common::Key_part_spec_init_primary(Key_part_spec *part,
                                              const Column_definition &def,
                                              const handler *file) const
{
  part->length*= def.charset->mbmaxlen;
  return part->check_primary_key_for_blob(file);
}


bool Type_handler_blob_common::Key_part_spec_init_unique(Key_part_spec *part,
                                              const Column_definition &def,
                                              const handler *file,
                                              bool *hash_field_needed) const
{
  if (!(part->length*= def.charset->mbmaxlen))
    *hash_field_needed= true;
  return part->check_key_for_blob(file);
}


bool Type_handler_blob_common::Key_part_spec_init_multiple(Key_part_spec *part,
                                               const Column_definition &def,
                                               const handler *file) const
{
  part->length*= def.charset->mbmaxlen;
  return part->init_multiple_key_for_blob(file);
}


bool Type_handler_blob_common::Key_part_spec_init_foreign(Key_part_spec *part,
                                               const Column_definition &def,
                                               const handler *file) const
{
  part->length*= def.charset->mbmaxlen;
  return part->check_foreign_key_for_blob(file);
}



/*************************************************************************/

uint32 Type_handler_time::calc_pack_length(uint32 length) const
{
  return length > MIN_TIME_WIDTH ?
         hires_bytes(length - 1 - MIN_TIME_WIDTH) : 3;
}

uint32 Type_handler_time2::calc_pack_length(uint32 length) const
{
  return length > MIN_TIME_WIDTH ?
         my_time_binary_length(length - MIN_TIME_WIDTH - 1) : 3;
}

uint32 Type_handler_timestamp::calc_pack_length(uint32 length) const
{
  return length > MAX_DATETIME_WIDTH ?
         4 + sec_part_bytes(length - 1 - MAX_DATETIME_WIDTH) : 4;
}

uint32 Type_handler_timestamp2::calc_pack_length(uint32 length) const
{
  return length > MAX_DATETIME_WIDTH ?
         my_timestamp_binary_length(length - MAX_DATETIME_WIDTH - 1) : 4;
}

uint32 Type_handler_datetime::calc_pack_length(uint32 length) const
{
  return length > MAX_DATETIME_WIDTH ?
         hires_bytes(length - 1 - MAX_DATETIME_WIDTH) : 8;
}

uint32 Type_handler_datetime2::calc_pack_length(uint32 length) const
{
  return length > MAX_DATETIME_WIDTH ?
         my_datetime_binary_length(length - MAX_DATETIME_WIDTH - 1) : 5;
}

uint32 Type_handler_tiny_blob::calc_pack_length(uint32 length) const
{
  return 1 + portable_sizeof_char_ptr;
}

uint32 Type_handler_blob::calc_pack_length(uint32 length) const
{
  return 2 + portable_sizeof_char_ptr;
}

uint32 Type_handler_medium_blob::calc_pack_length(uint32 length) const
{
  return 3 + portable_sizeof_char_ptr;
}

uint32 Type_handler_long_blob::calc_pack_length(uint32 length) const
{
  return 4 + portable_sizeof_char_ptr;
}

uint32 Type_handler_newdecimal::calc_pack_length(uint32 length) const
{
  abort();  // This shouldn't happen
  return 0;
}

uint32 Type_handler_set::calc_pack_length(uint32 length) const
{
  abort();  // This shouldn't happen
  return 0;
}

uint32 Type_handler_enum::calc_pack_length(uint32 length) const
{
  abort();  // This shouldn't happen
  return 0;
}


/*************************************************************************/
uint Type_handler::calc_key_length(const Column_definition &def) const
{
  DBUG_ASSERT(def.pack_length == calc_pack_length((uint32) def.length));
  return def.pack_length;
}

uint Type_handler_bit::calc_key_length(const Column_definition &def) const
{
  if (f_bit_as_char(def.pack_flag))
    return def.pack_length;
  /* We need one extra byte to store the bits we save among the null bits */
  return def.pack_length + MY_TEST(def.length & 7);
}

uint Type_handler_newdecimal::calc_key_length(const Column_definition &def) const
{
  return def.pack_length;
}

uint
Type_handler_string_result::calc_key_length(const Column_definition &def) const
{
  return (uint) def.length;
}

uint Type_handler_enum::calc_key_length(const Column_definition &def) const
{
  DBUG_ASSERT(def.interval);
  return get_enum_pack_length(def.interval->count);
}

uint Type_handler_set::calc_key_length(const Column_definition &def) const
{
  DBUG_ASSERT(def.interval);
  return get_set_pack_length(def.interval->count);
}

uint Type_handler_blob_common::calc_key_length(const Column_definition &def) const
{
  return 0;
}

/*************************************************************************/
Field *Type_handler::make_and_init_table_field(MEM_ROOT *root,
                                               const LEX_CSTRING *name,
                                               const Record_addr &addr,
                                               const Type_all_attributes &attr,
                                               TABLE *table) const
{
  Field *field= make_table_field(root, name, addr, attr, table->s);
  if (field)
    field->init(table);
  return field;
}


Field *Type_handler_int_result::make_table_field(MEM_ROOT *root,
                                           const LEX_CSTRING *name,
                                           const Record_addr &addr,
                                           const Type_all_attributes &attr,
                                           TABLE_SHARE *share) const
{
  DBUG_ASSERT(is_unsigned() == attr.unsigned_flag);
  Column_definition_attributes dattr(attr);
  return make_table_field_from_def(share, root, name, addr,
                                   Bit_addr(), &dattr, 0);
}


Field *Type_handler_vers_trx_id::make_table_field(MEM_ROOT *root,
                                               const LEX_CSTRING *name,
                                               const Record_addr &addr,
                                               const Type_all_attributes &attr,
                                               TABLE_SHARE *share) const
{
  DBUG_ASSERT(is_unsigned() == attr.unsigned_flag);
  return new (root)
         Field_vers_trx_id(addr.ptr(), attr.max_char_length(),
                        addr.null_ptr(), addr.null_bit(),
                        Field::NONE, name,
                        0/*zerofill*/, attr.unsigned_flag);
}


Field *
Type_handler_real_result::make_table_field(MEM_ROOT *root,
                                           const LEX_CSTRING *name,
                                           const Record_addr &addr,
                                           const Type_all_attributes &attr,
                                           TABLE_SHARE *share) const
{
  Column_definition_attributes dattr(attr);
  return make_table_field_from_def(share, root, name, addr,
                                   Bit_addr(), &dattr, 0);
}


Field *
Type_handler_olddecimal::make_table_field(MEM_ROOT *root,
                                          const LEX_CSTRING *name,
                                          const Record_addr &addr,
                                          const Type_all_attributes &attr,
                                          TABLE_SHARE *share) const
{
  /*
    Currently make_table_field() is used for Item purpose only.
    On Item level we have type_handler_newdecimal only.
    For now we have DBUG_ASSERT(0).
    It will be removed when we reuse Type_handler::make_table_field()
    in make_field() in field.cc, to open old tables with old decimal.
  */
  DBUG_ASSERT(0);
  Column_definition_attributes dattr(attr);
  return make_table_field_from_def(share, root, name, addr,
                                   Bit_addr(), &dattr, 0);
}


Field *
Type_handler_newdecimal::make_table_field(MEM_ROOT *root,
                                          const LEX_CSTRING *name,
                                          const Record_addr &addr,
                                          const Type_all_attributes &attr,
                                          TABLE_SHARE *share) const
{
  uint8 dec= (uint8) attr.decimals;
  uint8 intg= (uint8) (attr.decimal_precision() - dec);
  uint32 len= attr.max_char_length();

  /*
    Trying to put too many digits overall in a DECIMAL(prec,dec)
    will always throw a warning. We must limit dec to
    DECIMAL_MAX_SCALE however to prevent an assert() later.
  */

  if (dec > 0)
  {
    signed int overflow;

    dec= MY_MIN(dec, DECIMAL_MAX_SCALE);

    /*
      If the value still overflows the field with the corrected dec,
      we'll throw out decimals rather than integers. This is still
      bad and of course throws a truncation warning.
      +1: for decimal point
      */

    const int required_length=
      my_decimal_precision_to_length(intg + dec, dec, attr.unsigned_flag);

    overflow= required_length - len;

    if (overflow > 0)
      dec= MY_MAX(0, dec - overflow);            // too long, discard fract
    else
      /* Corrected value fits. */
      len= required_length;
  }
  return new (root)
         Field_new_decimal(addr.ptr(), len, addr.null_ptr(), addr.null_bit(),
                           Field::NONE, name,
                           dec, 0/*zerofill*/, attr.unsigned_flag);
}


Field *Type_handler_null::make_table_field(MEM_ROOT *root,
                                           const LEX_CSTRING *name,
                                           const Record_addr &addr,
                                           const Type_all_attributes &attr,
                                           TABLE_SHARE *share) const

{
  return new (root)
         Field_null(addr.ptr(), attr.max_length,
                    Field::NONE, name, attr.collation.collation);
}


Field *Type_handler_timestamp::make_table_field(MEM_ROOT *root,
                                                const LEX_CSTRING *name,
                                                const Record_addr &addr,
                                                const Type_all_attributes &attr,
                                                TABLE_SHARE *share) const

{
  return new_Field_timestamp(root,
                             addr.ptr(), addr.null_ptr(), addr.null_bit(),
                             Field::NONE, name, share, attr.decimals);
}


Field *Type_handler_timestamp2::make_table_field(MEM_ROOT *root,
                                                 const LEX_CSTRING *name,
                                                 const Record_addr &addr,
                                                 const Type_all_attributes &attr,
                                                 TABLE_SHARE *share) const

{
  /*
    Will be changed to "new Field_timestampf" when we reuse
    make_table_field() for make_field() purposes in field.cc.
  */
  return new_Field_timestamp(root,
                             addr.ptr(), addr.null_ptr(), addr.null_bit(),
                             Field::NONE, name, share, attr.decimals);
}


Field *Type_handler_newdate::make_table_field(MEM_ROOT *root,
                                              const LEX_CSTRING *name,
                                              const Record_addr &addr,
                                              const Type_all_attributes &attr,
                                              TABLE_SHARE *share) const

{
  return new (root)
         Field_newdate(addr.ptr(), addr.null_ptr(), addr.null_bit(),
                       Field::NONE, name);
}


Field *Type_handler_date::make_table_field(MEM_ROOT *root,
                                           const LEX_CSTRING *name,
                                           const Record_addr &addr,
                                           const Type_all_attributes &attr,
                                           TABLE_SHARE *share) const

{
  /*
    DBUG_ASSERT will be removed when we reuse make_table_field()
    for make_field() in field.cc
  */
  DBUG_ASSERT(0);
  return new (root)
         Field_date(addr.ptr(), addr.null_ptr(), addr.null_bit(),
                    Field::NONE, name);
}


Field *Type_handler_time::make_table_field(MEM_ROOT *root,
                                           const LEX_CSTRING *name,
                                           const Record_addr &addr,
                                           const Type_all_attributes &attr,
                                           TABLE_SHARE *share) const

{
  return new_Field_time(root,
                        addr.ptr(), addr.null_ptr(), addr.null_bit(),
                        Field::NONE, name, attr.decimals);
}


Field *Type_handler_time2::make_table_field(MEM_ROOT *root,
                                            const LEX_CSTRING *name,
                                            const Record_addr &addr,
                                            const Type_all_attributes &attr,
                                            TABLE_SHARE *share) const


{
  /*
    Will be changed to "new Field_timef" when we reuse
    make_table_field() for make_field() purposes in field.cc.
  */
  return new_Field_time(root,
                        addr.ptr(), addr.null_ptr(), addr.null_bit(),
                        Field::NONE, name, attr.decimals);
}


Field *Type_handler_datetime::make_table_field(MEM_ROOT *root,
                                               const LEX_CSTRING *name,
                                               const Record_addr &addr,
                                               const Type_all_attributes &attr,
                                               TABLE_SHARE *share) const

{
  return new_Field_datetime(root,
                            addr.ptr(), addr.null_ptr(), addr.null_bit(),
                            Field::NONE, name, attr.decimals);
}


Field *Type_handler_datetime2::make_table_field(MEM_ROOT *root,
                                                const LEX_CSTRING *name,
                                                const Record_addr &addr,
                                                const Type_all_attributes &attr,
                                                TABLE_SHARE *share) const
{
  /*
    Will be changed to "new Field_datetimef" when we reuse
    make_table_field() for make_field() purposes in field.cc.
  */
  return new_Field_datetime(root,
                            addr.ptr(), addr.null_ptr(), addr.null_bit(),
                            Field::NONE, name, attr.decimals);
}


Field *Type_handler_bit::make_table_field(MEM_ROOT *root,
                                          const LEX_CSTRING *name,
                                          const Record_addr &addr,
                                          const Type_all_attributes &attr,
                                          TABLE_SHARE *share) const

{
  return new (root)
         Field_bit_as_char(addr.ptr(), attr.max_length,
                           addr.null_ptr(), addr.null_bit(),
                           Field::NONE, name);
}


Field *Type_handler_string::make_table_field(MEM_ROOT *root,
                                             const LEX_CSTRING *name,
                                             const Record_addr &addr,
                                             const Type_all_attributes &attr,
                                             TABLE_SHARE *share) const

{
  return new (root)
         Field_string(addr.ptr(), attr.max_length,
                      addr.null_ptr(), addr.null_bit(),
                      Field::NONE, name, attr.collation);
}


Field *Type_handler_varchar::make_table_field(MEM_ROOT *root,
                                              const LEX_CSTRING *name,
                                              const Record_addr &addr,
                                              const Type_all_attributes &attr,
                                              TABLE_SHARE *share) const

{
  DBUG_ASSERT(HA_VARCHAR_PACKLENGTH(attr.max_length) <=
              MAX_FIELD_VARCHARLENGTH);
  return new (root)
         Field_varstring(addr.ptr(), attr.max_length,
                         HA_VARCHAR_PACKLENGTH(attr.max_length),
                         addr.null_ptr(), addr.null_bit(),
                         Field::NONE, name,
                         share, attr.collation);
}


Field *Type_handler_tiny_blob::make_table_field(MEM_ROOT *root,
                                                const LEX_CSTRING *name,
                                                const Record_addr &addr,
                                                const Type_all_attributes &attr,
                                                TABLE_SHARE *share) const

{
  return new (root)
         Field_blob(addr.ptr(), addr.null_ptr(), addr.null_bit(),
                    Field::NONE, name, share,
                    1, attr.collation);
}


Field *Type_handler_blob::make_table_field(MEM_ROOT *root,
                                           const LEX_CSTRING *name,
                                           const Record_addr &addr,
                                           const Type_all_attributes &attr,
                                           TABLE_SHARE *share) const

{
  return new (root)
         Field_blob(addr.ptr(), addr.null_ptr(), addr.null_bit(),
                    Field::NONE, name, share,
                    2, attr.collation);
}


Field *
Type_handler_medium_blob::make_table_field(MEM_ROOT *root,
                                           const LEX_CSTRING *name,
                                           const Record_addr &addr,
                                           const Type_all_attributes &attr,
                                           TABLE_SHARE *share) const

{
  return new (root)
         Field_blob(addr.ptr(), addr.null_ptr(), addr.null_bit(),
                    Field::NONE, name, share,
                    3, attr.collation);
}


Field *Type_handler_long_blob::make_table_field(MEM_ROOT *root,
                                                const LEX_CSTRING *name,
                                                const Record_addr &addr,
                                                const Type_all_attributes &attr,
                                                TABLE_SHARE *share) const

{
  return new (root)
         Field_blob(addr.ptr(), addr.null_ptr(), addr.null_bit(),
                    Field::NONE, name, share,
                    4, attr.collation);
}


Field *Type_handler_enum::make_table_field(MEM_ROOT *root,
                                           const LEX_CSTRING *name,
                                           const Record_addr &addr,
                                           const Type_all_attributes &attr,
                                           TABLE_SHARE *share) const
{
  const TYPELIB *typelib= attr.get_typelib();
  DBUG_ASSERT(typelib);
  return new (root)
         Field_enum(addr.ptr(), attr.max_length,
                    addr.null_ptr(), addr.null_bit(),
                    Field::NONE, name,
                    get_enum_pack_length(typelib->count), typelib,
                    attr.collation);
}


Field *Type_handler_set::make_table_field(MEM_ROOT *root,
                                          const LEX_CSTRING *name,
                                          const Record_addr &addr,
                                          const Type_all_attributes &attr,
                                          TABLE_SHARE *share) const

{
  const TYPELIB *typelib= attr.get_typelib();
  DBUG_ASSERT(typelib);
  return new (root)
         Field_set(addr.ptr(), attr.max_length,
                   addr.null_ptr(), addr.null_bit(),
                   Field::NONE, name,
                   get_enum_pack_length(typelib->count), typelib,
                   attr.collation);
}


/*************************************************************************/

Field *Type_handler_float::make_schema_field(MEM_ROOT *root, TABLE *table,
                                             const Record_addr &addr,
                                             const ST_FIELD_INFO &def,
                                             bool show_field) const
{
  LEX_CSTRING name= def.name();
  return new (root)
     Field_float(addr.ptr(), def.char_length(),
                  addr.null_ptr(), addr.null_bit(),
                  Field::NONE, &name,
                  (uint8) NOT_FIXED_DEC,
                  0/*zerofill*/, def.unsigned_flag());
}


Field *Type_handler_double::make_schema_field(MEM_ROOT *root, TABLE *table,
                                              const Record_addr &addr,
                                              const ST_FIELD_INFO &def,
                                              bool show_field) const
{
  LEX_CSTRING name= def.name();
  return new (root)
     Field_double(addr.ptr(), def.char_length(),
                  addr.null_ptr(), addr.null_bit(),
                  Field::NONE, &name,
                  (uint8) NOT_FIXED_DEC,
                  0/*zerofill*/, def.unsigned_flag());
}


Field *Type_handler_decimal_result::make_schema_field(MEM_ROOT *root,
                                                      TABLE *table,
                                                      const Record_addr &addr,
                                                      const ST_FIELD_INFO &def,
                                                      bool show_field) const
{
  LEX_CSTRING name= def.name();
  uint dec= def.decimal_scale();
  uint prec= def.decimal_precision();
  DBUG_ASSERT(dec <= DECIMAL_MAX_SCALE);
  uint32 len= my_decimal_precision_to_length(prec, dec, def.unsigned_flag());
  return new (root)
     Field_new_decimal(addr.ptr(), len, addr.null_ptr(), addr.null_bit(),
                       Field::NONE, &name,
                       (uint8) dec, 0/*zerofill*/, def.unsigned_flag());
}


Field *Type_handler_blob_common::make_schema_field(MEM_ROOT *root, TABLE *table,
                                                   const Record_addr &addr,
                                                   const ST_FIELD_INFO &def,
                                                   bool show_field) const
{
  LEX_CSTRING name= def.name();
  if (show_field)
  {
    return new (root)
       Field_blob(addr.ptr(), addr.null_ptr(), addr.null_bit(),
                  Field::NONE, &name, table->s,
                  length_bytes(),
                  &my_charset_bin);
  }
  else
    return new (root)
      Field_null(addr.ptr(), 0, Field::NONE, &name, &my_charset_bin);
}


Field *Type_handler_varchar::make_schema_field(MEM_ROOT *root, TABLE *table,
                                               const Record_addr &addr,
                                               const ST_FIELD_INFO &def,
                                               bool show_field) const
{
  DBUG_ASSERT(def.char_length());
  LEX_CSTRING name= def.name();
  uint32 octet_length= (uint32) def.char_length() * 3;
  if (octet_length > MAX_FIELD_VARCHARLENGTH)
  {
    Field *field= new (root)
      Field_blob(addr.ptr(), addr.null_ptr(), addr.null_bit(), Field::NONE,
                 &name, table->s, 4, system_charset_info);
    if (field)
      field->field_length= octet_length;
    return field;
  }
  else if (show_field)
  {
    return new (root)
      Field_varstring(addr.ptr(), octet_length,
                      HA_VARCHAR_PACKLENGTH(octet_length),
                      addr.null_ptr(), addr.null_bit(),
                      Field::NONE, &name,
                      table->s, system_charset_info);
  }
  else
    return new (root)
      Field_null(addr.ptr(), 0, Field::NONE, &name, system_charset_info);
}


Field *Type_handler_tiny::make_schema_field(MEM_ROOT *root, TABLE *table,
                                            const Record_addr &addr,
                                            const ST_FIELD_INFO &def,
                                            bool show_field) const
{
  LEX_CSTRING name= def.name();
  return new (root)
           Field_tiny(addr.ptr(), def.char_length(),
                      addr.null_ptr(), addr.null_bit(), Field::NONE, &name,
                      0/*zerofill*/, def.unsigned_flag());
}


Field *Type_handler_short::make_schema_field(MEM_ROOT *root, TABLE *table,
                                             const Record_addr &addr,
                                             const ST_FIELD_INFO &def,
                                             bool show_field) const
{
  LEX_CSTRING name= def.name();
  return new (root)
           Field_short(addr.ptr(), def.char_length(),
                       addr.null_ptr(), addr.null_bit(), Field::NONE, &name,
                       0/*zerofill*/, def.unsigned_flag());
}


Field *Type_handler_long::make_schema_field(MEM_ROOT *root, TABLE *table,
                                            const Record_addr &addr,
                                            const ST_FIELD_INFO &def,
                                            bool show_field) const
{
  LEX_CSTRING name= def.name();
  return new (root)
           Field_long(addr.ptr(), def.char_length(),
                      addr.null_ptr(), addr.null_bit(), Field::NONE, &name,
                      0/*zerofill*/, def.unsigned_flag());
}


Field *Type_handler_longlong::make_schema_field(MEM_ROOT *root, TABLE *table,
                                                const Record_addr &addr,
                                                const ST_FIELD_INFO &def,
                                                bool show_field) const
{
  LEX_CSTRING name= def.name();
  return new (root)
           Field_longlong(addr.ptr(), def.char_length(),
                          addr.null_ptr(), addr.null_bit(), Field::NONE, &name,
                          0/*zerofill*/, def.unsigned_flag());
}


Field *Type_handler_date_common::make_schema_field(MEM_ROOT *root, TABLE *table,
                                                   const Record_addr &addr,
                                                   const ST_FIELD_INFO &def,
                                                   bool show_field) const
{
  LEX_CSTRING name= def.name();
  return new (root)
           Field_newdate(addr.ptr(), addr.null_ptr(), addr.null_bit(),
                         Field::NONE, &name);
}


Field *Type_handler_time_common::make_schema_field(MEM_ROOT *root, TABLE *table,
                                                   const Record_addr &addr,
                                                   const ST_FIELD_INFO &def,
                                                   bool show_field) const
{
  LEX_CSTRING name= def.name();
  return new_Field_time(root,
                        addr.ptr(), addr.null_ptr(), addr.null_bit(),
                        Field::NONE, &name, def.fsp());
}


Field *Type_handler_datetime_common::make_schema_field(MEM_ROOT *root,
                                                       TABLE *table,
                                                       const Record_addr &addr,
                                                       const ST_FIELD_INFO &def,
                                                       bool show_field) const
{
  LEX_CSTRING name= def.name();
  return new (root) Field_datetimef(addr.ptr(),
                                    addr.null_ptr(), addr.null_bit(),
                                    Field::NONE, &name, def.fsp());
}


/*************************************************************************/

/*
   If length is not specified for a varchar parameter, set length to the
   maximum length of the actual argument. Goals are:
   - avoid to allocate too much unused memory for m_var_table
   - allow length check inside the callee rather than during copy of
     returned values in output variables.
   - allow varchar parameter size greater than 4000
   Default length has been stored in "decimal" member during parse.
*/
bool Type_handler_varchar::adjust_spparam_type(Spvar_definition *def,
                                               Item *from) const
{
  if (def->decimals)
  {
    uint def_max_char_length= MAX_FIELD_VARCHARLENGTH / def->charset->mbmaxlen;
    uint arg_max_length= from->max_char_length();
    set_if_smaller(arg_max_length, def_max_char_length);
    def->length= arg_max_length > 0 ? arg_max_length : def->decimals;
    def->create_length_to_internal_length_string();
  }
  return false;
}

/*************************************************************************/

uint32 Type_handler_decimal_result::max_display_length(const Item *item) const
{
  return item->max_length;
}


uint32 Type_handler_temporal_result::max_display_length(const Item *item) const
{
  return item->max_length;
}

uint32 Type_handler_string_result::max_display_length(const Item *item) const
{
  return item->max_length;
}


uint32 Type_handler_year::max_display_length(const Item *item) const
{
  return item->max_length;
}


uint32 Type_handler_bit::max_display_length(const Item *item) const
{
  return item->max_length;
}

/*************************************************************************/

uint32 
Type_handler_decimal_result::Item_decimal_notation_int_digits(const Item *item)
                                                              const
{
  return item->decimal_int_part();
}


uint32 
Type_handler_temporal_result::Item_decimal_notation_int_digits(const Item *item)
                                                               const
{
  return item->decimal_int_part();
}


uint32 
Type_handler_bit::Item_decimal_notation_int_digits(const Item *item)
                                                              const
{
  return Bit_decimal_notation_int_digits_by_nbits(item->max_length);
}


uint32
Type_handler_general_purpose_int::Item_decimal_notation_int_digits(
                                                   const Item *item) const
{
  return type_limits_int()->precision();
}

/*************************************************************************/

/*
    Binary to Decimal digits ratio converges to log2(10) thus using 3 as
    a divisor.
*/
uint32
Type_handler_bit::Bit_decimal_notation_int_digits_by_nbits(uint nbits)
{
  DBUG_ASSERT(nbits > 0);
  DBUG_ASSERT(nbits <= 64);
  set_if_smaller(nbits, 64); // Safety
  static uint ndigits[65]=
  {0,
   1,1,1,2,2,2,3,3,         // 1..8 bits
   3,4,4,4,4,5,5,5,         // 9..16 bits
   6,6,6,7,7,7,7,8,         // 17..24 bits
   8,8,9,9,9,10,10,10,      // 25..32 bits
   10,11,11,11,12,12,12,13, // 33..40 bits
   13,13,13,14,14,14,15,15, // 41..48 bits
   15,16,16,16,16,17,17,17, // 49..56 bits
   18,18,18,19,19,19,19,20  // 57..64 bits
  };
  return ndigits[nbits];
}

/*************************************************************************/

void Type_handler_row::Item_update_null_value(Item *item) const
{
  DBUG_ASSERT(0);
  item->null_value= true;
}


void Type_handler_time_common::Item_update_null_value(Item *item) const
{
  MYSQL_TIME ltime;
  THD *thd= current_thd;
  (void) item->get_date(thd, &ltime, Time::Options(TIME_TIME_ONLY, thd));
}


void Type_handler_temporal_with_date::Item_update_null_value(Item *item) const
{
  MYSQL_TIME ltime;
  THD *thd= current_thd;
  (void) item->get_date(thd, &ltime, Datetime::Options(thd));
}


void Type_handler_string_result::Item_update_null_value(Item *item) const
{
  StringBuffer<MAX_FIELD_WIDTH> tmp;
  (void) item->val_str(&tmp);
}


void Type_handler_real_result::Item_update_null_value(Item *item) const
{
  (void) item->val_real();
}


void Type_handler_decimal_result::Item_update_null_value(Item *item) const
{
  my_decimal tmp;
  (void) item->val_decimal(&tmp);
}


void Type_handler_int_result::Item_update_null_value(Item *item) const
{
  (void) item->val_int();
}


void Type_handler_bool::Item_update_null_value(Item *item) const
{
  (void) item->val_bool();
}


/*************************************************************************/

int Type_handler_time_common::Item_save_in_field(Item *item, Field *field,
                                                 bool no_conversions) const
{
  return item->save_time_in_field(field, no_conversions);
}

int Type_handler_temporal_with_date::Item_save_in_field(Item *item,
                                                        Field *field,
                                                        bool no_conversions)
                                                        const
{
  return item->save_date_in_field(field, no_conversions);
}


int Type_handler_timestamp_common::Item_save_in_field(Item *item,
                                                      Field *field,
                                                      bool no_conversions)
                                                      const
{
  Timestamp_or_zero_datetime_native_null tmp(field->table->in_use, item, true);
  if (tmp.is_null())
    return set_field_to_null_with_conversions(field, no_conversions);
  return tmp.save_in_field(field, item->decimals);
}


int Type_handler_string_result::Item_save_in_field(Item *item, Field *field,
                                                   bool no_conversions) const
{
  return item->save_str_in_field(field, no_conversions);
}


int Type_handler_real_result::Item_save_in_field(Item *item, Field *field,
                                                 bool no_conversions) const
{
  return item->save_real_in_field(field, no_conversions);
}


int Type_handler_decimal_result::Item_save_in_field(Item *item, Field *field,
                                                    bool no_conversions) const
{
  return item->save_decimal_in_field(field, no_conversions);
}


int Type_handler_int_result::Item_save_in_field(Item *item, Field *field,
                                                bool no_conversions) const
{
  return item->save_int_in_field(field, no_conversions);
}


/***********************************************************************/

bool Type_handler_row::set_comparator_func(Arg_comparator *cmp) const
{
  return cmp->set_cmp_func_row();
}

bool Type_handler_int_result::set_comparator_func(Arg_comparator *cmp) const
{
  return cmp->set_cmp_func_int();
}

bool Type_handler_real_result::set_comparator_func(Arg_comparator *cmp) const
{
  return cmp->set_cmp_func_real();
}

bool Type_handler_decimal_result::set_comparator_func(Arg_comparator *cmp) const
{
  return cmp->set_cmp_func_decimal();
}

bool Type_handler_string_result::set_comparator_func(Arg_comparator *cmp) const
{
  return cmp->set_cmp_func_string();
}

bool Type_handler_time_common::set_comparator_func(Arg_comparator *cmp) const
{
  return cmp->set_cmp_func_time();
}

bool
Type_handler_temporal_with_date::set_comparator_func(Arg_comparator *cmp) const
{
  return cmp->set_cmp_func_datetime();
}

bool
Type_handler_timestamp_common::set_comparator_func(Arg_comparator *cmp) const
{
  return cmp->set_cmp_func_native();
}


/*************************************************************************/

bool Type_handler_temporal_result::
       can_change_cond_ref_to_const(Item_bool_func2 *target,
                                    Item *target_expr, Item *target_value,
                                    Item_bool_func2 *source,
                                    Item *source_expr, Item *source_const)
                                    const
{
  if (source->compare_type_handler()->cmp_type() != TIME_RESULT)
    return false;

  /*
    Can't rewrite:
      WHERE COALESCE(time_column)='00:00:00'
        AND COALESCE(time_column)=DATE'2015-09-11'
    to
      WHERE DATE'2015-09-11'='00:00:00'
        AND COALESCE(time_column)=DATE'2015-09-11'
    because the left part will erroneously try to parse '00:00:00'
    as DATE, not as TIME.

    TODO: It could still be rewritten to:
      WHERE DATE'2015-09-11'=TIME'00:00:00'
        AND COALESCE(time_column)=DATE'2015-09-11'
    i.e. we need to replace both target_expr and target_value
    at the same time. This is not supported yet.
  */
  return target_value->cmp_type() == TIME_RESULT;
}


bool Type_handler_string_result::
       can_change_cond_ref_to_const(Item_bool_func2 *target,
                                    Item *target_expr, Item *target_value,
                                    Item_bool_func2 *source,
                                    Item *source_expr, Item *source_const)
                                    const
{
  if (source->compare_type_handler()->cmp_type() != STRING_RESULT)
    return false;
  /*
    In this example:
      SET NAMES utf8 COLLATE utf8_german2_ci;
      DROP TABLE IF EXISTS t1;
      CREATE TABLE t1 (a CHAR(10) CHARACTER SET utf8);
      INSERT INTO t1 VALUES ('o-umlaut'),('oe');
      SELECT * FROM t1 WHERE a='oe' COLLATE utf8_german2_ci AND a='oe';

    the query should return only the row with 'oe'.
    It should not return 'o-umlaut', because 'o-umlaut' does not match
    the right part of the condition: a='oe'
    ('o-umlaut' is not equal to 'oe' in utf8mb3_general_ci,
     which is the collation of the field "a").

    If we change the right part from:
       ... AND a='oe'
    to
       ... AND 'oe' COLLATE utf8_german2_ci='oe'
    it will be evalulated to TRUE and removed from the condition,
    so the overall query will be simplified to:

      SELECT * FROM t1 WHERE a='oe' COLLATE utf8_german2_ci;

    which will erroneously start to return both 'oe' and 'o-umlaut'.
    So changing "expr" to "const" is not possible if the effective
    collations of "target" and "source" are not exactly the same.

    Note, the code before the fix for MDEV-7152 only checked that
    collations of "source_const" and "target_value" are the same.
    This was not enough, as the bug report demonstrated.
  */
  return
    target->compare_collation() == source->compare_collation() &&
    target_value->collation.collation == source_const->collation.collation;
}


bool Type_handler_numeric::
       can_change_cond_ref_to_const(Item_bool_func2 *target,
                                    Item *target_expr, Item *target_value,
                                    Item_bool_func2 *source,
                                    Item *source_expr, Item *source_const)
                                    const
{
  /*
   The collations of "target" and "source" do not make sense for numeric
   data types.
  */
  return target->compare_type_handler() == source->compare_type_handler();
}


/*************************************************************************/

Item_cache *
Type_handler_row::Item_get_cache(THD *thd, const Item *item) const
{
  return new (thd->mem_root) Item_cache_row(thd);
}

Item_cache *
Type_handler_int_result::Item_get_cache(THD *thd, const Item *item) const
{
  return new (thd->mem_root) Item_cache_int(thd, item->type_handler());
}

Item_cache *
Type_handler_year::Item_get_cache(THD *thd, const Item *item) const
{
  return new (thd->mem_root) Item_cache_year(thd, item->type_handler());
}

Item_cache *
Type_handler_double::Item_get_cache(THD *thd, const Item *item) const
{
  return new (thd->mem_root) Item_cache_double(thd);
}

Item_cache *
Type_handler_float::Item_get_cache(THD *thd, const Item *item) const
{
  return new (thd->mem_root) Item_cache_float(thd);
}

Item_cache *
Type_handler_decimal_result::Item_get_cache(THD *thd, const Item *item) const
{
  return new (thd->mem_root) Item_cache_decimal(thd);
}

Item_cache *
Type_handler_string_result::Item_get_cache(THD *thd, const Item *item) const
{
  return new (thd->mem_root) Item_cache_str(thd, item);
}

Item_cache *
Type_handler_timestamp_common::Item_get_cache(THD *thd, const Item *item) const
{
  return new (thd->mem_root) Item_cache_timestamp(thd);
}

Item_cache *
Type_handler_datetime_common::Item_get_cache(THD *thd, const Item *item) const
{
  return new (thd->mem_root) Item_cache_datetime(thd);
}

Item_cache *
Type_handler_time_common::Item_get_cache(THD *thd, const Item *item) const
{
  return new (thd->mem_root) Item_cache_time(thd);
}

Item_cache *
Type_handler_date_common::Item_get_cache(THD *thd, const Item *item) const
{
  return new (thd->mem_root) Item_cache_date(thd);
}


/*************************************************************************/

Item_copy *
Type_handler::create_item_copy(THD *thd, Item *item) const
{
  return new (thd->mem_root) Item_copy_string(thd, item);
}


Item_copy *
Type_handler_timestamp_common::create_item_copy(THD *thd, Item *item) const
{
  return new (thd->mem_root) Item_copy_timestamp(thd, item);
}

/*************************************************************************/

bool Type_handler_int_result::
       Item_hybrid_func_fix_attributes(THD *thd,
                                       const char *func_name,
                                       Type_handler_hybrid_field_type *handler,
                                       Type_all_attributes *func,
                                       Item **items, uint nitems) const
{
  bool unsigned_flag= items[0]->unsigned_flag;
  for (uint i= 1; i < nitems; i++)
  {
    if (unsigned_flag != items[i]->unsigned_flag)
    {
      // Convert a mixture of signed and unsigned int to decimal
      handler->set_handler(&type_handler_newdecimal);
      func->aggregate_attributes_decimal(items, nitems, false);
      return false;
    }
  }
  func->aggregate_attributes_int(items, nitems);
  handler->set_handler(func->unsigned_flag ?
                       handler->type_handler()->type_handler_unsigned() :
                       handler->type_handler()->type_handler_signed());
  return false;
}


bool Type_handler_real_result::
       Item_hybrid_func_fix_attributes(THD *thd,
                                       const char *func_name,
                                       Type_handler_hybrid_field_type *handler,
                                       Type_all_attributes *func,
                                       Item **items, uint nitems) const
{
  func->aggregate_attributes_real(items, nitems);
  return false;
}


bool Type_handler_decimal_result::
       Item_hybrid_func_fix_attributes(THD *thd,
                                       const char *func_name,
                                       Type_handler_hybrid_field_type *handler,
                                       Type_all_attributes *func,
                                       Item **items, uint nitems) const
{
  uint unsigned_count= func->count_unsigned(items, nitems);
  func->aggregate_attributes_decimal(items, nitems, unsigned_count == nitems);
  return false;
}


bool Type_handler_string_result::
       Item_hybrid_func_fix_attributes(THD *thd,
                                       const char *func_name,
                                       Type_handler_hybrid_field_type *handler,
                                       Type_all_attributes *func,
                                       Item **items, uint nitems) const
{
  return func->aggregate_attributes_string(func_name, items, nitems);
}



/*
  We can have enum/set type after merging only if we have one enum|set
  field (or MIN|MAX(enum|set field)) and number of NULL fields
*/
bool Type_handler_typelib::
       Item_hybrid_func_fix_attributes(THD *thd,
                                       const char *func_name,
                                       Type_handler_hybrid_field_type *handler,
                                       Type_all_attributes *func,
                                       Item **items, uint nitems) const
{
  const TYPELIB *typelib= NULL;
  for (uint i= 0; i < nitems; i++)
  {
    const TYPELIB *typelib2;
    if ((typelib2= items[i]->get_typelib()))
    {
      if (typelib)
      {
        /*
          Two ENUM/SET columns found. We convert such combinations to VARCHAR.
          This may change in the future to preserve ENUM/SET
          if typelib definitions are equal.
        */
        handler->set_handler(&type_handler_varchar);
        return func->aggregate_attributes_string(func_name, items, nitems);
      }
      typelib= typelib2;
    }
  }
  DBUG_ASSERT(typelib); // There must be at least one typelib
  func->set_typelib(typelib);
  return func->aggregate_attributes_string(func_name, items, nitems);
}


bool Type_handler_blob_common::
       Item_hybrid_func_fix_attributes(THD *thd,
                                       const char *func_name,
                                       Type_handler_hybrid_field_type *handler,
                                       Type_all_attributes *func,
                                       Item **items, uint nitems) const
{
  if (func->aggregate_attributes_string(func_name, items, nitems))
    return true;
  handler->set_handler(blob_type_handler(func->max_length));
  return false;
}


bool Type_handler_date_common::
       Item_hybrid_func_fix_attributes(THD *thd,
                                       const char *func_name,
                                       Type_handler_hybrid_field_type *handler,
                                       Type_all_attributes *func,
                                       Item **items, uint nitems) const
{
  func->fix_attributes_date();
  return false;
}


bool Type_handler_time_common::
       Item_hybrid_func_fix_attributes(THD *thd,
                                       const char *func_name,
                                       Type_handler_hybrid_field_type *handler,
                                       Type_all_attributes *func,
                                       Item **items, uint nitems) const
{
  func->aggregate_attributes_temporal(MIN_TIME_WIDTH, items, nitems);
  return false;
}


bool Type_handler_datetime_common::
       Item_hybrid_func_fix_attributes(THD *thd,
                                       const char *func_name,
                                       Type_handler_hybrid_field_type *handler,
                                       Type_all_attributes *func,
                                       Item **items, uint nitems) const
{
  func->aggregate_attributes_temporal(MAX_DATETIME_WIDTH, items, nitems);
  return false;
}


bool Type_handler_timestamp_common::
       Item_hybrid_func_fix_attributes(THD *thd,
                                       const char *func_name,
                                       Type_handler_hybrid_field_type *handler,
                                       Type_all_attributes *func,
                                       Item **items, uint nitems) const
{
  func->aggregate_attributes_temporal(MAX_DATETIME_WIDTH, items, nitems);
  return false;
}

/*************************************************************************/

bool Type_handler::
       Item_func_min_max_fix_attributes(THD *thd, Item_func_min_max *func,
                                        Item **items, uint nitems) const
{
  /*
    Aggregating attributes for LEAST/GREATES is exactly the same
    with aggregating for CASE-alike functions (e.g. COALESCE)
    for the majority of data type handlers.
  */
  return Item_hybrid_func_fix_attributes(thd, func->func_name(),
                                         func, func, items, nitems);
}


bool Type_handler_temporal_result::
       Item_func_min_max_fix_attributes(THD *thd, Item_func_min_max *func,
                                        Item **items, uint nitems) const
{
  bool rc= Type_handler::Item_func_min_max_fix_attributes(thd, func,
                                                          items, nitems);
  bool is_time= func->field_type() == MYSQL_TYPE_TIME;
  func->decimals= 0;
  for (uint i= 0; i < nitems; i++)
  {
    uint deci= is_time ? items[i]->time_precision(thd) :
                         items[i]->datetime_precision(thd);
    set_if_bigger(func->decimals, deci);
  }

  if (rc || func->maybe_null)
    return rc;
  /*
    LEAST/GREATES(non-temporal, temporal) can return NULL.
    CAST functions Item_{time|datetime|date}_typecast always set maybe_full
    to true. Here we try to detect nullability more thoroughly.
    Perhaps CAST functions should also reuse this idea eventually.
  */
  const Type_handler *hf= func->type_handler();
  for (uint i= 0; i < nitems; i++)
  {
    /*
      If items[i] does not need conversion to the current temporal data
      type, then we trust items[i]->maybe_null, which was already ORred
      to func->maybe_null in the argument loop in fix_fields().
      If items[i] requires conversion to the current temporal data type,
      then conversion can fail and return NULL even for NOT NULL items.
    */
    const Type_handler *ha= items[i]->type_handler();
    if (hf == ha)
      continue; // No conversion.
    if (ha->cmp_type() != TIME_RESULT)
    {
      func->maybe_null= true; // Conversion from non-temporal is not safe
      break;
    }
    timestamp_type tf= hf->mysql_timestamp_type();
    timestamp_type ta= ha->mysql_timestamp_type();
    if (tf == ta ||
        (tf == MYSQL_TIMESTAMP_DATETIME && ta == MYSQL_TIMESTAMP_DATE))
    {
      /*
        If handlers have the same mysql_timestamp_type(),
        then conversion is NULL safe. Conversion from DATE to DATETIME
        is also safe. This branch includes data type pairs:
        Function return type Argument type  Comment
        -------------------- -------------  -------------
        TIMESTAMP            TIMESTAMP      no conversion
        TIMESTAMP            DATETIME       not possible
        TIMESTAMP            DATE           not possible
        DATETIME             DATETIME       no conversion
        DATETIME             TIMESTAMP      safe conversion
        DATETIME             DATE           safe conversion
        DATE                 DATE           no conversion
        TIME                 TIME           no conversion

        Note, a function cannot return TIMESTAMP if it has non-TIMESTAMP
        arguments (it would return DATETIME in such case).
      */
      DBUG_ASSERT(hf->field_type() != MYSQL_TYPE_TIMESTAMP || tf == ta);
      continue;
    }
    /*
      Here we have the following data type pairs that did not match
      the condition above:

      Function return type Argument type Comment
      -------------------- ------------- -------
      TIMESTAMP            TIME          Not possible
      DATETIME             TIME          depends on OLD_MODE_ZERO_DATE_TIME_CAST
      DATE                 TIMESTAMP     Not possible
      DATE                 DATETIME      Not possible
      DATE                 TIME          Not possible
      TIME                 TIMESTAMP     Not possible
      TIME                 DATETIME      Not possible
      TIME                 DATE          Not possible

      Most pairs are not possible, because the function data type
      would be DATETIME (according to LEAST/GREATEST aggregation rules).
      Conversion to DATETIME from TIME is not safe when
      OLD_MODE_ZERO_DATE_TIME_CAST is set:
      - negative TIME values cannot be converted to not-NULL DATETIME values
      - TIME values can produce DATETIME values that do not pass
        NO_ZERO_DATE and NO_ZERO_IN_DATE tests.
    */
    DBUG_ASSERT(hf->field_type() == MYSQL_TYPE_DATETIME);
    if (!(thd->variables.old_behavior & OLD_MODE_ZERO_DATE_TIME_CAST))
      continue;
    func->maybe_null= true;
    break;
  }
  return rc;
}


bool Type_handler_real_result::
       Item_func_min_max_fix_attributes(THD *thd, Item_func_min_max *func,
                                        Item **items, uint nitems) const
{
  /*
    DOUBLE is an exception and aggregates attributes differently
    for LEAST/GREATEST vs CASE-alike functions. See the comment in
    Item_func_min_max::aggregate_attributes_real().
  */
  func->aggregate_attributes_real(items, nitems);
  return false;
}

/*************************************************************************/

bool Type_handler_int_result::
       Item_sum_hybrid_fix_length_and_dec(Item_sum_hybrid *func) const
{
  /*
    "this" is equal func->args[0]->type_handler() here, e.g. for MIN()/MAX().
    func->unsigned_flag is not reliably set yet.
    It will be set by the call below (copied from args[0]).
  */
  const Type_handler *h= is_unsigned()
                           ? (Type_handler *)&type_handler_ulonglong
                           : (Type_handler *)&type_handler_slonglong;
  return func->fix_length_and_dec_numeric(h);
}


bool Type_handler_bool::
       Item_sum_hybrid_fix_length_and_dec(Item_sum_hybrid *func) const
{
  return func->fix_length_and_dec_numeric(&type_handler_bool);
}


bool Type_handler_real_result::
       Item_sum_hybrid_fix_length_and_dec(Item_sum_hybrid *func) const
{
  (void) func->fix_length_and_dec_numeric(&type_handler_double);
  func->max_length= func->float_length(func->decimals);
  return false;
}


bool Type_handler_decimal_result::
       Item_sum_hybrid_fix_length_and_dec(Item_sum_hybrid *func) const
{
  return func->fix_length_and_dec_numeric(&type_handler_newdecimal);
}


bool Type_handler_string_result::
       Item_sum_hybrid_fix_length_and_dec(Item_sum_hybrid *func) const
{
  return func->fix_length_and_dec_string();
}


bool Type_handler_temporal_result::
       Item_sum_hybrid_fix_length_and_dec(Item_sum_hybrid *func) const
{
  return func->fix_length_and_dec_generic();
}


/*************************************************************************/

bool Type_handler_int_result::
       Item_sum_sum_fix_length_and_dec(Item_sum_sum *item) const
{
  item->fix_length_and_dec_decimal();
  return false;
}


bool Type_handler_decimal_result::
       Item_sum_sum_fix_length_and_dec(Item_sum_sum *item) const
{
  item->fix_length_and_dec_decimal();
  return false;
}


bool Type_handler_temporal_result::
       Item_sum_sum_fix_length_and_dec(Item_sum_sum *item) const
{
  item->fix_length_and_dec_decimal();
  return false;
}


bool Type_handler_real_result::
       Item_sum_sum_fix_length_and_dec(Item_sum_sum *item) const
{
  item->fix_length_and_dec_double();
  return false;
}


bool Type_handler_string_result::
       Item_sum_sum_fix_length_and_dec(Item_sum_sum *item) const
{
  item->fix_length_and_dec_double();
  return false;
}




/*************************************************************************/

bool Type_handler_int_result::
       Item_sum_avg_fix_length_and_dec(Item_sum_avg *item) const
{
  item->fix_length_and_dec_decimal();
  return false;
}


bool Type_handler_decimal_result::
       Item_sum_avg_fix_length_and_dec(Item_sum_avg *item) const
{
  item->fix_length_and_dec_decimal();
  return false;
}


bool Type_handler_temporal_result::
       Item_sum_avg_fix_length_and_dec(Item_sum_avg *item) const
{
  item->fix_length_and_dec_decimal();
  return false;
}


bool Type_handler_real_result::
       Item_sum_avg_fix_length_and_dec(Item_sum_avg *item) const
{
  item->fix_length_and_dec_double();
  return false;
}


bool Type_handler_string_result::
       Item_sum_avg_fix_length_and_dec(Item_sum_avg *item) const
{
  item->fix_length_and_dec_double();
  return false;
}




/*************************************************************************/

bool Type_handler_int_result::
       Item_sum_variance_fix_length_and_dec(Item_sum_variance *item) const
{
  item->fix_length_and_dec_decimal();
  return false;
}


bool Type_handler_decimal_result::
       Item_sum_variance_fix_length_and_dec(Item_sum_variance *item) const
{
  item->fix_length_and_dec_decimal();
  return false;
}


bool Type_handler_temporal_result::
       Item_sum_variance_fix_length_and_dec(Item_sum_variance *item) const
{
  item->fix_length_and_dec_decimal();
  return false;
}


bool Type_handler_real_result::
       Item_sum_variance_fix_length_and_dec(Item_sum_variance *item) const
{
  item->fix_length_and_dec_double();
  return false;
}


bool Type_handler_string_result::
       Item_sum_variance_fix_length_and_dec(Item_sum_variance *item) const
{
  item->fix_length_and_dec_double();
  return false;
}


/*************************************************************************/

bool Type_handler_real_result::Item_val_bool(Item *item) const
{
  return item->val_real() != 0.0;
}

bool Type_handler_int_result::Item_val_bool(Item *item) const
{
  return item->val_int() != 0;
}

bool Type_handler_temporal_result::Item_val_bool(Item *item) const
{
  return item->val_real() != 0.0;
}

bool Type_handler_string_result::Item_val_bool(Item *item) const
{
  return item->val_real() != 0.0;
}


/*************************************************************************/


bool Type_handler::Item_get_date_with_warn(THD *thd, Item *item,
                                           MYSQL_TIME *ltime,
                                           date_mode_t fuzzydate) const
{
  const TABLE_SHARE *s= item->field_table_or_null();
  Temporal::Warn_push warn(thd, s ? s->db.str : nullptr,
                           s ? s->table_name.str : nullptr,
                           item->field_name_or_null(), ltime, fuzzydate);
  Item_get_date(thd, item, &warn, ltime, fuzzydate);
  return ltime->time_type < 0;
}


bool Type_handler::Item_func_hybrid_field_type_get_date_with_warn(THD *thd,
                                              Item_func_hybrid_field_type *item,
                                              MYSQL_TIME *ltime,
                                              date_mode_t mode) const
{
  const TABLE_SHARE *s= item->field_table_or_null();
  Temporal::Warn_push warn(thd, s ? s->db.str : nullptr,
                           s ? s->table_name.str : nullptr,
                           item->field_name_or_null(), ltime, mode);
  Item_func_hybrid_field_type_get_date(thd, item, &warn, ltime, mode);
  return ltime->time_type < 0;
}


/************************************************************************/
void Type_handler_decimal_result::Item_get_date(THD *thd, Item *item,
                                                Temporal::Warn *warn,
                                                MYSQL_TIME *ltime,
                                                date_mode_t fuzzydate) const
{
  new(ltime) Temporal_hybrid(thd, warn, VDec(item).ptr(), fuzzydate);
}


void Type_handler_int_result::Item_get_date(THD *thd, Item *item,
                                            Temporal::Warn *warn,
                                            MYSQL_TIME *to,
                                            date_mode_t mode) const
{
  new(to) Temporal_hybrid(thd, warn, item->to_longlong_hybrid_null(), mode);
}


void Type_handler_year::Item_get_date(THD *thd, Item *item,
                                      Temporal::Warn *warn,
                                      MYSQL_TIME *ltime,
                                      date_mode_t fuzzydate) const
{
  VYear year(item);
  DBUG_ASSERT(!year.truncated());
  Longlong_hybrid_null nr(Longlong_null(year.to_YYYYMMDD(), year.is_null()),
                          item->unsigned_flag);
  new(ltime) Temporal_hybrid(thd, warn, nr, fuzzydate);
}


void Type_handler_real_result::Item_get_date(THD *thd, Item *item,
                                             Temporal::Warn *warn,
                                             MYSQL_TIME *ltime,
                                             date_mode_t fuzzydate) const
{
  new(ltime) Temporal_hybrid(thd, warn, item->to_double_null(), fuzzydate);
}


void Type_handler_string_result::Item_get_date(THD *thd, Item *item,
                                               Temporal::Warn *warn,
                                               MYSQL_TIME *ltime,
                                               date_mode_t mode) const
{
  StringBuffer<40> tmp;
  new(ltime) Temporal_hybrid(thd, warn, item->val_str(&tmp), mode);
}


void Type_handler_temporal_result::Item_get_date(THD *thd, Item *item,
                                                 Temporal::Warn *warn,
                                                 MYSQL_TIME *ltime,
                                                 date_mode_t fuzzydate) const
{
  DBUG_ASSERT(0); // Temporal type items must implement native get_date()
  item->null_value= true;
  set_zero_time(ltime, MYSQL_TIMESTAMP_NONE);
}


/*************************************************************************/

longlong Type_handler_real_result::
           Item_val_int_signed_typecast(Item *item) const
{
  return item->val_int_signed_typecast_from_real();
}

longlong Type_handler_int_result::
           Item_val_int_signed_typecast(Item *item) const
{
  return item->val_int();
}

longlong Type_handler_decimal_result::
           Item_val_int_signed_typecast(Item *item) const
{
  return VDec(item).to_longlong(false);
}

longlong Type_handler_temporal_result::
           Item_val_int_signed_typecast(Item *item) const
{
  return item->val_int();
}

longlong Type_handler_string_result::
           Item_val_int_signed_typecast(Item *item) const
{
  return item->val_int_signed_typecast_from_str();
}

/*************************************************************************/

longlong Type_handler_real_result::
           Item_val_int_unsigned_typecast(Item *item) const
{
  return item->val_int_unsigned_typecast_from_real();
}

longlong Type_handler_int_result::
           Item_val_int_unsigned_typecast(Item *item) const
{
  return item->val_int_unsigned_typecast_from_int();
}

longlong Type_handler_temporal_result::
           Item_val_int_unsigned_typecast(Item *item) const
{
  return item->val_int_unsigned_typecast_from_int();
}

longlong Type_handler_time_common::
           Item_val_int_unsigned_typecast(Item *item) const
{
  /*
    TODO: this should eventually be fixed to do rounding
    when TIME_ROUND_FRACTIONAL is enabled, together with
    Field_{tiny|short|long|longlong}::store_time_dec().
    See MDEV-19502.
  */
  THD *thd= current_thd;
  Time tm(thd, item);
  DBUG_ASSERT(!tm.is_valid_time() == item->null_value);
  if (!tm.is_valid_time())
    return 0;
  longlong res= tm.to_longlong();
  if (res < 0)
  {
    push_warning_printf(thd, Sql_condition::WARN_LEVEL_NOTE,
                        ER_DATA_OVERFLOW, ER_THD(thd, ER_DATA_OVERFLOW),
                        ErrConvTime(tm.get_mysql_time()).ptr(),
                        "UNSIGNED BIGINT");
    return 0;
  }
  return res;
}

longlong Type_handler_string_result::
           Item_val_int_unsigned_typecast(Item *item) const
{
  return item->val_int_unsigned_typecast_from_str();
}

/*************************************************************************/

String *
Type_handler_real_result::Item_func_hex_val_str_ascii(Item_func_hex *item,
                                                      String *str) const
{
  return item->val_str_ascii_from_val_real(str);
}


String *
Type_handler_decimal_result::Item_func_hex_val_str_ascii(Item_func_hex *item,
                                                         String *str) const
{
  return item->val_str_ascii_from_val_real(str);
}


String *
Type_handler_int_result::Item_func_hex_val_str_ascii(Item_func_hex *item,
                                                     String *str) const
{
  return item->val_str_ascii_from_val_int(str);
}


String *
Type_handler_temporal_result::Item_func_hex_val_str_ascii(Item_func_hex *item,
                                                          String *str) const
{
  return item->val_str_ascii_from_val_str(str);
}


String *
Type_handler_string_result::Item_func_hex_val_str_ascii(Item_func_hex *item,
                                                        String *str) const
{
  return item->val_str_ascii_from_val_str(str);
}

/***************************************************************************/

String *
Type_handler_decimal_result::Item_func_hybrid_field_type_val_str(
                                              Item_func_hybrid_field_type *item,
                                              String *str) const
{
  return VDec_op(item).to_string_round(str, item->decimals);
}


double
Type_handler_decimal_result::Item_func_hybrid_field_type_val_real(
                                              Item_func_hybrid_field_type *item)
                                              const
{
  return VDec_op(item).to_double();
}


longlong
Type_handler_decimal_result::Item_func_hybrid_field_type_val_int(
                                              Item_func_hybrid_field_type *item)
                                              const
{
  return VDec_op(item).to_longlong(item->unsigned_flag);
}


my_decimal *
Type_handler_decimal_result::Item_func_hybrid_field_type_val_decimal(
                                              Item_func_hybrid_field_type *item,
                                              my_decimal *dec) const
{
  return VDec_op(item).to_decimal(dec);
}


void
Type_handler_decimal_result::Item_func_hybrid_field_type_get_date(
                                             THD *thd,
                                             Item_func_hybrid_field_type *item,
                                             Temporal::Warn *warn,
                                             MYSQL_TIME *ltime,
                                             date_mode_t fuzzydate) const
{
  new (ltime) Temporal_hybrid(thd, warn, VDec_op(item).ptr(), fuzzydate);
}


void
Type_handler_year::Item_func_hybrid_field_type_get_date(
                                             THD *thd,
                                             Item_func_hybrid_field_type *item,
                                             Temporal::Warn *warn,
                                             MYSQL_TIME *ltime,
                                             date_mode_t fuzzydate) const
{
  VYear_op year(item);
  DBUG_ASSERT(!year.truncated());
  Longlong_hybrid_null nr(Longlong_null(year.to_YYYYMMDD(), year.is_null()),
                          item->unsigned_flag);
  new(ltime) Temporal_hybrid(thd, warn, nr, fuzzydate);
}


/***************************************************************************/


String *
Type_handler_int_result::Item_func_hybrid_field_type_val_str(
                                          Item_func_hybrid_field_type *item,
                                          String *str) const
{
  return item->val_str_from_int_op(str);
}


double
Type_handler_int_result::Item_func_hybrid_field_type_val_real(
                                          Item_func_hybrid_field_type *item)
                                          const
{
  return item->val_real_from_int_op();
}


longlong
Type_handler_int_result::Item_func_hybrid_field_type_val_int(
                                          Item_func_hybrid_field_type *item)
                                          const
{
  return item->val_int_from_int_op();
}


my_decimal *
Type_handler_int_result::Item_func_hybrid_field_type_val_decimal(
                                          Item_func_hybrid_field_type *item,
                                          my_decimal *dec) const
{
  return item->val_decimal_from_int_op(dec);
}


void
Type_handler_int_result::Item_func_hybrid_field_type_get_date(
                                          THD *thd,
                                          Item_func_hybrid_field_type *item,
                                          Temporal::Warn *warn,
                                          MYSQL_TIME *to,
                                          date_mode_t mode) const
{
  new(to) Temporal_hybrid(thd, warn, item->to_longlong_hybrid_null_op(), mode);
}


/***************************************************************************/

String *
Type_handler_double::Item_func_hybrid_field_type_val_str(
                                           Item_func_hybrid_field_type *item,
                                           String *str) const
{
  return item->val_str_from_real_op(str);
}

String *
Type_handler_float::Item_func_hybrid_field_type_val_str(
                                           Item_func_hybrid_field_type *item,
                                           String *str) const
{
  Float nr(item->real_op());
  if (item->null_value)
    return 0;
  nr.to_string(str, item->decimals);
  return str;
}

double
Type_handler_real_result::Item_func_hybrid_field_type_val_real(
                                           Item_func_hybrid_field_type *item)
                                           const
{
  return item->val_real_from_real_op();
}


longlong
Type_handler_real_result::Item_func_hybrid_field_type_val_int(
                                           Item_func_hybrid_field_type *item)
                                           const
{
  return item->val_int_from_real_op();
}


my_decimal *
Type_handler_real_result::Item_func_hybrid_field_type_val_decimal(
                                           Item_func_hybrid_field_type *item,
                                           my_decimal *dec) const
{
  return item->val_decimal_from_real_op(dec);
}


void
Type_handler_real_result::Item_func_hybrid_field_type_get_date(
                                             THD *thd,
                                             Item_func_hybrid_field_type *item,
                                             Temporal::Warn *warn,
                                             MYSQL_TIME *to,
                                             date_mode_t mode) const
{
  new(to) Temporal_hybrid(thd, warn, item->to_double_null_op(), mode);
}


/***************************************************************************/

String *
Type_handler_temporal_result::Item_func_hybrid_field_type_val_str(
                                        Item_func_hybrid_field_type *item,
                                        String *str) const
{
  return item->val_str_from_date_op(str);
}


double
Type_handler_temporal_result::Item_func_hybrid_field_type_val_real(
                                        Item_func_hybrid_field_type *item)
                                        const
{
  return item->val_real_from_date_op();
}


longlong
Type_handler_temporal_result::Item_func_hybrid_field_type_val_int(
                                        Item_func_hybrid_field_type *item)
                                        const
{
  return item->val_int_from_date_op();
}


my_decimal *
Type_handler_temporal_result::Item_func_hybrid_field_type_val_decimal(
                                        Item_func_hybrid_field_type *item,
                                        my_decimal *dec) const
{
  return item->val_decimal_from_date_op(dec);
}


void
Type_handler_temporal_result::Item_func_hybrid_field_type_get_date(
                                        THD *thd,
                                        Item_func_hybrid_field_type *item,
                                        Temporal::Warn *warn,
                                        MYSQL_TIME *ltime,
                                        date_mode_t fuzzydate) const
{
  if (item->date_op(thd, ltime, fuzzydate))
    set_zero_time(ltime, MYSQL_TIMESTAMP_NONE);
}


/***************************************************************************/

String *
Type_handler_time_common::Item_func_hybrid_field_type_val_str(
                                    Item_func_hybrid_field_type *item,
                                    String *str) const
{
  return item->val_str_from_time_op(str);
}


double
Type_handler_time_common::Item_func_hybrid_field_type_val_real(
                                    Item_func_hybrid_field_type *item)
                                    const
{
  return item->val_real_from_time_op();
}


longlong
Type_handler_time_common::Item_func_hybrid_field_type_val_int(
                                    Item_func_hybrid_field_type *item)
                                    const
{
  return item->val_int_from_time_op();
}


my_decimal *
Type_handler_time_common::Item_func_hybrid_field_type_val_decimal(
                                    Item_func_hybrid_field_type *item,
                                    my_decimal *dec) const
{
  return item->val_decimal_from_time_op(dec);
}


void
Type_handler_time_common::Item_func_hybrid_field_type_get_date(
                                    THD *thd,
                                    Item_func_hybrid_field_type *item,
                                    Temporal::Warn *warn,
                                    MYSQL_TIME *ltime,
                                    date_mode_t fuzzydate) const
{
  if (item->time_op(thd, ltime))
    set_zero_time(ltime, MYSQL_TIMESTAMP_NONE);
}


/***************************************************************************/

String *
Type_handler_string_result::Item_func_hybrid_field_type_val_str(
                                             Item_func_hybrid_field_type *item,
                                             String *str) const
{
  return item->val_str_from_str_op(str);
}


double
Type_handler_string_result::Item_func_hybrid_field_type_val_real(
                                             Item_func_hybrid_field_type *item)
                                             const
{
  return item->val_real_from_str_op();
}


longlong
Type_handler_string_result::Item_func_hybrid_field_type_val_int(
                                             Item_func_hybrid_field_type *item)
                                             const
{
  return item->val_int_from_str_op();
}


my_decimal *
Type_handler_string_result::Item_func_hybrid_field_type_val_decimal(
                                              Item_func_hybrid_field_type *item,
                                              my_decimal *dec) const
{
  return item->val_decimal_from_str_op(dec);
}


void
Type_handler_string_result::Item_func_hybrid_field_type_get_date(
                                             THD *thd,
                                             Item_func_hybrid_field_type *item,
                                             Temporal::Warn *warn,
                                             MYSQL_TIME *ltime,
                                             date_mode_t mode) const
{
  StringBuffer<40> tmp;
  String *res= item->str_op(&tmp);
  DBUG_ASSERT((res == NULL) == item->null_value);
  new(ltime) Temporal_hybrid(thd, warn, res, mode);
}

/***************************************************************************/

bool Type_handler_numeric::
       Item_func_between_fix_length_and_dec(Item_func_between *func) const
{
  return func->fix_length_and_dec_numeric(current_thd);
}

bool Type_handler_temporal_result::
       Item_func_between_fix_length_and_dec(Item_func_between *func) const
{
  return func->fix_length_and_dec_temporal(current_thd);
}

bool Type_handler_string_result::
       Item_func_between_fix_length_and_dec(Item_func_between *func) const
{
  return func->fix_length_and_dec_string(current_thd);
}


longlong Type_handler_row::
           Item_func_between_val_int(Item_func_between *func) const
{
  DBUG_ASSERT(0);
  func->null_value= true;
  return 0;
}

longlong Type_handler_string_result::
           Item_func_between_val_int(Item_func_between *func) const
{
  return func->val_int_cmp_string();
}

longlong Type_handler_temporal_with_date::
           Item_func_between_val_int(Item_func_between *func) const
{
  return func->val_int_cmp_datetime();
}

longlong Type_handler_time_common::
           Item_func_between_val_int(Item_func_between *func) const
{
  return func->val_int_cmp_time();
}

longlong Type_handler_timestamp_common::
           Item_func_between_val_int(Item_func_between *func) const
{
  return func->val_int_cmp_native();
}

longlong Type_handler_int_result::
           Item_func_between_val_int(Item_func_between *func) const
{
  return func->val_int_cmp_int();
}

longlong Type_handler_real_result::
           Item_func_between_val_int(Item_func_between *func) const
{
  return func->val_int_cmp_real();
}

longlong Type_handler_decimal_result::
           Item_func_between_val_int(Item_func_between *func) const
{
  return func->val_int_cmp_decimal();
}

/***************************************************************************/

cmp_item *Type_handler_int_result::make_cmp_item(THD *thd,
                                                 CHARSET_INFO *cs) const
{
  return new (thd->mem_root) cmp_item_int;
}

cmp_item *Type_handler_real_result::make_cmp_item(THD *thd,
                                                 CHARSET_INFO *cs) const
{
  return new (thd->mem_root) cmp_item_real;
}

cmp_item *Type_handler_decimal_result::make_cmp_item(THD *thd,
                                                     CHARSET_INFO *cs) const
{
  return new (thd->mem_root) cmp_item_decimal;
}


cmp_item *Type_handler_string_result::make_cmp_item(THD *thd,
                                                    CHARSET_INFO *cs) const
{
  return new (thd->mem_root) cmp_item_sort_string(cs);
}

cmp_item *Type_handler_row::make_cmp_item(THD *thd,
                                                    CHARSET_INFO *cs) const
{
  return new (thd->mem_root) cmp_item_row;
}

cmp_item *Type_handler_time_common::make_cmp_item(THD *thd,
                                                    CHARSET_INFO *cs) const
{
  return new (thd->mem_root) cmp_item_time;
}

cmp_item *Type_handler_temporal_with_date::make_cmp_item(THD *thd,
                                                    CHARSET_INFO *cs) const
{
  return new (thd->mem_root) cmp_item_datetime;
}

cmp_item *Type_handler_timestamp_common::make_cmp_item(THD *thd,
                                                       CHARSET_INFO *cs) const
{
  return new (thd->mem_root) cmp_item_timestamp;
}

/***************************************************************************/

static int srtcmp_in(CHARSET_INFO *cs, const String *x,const String *y)
{
  return cs->strnncollsp(x->ptr(), x->length(),
                         y->ptr(), y->length());
}

in_vector *Type_handler_string_result::make_in_vector(THD *thd,
                                                      const Item_func_in *func,
                                                      uint nargs) const
{
  return new (thd->mem_root) in_string(thd, nargs, (qsort2_cmp) srtcmp_in,
                                       func->compare_collation());

}


in_vector *Type_handler_int_result::make_in_vector(THD *thd,
                                                   const Item_func_in *func,
                                                   uint nargs) const
{
  return new (thd->mem_root) in_longlong(thd, nargs);
}


in_vector *Type_handler_real_result::make_in_vector(THD *thd,
                                                    const Item_func_in *func,
                                                    uint nargs) const
{
  return new (thd->mem_root) in_double(thd, nargs);
}


in_vector *Type_handler_decimal_result::make_in_vector(THD *thd,
                                                       const Item_func_in *func,
                                                       uint nargs) const
{
  return new (thd->mem_root) in_decimal(thd, nargs);
}


in_vector *Type_handler_time_common::make_in_vector(THD *thd,
                                                    const Item_func_in *func,
                                                    uint nargs) const
{
  return new (thd->mem_root) in_time(thd, nargs);
}


in_vector *
Type_handler_temporal_with_date::make_in_vector(THD *thd,
                                                const Item_func_in *func,
                                                uint nargs) const
{
  return new (thd->mem_root) in_datetime(thd, nargs);
}


in_vector *
Type_handler_timestamp_common::make_in_vector(THD *thd,
                                              const Item_func_in *func,
                                              uint nargs) const
{
  return new (thd->mem_root) in_timestamp(thd, nargs);
}


in_vector *Type_handler_row::make_in_vector(THD *thd,
                                            const Item_func_in *func,
                                            uint nargs) const
{
  return new (thd->mem_root) in_row(thd, nargs, 0);
}

/***************************************************************************/

bool Type_handler_string_result::
       Item_func_in_fix_comparator_compatible_types(THD *thd,
                                                    Item_func_in *func) const
{
  if (func->agg_all_arg_charsets_for_comparison())
    return true;
  if (func->compatible_types_scalar_bisection_possible())
  {
    return func->value_list_convert_const_to_int(thd) ||
           func->fix_for_scalar_comparison_using_bisection(thd);
  }
  return
    func->fix_for_scalar_comparison_using_cmp_items(thd,
                                                    1U << (uint) STRING_RESULT);
}


bool Type_handler_int_result::
       Item_func_in_fix_comparator_compatible_types(THD *thd,
                                                    Item_func_in *func) const
{
  /*
     Does not need to call value_list_convert_const_to_int()
     as already handled by int handler.
  */
  return func->compatible_types_scalar_bisection_possible() ?
    func->fix_for_scalar_comparison_using_bisection(thd) :
    func->fix_for_scalar_comparison_using_cmp_items(thd,
                                                    1U << (uint) INT_RESULT);
}


bool Type_handler_real_result::
       Item_func_in_fix_comparator_compatible_types(THD *thd,
                                                    Item_func_in *func) const
{
  return func->compatible_types_scalar_bisection_possible() ?
    (func->value_list_convert_const_to_int(thd) ||
     func->fix_for_scalar_comparison_using_bisection(thd)) :
    func->fix_for_scalar_comparison_using_cmp_items(thd,
                                                    1U << (uint) REAL_RESULT);
}


bool Type_handler_decimal_result::
       Item_func_in_fix_comparator_compatible_types(THD *thd,
                                                    Item_func_in *func) const
{
  return func->compatible_types_scalar_bisection_possible() ?
    (func->value_list_convert_const_to_int(thd) ||
     func->fix_for_scalar_comparison_using_bisection(thd)) :
    func->fix_for_scalar_comparison_using_cmp_items(thd,
                                                    1U << (uint) DECIMAL_RESULT);
}


bool Type_handler_temporal_result::
       Item_func_in_fix_comparator_compatible_types(THD *thd,
                                                    Item_func_in *func) const
{
  return func->compatible_types_scalar_bisection_possible() ?
    (func->value_list_convert_const_to_int(thd) ||
     func->fix_for_scalar_comparison_using_bisection(thd)) :
    func->fix_for_scalar_comparison_using_cmp_items(thd,
                                                    1U << (uint) TIME_RESULT);
}


bool Type_handler_row::Item_func_in_fix_comparator_compatible_types(THD *thd,
                                              Item_func_in *func) const
{
  return func->compatible_types_row_bisection_possible() ?
         func->fix_for_row_comparison_using_bisection(thd) :
         func->fix_for_row_comparison_using_cmp_items(thd);
}

/***************************************************************************/

String *Type_handler_string_result::
          Item_func_min_max_val_str(Item_func_min_max *func, String *str) const
{
  return func->val_str_native(str);
}


String *Type_handler_time_common::
          Item_func_min_max_val_str(Item_func_min_max *func, String *str) const
{
  return Time(func).to_string(str, func->decimals);
}


String *Type_handler_date_common::
          Item_func_min_max_val_str(Item_func_min_max *func, String *str) const
{
  return Date(func).to_string(str);
}


String *Type_handler_datetime_common::
          Item_func_min_max_val_str(Item_func_min_max *func, String *str) const
{
  return Datetime(func).to_string(str, func->decimals);
}


String *Type_handler_timestamp_common::
          Item_func_min_max_val_str(Item_func_min_max *func, String *str) const
{
  THD *thd= current_thd;
  return Timestamp_or_zero_datetime_native_null(thd, func).
           to_datetime(thd).to_string(str, func->decimals);
}


String *Type_handler_int_result::
          Item_func_min_max_val_str(Item_func_min_max *func, String *str) const
{
  return func->val_string_from_int(str);
}


String *Type_handler_decimal_result::
          Item_func_min_max_val_str(Item_func_min_max *func, String *str) const
{
  return VDec(func).to_string_round(str, func->decimals);
}


String *Type_handler_double::
          Item_func_min_max_val_str(Item_func_min_max *func, String *str) const
{
  return func->val_string_from_real(str);
}


String *Type_handler_float::
          Item_func_min_max_val_str(Item_func_min_max *func, String *str) const
{
  Float nr(func->val_real());
  if (func->null_value)
    return 0;
  nr.to_string(str, func->decimals);
  return str;
}


double Type_handler_string_result::
         Item_func_min_max_val_real(Item_func_min_max *func) const
{
  return func->val_real_native();
}


double Type_handler_time_common::
         Item_func_min_max_val_real(Item_func_min_max *func) const
{
  return Time(current_thd, func).to_double();
}


double Type_handler_date_common::
         Item_func_min_max_val_real(Item_func_min_max *func) const
{
  return Date(current_thd, func).to_double();
}


double Type_handler_datetime_common::
         Item_func_min_max_val_real(Item_func_min_max *func) const
{
  return Datetime(current_thd, func).to_double();
}


double Type_handler_timestamp_common::
         Item_func_min_max_val_real(Item_func_min_max *func) const
{
  THD *thd= current_thd;
  return Timestamp_or_zero_datetime_native_null(thd, func).
           to_datetime(thd).to_double();
}


double Type_handler_numeric::
         Item_func_min_max_val_real(Item_func_min_max *func) const
{
  return func->val_real_native();
}


longlong Type_handler_string_result::
         Item_func_min_max_val_int(Item_func_min_max *func) const
{
  return func->val_int_native();
}


longlong Type_handler_time_common::
         Item_func_min_max_val_int(Item_func_min_max *func) const
{
  return Time(current_thd, func).to_longlong();
}


longlong Type_handler_date_common::
         Item_func_min_max_val_int(Item_func_min_max *func) const
{
  return Date(current_thd, func).to_longlong();
}


longlong Type_handler_datetime_common::
         Item_func_min_max_val_int(Item_func_min_max *func) const
{
  return Datetime(current_thd, func).to_longlong();
}


longlong Type_handler_timestamp_common::
         Item_func_min_max_val_int(Item_func_min_max *func) const
{
  THD *thd= current_thd;
  return Timestamp_or_zero_datetime_native_null(thd, func).
           to_datetime(thd).to_longlong();
}


longlong Type_handler_numeric::
         Item_func_min_max_val_int(Item_func_min_max *func) const
{
  return func->val_int_native();
}


my_decimal *Type_handler_string_result::
            Item_func_min_max_val_decimal(Item_func_min_max *func,
                                          my_decimal *dec) const
{
  return func->val_decimal_native(dec);
}


my_decimal *Type_handler_numeric::
            Item_func_min_max_val_decimal(Item_func_min_max *func,
                                          my_decimal *dec) const
{
  return func->val_decimal_native(dec);
}


my_decimal *Type_handler_time_common::
            Item_func_min_max_val_decimal(Item_func_min_max *func,
                                          my_decimal *dec) const
{
  return Time(current_thd, func).to_decimal(dec);
}


my_decimal *Type_handler_date_common::
            Item_func_min_max_val_decimal(Item_func_min_max *func,
                                          my_decimal *dec) const
{
  return Date(current_thd, func).to_decimal(dec);
}


my_decimal *Type_handler_datetime_common::
            Item_func_min_max_val_decimal(Item_func_min_max *func,
                                          my_decimal *dec) const
{
  return Datetime(current_thd, func).to_decimal(dec);
}


my_decimal *Type_handler_timestamp_common::
            Item_func_min_max_val_decimal(Item_func_min_max *func,
                                          my_decimal *dec) const
{
  THD *thd= current_thd;
  return Timestamp_or_zero_datetime_native_null(thd, func).
           to_datetime(thd).to_decimal(dec);
}


bool Type_handler_string_result::
       Item_func_min_max_get_date(THD *thd, Item_func_min_max *func,
                                  MYSQL_TIME *ltime, date_mode_t fuzzydate) const
{
  /*
    just like ::val_int() method of a string item can be called,
    for example, SELECT CONCAT("10", "12") + 1,
    ::get_date() can be called for non-temporal values,
    for example, SELECT MONTH(GREATEST("2011-11-21", "2010-10-09"))
  */
  return func->get_date_from_string(thd, ltime, fuzzydate);
}


bool Type_handler_numeric::
       Item_func_min_max_get_date(THD *thd, Item_func_min_max *func,
                                  MYSQL_TIME *ltime, date_mode_t fuzzydate) const
{
  return Item_get_date_with_warn(thd, func, ltime, fuzzydate);
}


bool Type_handler_temporal_result::
       Item_func_min_max_get_date(THD *thd, Item_func_min_max *func,
                                  MYSQL_TIME *ltime, date_mode_t fuzzydate) const
{
  /*
    - If the caller specified TIME_TIME_ONLY, then it's going to convert
      a DATETIME or DATE to TIME. So we pass the default flags for date. This is
      exactly the same with what Item_func_min_max_val_{int|real|decimal|str} or
      Item_send_datetime() do. We return the value in accordance with the
      current session date flags and let the caller further convert it to TIME.
    - If the caller did not specify TIME_TIME_ONLY, then return the value
      according to the flags supplied by the caller.
  */
  return func->get_date_native(thd, ltime,
                               fuzzydate & TIME_TIME_ONLY ?
                               Datetime::Options(thd) :
                               fuzzydate);
}

bool Type_handler_time_common::
       Item_func_min_max_get_date(THD *thd, Item_func_min_max *func,
                                  MYSQL_TIME *ltime, date_mode_t fuzzydate) const
{
  return func->get_time_native(thd, ltime);
}


bool Type_handler_timestamp_common::
       Item_func_min_max_get_date(THD *thd, Item_func_min_max *func,
                                  MYSQL_TIME *ltime, date_mode_t fuzzydate) const
{
  return Timestamp_or_zero_datetime_native_null(thd, func).
           to_datetime(thd).copy_to_mysql_time(ltime);
}

/***************************************************************************/

/**
  Get a string representation of the Item value.
  See sql_type.h for details.
*/
String *Type_handler_row::
          print_item_value(THD *thd, Item *item, String *str) const
{
  CHARSET_INFO *cs= thd->variables.character_set_client;
  StringBuffer<STRING_BUFFER_USUAL_SIZE> val(cs);
  str->append(STRING_WITH_LEN("ROW("));
  for (uint i= 0 ; i < item->cols(); i++)
  {
    if (i > 0)
      str->append(',');
    Item *elem= item->element_index(i);
    String *tmp= elem->type_handler()->print_item_value(thd, elem, &val);
    if (tmp)
      str->append(*tmp);
    else
      str->append(STRING_WITH_LEN("NULL"));
  }
  str->append(STRING_WITH_LEN(")"));
  return str;
}


/**
  Get a string representation of the Item value,
  using the character string format with its charset and collation, e.g.
    latin1 'string' COLLATE latin1_german2_ci
*/
String *Type_handler::
          print_item_value_csstr(THD *thd, Item *item, String *str) const
{
  String *result= item->val_str(str);

  if (!result)
    return NULL;

  StringBuffer<STRING_BUFFER_USUAL_SIZE> buf(result->charset());
  CHARSET_INFO *cs= thd->variables.character_set_client;

  buf.append('_');
  buf.append(result->charset()->csname);
  if (cs->escape_with_backslash_is_dangerous)
    buf.append(' ');
  append_query_string(cs, &buf, result->ptr(), result->length(),
                     thd->variables.sql_mode & MODE_NO_BACKSLASH_ESCAPES);
  buf.append(" COLLATE '");
  buf.append(item->collation.collation->name);
  buf.append('\'');
  str->copy(buf);

  return str;
}


String *Type_handler_numeric::
          print_item_value(THD *thd, Item *item, String *str) const
{
  return item->val_str(str);
}


String *Type_handler::
          print_item_value_temporal(THD *thd, Item *item, String *str,
                                    const Name &type_name, String *buf) const
{
  String *result= item->val_str(buf);
  return !result ||
         str->realloc(type_name.length() + result->length() + 2) ||
         str->copy(type_name.ptr(), type_name.length(), &my_charset_latin1) ||
         str->append('\'') ||
         str->append(result->ptr(), result->length()) ||
         str->append('\'') ?
         NULL :
         str;
}


String *Type_handler_time_common::
          print_item_value(THD *thd, Item *item, String *str) const
{
  StringBuffer<MAX_TIME_FULL_WIDTH+1> buf;
  return print_item_value_temporal(thd, item, str,
                                   Name(STRING_WITH_LEN("TIME")), &buf);
}


String *Type_handler_date_common::
          print_item_value(THD *thd, Item *item, String *str) const
{
  StringBuffer<MAX_DATE_WIDTH+1> buf;
  return print_item_value_temporal(thd, item, str,
                                   Name(STRING_WITH_LEN("DATE")), &buf);
}


String *Type_handler_datetime_common::
          print_item_value(THD *thd, Item *item, String *str) const
{
  StringBuffer<MAX_DATETIME_FULL_WIDTH+1> buf;
  return print_item_value_temporal(thd, item, str,
                                   Name(STRING_WITH_LEN("TIMESTAMP")), &buf);
}


String *Type_handler_timestamp_common::
          print_item_value(THD *thd, Item *item, String *str) const
{
  StringBuffer<MAX_DATETIME_FULL_WIDTH+1> buf;
  return print_item_value_temporal(thd, item, str,
                                   Name(STRING_WITH_LEN("TIMESTAMP")), &buf);
}


/***************************************************************************/

bool Type_handler_row::
       Item_func_round_fix_length_and_dec(Item_func_round *item) const
{
  DBUG_ASSERT(0);
  return false;
}


bool Type_handler_int_result::
       Item_func_round_fix_length_and_dec(Item_func_round *item) const
{
  item->fix_arg_int(this, item->arguments()[0]);
  return false;
}


bool Type_handler_year::
       Item_func_round_fix_length_and_dec(Item_func_round *item) const
{
  item->fix_arg_int(&type_handler_long, item->arguments()[0]); // 10.5 merge: fix to type_handler_ulong
  return false;
}


bool Type_handler_hex_hybrid::
       Item_func_round_fix_length_and_dec(Item_func_round *item) const
{
  item->fix_arg_int(NULL, NULL);
  return false;
}


bool Type_handler_bit::
       Item_func_round_fix_length_and_dec(Item_func_round *item) const
{
  uint nbits= item->arguments()[0]->max_length;
  item->fix_length_and_dec_ulong_or_ulonglong_by_nbits(nbits);
  return false;
}


bool Type_handler_typelib::
       Item_func_round_fix_length_and_dec(Item_func_round *item) const
{
  item->fix_length_and_dec_long_or_longlong(5, true);
  return false;
}


bool Type_handler_real_result::
       Item_func_round_fix_length_and_dec(Item_func_round *item) const
{
  item->fix_arg_double();
  return false;
}


bool Type_handler_decimal_result::
       Item_func_round_fix_length_and_dec(Item_func_round *item) const
{
  item->fix_arg_decimal();
  return false;
}


bool Type_handler_date_common::
       Item_func_round_fix_length_and_dec(Item_func_round *item) const
{
  static const Type_std_attributes attr(8, 0/*dec*/, true/*unsigned*/,
                                        DTCollation_numeric::singleton());
  item->fix_arg_int(&type_handler_long, &attr); // 10.5 merge: fix to *_ulong
  return false;
}


bool Type_handler_time_common::
       Item_func_round_fix_length_and_dec(Item_func_round *item) const
{
  item->fix_arg_time();
  return false;
}


bool Type_handler_datetime_common::
       Item_func_round_fix_length_and_dec(Item_func_round *item) const
{
  item->fix_arg_datetime();
  return false;
}


bool Type_handler_timestamp_common::
       Item_func_round_fix_length_and_dec(Item_func_round *item) const
{
  item->fix_arg_datetime();
  return false;
}


bool Type_handler_string_result::
       Item_func_round_fix_length_and_dec(Item_func_round *item) const
{
  item->fix_arg_double();
  return false;
}


/***************************************************************************/

bool Type_handler_row::
       Item_func_int_val_fix_length_and_dec(Item_func_int_val *item) const
{
  DBUG_ASSERT(0);
  return false;
}


bool Type_handler_int_result::
       Item_func_int_val_fix_length_and_dec(Item_func_int_val *item) const
{
  item->Type_std_attributes::set(item->arguments()[0]);
  item->set_handler(this);
  return false;
}


bool Type_handler_year::
       Item_func_int_val_fix_length_and_dec(Item_func_int_val *item) const
{
  item->Type_std_attributes::set(item->arguments()[0]);
  item->set_handler(&type_handler_long);
  return false;
}


bool Type_handler_bit::
       Item_func_int_val_fix_length_and_dec(Item_func_int_val *item) const
{
  uint nbits= item->arguments()[0]->max_length;
  item->fix_length_and_dec_ulong_or_ulonglong_by_nbits(nbits);
  return false;
}


bool Type_handler_typelib::
       Item_func_int_val_fix_length_and_dec(Item_func_int_val *item) const
{
  item->fix_length_and_dec_long_or_longlong(5, true);
  return false;
}


bool Type_handler_hex_hybrid::
       Item_func_int_val_fix_length_and_dec(Item_func_int_val *item) const
{
  uint nchars= item->arguments()[0]->decimal_precision();
  item->fix_length_and_dec_long_or_longlong(nchars, true);
  return false;
}


bool Type_handler_real_result::
       Item_func_int_val_fix_length_and_dec(Item_func_int_val *item) const
{
  item->fix_length_and_dec_double();
  return false;
}


bool Type_handler_decimal_result::
       Item_func_int_val_fix_length_and_dec(Item_func_int_val *item) const
{
  item->fix_length_and_dec_int_or_decimal();
  return false;
}


bool Type_handler_date_common::
       Item_func_int_val_fix_length_and_dec(Item_func_int_val *item) const
{
  static const Type_std_attributes attr(8, 0/*dec*/, true/*unsigned*/,
                                        DTCollation_numeric::singleton());
  item->Type_std_attributes::set(attr);
  item->set_handler(&type_handler_long); // 10.5 merge: fix to *_ulong
  return false;
}


bool Type_handler_time_common::
       Item_func_int_val_fix_length_and_dec(Item_func_int_val *item) const
{
  item->fix_length_and_dec_time();
  return false;
}


bool Type_handler_datetime_common::
       Item_func_int_val_fix_length_and_dec(Item_func_int_val *item) const
{
  item->fix_length_and_dec_datetime();
  return false;
}


bool Type_handler_timestamp_common::
       Item_func_int_val_fix_length_and_dec(Item_func_int_val *item) const
{
  item->fix_length_and_dec_datetime();
  return false;
}


bool Type_handler_string_result::
       Item_func_int_val_fix_length_and_dec(Item_func_int_val *item) const
{
  item->fix_length_and_dec_double();
  return false;
}


/***************************************************************************/

bool Type_handler_row::
       Item_func_abs_fix_length_and_dec(Item_func_abs *item) const
{
  DBUG_ASSERT(0);
  return false;
}


bool Type_handler_int_result::
       Item_func_abs_fix_length_and_dec(Item_func_abs *item) const
{
  item->fix_length_and_dec_int();
  return false;
}


bool Type_handler_real_result::
       Item_func_abs_fix_length_and_dec(Item_func_abs *item) const
{
  item->fix_length_and_dec_double();
  return false;
}


bool Type_handler_decimal_result::
       Item_func_abs_fix_length_and_dec(Item_func_abs *item) const
{
  item->fix_length_and_dec_decimal();
  return false;
}


bool Type_handler_temporal_result::
       Item_func_abs_fix_length_and_dec(Item_func_abs *item) const
{
  item->fix_length_and_dec_decimal();
  return false;
}


bool Type_handler_string_result::
       Item_func_abs_fix_length_and_dec(Item_func_abs *item) const
{
  item->fix_length_and_dec_double();
  return false;
}


/***************************************************************************/

bool Type_handler_row::
       Item_func_neg_fix_length_and_dec(Item_func_neg *item) const
{
  DBUG_ASSERT(0);
  return false;
}


bool Type_handler_int_result::
       Item_func_neg_fix_length_and_dec(Item_func_neg *item) const
{
  item->fix_length_and_dec_int();
  return false;
}


bool Type_handler_real_result::
       Item_func_neg_fix_length_and_dec(Item_func_neg *item) const
{
  item->fix_length_and_dec_double();
  return false;
}


bool Type_handler_decimal_result::
       Item_func_neg_fix_length_and_dec(Item_func_neg *item) const
{
  item->fix_length_and_dec_decimal();
  return false;
}


bool Type_handler_temporal_result::
       Item_func_neg_fix_length_and_dec(Item_func_neg *item) const
{
  item->fix_length_and_dec_decimal();
  return false;
}


bool Type_handler_string_result::
       Item_func_neg_fix_length_and_dec(Item_func_neg *item) const
{
  item->fix_length_and_dec_double();
  return false;
}


/***************************************************************************/

bool Type_handler::
       Item_func_signed_fix_length_and_dec(Item_func_signed *item) const
{
  item->fix_length_and_dec_generic();
  return false;
}


bool Type_handler::
       Item_func_unsigned_fix_length_and_dec(Item_func_unsigned *item) const
{
  const Item *arg= item->arguments()[0];
  if (!arg->unsigned_flag && arg->val_int_min() < 0)
  {
    /*
      Negative arguments produce long results:
        CAST(1-2 AS UNSIGNED) -> 18446744073709551615
    */
    item->max_length= MAX_BIGINT_WIDTH;
    return false;
  }
  item->fix_length_and_dec_generic();
  return false;
}


bool Type_handler_string_result::
       Item_func_signed_fix_length_and_dec(Item_func_signed *item) const
{
  item->fix_length_and_dec_string();
  return false;
}


bool Type_handler_string_result::
       Item_func_unsigned_fix_length_and_dec(Item_func_unsigned *item) const
{
  const Item *arg= item->arguments()[0];
  if (!arg->unsigned_flag &&       // Not HEX hybrid
      arg->max_char_length() > 1)  // Can be negative
  {
    // String arguments can give long results: '-1' -> 18446744073709551614
    item->max_length= MAX_BIGINT_WIDTH;
    return false;
  }
  item->fix_length_and_dec_string();
  return false;
}

bool Type_handler_real_result::
       Item_func_signed_fix_length_and_dec(Item_func_signed *item) const
{
  item->fix_length_and_dec_double();
  return false;
}


bool Type_handler_real_result::
       Item_func_unsigned_fix_length_and_dec(Item_func_unsigned *item) const
{
  item->fix_length_and_dec_double();
  return false;
}


bool Type_handler::
       Item_double_typecast_fix_length_and_dec(Item_double_typecast *item) const
{
  item->fix_length_and_dec_generic();
  return false;
}


bool Type_handler::
       Item_float_typecast_fix_length_and_dec(Item_float_typecast *item) const
{
  item->fix_length_and_dec_generic();
  return false;
}


bool Type_handler::
       Item_decimal_typecast_fix_length_and_dec(Item_decimal_typecast *item) const
{
  item->fix_length_and_dec_generic();
  return false;
}


bool Type_handler::
       Item_char_typecast_fix_length_and_dec(Item_char_typecast *item) const
{
  item->fix_length_and_dec_generic();
  return false;
}


bool Type_handler_numeric::
       Item_char_typecast_fix_length_and_dec(Item_char_typecast *item) const
{
  item->fix_length_and_dec_numeric();
  return false;
}


bool Type_handler_string_result::
       Item_char_typecast_fix_length_and_dec(Item_char_typecast *item) const
{
  item->fix_length_and_dec_str();
  return false;
}


bool Type_handler::
       Item_time_typecast_fix_length_and_dec(Item_time_typecast *item) const
{
  uint dec= item->decimals == NOT_FIXED_DEC ?
            item->arguments()[0]->time_precision(current_thd) :
            item->decimals;
  item->fix_attributes_temporal(MIN_TIME_WIDTH, dec);
  item->maybe_null= true;
  return false;
}


bool Type_handler::
       Item_date_typecast_fix_length_and_dec(Item_date_typecast *item) const
{
  item->fix_attributes_temporal(MAX_DATE_WIDTH, 0);
  item->maybe_null= true;
  return false;
}


bool Type_handler::
       Item_datetime_typecast_fix_length_and_dec(Item_datetime_typecast *item)
                                                 const
{
  uint dec= item->decimals == NOT_FIXED_DEC ?
            item->arguments()[0]->datetime_precision(current_thd) :
            item->decimals;
  item->fix_attributes_temporal(MAX_DATETIME_WIDTH, dec);
  item->maybe_null= true;
  return false;
}


/***************************************************************************/

bool Type_handler_row::
       Item_func_plus_fix_length_and_dec(Item_func_plus *item) const
{
  DBUG_ASSERT(0);
  return true;
}


bool Type_handler_int_result::
       Item_func_plus_fix_length_and_dec(Item_func_plus *item) const
{
  item->fix_length_and_dec_int();
  return false;
}


bool Type_handler_real_result::
       Item_func_plus_fix_length_and_dec(Item_func_plus *item) const
{
  item->fix_length_and_dec_double();
  return false;
}


bool Type_handler_decimal_result::
       Item_func_plus_fix_length_and_dec(Item_func_plus *item) const
{
  item->fix_length_and_dec_decimal();
  return false;
}


bool Type_handler_temporal_result::
       Item_func_plus_fix_length_and_dec(Item_func_plus *item) const
{
  item->fix_length_and_dec_temporal(true);
  return false;
}


bool Type_handler_string_result::
       Item_func_plus_fix_length_and_dec(Item_func_plus *item) const
{
  item->fix_length_and_dec_double();
  return false;
}

/***************************************************************************/

bool Type_handler_row::
       Item_func_minus_fix_length_and_dec(Item_func_minus *item) const
{
  DBUG_ASSERT(0);
  return true;
}


bool Type_handler_int_result::
       Item_func_minus_fix_length_and_dec(Item_func_minus *item) const
{
  item->fix_length_and_dec_int();
  return false;
}


bool Type_handler_real_result::
       Item_func_minus_fix_length_and_dec(Item_func_minus *item) const
{
  item->fix_length_and_dec_double();
  return false;
}


bool Type_handler_decimal_result::
       Item_func_minus_fix_length_and_dec(Item_func_minus *item) const
{
  item->fix_length_and_dec_decimal();
  return false;
}


bool Type_handler_temporal_result::
       Item_func_minus_fix_length_and_dec(Item_func_minus *item) const
{
  item->fix_length_and_dec_temporal(true);
  return false;
}


bool Type_handler_string_result::
       Item_func_minus_fix_length_and_dec(Item_func_minus *item) const
{
  item->fix_length_and_dec_double();
  return false;
}

/***************************************************************************/

bool Type_handler_row::
       Item_func_mul_fix_length_and_dec(Item_func_mul *item) const
{
  DBUG_ASSERT(0);
  return true;
}


bool Type_handler_int_result::
       Item_func_mul_fix_length_and_dec(Item_func_mul *item) const
{
  item->fix_length_and_dec_int();
  return false;
}


bool Type_handler_real_result::
       Item_func_mul_fix_length_and_dec(Item_func_mul *item) const
{
  item->fix_length_and_dec_double();
  return false;
}


bool Type_handler_decimal_result::
       Item_func_mul_fix_length_and_dec(Item_func_mul *item) const
{
  item->fix_length_and_dec_decimal();
  return false;
}


bool Type_handler_temporal_result::
       Item_func_mul_fix_length_and_dec(Item_func_mul *item) const
{
  item->fix_length_and_dec_temporal(true);
  return false;
}


bool Type_handler_string_result::
       Item_func_mul_fix_length_and_dec(Item_func_mul *item) const
{
  item->fix_length_and_dec_double();
  return false;
}

/***************************************************************************/

bool Type_handler_row::
       Item_func_div_fix_length_and_dec(Item_func_div *item) const
{
  DBUG_ASSERT(0);
  return true;
}


bool Type_handler_int_result::
       Item_func_div_fix_length_and_dec(Item_func_div *item) const
{
  item->fix_length_and_dec_int();
  return false;
}


bool Type_handler_real_result::
       Item_func_div_fix_length_and_dec(Item_func_div *item) const
{
  item->fix_length_and_dec_double();
  return false;
}


bool Type_handler_decimal_result::
       Item_func_div_fix_length_and_dec(Item_func_div *item) const
{
  item->fix_length_and_dec_decimal();
  return false;
}


bool Type_handler_temporal_result::
       Item_func_div_fix_length_and_dec(Item_func_div *item) const
{
  item->fix_length_and_dec_temporal(false);
  return false;
}


bool Type_handler_string_result::
       Item_func_div_fix_length_and_dec(Item_func_div *item) const
{
  item->fix_length_and_dec_double();
  return false;
}

/***************************************************************************/

bool Type_handler_row::
       Item_func_mod_fix_length_and_dec(Item_func_mod *item) const
{
  DBUG_ASSERT(0);
  return true;
}


bool Type_handler_int_result::
       Item_func_mod_fix_length_and_dec(Item_func_mod *item) const
{
  item->fix_length_and_dec_int();
  return false;
}


bool Type_handler_real_result::
       Item_func_mod_fix_length_and_dec(Item_func_mod *item) const
{
  item->fix_length_and_dec_double();
  return false;
}


bool Type_handler_decimal_result::
       Item_func_mod_fix_length_and_dec(Item_func_mod *item) const
{
  item->fix_length_and_dec_decimal();
  return false;
}


bool Type_handler_temporal_result::
       Item_func_mod_fix_length_and_dec(Item_func_mod *item) const
{
  item->fix_length_and_dec_temporal(true);
  return false;
}


bool Type_handler_string_result::
       Item_func_mod_fix_length_and_dec(Item_func_mod *item) const
{
  item->fix_length_and_dec_double();
  return false;
}

/***************************************************************************/

uint Type_handler::Item_time_precision(THD *thd, Item *item) const
{
  return MY_MIN(item->decimals, TIME_SECOND_PART_DIGITS);
}


uint Type_handler::Item_datetime_precision(THD *thd, Item *item) const
{
  return MY_MIN(item->decimals, TIME_SECOND_PART_DIGITS);
}


uint Type_handler_string_result::Item_temporal_precision(THD *thd, Item *item,
                                                         bool is_time) const
{
  StringBuffer<64> buf;
  String *tmp;
  MYSQL_TIME_STATUS status;
  DBUG_ASSERT(item->is_fixed());
  // Nanosecond rounding is not needed here, for performance purposes
  if ((tmp= item->val_str(&buf)) &&
      (is_time ?
       Time(thd, &status, tmp->ptr(), tmp->length(), tmp->charset(),
            Time::Options(TIME_TIME_ONLY, TIME_FRAC_TRUNCATE,
                          Time::DATETIME_TO_TIME_YYYYMMDD_TRUNCATE)).
         is_valid_time() :
       Datetime(thd, &status, tmp->ptr(), tmp->length(), tmp->charset(),
                Datetime::Options(TIME_FUZZY_DATES, TIME_FRAC_TRUNCATE)).
         is_valid_datetime()))
    return MY_MIN(status.precision, TIME_SECOND_PART_DIGITS);
  return MY_MIN(item->decimals, TIME_SECOND_PART_DIGITS);
}

/***************************************************************************/

uint Type_handler::Item_decimal_scale(const Item *item) const
{
  return item->decimals < NOT_FIXED_DEC ?
         item->decimals :
         MY_MIN(item->max_length, DECIMAL_MAX_SCALE);
}

uint Type_handler_temporal_result::
       Item_decimal_scale_with_seconds(const Item *item) const
{
  return item->decimals < NOT_FIXED_DEC ?
         item->decimals :
         TIME_SECOND_PART_DIGITS;
}

uint Type_handler::Item_divisor_precision_increment(const Item *item) const
{
  return item->decimals;
}

uint Type_handler_temporal_result::
       Item_divisor_precision_increment_with_seconds(const Item *item) const
{
  return item->decimals <  NOT_FIXED_DEC ?
         item->decimals :
         TIME_SECOND_PART_DIGITS;
}

/***************************************************************************/

uint Type_handler_string_result::Item_decimal_precision(const Item *item) const
{
  uint res= item->max_char_length();
  /*
    Return at least one decimal digit, even if Item::max_char_length()
    returned  0. This is important to avoid attempts to create fields of types
    INT(0) or DECIMAL(0,0) when converting NULL or empty strings to INT/DECIMAL:
      CREATE TABLE t1 AS SELECT CONVERT(NULL,SIGNED) AS a;
  */
  return res ? MY_MIN(res, DECIMAL_MAX_PRECISION) : 1;
}

uint Type_handler_real_result::Item_decimal_precision(const Item *item) const
{
  uint res= item->max_char_length();
  return res ? MY_MIN(res, DECIMAL_MAX_PRECISION) : 1;
}

uint Type_handler_decimal_result::Item_decimal_precision(const Item *item) const
{
  uint prec= my_decimal_length_to_precision(item->max_char_length(),
                                            item->decimals,
                                            item->unsigned_flag);
  return MY_MIN(prec, DECIMAL_MAX_PRECISION);
}

uint Type_handler_int_result::Item_decimal_precision(const Item *item) const
{
 uint prec= my_decimal_length_to_precision(item->max_char_length(),
                                           item->decimals,
                                           item->unsigned_flag);
 return MY_MIN(prec, DECIMAL_MAX_PRECISION);
}

uint Type_handler_time_common::Item_decimal_precision(const Item *item) const
{
  return 7 + MY_MIN(item->decimals, TIME_SECOND_PART_DIGITS);
}

uint Type_handler_date_common::Item_decimal_precision(const Item *item) const
{
  return 8;
}

uint Type_handler_datetime_common::Item_decimal_precision(const Item *item) const
{
  return 14 + MY_MIN(item->decimals, TIME_SECOND_PART_DIGITS);
}

uint Type_handler_timestamp_common::Item_decimal_precision(const Item *item) const
{
  return 14 + MY_MIN(item->decimals, TIME_SECOND_PART_DIGITS);
}

/***************************************************************************/

bool Type_handler_real_result::
       subquery_type_allows_materialization(const Item *inner,
                                            const Item *outer) const
{
  DBUG_ASSERT(inner->cmp_type() == REAL_RESULT);
  return outer->cmp_type() == REAL_RESULT;
}


bool Type_handler_int_result::
       subquery_type_allows_materialization(const Item *inner,
                                            const Item *outer) const
{
  DBUG_ASSERT(inner->cmp_type() == INT_RESULT);
  return outer->cmp_type() == INT_RESULT;
}


bool Type_handler_decimal_result::
       subquery_type_allows_materialization(const Item *inner,
                                            const Item *outer) const
{
  DBUG_ASSERT(inner->cmp_type() == DECIMAL_RESULT);
  return outer->cmp_type() == DECIMAL_RESULT;
}


bool Type_handler_string_result::
       subquery_type_allows_materialization(const Item *inner,
                                            const Item *outer) const
{
  DBUG_ASSERT(inner->cmp_type() == STRING_RESULT);
  return outer->cmp_type() == STRING_RESULT &&
         outer->collation.collation == inner->collation.collation &&
         /*
           Materialization also is unable to work when create_tmp_table() will
           create a blob column because item->max_length is too big.
           The following test is copied from varstring_type_handler().
         */
         !inner->too_big_for_varchar();
}


bool Type_handler_temporal_result::
       subquery_type_allows_materialization(const Item *inner,
                                            const Item *outer) const
{
  DBUG_ASSERT(inner->cmp_type() == TIME_RESULT);
  return mysql_timestamp_type() ==
         outer->type_handler()->mysql_timestamp_type();
}

/***************************************************************************/


const Type_handler *
Type_handler_null::type_handler_for_tmp_table(const Item *item) const
{
  return &type_handler_string;
}


const Type_handler *
Type_handler_null::type_handler_for_union(const Item *item) const
{
  return &type_handler_string;
}


const Type_handler *
Type_handler_olddecimal::type_handler_for_tmp_table(const Item *item) const
{
  return &type_handler_newdecimal;
}

const Type_handler *
Type_handler_olddecimal::type_handler_for_union(const Item *item) const
{
  return &type_handler_newdecimal;
}


/***************************************************************************/

bool Type_handler::check_null(const Item *item, st_value *value) const
{
  if (item->null_value)
  {
    value->m_type= DYN_COL_NULL;
    return true;
  }
  return false;
}


bool Type_handler_null::
       Item_save_in_value(THD *thd, Item *item, st_value *value) const
{
  value->m_type= DYN_COL_NULL;
  return true;
}


bool Type_handler_row::
       Item_save_in_value(THD *thd, Item *item, st_value *value) const
{
  DBUG_ASSERT(0);
  value->m_type= DYN_COL_NULL;
  return true;
}


bool Type_handler_int_result::
       Item_save_in_value(THD *thd, Item *item, st_value *value) const
{
  value->m_type= item->unsigned_flag ? DYN_COL_UINT : DYN_COL_INT;
  value->value.m_longlong= item->val_int();
  return check_null(item, value);
}


bool Type_handler_real_result::
       Item_save_in_value(THD *thd, Item *item, st_value *value) const
{
  value->m_type= DYN_COL_DOUBLE;
  value->value.m_double= item->val_real();
  return check_null(item, value);
}


bool Type_handler_decimal_result::
       Item_save_in_value(THD *thd, Item *item, st_value *value) const
{
  value->m_type= DYN_COL_DECIMAL;
  my_decimal *dec= item->val_decimal(&value->m_decimal);
  if (dec != &value->m_decimal && !item->null_value)
    my_decimal2decimal(dec, &value->m_decimal);
  return check_null(item, value);
}


bool Type_handler_string_result::
       Item_save_in_value(THD *thd, Item *item, st_value *value) const
{
  value->m_type= DYN_COL_STRING;
  String *str= item->val_str(&value->m_string);
  if (str != &value->m_string && !item->null_value)
    value->m_string.set(str->ptr(), str->length(), str->charset());
  return check_null(item, value);
}


bool Type_handler_temporal_with_date::
       Item_save_in_value(THD *thd, Item *item, st_value *value) const
{
  value->m_type= DYN_COL_DATETIME;
  item->get_date(thd, &value->value.m_time,
                 Datetime::Options(thd, TIME_FRAC_NONE));
  return check_null(item, value);
}


bool Type_handler_time_common::
       Item_save_in_value(THD *thd, Item *item, st_value *value) const
{
  value->m_type= DYN_COL_DATETIME;
  item->get_time(thd, &value->value.m_time);
  return check_null(item, value);
}

/***************************************************************************/

bool Type_handler_row::
  Item_param_set_from_value(THD *thd,
                            Item_param *param,
                            const Type_all_attributes *attr,
                            const st_value *val) const
{
  DBUG_ASSERT(0);
  param->set_null();
  return true;
}


bool Type_handler_real_result::
  Item_param_set_from_value(THD *thd,
                            Item_param *param,
                            const Type_all_attributes *attr,
                            const st_value *val) const
{
  param->unsigned_flag= attr->unsigned_flag;
  param->set_double(val->value.m_double);
  return false;
}


bool Type_handler_int_result::
  Item_param_set_from_value(THD *thd,
                            Item_param *param,
                            const Type_all_attributes *attr,
                            const st_value *val) const
{
  param->unsigned_flag= attr->unsigned_flag;
  param->set_int(val->value.m_longlong, attr->max_length);
  return false;
}


bool Type_handler_decimal_result::
  Item_param_set_from_value(THD *thd,
                            Item_param *param,
                            const Type_all_attributes *attr,
                            const st_value *val) const
{
  param->unsigned_flag= attr->unsigned_flag;
  param->set_decimal(&val->m_decimal, attr->unsigned_flag);
  return false;
}


bool Type_handler_string_result::
  Item_param_set_from_value(THD *thd,
                            Item_param *param,
                            const Type_all_attributes *attr,
                            const st_value *val) const
{
  param->unsigned_flag= false;
  param->setup_conversion_string(thd, attr->collation.collation);
  /*
    Exact value of max_length is not known unless data is converted to
    charset of connection, so we have to set it later.
  */
  return param->set_str(val->m_string.ptr(), val->m_string.length(),
                        attr->collation.collation,
                        attr->collation.collation);
}


bool Type_handler_temporal_result::
  Item_param_set_from_value(THD *thd,
                            Item_param *param,
                            const Type_all_attributes *attr,
                            const st_value *val) const
{
  param->unsigned_flag= attr->unsigned_flag;
  param->set_time(&val->value.m_time, attr->max_length, attr->decimals);
  return false;
}


/***************************************************************************/

bool Type_handler_null::
      Item_send(Item *item, Protocol *protocol, st_value *buf) const
{
  return protocol->store_null();
}


bool Type_handler::
       Item_send_str(Item *item, Protocol *protocol, st_value *buf) const
{
  String *res;
  if ((res= item->val_str(&buf->m_string)))
  {
    DBUG_ASSERT(!item->null_value);
    return protocol->store(res->ptr(), res->length(), res->charset());
  }
  DBUG_ASSERT(item->null_value);
  return protocol->store_null();
}


bool Type_handler::
       Item_send_tiny(Item *item, Protocol *protocol, st_value *buf) const
{
  longlong nr= item->val_int();
  if (!item->null_value)
    return protocol->store_tiny(nr);
  return protocol->store_null();
}


bool Type_handler::
       Item_send_short(Item *item, Protocol *protocol, st_value *buf) const
{
  longlong nr= item->val_int();
  if (!item->null_value)
    return protocol->store_short(nr);
  return protocol->store_null();
}


bool Type_handler::
       Item_send_long(Item *item, Protocol *protocol, st_value *buf) const
{
  longlong nr= item->val_int();
  if (!item->null_value)
    return protocol->store_long(nr);
  return protocol->store_null();
}

bool Type_handler::
       Item_send_longlong(Item *item, Protocol *protocol, st_value *buf) const
{
  longlong nr= item->val_int();
  if (!item->null_value)
    return protocol->store_longlong(nr, item->unsigned_flag);
  return protocol->store_null();
}


bool Type_handler::
       Item_send_float(Item *item, Protocol *protocol, st_value *buf) const
{
  float nr= (float) item->val_real();
  if (!item->null_value)
    return protocol->store(nr, item->decimals, &buf->m_string);
  return protocol->store_null();
}


bool Type_handler::
       Item_send_double(Item *item, Protocol *protocol, st_value *buf) const
{
  double nr= item->val_real();
  if (!item->null_value)
    return protocol->store(nr, item->decimals, &buf->m_string);
  return protocol->store_null();
}


bool Type_handler::Item_send_timestamp(Item *item,
                                       Protocol *protocol,
                                       st_value *buf) const
{
  Timestamp_or_zero_datetime_native_null native(protocol->thd, item);
  if (native.is_null())
    return protocol->store_null();
  native.to_TIME(protocol->thd, &buf->value.m_time);
  return protocol->store(&buf->value.m_time, item->decimals);
}


bool Type_handler::
       Item_send_datetime(Item *item, Protocol *protocol, st_value *buf) const
{
  item->get_date(protocol->thd, &buf->value.m_time,
                 Datetime::Options(protocol->thd));
  if (!item->null_value)
    return protocol->store(&buf->value.m_time, item->decimals);
  return protocol->store_null();
}


bool Type_handler::
       Item_send_date(Item *item, Protocol *protocol, st_value *buf) const
{
  item->get_date(protocol->thd, &buf->value.m_time,
                 Date::Options(protocol->thd));
  if (!item->null_value)
    return protocol->store_date(&buf->value.m_time);
  return protocol->store_null();
}


bool Type_handler::
       Item_send_time(Item *item, Protocol *protocol, st_value *buf) const
{
  item->get_time(protocol->thd, &buf->value.m_time);
  if (!item->null_value)
    return protocol->store_time(&buf->value.m_time, item->decimals);
  return protocol->store_null();
}

/***************************************************************************/

Item *Type_handler_int_result::
  make_const_item_for_comparison(THD *thd, Item *item, const Item *cmp) const
{
  longlong result= item->val_int();
  if (item->null_value)
    return new (thd->mem_root) Item_null(thd, item->name.str);
  return  new (thd->mem_root) Item_int(thd, item->name.str, result,
                                       item->max_length);
}


Item *Type_handler_real_result::
  make_const_item_for_comparison(THD *thd, Item *item, const Item *cmp) const
{
  double result= item->val_real();
  if (item->null_value)
    return new (thd->mem_root) Item_null(thd, item->name.str);
  return new (thd->mem_root) Item_float(thd, item->name.str, result,
                                        item->decimals, item->max_length);
}


Item *Type_handler_decimal_result::
  make_const_item_for_comparison(THD *thd, Item *item, const Item *cmp) const
{
  VDec result(item);
  if (result.is_null())
    return new (thd->mem_root) Item_null(thd, item->name.str);
  return new (thd->mem_root) Item_decimal(thd, item->name.str, result.ptr(),
                                          item->max_length, item->decimals);
}


Item *Type_handler_string_result::
  make_const_item_for_comparison(THD *thd, Item *item, const Item *cmp) const
{
  StringBuffer<MAX_FIELD_WIDTH> tmp;
  String *result= item->val_str(&tmp);
  if (item->null_value)
    return new (thd->mem_root) Item_null(thd, item->name.str);
  LEX_CSTRING value;
  thd->make_lex_string(&value, result->ptr(), result->length());
  return new (thd->mem_root) Item_string(thd, item->name, value,
                                         result->charset());
}


Item *Type_handler_time_common::
  make_const_item_for_comparison(THD *thd, Item *item, const Item *cmp) const
{
  Item_cache_temporal *cache;
  longlong value= item->val_time_packed(thd);
  if (item->null_value)
    return new (thd->mem_root) Item_null(thd, item->name.str);
  cache= new (thd->mem_root) Item_cache_time(thd);
  if (cache)
    cache->store_packed(value, item);
  return cache;
}


Item *Type_handler_temporal_with_date::
  make_const_item_for_comparison(THD *thd, Item *item, const Item *cmp) const
{
  Item_cache_temporal *cache;
  longlong value= item->val_datetime_packed(thd);
  if (item->null_value)
    return new (thd->mem_root) Item_null(thd, item->name.str);
  cache= new (thd->mem_root) Item_cache_datetime(thd);
  if (cache)
    cache->store_packed(value, item);
  return cache;
}


Item *Type_handler_row::
  make_const_item_for_comparison(THD *thd, Item *item, const Item *cmp) const
{
  if (item->type() == Item::ROW_ITEM && cmp->type() == Item::ROW_ITEM)
  {
    /*
      Substitute constants only in Item_row's. Don't affect other Items
      with ROW_RESULT (eg Item_singlerow_subselect).

      For such Items more optimal is to detect if it is constant and replace
      it with Item_row. This would optimize queries like this:
      SELECT * FROM t1 WHERE (a,b) = (SELECT a,b FROM t2 LIMIT 1);
    */
    Item_row *item_row= (Item_row*) item;
    Item_row *comp_item_row= (Item_row*) cmp;
    uint col;
    /*
      If item and comp_item are both Item_row's and have same number of cols
      then process items in Item_row one by one.
      We can't ignore NULL values here as this item may be used with <=>, in
      which case NULL's are significant.
    */
    DBUG_ASSERT(item->result_type() == cmp->result_type());
    DBUG_ASSERT(item_row->cols() == comp_item_row->cols());
    col= item_row->cols();
    while (col-- > 0)
      resolve_const_item(thd, item_row->addr(col),
                         comp_item_row->element_index(col));
  }
  return NULL;
}

/***************************************************************************/

static const char* item_name(Item *a, String *str)
{
  if (a->name.str)
    return a->name.str;
  str->length(0);
  a->print(str, QT_ORDINARY);
  return str->c_ptr_safe();
}


static void wrong_precision_error(uint errcode, Item *a,
                                  ulonglong number, uint maximum)
{
  StringBuffer<1024> buf(system_charset_info);
  my_error(errcode, MYF(0), number, item_name(a, &buf), maximum);
}


/**
  Get precision and scale for a declaration
 
  return
    0  ok
    1  error
*/

bool get_length_and_scale(ulonglong length, ulonglong decimals,
                          uint *out_length, uint *out_decimals,
                          uint max_precision, uint max_scale,
                          Item *a)
{
  if (length > (ulonglong) max_precision)
  {
    wrong_precision_error(ER_TOO_BIG_PRECISION, a, length, max_precision);
    return 1;
  }
  if (decimals > (ulonglong) max_scale)
  {
    wrong_precision_error(ER_TOO_BIG_SCALE, a, decimals, max_scale);
    return 1;
  }

  *out_decimals=  (uint) decimals;
  my_decimal_trim(&length, out_decimals);
  *out_length=  (uint) length;
  
  if (*out_length < *out_decimals)
  {
    my_error(ER_M_BIGGER_THAN_D, MYF(0), "");
    return 1;
  }
  return 0;
}


Item *Type_handler_longlong::
        create_typecast_item(THD *thd, Item *item,
                             const Type_cast_attributes &attr) const
{
  if (this != &type_handler_ulonglong)
    return new (thd->mem_root) Item_func_signed(thd, item);
  return new (thd->mem_root) Item_func_unsigned(thd, item);

}


Item *Type_handler_date_common::
        create_typecast_item(THD *thd, Item *item,
                             const Type_cast_attributes &attr) const
{
  return new (thd->mem_root) Item_date_typecast(thd, item);
}



Item *Type_handler_time_common::
        create_typecast_item(THD *thd, Item *item,
                             const Type_cast_attributes &attr) const
{
  if (attr.decimals() > MAX_DATETIME_PRECISION)
  {
    wrong_precision_error(ER_TOO_BIG_PRECISION, item, attr.decimals(),
                          MAX_DATETIME_PRECISION);
    return 0;
  }
  return new (thd->mem_root)
         Item_time_typecast(thd, item, (uint) attr.decimals());
}


Item *Type_handler_datetime_common::
        create_typecast_item(THD *thd, Item *item,
                             const Type_cast_attributes &attr) const
{
  if (attr.decimals() > MAX_DATETIME_PRECISION)
  {
    wrong_precision_error(ER_TOO_BIG_PRECISION, item, attr.decimals(),
                          MAX_DATETIME_PRECISION);
    return 0;
  }
  return new (thd->mem_root)
         Item_datetime_typecast(thd, item, (uint) attr.decimals());

}


Item *Type_handler_decimal_result::
        create_typecast_item(THD *thd, Item *item,
                             const Type_cast_attributes &attr) const
{
  uint len, dec;
  if (get_length_and_scale(attr.length(), attr.decimals(), &len, &dec,
                           DECIMAL_MAX_PRECISION, DECIMAL_MAX_SCALE, item))
    return NULL;
  return new (thd->mem_root) Item_decimal_typecast(thd, item, len, dec);
}


Item *Type_handler_double::
        create_typecast_item(THD *thd, Item *item,
                             const Type_cast_attributes &attr) const
{
  uint len, dec;
  if (!attr.length_specified())
    return new (thd->mem_root) Item_double_typecast(thd, item,
                                                    DBL_DIG + 7,
                                                    NOT_FIXED_DEC);

  if (get_length_and_scale(attr.length(), attr.decimals(), &len, &dec,
                           DECIMAL_MAX_PRECISION, NOT_FIXED_DEC - 1, item))
    return NULL;
  return new (thd->mem_root) Item_double_typecast(thd, item, len, dec);
}


Item *Type_handler_float::
        create_typecast_item(THD *thd, Item *item,
                             const Type_cast_attributes &attr) const
{
  DBUG_ASSERT(!attr.length_specified());
  return new (thd->mem_root) Item_float_typecast(thd, item);
}


Item *Type_handler_long_blob::
        create_typecast_item(THD *thd, Item *item,
                             const Type_cast_attributes &attr) const
{
  int len= -1;
  CHARSET_INFO *real_cs= attr.charset() ?
                         attr.charset() :
                         thd->variables.collation_connection;
  if (attr.length_specified())
  {
    if (attr.length() > MAX_FIELD_BLOBLENGTH)
    {
      char buff[1024];
      String buf(buff, sizeof(buff), system_charset_info);
      my_error(ER_TOO_BIG_DISPLAYWIDTH, MYF(0), item_name(item, &buf),
               MAX_FIELD_BLOBLENGTH);
      return NULL;
    }
    len= (int) attr.length();
  }
  return new (thd->mem_root) Item_char_typecast(thd, item, len, real_cs);
}

Item *Type_handler_interval_DDhhmmssff::
        create_typecast_item(THD *thd, Item *item,
                             const Type_cast_attributes &attr) const
{
  if (attr.decimals() > MAX_DATETIME_PRECISION)
  {
    wrong_precision_error(ER_TOO_BIG_PRECISION, item, attr.decimals(),
                          MAX_DATETIME_PRECISION);
    return 0;
  }
  return new (thd->mem_root) Item_interval_DDhhmmssff_typecast(thd, item,
                                                               (uint)
                                                               attr.decimals());
}

/***************************************************************************/

void Type_handler_string_result::Item_param_setup_conversion(THD *thd,
                                                             Item_param *param)
                                                             const
{
  param->setup_conversion_string(thd, thd->variables.character_set_client);
}


void Type_handler_blob_common::Item_param_setup_conversion(THD *thd,
                                                           Item_param *param)
                                                           const
{
  param->setup_conversion_blob(thd);
}


void Type_handler_tiny::Item_param_set_param_func(Item_param *param,
                                                  uchar **pos, ulong len) const
{
  param->set_param_tiny(pos, len);
}


void Type_handler_short::Item_param_set_param_func(Item_param *param,
                                                   uchar **pos, ulong len) const
{
  param->set_param_short(pos, len);
}


void Type_handler_long::Item_param_set_param_func(Item_param *param,
                                                  uchar **pos, ulong len) const
{
  param->set_param_int32(pos, len);
}


void Type_handler_longlong::Item_param_set_param_func(Item_param *param,
                                                      uchar **pos,
                                                      ulong len) const
{
  param->set_param_int64(pos, len);
}


void Type_handler_float::Item_param_set_param_func(Item_param *param,
                                                   uchar **pos,
                                                   ulong len) const
{
  param->set_param_float(pos, len);
}


void Type_handler_double::Item_param_set_param_func(Item_param *param,
                                                   uchar **pos,
                                                   ulong len) const
{
  param->set_param_double(pos, len);
}


void Type_handler_decimal_result::Item_param_set_param_func(Item_param *param,
                                                            uchar **pos,
                                                            ulong len) const
{
  param->set_param_decimal(pos, len);
}


void Type_handler_string_result::Item_param_set_param_func(Item_param *param,
                                                           uchar **pos,
                                                           ulong len) const
{
  param->set_param_str(pos, len);
}


void Type_handler_time_common::Item_param_set_param_func(Item_param *param,
                                                         uchar **pos,
                                                         ulong len) const
{
  param->set_param_time(pos, len);
}


void Type_handler_date_common::Item_param_set_param_func(Item_param *param,
                                                         uchar **pos,
                                                         ulong len) const
{
  param->set_param_date(pos, len);
}


void Type_handler_datetime_common::Item_param_set_param_func(Item_param *param,
                                                             uchar **pos,
                                                             ulong len) const
{
  param->set_param_datetime(pos, len);
}

Field *Type_handler_blob_common::make_conversion_table_field(MEM_ROOT *root,
                                                            TABLE *table,
                                                            uint metadata,
                                                            const Field *target)
                                                            const
{
  uint pack_length= metadata & 0x00ff;
  if (pack_length < 1 || pack_length > 4)
    return NULL; // Broken binary log?
  return new(root)
         Field_blob(NULL, (uchar *) "", 1, Field::NONE, &empty_clex_str,
                    table->s, pack_length, target->charset());
}


void Type_handler_timestamp_common::Item_param_set_param_func(Item_param *param,
                                                              uchar **pos,
                                                              ulong len) const
{
  param->set_param_datetime(pos, len);
}


void Type_handler::Item_param_set_param_func(Item_param *param,
                                             uchar **pos,
                                             ulong len) const
{
  param->set_null(); // Not possible type code in the client-server protocol
}


void Type_handler_typelib::Item_param_set_param_func(Item_param *param,
                                                     uchar **pos,
                                                     ulong len) const
{
  param->set_null(); // Not possible type code in the client-server protocol
}


/***************************************************************************/

Field *Type_handler_row::
  make_table_field_from_def(TABLE_SHARE *share, MEM_ROOT *mem_root,
                            const LEX_CSTRING *name,
                            const Record_addr &rec, const Bit_addr &bit,
                            const Column_definition_attributes *attr,
                            uint32 flags) const
{
  DBUG_ASSERT(attr->length == 0);
  DBUG_ASSERT(f_maybe_null(attr->pack_flag));
  return new (mem_root) Field_row(rec.ptr(), name);
}


Field *Type_handler_olddecimal::
  make_table_field_from_def(TABLE_SHARE *share, MEM_ROOT *mem_root,
                            const LEX_CSTRING *name,
                            const Record_addr &rec, const Bit_addr &bit,
                            const Column_definition_attributes *attr,
                            uint32 flags) const
{
  DBUG_ASSERT(f_decimals(attr->pack_flag) == 0);
  return new (mem_root)
    Field_decimal(rec.ptr(), (uint32) attr->length,
                  rec.null_ptr(), rec.null_bit(),
                  attr->unireg_check, name,
                  (uint8) attr->decimals,
                  f_is_zerofill(attr->pack_flag) != 0,
                  f_is_dec(attr->pack_flag) == 0);
}


Field *Type_handler_newdecimal::
  make_table_field_from_def(TABLE_SHARE *share, MEM_ROOT *mem_root,
                            const LEX_CSTRING *name,
                            const Record_addr &rec, const Bit_addr &bit,
                            const Column_definition_attributes *attr,
                            uint32 flags) const
{
  DBUG_ASSERT(f_decimals(attr->pack_flag) == 0);
  return new (mem_root)
    Field_new_decimal(rec.ptr(), (uint32) attr->length,
                      rec.null_ptr(), rec.null_bit(),
                      attr->unireg_check, name,
                      (uint8) attr->decimals,
                      f_is_zerofill(attr->pack_flag) != 0,
                      f_is_dec(attr->pack_flag) == 0);
}


Field *Type_handler_float::
  make_table_field_from_def(TABLE_SHARE *share, MEM_ROOT *mem_root,
                            const LEX_CSTRING *name,
                            const Record_addr &rec, const Bit_addr &bit,
                            const Column_definition_attributes *attr,
                            uint32 flags) const
{
  DBUG_ASSERT(f_decimals(attr->pack_flag) == 0);
  uint decimals= attr->decimals;
  if (decimals == FLOATING_POINT_DECIMALS)
    decimals= NOT_FIXED_DEC;
  return new (mem_root)
    Field_float(rec.ptr(), (uint32) attr->length,
                rec.null_ptr(), rec.null_bit(),
                attr->unireg_check, name, decimals,
                f_is_zerofill(attr->pack_flag) != 0,
                f_is_dec(attr->pack_flag)== 0);
}


Field *Type_handler_double::
  make_table_field_from_def(TABLE_SHARE *share, MEM_ROOT *mem_root,
                            const LEX_CSTRING *name,
                            const Record_addr &rec, const Bit_addr &bit,
                            const Column_definition_attributes *attr,
                            uint32 flags) const
{
  DBUG_ASSERT(f_decimals(attr->pack_flag) == 0);
  uint decimals= attr->decimals;
  if (decimals == FLOATING_POINT_DECIMALS)
    decimals= NOT_FIXED_DEC;
  return new (mem_root)
    Field_double(rec.ptr(), (uint32) attr->length,
                 rec.null_ptr(), rec.null_bit(),
                 attr->unireg_check, name, decimals,
                 f_is_zerofill(attr->pack_flag) != 0,
                 f_is_dec(attr->pack_flag)== 0);
}


Field *Type_handler_tiny::
  make_table_field_from_def(TABLE_SHARE *share, MEM_ROOT *mem_root,
                            const LEX_CSTRING *name,
                            const Record_addr &rec, const Bit_addr &bit,
                            const Column_definition_attributes *attr,
                            uint32 flags) const
{
  return new (mem_root)
    Field_tiny(rec.ptr(), (uint32) attr->length, rec.null_ptr(), rec.null_bit(),
               attr->unireg_check, name,
               f_is_zerofill(attr->pack_flag) != 0,
               f_is_dec(attr->pack_flag) == 0);
}


Field *Type_handler_short::
  make_table_field_from_def(TABLE_SHARE *share, MEM_ROOT *mem_root,
                            const LEX_CSTRING *name,
                            const Record_addr &rec, const Bit_addr &bit,
                            const Column_definition_attributes *attr,
                            uint32 flags) const
{
  return new (mem_root)
    Field_short(rec.ptr(), (uint32) attr->length,
                rec.null_ptr(), rec.null_bit(),
                attr->unireg_check, name,
                f_is_zerofill(attr->pack_flag) != 0,
                f_is_dec(attr->pack_flag) == 0);
}


Field *Type_handler_int24::
  make_table_field_from_def(TABLE_SHARE *share, MEM_ROOT *mem_root,
                            const LEX_CSTRING *name,
                            const Record_addr &rec, const Bit_addr &bit,
                            const Column_definition_attributes *attr,
                            uint32 flags) const
{
  return new (mem_root)
    Field_medium(rec.ptr(), (uint32) attr->length,
                 rec.null_ptr(), rec.null_bit(),
                 attr->unireg_check, name,
                 f_is_zerofill(attr->pack_flag) != 0,
                 f_is_dec(attr->pack_flag) == 0);
}


Field *Type_handler_long::
  make_table_field_from_def(TABLE_SHARE *share, MEM_ROOT *mem_root,
                            const LEX_CSTRING *name,
                            const Record_addr &rec, const Bit_addr &bit,
                            const Column_definition_attributes *attr,
                            uint32 flags) const
{
  return new (mem_root)
    Field_long(rec.ptr(), (uint32) attr->length, rec.null_ptr(), rec.null_bit(),
               attr->unireg_check, name,
               f_is_zerofill(attr->pack_flag) != 0,
               f_is_dec(attr->pack_flag) == 0);
}


Field *Type_handler_longlong::
  make_table_field_from_def(TABLE_SHARE *share, MEM_ROOT *mem_root,
                            const LEX_CSTRING *name,
                            const Record_addr &rec, const Bit_addr &bit,
                            const Column_definition_attributes *attr,
                            uint32 flags) const
{
  if (flags & (VERS_SYS_START_FLAG|VERS_SYS_END_FLAG))
    return new (mem_root)
      Field_vers_trx_id(rec.ptr(), (uint32) attr->length,
                        rec.null_ptr(), rec.null_bit(),
                        attr->unireg_check, name,
                        f_is_zerofill(attr->pack_flag) != 0,
                        f_is_dec(attr->pack_flag) == 0);
  return new (mem_root)
    Field_longlong(rec.ptr(), (uint32) attr->length,
                   rec.null_ptr(), rec.null_bit(),
                   attr->unireg_check, name,
                   f_is_zerofill(attr->pack_flag) != 0,
                   f_is_dec(attr->pack_flag) == 0);
}


Field *Type_handler_timestamp::
  make_table_field_from_def(TABLE_SHARE *share, MEM_ROOT *mem_root,
                            const LEX_CSTRING *name,
                            const Record_addr &rec, const Bit_addr &bit,
                            const Column_definition_attributes *attr,
                            uint32 flags) const
{
  DBUG_ASSERT(attr->decimals == attr->temporal_dec(MAX_DATETIME_WIDTH));
  return new_Field_timestamp(mem_root,
                             rec.ptr(), rec.null_ptr(), rec.null_bit(),
                             attr->unireg_check, name, share,
                             attr->temporal_dec(MAX_DATETIME_WIDTH));
}


Field *Type_handler_timestamp2::
  make_table_field_from_def(TABLE_SHARE *share, MEM_ROOT *mem_root,
                            const LEX_CSTRING *name,
                            const Record_addr &rec, const Bit_addr &bit,
                            const Column_definition_attributes *attr,
                            uint32 flags) const
{
  DBUG_ASSERT(attr->decimals == attr->temporal_dec(MAX_DATETIME_WIDTH));
  return new (mem_root)
    Field_timestampf(rec.ptr(), rec.null_ptr(), rec.null_bit(),
                     attr->unireg_check,
                     name, share, attr->temporal_dec(MAX_DATETIME_WIDTH));
}


Field *Type_handler_year::
  make_table_field_from_def(TABLE_SHARE *share, MEM_ROOT *mem_root,
                            const LEX_CSTRING *name,
                            const Record_addr &rec, const Bit_addr &bit,
                            const Column_definition_attributes *attr,
                                   uint32 flags) const
{
  return new (mem_root)
    Field_year(rec.ptr(), (uint32) attr->length, rec.null_ptr(), rec.null_bit(),
               attr->unireg_check, name);
}


Field *Type_handler_date::
  make_table_field_from_def(TABLE_SHARE *share, MEM_ROOT *mem_root,
                            const LEX_CSTRING *name,
                            const Record_addr &rec, const Bit_addr &bit,
                            const Column_definition_attributes *attr,
                            uint32 flags) const
{
  return new (mem_root)
    Field_date(rec.ptr(),rec.null_ptr(),rec.null_bit(),
               attr->unireg_check, name);
}


Field *Type_handler_newdate::
  make_table_field_from_def(TABLE_SHARE *share, MEM_ROOT *mem_root,
                            const LEX_CSTRING *name,
                            const Record_addr &rec, const Bit_addr &bit,
                            const Column_definition_attributes *attr,
                            uint32 flags) const
{
  return new (mem_root)
    Field_newdate(rec.ptr(), rec.null_ptr(), rec.null_bit(),
                  attr->unireg_check, name);
}


Field *Type_handler_time::
  make_table_field_from_def(TABLE_SHARE *share, MEM_ROOT *mem_root,
                            const LEX_CSTRING *name,
                            const Record_addr &rec, const Bit_addr &bit,
                            const Column_definition_attributes *attr,
                            uint32 flags) const
{
  DBUG_ASSERT(attr->decimals == attr->temporal_dec(MIN_TIME_WIDTH));
  return new_Field_time(mem_root, rec.ptr(), rec.null_ptr(), rec.null_bit(),
                        attr->unireg_check, name,
                        attr->temporal_dec(MIN_TIME_WIDTH));
}


Field *Type_handler_time2::
  make_table_field_from_def(TABLE_SHARE *share,  MEM_ROOT *mem_root,
                            const LEX_CSTRING *name,
                            const Record_addr &rec, const Bit_addr &bit,
                            const Column_definition_attributes *attr,
                            uint32 flags) const
{
  DBUG_ASSERT(attr->decimals == attr->temporal_dec(MIN_TIME_WIDTH));
  return new (mem_root)
    Field_timef(rec.ptr(), rec.null_ptr(), rec.null_bit(),
                attr->unireg_check, name,
                attr->temporal_dec(MIN_TIME_WIDTH));
}


Field *Type_handler_datetime::
  make_table_field_from_def(TABLE_SHARE *share, MEM_ROOT *mem_root,
                            const LEX_CSTRING *name,
                            const Record_addr &rec, const Bit_addr &bit,
                            const Column_definition_attributes *attr,
                            uint32 flags) const
{
  DBUG_ASSERT(attr->decimals == attr->temporal_dec(MAX_DATETIME_WIDTH));
  return new_Field_datetime(mem_root, rec.ptr(), rec.null_ptr(), rec.null_bit(),
                            attr->unireg_check, name,
                            attr->temporal_dec(MAX_DATETIME_WIDTH));
}


Field *Type_handler_datetime2::
  make_table_field_from_def(TABLE_SHARE *share, MEM_ROOT *mem_root,
                            const LEX_CSTRING *name,
                            const Record_addr &rec, const Bit_addr &bit,
                            const Column_definition_attributes *attr,
                            uint32 flags) const
{
  DBUG_ASSERT(attr->decimals == attr->temporal_dec(MAX_DATETIME_WIDTH));
  return new (mem_root)
    Field_datetimef(rec.ptr(), rec.null_ptr(), rec.null_bit(),
                    attr->unireg_check, name,
                    attr->temporal_dec(MAX_DATETIME_WIDTH));
}


Field *Type_handler_null::
  make_table_field_from_def(TABLE_SHARE *share, MEM_ROOT *mem_root,
                            const LEX_CSTRING *name,
                            const Record_addr &rec, const Bit_addr &bit,
                            const Column_definition_attributes *attr,
                            uint32 flags) const
{
  return new (mem_root)
    Field_null(rec.ptr(), (uint32) attr->length, attr->unireg_check,
               name, attr->charset);
}


Field *Type_handler_bit::
  make_table_field_from_def(TABLE_SHARE *share, MEM_ROOT *mem_root,
                            const LEX_CSTRING *name,
                            const Record_addr &rec, const Bit_addr &bit,
                            const Column_definition_attributes *attr,
                            uint32 flags) const
{
  return f_bit_as_char(attr->pack_flag) ?
     new (mem_root) Field_bit_as_char(rec.ptr(), (uint32) attr->length,
                                      rec.null_ptr(), rec.null_bit(),
                                      attr->unireg_check, name) :
     new (mem_root) Field_bit(rec.ptr(), (uint32) attr->length,
                              rec.null_ptr(), rec.null_bit(),
                              bit.ptr(), bit.offs(), attr->unireg_check, name);
}




Field *Type_handler_string::
  make_table_field_from_def(TABLE_SHARE *share, MEM_ROOT *mem_root,
                            const LEX_CSTRING *name,
                            const Record_addr &rec, const Bit_addr &bit,
                            const Column_definition_attributes *attr,
                            uint32 flags) const
{
  return new (mem_root)
    Field_string(rec.ptr(), (uint32) attr->length,
                 rec.null_ptr(), rec.null_bit(),
                 attr->unireg_check, name, attr->charset);
}


Field *Type_handler_varchar::
  make_table_field_from_def(TABLE_SHARE *share, MEM_ROOT *mem_root,
                            const LEX_CSTRING *name,
                            const Record_addr &rec, const Bit_addr &bit,
                            const Column_definition_attributes *attr,
                            uint32 flags) const
{
  if (attr->unireg_check == Field::TMYSQL_COMPRESSED)
    return new (mem_root)
      Field_varstring_compressed(rec.ptr(), (uint32) attr->length,
                                 HA_VARCHAR_PACKLENGTH((uint32) attr->length),
                                 rec.null_ptr(), rec.null_bit(),
                                 attr->unireg_check, name, share, attr->charset,
                                 zlib_compression_method);
  return new (mem_root)
    Field_varstring(rec.ptr(), (uint32) attr->length,
                    HA_VARCHAR_PACKLENGTH((uint32) attr->length),
                    rec.null_ptr(), rec.null_bit(),
                    attr->unireg_check, name, share, attr->charset);
}


Field *Type_handler_blob_common::
  make_table_field_from_def(TABLE_SHARE *share, MEM_ROOT *mem_root,
                            const LEX_CSTRING *name,
                            const Record_addr &rec, const Bit_addr &bit,
                            const Column_definition_attributes *attr,
                            uint32 flags) const
{
  if (attr->unireg_check == Field::TMYSQL_COMPRESSED)
    return new (mem_root)
      Field_blob_compressed(rec.ptr(), rec.null_ptr(), rec.null_bit(),
                            attr->unireg_check, name, share,
                            attr->pack_flag_to_pack_length(), attr->charset,
                            zlib_compression_method);
  return new (mem_root)
    Field_blob(rec.ptr(), rec.null_ptr(), rec.null_bit(),
               attr->unireg_check, name, share,
               attr->pack_flag_to_pack_length(), attr->charset);
}


Field *Type_handler_enum::
  make_table_field_from_def(TABLE_SHARE *share, MEM_ROOT *mem_root,
                            const LEX_CSTRING *name,
                            const Record_addr &rec, const Bit_addr &bit,
                            const Column_definition_attributes *attr,
                            uint32 flags) const
{
  return new (mem_root)
    Field_enum(rec.ptr(), (uint32) attr->length, rec.null_ptr(), rec.null_bit(),
               attr->unireg_check, name, attr->pack_flag_to_pack_length(),
               attr->interval, attr->charset);
}


Field *Type_handler_set::
  make_table_field_from_def(TABLE_SHARE *share, MEM_ROOT *mem_root,
                            const LEX_CSTRING *name,
                            const Record_addr &rec, const Bit_addr &bit,
                            const Column_definition_attributes *attr,
                            uint32 flags) const
{
  return new (mem_root)
    Field_set(rec.ptr(), (uint32) attr->length, rec.null_ptr(), rec.null_bit(),
              attr->unireg_check, name, attr->pack_flag_to_pack_length(),
              attr->interval, attr->charset);
}


/***************************************************************************/

void Type_handler::
  Column_definition_attributes_frm_pack(const Column_definition_attributes *def,
                                        uchar *buff) const
{
  def->frm_pack_basic(buff);
  def->frm_pack_charset(buff);
}


void Type_handler_real_result::
  Column_definition_attributes_frm_pack(const Column_definition_attributes *def,
                                        uchar *buff) const
{
  def->frm_pack_numeric_with_dec(buff);
}


void Type_handler_decimal_result::
  Column_definition_attributes_frm_pack(const Column_definition_attributes *def,
                                        uchar *buff) const
{
  def->frm_pack_numeric_with_dec(buff);
}


void Type_handler_int_result::
  Column_definition_attributes_frm_pack(const Column_definition_attributes *def,
                                        uchar *buff) const
{
  DBUG_ASSERT(f_decimals(def->pack_flag) == 0);
  DBUG_ASSERT(def->decimals == 0);
  Type_handler::Column_definition_attributes_frm_pack(def, buff);
}


void Type_handler_date_common::
  Column_definition_attributes_frm_pack(const Column_definition_attributes *def,
                                        uchar *buff) const
{
  DBUG_ASSERT(f_decimals(def->pack_flag) == 0);
  DBUG_ASSERT(def->decimals == 0);
  Type_handler::Column_definition_attributes_frm_pack(def, buff);
}


void Type_handler_bit::
  Column_definition_attributes_frm_pack(const Column_definition_attributes *def,
                                        uchar *buff) const
{
  DBUG_ASSERT(f_decimals(def->pack_flag & ~FIELDFLAG_TREAT_BIT_AS_CHAR) == 0);
  DBUG_ASSERT(def->decimals == 0);
  Type_handler::Column_definition_attributes_frm_pack(def, buff);
}


void Type_handler_blob_common::
  Column_definition_attributes_frm_pack(const Column_definition_attributes *def,
                                        uchar *buff) const
{
  DBUG_ASSERT(f_decimals(def->pack_flag & ~FIELDFLAG_BLOB) == 0);
  DBUG_ASSERT(def->decimals == 0 ||
              def->decimals == NOT_FIXED_DEC);
  Type_handler::Column_definition_attributes_frm_pack(def, buff);
}


void Type_handler_null::
  Column_definition_attributes_frm_pack(const Column_definition_attributes *def,
                                        uchar *buff) const
{
  DBUG_ASSERT(f_decimals(def->pack_flag) == 0);
  DBUG_ASSERT(def->decimals == NOT_FIXED_DEC);
  Type_handler::Column_definition_attributes_frm_pack(def, buff);
}


void Type_handler_string_result::
  Column_definition_attributes_frm_pack(const Column_definition_attributes *def,
                                        uchar *buff) const
{
  DBUG_ASSERT(f_decimals(def->pack_flag) == 0);
  DBUG_ASSERT(def->decimals == 0 || def->decimals == NOT_FIXED_DEC);
  Type_handler::Column_definition_attributes_frm_pack(def, buff);
}


void Type_handler_enum::
  Column_definition_attributes_frm_pack(const Column_definition_attributes *def,
                                        uchar *buff) const
{
  DBUG_ASSERT(f_decimals(def->pack_flag & ~FIELDFLAG_INTERVAL) == 0);
  DBUG_ASSERT(def->decimals == 0);
  Type_handler::Column_definition_attributes_frm_pack(def, buff);
}


void Type_handler_set::
  Column_definition_attributes_frm_pack(const Column_definition_attributes *def,
                                        uchar *buff) const
{
  DBUG_ASSERT(f_decimals(def->pack_flag & ~FIELDFLAG_BITFIELD) == 0);
  DBUG_ASSERT(def->decimals == 0);
  Type_handler::Column_definition_attributes_frm_pack(def, buff);
}


void Type_handler_temporal_result::
  Column_definition_attributes_frm_pack(const Column_definition_attributes *def,
                                        uchar *buff) const
{
  DBUG_ASSERT(f_decimals(def->pack_flag) == 0);
  Type_handler::Column_definition_attributes_frm_pack(def, buff);
}


/***************************************************************************/

bool Type_handler::
  Column_definition_attributes_frm_unpack(Column_definition_attributes *attr,
                                          TABLE_SHARE *share,
                                          const uchar *buffer,
                                          LEX_CUSTRING *gis_options)
                                          const
{
  attr->frm_unpack_basic(buffer);
  return attr->frm_unpack_charset(share, buffer);
}


bool Type_handler_real_result::
  Column_definition_attributes_frm_unpack(Column_definition_attributes *attr,
                                          TABLE_SHARE *share,
                                          const uchar *buffer,
                                          LEX_CUSTRING *gis_options)
                                          const
{
  return attr->frm_unpack_numeric_with_dec(share, buffer);
}


bool Type_handler_decimal_result::
  Column_definition_attributes_frm_unpack(Column_definition_attributes *attr,
                                          TABLE_SHARE *share,
                                          const uchar *buffer,
                                          LEX_CUSTRING *gis_options)
                                          const
{
  return attr->frm_unpack_numeric_with_dec(share, buffer);
}


bool Type_handler_time_common::
  Column_definition_attributes_frm_unpack(Column_definition_attributes *attr,
                                          TABLE_SHARE *share,
                                          const uchar *buffer,
                                          LEX_CUSTRING *gis_options)
                                          const
{
  return attr->frm_unpack_temporal_with_dec(share, MIN_TIME_WIDTH, buffer);
}


bool Type_handler_datetime_common::
  Column_definition_attributes_frm_unpack(Column_definition_attributes *attr,
                                          TABLE_SHARE *share,
                                          const uchar *buffer,
                                          LEX_CUSTRING *gis_options)
                                          const
{
  return attr->frm_unpack_temporal_with_dec(share, MAX_DATETIME_WIDTH, buffer);
}


bool Type_handler_timestamp_common::
  Column_definition_attributes_frm_unpack(Column_definition_attributes *attr,
                                          TABLE_SHARE *share,
                                          const uchar *buffer,
                                          LEX_CUSTRING *gis_options)
                                          const
{
  return attr->frm_unpack_temporal_with_dec(share, MAX_DATETIME_WIDTH, buffer);
}


bool Type_handler_null::Item_const_eq(const Item_const *a,
                                      const Item_const *b,
                                      bool binary_cmp) const
{
  return true;
}


bool Type_handler_real_result::Item_const_eq(const Item_const *a,
                                             const Item_const *b,
                                             bool binary_cmp) const
{
  const double *va= a->const_ptr_double();
  const double *vb= b->const_ptr_double();
  return va[0] == vb[0];
}


bool Type_handler_int_result::Item_const_eq(const Item_const *a,
                                            const Item_const *b,
                                            bool binary_cmp) const
{
  const longlong *va= a->const_ptr_longlong();
  const longlong *vb= b->const_ptr_longlong();
  bool res= va[0] == vb[0] &&
            (va[0] >= 0 ||
             (a->get_type_all_attributes_from_const()->unsigned_flag ==
              b->get_type_all_attributes_from_const()->unsigned_flag));
  return res;
}


bool Type_handler_string_result::Item_const_eq(const Item_const *a,
                                               const Item_const *b,
                                               bool binary_cmp) const
{
  const String *sa= a->const_ptr_string();
  const String *sb= b->const_ptr_string();
  return binary_cmp ? sa->bin_eq(sb) :
    a->get_type_all_attributes_from_const()->collation.collation ==
    b->get_type_all_attributes_from_const()->collation.collation &&
    sa->eq(sb, a->get_type_all_attributes_from_const()->collation.collation);
}


bool
Type_handler_decimal_result::Item_const_eq(const Item_const *a,
                                           const Item_const *b,
                                           bool binary_cmp) const
{
  const my_decimal *da= a->const_ptr_my_decimal();
  const my_decimal *db= b->const_ptr_my_decimal();
  return !da->cmp(db) &&
         (!binary_cmp ||
          a->get_type_all_attributes_from_const()->decimals ==
          b->get_type_all_attributes_from_const()->decimals);
}


bool
Type_handler_temporal_result::Item_const_eq(const Item_const *a,
                                            const Item_const *b,
                                            bool binary_cmp) const
{
  const MYSQL_TIME *ta= a->const_ptr_mysql_time();
  const MYSQL_TIME *tb= b->const_ptr_mysql_time();
  return !my_time_compare(ta, tb) &&
         (!binary_cmp ||
          a->get_type_all_attributes_from_const()->decimals ==
          b->get_type_all_attributes_from_const()->decimals);
}

/***************************************************************************/

const Type_handler *
Type_handler_hex_hybrid::cast_to_int_type_handler() const
{
  return &type_handler_ulonglong;
}


/***************************************************************************/

bool Type_handler_row::Item_eq_value(THD *thd, const Type_cmp_attributes *attr,
                                     Item *a, Item *b) const
{
  DBUG_ASSERT(0);
  return false;
}


bool Type_handler_int_result::Item_eq_value(THD *thd,
                                            const Type_cmp_attributes *attr,
                                            Item *a, Item *b) const
{
  longlong value0= a->val_int();
  longlong value1= b->val_int();
  return !a->null_value && !b->null_value && value0 == value1 &&
         (value0 >= 0 || a->unsigned_flag == b->unsigned_flag);
}


bool Type_handler_real_result::Item_eq_value(THD *thd,
                                             const Type_cmp_attributes *attr,
                                             Item *a, Item *b) const
{
  double value0= a->val_real();
  double value1= b->val_real();
  return !a->null_value && !b->null_value && value0 == value1;
}


bool Type_handler_time_common::Item_eq_value(THD *thd,
                                             const Type_cmp_attributes *attr,
                                             Item *a, Item *b) const
{
  longlong value0= a->val_time_packed(thd);
  longlong value1= b->val_time_packed(thd);
  return !a->null_value && !b->null_value && value0 == value1;
}


bool Type_handler_temporal_with_date::Item_eq_value(THD *thd,
                                                    const Type_cmp_attributes *attr,
                                                    Item *a, Item *b) const
{
  longlong value0= a->val_datetime_packed(thd);
  longlong value1= b->val_datetime_packed(thd);
  return !a->null_value && !b->null_value && value0 == value1;
}


bool Type_handler_timestamp_common::Item_eq_value(THD *thd,
                                                  const Type_cmp_attributes *attr,
                                                  Item *a, Item *b) const
{
  Timestamp_or_zero_datetime_native_null na(thd, a, true);
  Timestamp_or_zero_datetime_native_null nb(thd, b, true);
  return !na.is_null() && !nb.is_null() && !cmp_native(na, nb);
}


bool Type_handler_string_result::Item_eq_value(THD *thd,
                                               const Type_cmp_attributes *attr,
                                               Item *a, Item *b) const
{
  String *va, *vb;
  StringBuffer<128> cmp_value1, cmp_value2;
  return (va= a->val_str(&cmp_value1)) &&
         (vb= b->val_str(&cmp_value2)) &&
          va->eq(vb, attr->compare_collation());
}


/***************************************************************************/

bool Type_handler_string_result::union_element_finalize(const Item * item) const
{
  if (item->collation.derivation == DERIVATION_NONE)
  {
    my_error(ER_CANT_AGGREGATE_NCOLLATIONS, MYF(0), "UNION");
    return true;
  }
  return false;
}


/***************************************************************************/

void Type_handler_var_string::
  Column_definition_implicit_upgrade(Column_definition *c) const
{
  // Change old VARCHAR to new VARCHAR
  c->set_handler(&type_handler_varchar);
}


void Type_handler_time_common::
  Column_definition_implicit_upgrade(Column_definition *c) const
{
  if (opt_mysql56_temporal_format)
    c->set_handler(&type_handler_time2);
  else
    c->set_handler(&type_handler_time);
}


void Type_handler_datetime_common::
  Column_definition_implicit_upgrade(Column_definition *c) const
{
  if (opt_mysql56_temporal_format)
    c->set_handler(&type_handler_datetime2);
  else
    c->set_handler(&type_handler_datetime);
}


void Type_handler_timestamp_common::
  Column_definition_implicit_upgrade(Column_definition *c) const
{
  if (opt_mysql56_temporal_format)
    c->set_handler(&type_handler_timestamp2);
  else
    c->set_handler(&type_handler_timestamp);
}


/***************************************************************************/


int Type_handler_temporal_with_date::stored_field_cmp_to_item(THD *thd,
                                                              Field *field,
                                                              Item *item) const
{
  MYSQL_TIME field_time, item_time, item_time2, *item_time_cmp= &item_time;
  field->get_date(&field_time, Datetime::Options(TIME_INVALID_DATES, thd));
  item->get_date(thd, &item_time, Datetime::Options(TIME_INVALID_DATES, thd));
  if (item_time.time_type == MYSQL_TIMESTAMP_TIME &&
      time_to_datetime(thd, &item_time, item_time_cmp= &item_time2))
    return 1;
  return my_time_compare(&field_time, item_time_cmp);
}


int Type_handler_time_common::stored_field_cmp_to_item(THD *thd,
                                                       Field *field,
                                                       Item *item) const
{
  MYSQL_TIME field_time, item_time;
  field->get_date(&field_time, Time::Options(thd));
  item->get_date(thd, &item_time, Time::Options(thd));
  return my_time_compare(&field_time, &item_time);
}


int Type_handler_string_result::stored_field_cmp_to_item(THD *thd,
                                                         Field *field,
                                                         Item *item) const
{
  StringBuffer<MAX_FIELD_WIDTH> item_tmp;
  StringBuffer<MAX_FIELD_WIDTH> field_tmp;
  String *item_result= item->val_str(&item_tmp);
  /*
    Some implementations of Item::val_str(String*) actually modify
    the field Item::null_value, hence we can't check it earlier.
  */
  if (item->null_value)
    return 0;
  String *field_result= field->val_str(&field_tmp);
  return sortcmp(field_result, item_result, field->charset());
}


int Type_handler_int_result::stored_field_cmp_to_item(THD *thd,
                                                      Field *field,
                                                      Item *item) const
{
  DBUG_ASSERT(0); // Not used yet
  return 0;
}


int Type_handler_real_result::stored_field_cmp_to_item(THD *thd,
                                                       Field *field,
                                                       Item *item) const
{
  /*
    The patch for Bug#13463415 started using this function for comparing
    BIGINTs. That uncovered a bug in Visual Studio 32bit optimized mode.
    Prefixing the auto variables with volatile fixes the problem....
  */
  volatile double result= item->val_real();
  if (item->null_value)
    return 0;
  volatile double field_result= field->val_real();
  if (field_result < result)
    return -1;
  else if (field_result > result)
    return 1;
  return 0;
}


/***************************************************************************/


static bool have_important_literal_warnings(const MYSQL_TIME_STATUS *status)
{
  return (status->warnings & ~MYSQL_TIME_NOTE_TRUNCATED) != 0;
}


static void literal_warn(THD *thd, const Item *item,
                         const char *str, size_t length, CHARSET_INFO *cs,
                         const MYSQL_TIME_STATUS *st,
                         const char *typestr, bool send_error)
{
  if (likely(item))
  {
    if (st->warnings) // e.g. a note on nanosecond truncation
    {
      ErrConvString err(str, length, cs);
      thd->push_warning_wrong_or_truncated_value(
                                   Sql_condition::time_warn_level(st->warnings),
                                   false, typestr, err.ptr(),
                                   nullptr, nullptr, nullptr);
    }
  }
  else if (send_error)
  {
    ErrConvString err(str, length, cs);
    my_error(ER_WRONG_VALUE, MYF(0), typestr, err.ptr());
  }
}


Item_literal *
Type_handler_date_common::create_literal_item(THD *thd,
                                              const char *str,
                                              size_t length,
                                              CHARSET_INFO *cs,
                                              bool send_error) const
{
  Temporal::Warn st;
  Item_literal *item= NULL;
  Temporal_hybrid tmp(thd, &st, str, length, cs, Temporal_hybrid::Options(thd));
  if (tmp.is_valid_temporal() &&
      tmp.get_mysql_time()->time_type == MYSQL_TIMESTAMP_DATE &&
      !have_important_literal_warnings(&st))
    item= new (thd->mem_root) Item_date_literal(thd, tmp.get_mysql_time());
  literal_warn(thd, item, str, length, cs, &st, "DATE", send_error);
  return item;
}


Item_literal *
Type_handler_temporal_with_date::create_literal_item(THD *thd,
                                                     const char *str,
                                                     size_t length,
                                                     CHARSET_INFO *cs,
                                                     bool send_error) const
{
  Temporal::Warn st;
  Item_literal *item= NULL;
  Temporal_hybrid tmp(thd, &st, str, length, cs, Temporal_hybrid::Options(thd));
  if (tmp.is_valid_temporal() &&
      tmp.get_mysql_time()->time_type == MYSQL_TIMESTAMP_DATETIME &&
      !have_important_literal_warnings(&st))
    item= new (thd->mem_root) Item_datetime_literal(thd, tmp.get_mysql_time(),
                                                    st.precision);
  literal_warn(thd, item, str, length, cs, &st, "DATETIME", send_error);
  return item;
}


Item_literal *
Type_handler_time_common::create_literal_item(THD *thd,
                                              const char *str,
                                              size_t length,
                                              CHARSET_INFO *cs,
                                              bool send_error) const
{
  MYSQL_TIME_STATUS st;
  Item_literal *item= NULL;
  Time::Options opt(TIME_TIME_ONLY, thd, Time::DATETIME_TO_TIME_DISALLOW);
  Time tmp(thd, &st, str, length, cs, opt);
  if (tmp.is_valid_time() &&
      !have_important_literal_warnings(&st))
    item= new (thd->mem_root) Item_time_literal(thd, tmp.get_mysql_time(),
                                                st.precision);
  literal_warn(thd, item, str, length, cs, &st, "TIME", send_error);
  return item;
}


bool Type_handler_timestamp_common::TIME_to_native(THD *thd,
                                                   const MYSQL_TIME *ltime,
                                                   Native *to,
                                                   uint decimals) const
{
  uint error_code;
  Timestamp_or_zero_datetime tm(thd, ltime, &error_code);
  if (error_code)
    return true;
  tm.trunc(decimals);
  return tm.to_native(to, decimals);
}


bool
Type_handler_timestamp_common::Item_val_native_with_conversion(THD *thd,
                                                               Item *item,
                                                               Native *to) const
{
  MYSQL_TIME ltime;
  if (item->type_handler()->type_handler_for_native_format() ==
      &type_handler_timestamp2)
    return item->val_native(thd, to);
  return
    item->get_date(thd, &ltime, Datetime::Options(TIME_NO_ZERO_IN_DATE, thd)) ||
    TIME_to_native(thd, &ltime, to, item->datetime_precision(thd));
}


bool
Type_handler_timestamp_common::Item_val_native_with_conversion_result(THD *thd,
                                                                      Item *item,
                                                                      Native *to)
                                                                      const
{
  MYSQL_TIME ltime;
  if (item->type_handler()->type_handler_for_native_format() ==
      &type_handler_timestamp2)
    return item->val_native_result(thd, to);
  return
    item->get_date_result(thd, &ltime,
                          Datetime::Options(TIME_NO_ZERO_IN_DATE, thd)) ||
    TIME_to_native(thd, &ltime, to, item->datetime_precision(thd));
}


int Type_handler_timestamp_common::cmp_native(const Native &a,
                                              const Native &b) const
{
  /*
    Optimize a simple case:
    Either both timeatamp values have the same fractional precision,
    or both values are zero datetime '0000-00-00 00:00:00.000000',
  */
  if (a.length() == b.length())
    return memcmp(a.ptr(), b.ptr(), a.length());
  return Timestamp_or_zero_datetime(a).cmp(Timestamp_or_zero_datetime(b));
}


Timestamp_or_zero_datetime_native_null::
  Timestamp_or_zero_datetime_native_null(THD *thd, Item *item, bool conv)
   :Null_flag(false)
{
  DBUG_ASSERT(item->type_handler()->type_handler_for_native_format() ==
              &type_handler_timestamp2 || conv);
  if (conv ?
      type_handler_timestamp2.Item_val_native_with_conversion(thd, item, this) :
      item->val_native(thd, this))
    Null_flag::operator=(true);
  // If no conversion, then is_null() should be equal to item->null_value
  DBUG_ASSERT(is_null() == item->null_value || conv);
  /*
    is_null() can be true together with item->null_value==false, which means
    a non-NULL item was evaluated, but then the conversion to TIMESTAMP failed.
    But is_null() can never be false if item->null_value==true.
  */
  DBUG_ASSERT(is_null() >= item->null_value);
}


bool
Type_handler::Item_param_val_native(THD *thd,
                                        Item_param *item,
                                        Native *to) const
{
  DBUG_ASSERT(0); // TODO-TYPE: MDEV-14271
  return item->null_value= true;
}


bool
Type_handler_timestamp_common::Item_param_val_native(THD *thd,
                                                         Item_param *item,
                                                         Native *to) const
{
  /*
    The below code may not run well in corner cases.
    This will be fixed under terms of MDEV-14271.
    Item_param should:
    - either remember @@time_zone at bind time
    - or store TIMESTAMP in my_time_t format, rather than in MYSQL_TIME format.
  */
  MYSQL_TIME ltime;
  return
    item->get_date(thd, &ltime, Datetime::Options(TIME_NO_ZERO_IN_DATE, thd)) ||
    TIME_to_native(thd, &ltime, to, item->datetime_precision(thd));
}


/***************************************************************************/

bool Type_handler::validate_implicit_default_value(THD *thd,
                                       const Column_definition &def) const
{
  DBUG_EXECUTE_IF("validate_implicit_default_value_error", return true;);
  return false;
}


bool Type_handler_date_common::validate_implicit_default_value(THD *thd,
                                       const Column_definition &def) const
{
  return thd->variables.sql_mode & MODE_NO_ZERO_DATE;
}


bool Type_handler_datetime_common::validate_implicit_default_value(THD *thd,
                                       const Column_definition &def) const
{
  return thd->variables.sql_mode & MODE_NO_ZERO_DATE;
}


/***************************************************************************/

const Name & Type_handler_row::default_value() const
{
  DBUG_ASSERT(0);
  static Name def(STRING_WITH_LEN(""));
  return def;
}

const Name & Type_handler_numeric::default_value() const
{
  static Name def(STRING_WITH_LEN("0"));
  return def;
}

const Name & Type_handler_string_result::default_value() const
{
  static Name def(STRING_WITH_LEN(""));
  return def;
}

const Name & Type_handler_time_common::default_value() const
{
  static Name def(STRING_WITH_LEN("00:00:00"));
  return def;
}

const Name & Type_handler_date_common::default_value() const
{
  static Name def(STRING_WITH_LEN("0000-00-00"));
  return def;
}

const Name & Type_handler_datetime_common::default_value() const
{
  static Name def(STRING_WITH_LEN("0000-00-00 00:00:00"));
  return def;
}

const Name & Type_handler_timestamp_common::default_value() const
{
  static Name def(STRING_WITH_LEN("0000-00-00 00:00:00"));
  return def;
}

/***************************************************************************/

bool Type_handler::Column_definition_data_type_info_image(Binary_string *to,
                                                   const Column_definition &def)
                                                   const
{
  // Have *some* columns write type info (let's use string fields as an example)
  DBUG_EXECUTE_IF("frm_data_type_info_emulate",
                  if (cmp_type() == STRING_RESULT)
                    return to->append("x", 1) ||
                           to->append(name().lex_cstring()););
  if (type_collection() != &type_collection_std)
    return to->append(name().lex_cstring());
  return false;
}


/***************************************************************************/

void
Type_handler::partition_field_type_not_allowed(const LEX_CSTRING &field_name)
{
  my_error(ER_FIELD_TYPE_NOT_ALLOWED_AS_PARTITION_FIELD, MYF(0),
           field_name.str);
}


bool
Type_handler::partition_field_check_result_type(Item *item,
                                                Item_result expected_type)
{
  if (item->result_type() != expected_type)
  {
    my_error(ER_WRONG_TYPE_COLUMN_VALUE_ERROR, MYF(0));
    return TRUE;
  }
  return false;
}


bool
Type_handler_blob_common::partition_field_check(const LEX_CSTRING &field_name,
                                                Item *item_expr) const
{
  my_error(ER_BLOB_FIELD_IN_PART_FUNC_ERROR, MYF(0));
  return true;
}


bool
Type_handler_general_purpose_int::partition_field_append_value(
                                            String *str,
                                            Item *item_expr,
                                            CHARSET_INFO *field_cs,
                                            partition_value_print_mode_t mode)
                                            const
{
  DBUG_ASSERT(item_expr->cmp_type() == INT_RESULT);
  StringBuffer<21> tmp;
  longlong value= item_expr->val_int();
  tmp.set(value, system_charset_info);
  return str->append(tmp);
}


/*
  Append an Item value to a String using a desired mode.

  @param [OUT] str          The string to append the value to.
  @param       item_expr    The item to get the value from
  @param       field_cs     The character set of the value owner field.
  @param       mode         The mode.
  @retval      true         on error
  @retval      false        on success

  The value is added using system_charset_info (no matter what mode is).

 (1) If mode is equal to PARTITION_VALUE_PRINT_MODE_FRM,
     the value is appended as a pure ASCII string in the format '_latin1 0xdf',
     i.e. a character set introducer followed by a hex hybrid.

     Before appending, we value is first converted to field_cs.
     a) If the conversion succeeds, the value is printed in its field_cs
        represenation.
     b) If the conversion fails, the value is printed without conversion,
        using the original character set introducer followed by the original
        string hex representation.
        In this case, open_table_from_share() will later notice that
        the value cannot be actually stored to the field, and report
        the error. So here we don't need to report errors such as
        ER_PARTITION_FUNCTION_IS_NOT_ALLOWED.

 (2) If the mode is equal to PARTITION_VALUE_PRINT_SHOW,
     then the value is needed for:
     - SHOW CREATE TABLE, or
     - the PARTITION_DESCRIPTION column in a
       INFORMATION_SCHEMA.PARTITION query.

     The value generated here will be later sent to the client and
     therefore will be converted to the client character set in the protocol.

     We try to generate the value as a simple quoted utf8 string without
     introducers (e.g. 'utf8-string') when possible, to make it:
     - as human readable as possible
     - but still safe for mysqldump purposes.

     Simple quoted utf8 string is generated when these two conditions are true
     at the same time:
       a) The value can be safely converted to utf8,
          so we can return it without data loss from this function.
       b) The value can be safely converted to the client character set,
          so we can convert it later without data loss to the client character
          set in the protocol.

     If one of the conditions fail, the value is returned using
     PARTITION_VALUE_PRINT_MODE_FRM representation. See (1).
*/
bool Type_handler::partition_field_append_value(
                                            String *str,
                                            Item *item_expr,
                                            CHARSET_INFO *field_cs,
                                            partition_value_print_mode_t mode)
                                            const
{
  DBUG_ASSERT(cmp_type() != INT_RESULT);
  StringBuffer<MAX_KEY_LENGTH> buf;
  String *res;

  if (!(res= item_expr->val_str(&buf)))
    return str->append(STRING_WITH_LEN("NULL"), system_charset_info);

  if (!res->length())
    return str->append(STRING_WITH_LEN("''"), system_charset_info);

  if (mode == PARTITION_VALUE_PRINT_MODE_FRM ||
      !res->can_be_safely_converted_to(current_thd->
                                         variables.character_set_client) ||
      !res->can_be_safely_converted_to(system_charset_info))
  {
    StringBuffer<64> buf2;
    uint cnverr2= 0;
    buf2.copy(res->ptr(), res->length(), res->charset(), field_cs, &cnverr2);
    if (!cnverr2)
      return str->append_introducer_and_hex(&buf2);
    return str->append_introducer_and_hex(res);
  }

  StringBuffer<64> val(system_charset_info);
  uint cnverr= 0;
  val.copy(res->ptr(), res->length(), res->charset(),
           system_charset_info, &cnverr);
  append_unescaped(str, val.ptr(), val.length());
  return false;
}


bool Type_handler::can_return_extract_source(interval_type int_type) const
{
  return type_collection() == &type_collection_std;
}

/***************************************************************************/

LEX_CSTRING Charset::collation_specific_name() const
{
  /*
    User defined collations can provide arbitrary names
    for character sets and collations, so a collation
    name not necessarily starts with the character set name.
  */
  size_t csname_length= strlen(m_charset->csname);
  if (strncmp(m_charset->name, m_charset->csname, csname_length))
    return {NULL, 0};
  const char *ptr= m_charset->name + csname_length;
  return {ptr, strlen(ptr) };
}


bool
Charset::encoding_allows_reinterpret_as(const CHARSET_INFO *cs) const
{
  if (!strcmp(m_charset->csname, cs->csname))
    return true;

  if (!strcmp(m_charset->csname, MY_UTF8MB3) &&
      !strcmp(cs->csname, MY_UTF8MB4))
    return true;

  /*
    Originally we allowed here instat ALTER for ASCII-to-LATIN1
    and UCS2-to-UTF16, but this was wrong:
    - MariaDB's ascii is not a subset for 8-bit character sets
      like latin1, because it allows storing bytes 0x80..0xFF as
      "unassigned" characters (see MDEV-19285).
    - MariaDB's ucs2 (as in Unicode-1.1) is not a subset for UTF16,
      because they treat surrogate codes differently (MDEV-19284).
  */
  return false;
}


bool
Charset::eq_collation_specific_names(CHARSET_INFO *cs) const
{
  LEX_CSTRING name0= collation_specific_name();
  LEX_CSTRING name1= Charset(cs).collation_specific_name();
  return name0.length && !cmp(&name0, &name1);
}

int initialize_data_type_plugin(st_plugin_int *plugin)
{
  st_mariadb_data_type *data= (st_mariadb_data_type*) plugin->plugin->info;
  data->type_handler->set_name(Name(plugin->name));
  if (plugin->plugin->init && plugin->plugin->init(NULL))
  {
    sql_print_error("Plugin '%s' init function returned error.",
                    plugin->name.str);
    return 1;
  }
  return 0;
}<|MERGE_RESOLUTION|>--- conflicted
+++ resolved
@@ -23,11 +23,8 @@
 #include "item.h"
 #include "log.h"
 #include "tztime.h"
-<<<<<<< HEAD
 #include <mysql/plugin_data_type.h>
 
-=======
->>>>>>> 9216114c
 
 const DTCollation &DTCollation_numeric::singleton()
 {
@@ -35,7 +32,6 @@
   return tmp;
 }
 
-<<<<<<< HEAD
 Named_type_handler<Type_handler_row> type_handler_row("row");
 
 Named_type_handler<Type_handler_null> type_handler_null("null");
@@ -84,52 +80,6 @@
 Named_type_handler<Type_handler_long_blob> type_handler_long_blob("longblob");
 Named_type_handler<Type_handler_blob> type_handler_blob("blob");
 Named_type_handler<Type_handler_blob_compressed> type_handler_blob_compressed("blob");
-=======
-Type_handler_row         type_handler_row;
-
-Type_handler_null        type_handler_null;
-
-Type_handler_bool        type_handler_bool;
-Type_handler_tiny        type_handler_tiny;
-Type_handler_short       type_handler_short;
-Type_handler_long        type_handler_long;
-Type_handler_int24       type_handler_int24;
-Type_handler_longlong    type_handler_longlong;
-Type_handler_longlong    type_handler_ulonglong; // Only used for CAST() for now
-Type_handler_vers_trx_id type_handler_vers_trx_id;
-Type_handler_float       type_handler_float;
-Type_handler_double      type_handler_double;
-Type_handler_bit         type_handler_bit;
-
-Type_handler_olddecimal  type_handler_olddecimal;
-Type_handler_newdecimal  type_handler_newdecimal;
-
-Type_handler_year        type_handler_year;
-Type_handler_year        type_handler_year2;
-Type_handler_time        type_handler_time;
-Type_handler_date        type_handler_date;
-Type_handler_timestamp   type_handler_timestamp;
-Type_handler_timestamp2  type_handler_timestamp2;
-Type_handler_datetime    type_handler_datetime;
-Type_handler_time2       type_handler_time2;
-Type_handler_newdate     type_handler_newdate;
-Type_handler_datetime2   type_handler_datetime2;
-
-Type_handler_enum        type_handler_enum;
-Type_handler_set         type_handler_set;
-
-Type_handler_string      type_handler_string;
-Type_handler_var_string  type_handler_var_string;
-Type_handler_varchar     type_handler_varchar;
-Type_handler_hex_hybrid  type_handler_hex_hybrid;
-static Type_handler_varchar_compressed type_handler_varchar_compressed;
-
-Type_handler_tiny_blob   type_handler_tiny_blob;
-Type_handler_medium_blob type_handler_medium_blob;
-Type_handler_long_blob   type_handler_long_blob;
-Type_handler_blob        type_handler_blob;
-static Type_handler_blob_compressed type_handler_blob_compressed;
->>>>>>> 9216114c
 
 Type_handler_interval_DDhhmmssff type_handler_interval_DDhhmmssff;
 
@@ -6223,7 +6173,7 @@
 bool Type_handler_year::
        Item_func_round_fix_length_and_dec(Item_func_round *item) const
 {
-  item->fix_arg_int(&type_handler_long, item->arguments()[0]); // 10.5 merge: fix to type_handler_ulong
+  item->fix_arg_int(&type_handler_ulong, item->arguments()[0]);
   return false;
 }
 
@@ -6231,7 +6181,7 @@
 bool Type_handler_hex_hybrid::
        Item_func_round_fix_length_and_dec(Item_func_round *item) const
 {
-  item->fix_arg_int(NULL, NULL);
+  item->fix_arg_int(nullptr, nullptr);
   return false;
 }
 
@@ -6272,9 +6222,9 @@
 bool Type_handler_date_common::
        Item_func_round_fix_length_and_dec(Item_func_round *item) const
 {
-  static const Type_std_attributes attr(8, 0/*dec*/, true/*unsigned*/,
-                                        DTCollation_numeric::singleton());
-  item->fix_arg_int(&type_handler_long, &attr); // 10.5 merge: fix to *_ulong
+  static const Type_std_attributes attr(Type_numeric_attributes(8, 0, true),
+                                        DTCollation_numeric());
+  item->fix_arg_int(&type_handler_ulong, &attr);
   return false;
 }
 
@@ -6334,7 +6284,7 @@
        Item_func_int_val_fix_length_and_dec(Item_func_int_val *item) const
 {
   item->Type_std_attributes::set(item->arguments()[0]);
-  item->set_handler(&type_handler_long);
+  item->set_handler(&type_handler_ulong);
   return false;
 }
 
@@ -6384,10 +6334,9 @@
 bool Type_handler_date_common::
        Item_func_int_val_fix_length_and_dec(Item_func_int_val *item) const
 {
-  static const Type_std_attributes attr(8, 0/*dec*/, true/*unsigned*/,
-                                        DTCollation_numeric::singleton());
-  item->Type_std_attributes::set(attr);
-  item->set_handler(&type_handler_long); // 10.5 merge: fix to *_ulong
+  static const Type_numeric_attributes attr(8, 0/*dec*/, true/*unsigned*/);
+  item->Type_std_attributes::set(attr, DTCollation_numeric());
+  item->set_handler(&type_handler_ulong);
   return false;
 }
 
