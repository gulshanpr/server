/* Copyright (c) 2000, 2013, Oracle and/or its affiliates.
   Copyright (c) 2009, 2021, MariaDB

   This program is free software; you can redistribute it and/or modify
   it under the terms of the GNU General Public License as published by
   the Free Software Foundation; version 2 of the License.

   This program is distributed in the hope that it will be useful,
   but WITHOUT ANY WARRANTY; without even the implied warranty of
   MERCHANTABILITY or FITNESS FOR A PARTICULAR PURPOSE.  See the
   GNU General Public License for more details.

   You should have received a copy of the GNU General Public License
   along with this program; if not, write to the Free Software
   Foundation, Inc., 51 Franklin Street, Fifth Floor, Boston, MA  02110-1335  USA */


/**
  @file

  @brief
  This file defines all compare functions
*/

#ifdef USE_PRAGMA_IMPLEMENTATION
#pragma implementation				// gcc: Class implementation
#endif

#include "mariadb.h"
#include "sql_priv.h"
#include <m_ctype.h>
#include "sql_select.h"
#include "sql_parse.h"                          // check_stack_overrun
#include "sql_base.h"                  // dynamic_column_error_message

#define PCRE2_STATIC 1             /* Important on Windows */
#include "pcre2.h"                 /* pcre2 header file */
#include "my_json_writer.h"

/*
  Compare row signature of two expressions

  SYNOPSIS:
    cmp_row_type()
    item1          the first expression
    item2         the second expression

  DESCRIPTION
    The function checks that two expressions have compatible row signatures
    i.e. that the number of columns they return are the same and that if they
    are both row expressions then each component from the first expression has 
    a row signature compatible with the signature of the corresponding component
    of the second expression.

  RETURN VALUES
    1  type incompatibility has been detected
    0  otherwise
*/

static int cmp_row_type(Item* item1, Item* item2)
{
  uint n= item1->cols();
  if (item2->check_cols(n))
    return 1;
  for (uint i=0; i<n; i++)
  {
    if (item2->element_index(i)->check_cols(item1->element_index(i)->cols()) ||
        (item1->element_index(i)->result_type() == ROW_RESULT &&
         cmp_row_type(item1->element_index(i), item2->element_index(i))))
      return 1;
  }
  return 0;
}


/**
  Aggregates result types from the array of items.

  This method aggregates comparison handler from the array of items.
  The result handler is used later for comparison of values of these items.

  aggregate_for_comparison()
  funcname                      the function or operator name,
                                for error reporting
  items                         array of items to aggregate the type from
  nitems                        number of items in the array
  int_uint_as_dec               what to do when comparing INT to UINT:
                                set the comparison handler to decimal or int.

  @retval true  type incompatibility has been detected
  @retval false otherwise
*/

bool Type_handler_hybrid_field_type::
aggregate_for_comparison(const LEX_CSTRING &funcname,
                         Item **items,
                         uint nitems,
                         bool int_uint_as_dec)
{
  uint unsigned_count= items[0]->unsigned_flag;
  /*
    Convert sub-type to super-type (e.g. DATE to DATETIME, INT to BIGINT, etc).
    Otherwise Predicant_to_list_comparator will treat sub-types of the same
    super-type as different data types and won't be able to use bisection in
    many cases.
  */
  set_handler(items[0]->type_handler()->type_handler_for_comparison());
  for (uint i= 1 ; i < nitems ; i++)
  {
    unsigned_count+= items[i]->unsigned_flag;
    if (aggregate_for_comparison(items[i]->type_handler()->
                                 type_handler_for_comparison()))
    {
      /*
        For more precise error messages if aggregation failed on the first pair
        {items[0],items[1]}, use the name of items[0]->data_handler().
        Otherwise use the name of this->type_handler(), which is already a
        result of aggregation for items[0]..items[i-1].
      */
      my_error(ER_ILLEGAL_PARAMETER_DATA_TYPES2_FOR_OPERATION, MYF(0),
               i == 1 ? items[0]->type_handler()->name().ptr() :
                        type_handler()->name().ptr(),
               items[i]->type_handler()->name().ptr(),
               funcname.str);
      return true;
    }
    /*
      When aggregating types of two row expressions we have to check
      that they have the same cardinality and that each component
      of the first row expression has a compatible row signature with
      the signature of the corresponding component of the second row
      expression.
    */ 
    if (cmp_type() == ROW_RESULT && cmp_row_type(items[0], items[i]))
      return true;     // error found: invalid usage of rows
  }
  /**
    If all arguments are of INT type but have different unsigned_flag values,
    switch to DECIMAL_RESULT.
  */
  if (int_uint_as_dec &&
      cmp_type() == INT_RESULT &&
      unsigned_count != nitems && unsigned_count != 0)
    set_handler(&type_handler_newdecimal);
  return 0;
}


/*
  Collects different types for comparison of first item with each other items

  SYNOPSIS
    collect_cmp_types()
      items             Array of items to collect types from
      nitems            Number of items in the array
      skip_nulls        Don't collect types of NULL items if TRUE

  DESCRIPTION
    This function collects different result types for comparison of the first
    item in the list with each of the remaining items in the 'items' array.

  RETURN
    0 - if row type incompatibility has been detected (see cmp_row_type)
    Bitmap of collected types - otherwise
*/

static uint collect_cmp_types(Item **items, uint nitems, bool skip_nulls= FALSE)
{
  uint i;
  uint found_types;
  Item_result left_cmp_type= items[0]->cmp_type();
  DBUG_ASSERT(nitems > 1);
  found_types= 0;
  for (i= 1; i < nitems ; i++)
  {
    if (skip_nulls && items[i]->type() == Item::NULL_ITEM)
      continue; // Skip NULL constant items
    if ((left_cmp_type == ROW_RESULT ||
         items[i]->cmp_type() == ROW_RESULT) &&
        cmp_row_type(items[0], items[i]))
      return 0;
    found_types|= 1U << (uint) item_cmp_type(left_cmp_type, items[i]);
  }
  /*
   Even if all right-hand items are NULLs and we are skipping them all, we need
   at least one type bit in the found_type bitmask.
  */
  if (skip_nulls && !found_types)
    found_types= 1U << (uint) left_cmp_type;
  return found_types;
}


/*
  Test functions
  Most of these  returns 0LL if false and 1LL if true and
  NULL if some arg is NULL.
*/

longlong Item_func_not::val_int()
{
  DBUG_ASSERT(fixed());
  bool value= args[0]->val_bool();
  null_value=args[0]->null_value;
  return ((!null_value && value == 0) ? 1 : 0);
}

void Item_func_not::print(String *str, enum_query_type query_type)
{
  str->append('!');
  args[0]->print_parenthesised(str, query_type, precedence());
}

/**
  special NOT for ALL subquery.
*/


longlong Item_func_not_all::val_int()
{
  DBUG_ASSERT(fixed());
  bool value= args[0]->val_bool();

  /*
    return TRUE if there was records in underlying select in max/min
    optimization (ALL subquery)
  */
  if (empty_underlying_subquery())
    return 1;

  null_value= args[0]->null_value;
  return ((!null_value && value == 0) ? 1 : 0);
}


bool Item_func_not_all::empty_underlying_subquery()
{
  return ((test_sum_item && !test_sum_item->any_value()) ||
          (test_sub_item && !test_sub_item->any_value()));
}

void Item_func_not_all::print(String *str, enum_query_type query_type)
{
  if (show)
    Item_func::print(str, query_type);
  else
    args[0]->print(str, query_type);
}


/**
  Special NOP (No OPeration) for ALL subquery. It is like
  Item_func_not_all.

  @return
    (return TRUE if underlying subquery do not return rows) but if subquery
    returns some rows it return same value as argument (TRUE/FALSE).
*/

longlong Item_func_nop_all::val_int()
{
  DBUG_ASSERT(fixed());
  longlong value= args[0]->val_int();

  /*
    return FALSE if there was records in underlying select in max/min
    optimization (SAME/ANY subquery)
  */
  if (empty_underlying_subquery())
    return 0;

  null_value= args[0]->null_value;
  return (null_value || value == 0) ? 0 : 1;
}


/**
  Convert a constant item to an int and replace the original item.

    The function converts a constant expression or string to an integer.
    On successful conversion the original item is substituted for the
    result of the item evaluation.
    This is done when comparing DATE/TIME of different formats and
    also when comparing bigint to strings (in which case strings
    are converted to bigints).

  @param  thd             thread handle
  @param  field           item will be converted using the type of this field
  @param[in,out] item     reference to the item to convert

  @note
    This function is called only at prepare stage.
    As all derived tables are filled only after all derived tables
    are prepared we do not evaluate items with subselects here because
    they can contain derived tables and thus we may attempt to use a
    table that has not been populated yet.

  @retval
    0  Can't convert item
  @retval
    1  Item was replaced with an integer version of the item
*/

static bool convert_const_to_int(THD *thd, Item_field *field_item,
                                  Item **item)
{
  Field *field= field_item->field;
  int result= 0;

  /*
    We don't need to convert an integer to an integer,
    pretend it's already converted.

    But we still convert it if it is compared with a Field_year,
    as YEAR(2) may change the value of an integer when converting it
    to an integer (say, 0 to 70).
  */
  if ((*item)->cmp_type() == INT_RESULT &&
      field_item->field_type() != MYSQL_TYPE_YEAR)
    return 1;

  /*
    Replace (*item) with its value if the item can be computed.

    Do not replace items that contain aggregate functions:
    There can be such items that are constants, e.g. COLLATION(AVG(123)),
    but this function is called at Name Resolution phase.
    Removing aggregate functions may confuse query plan generation code, e.g.
    the optimizer might conclude that the query doesn't need to do grouping
    at all.
  */
  if ((*item)->can_eval_in_optimize() &&
      !(*item)->with_sum_func())
  {
    TABLE *table= field->table;
    Use_relaxed_field_copy urfc(thd);
    MY_BITMAP *old_maps[2] = { NULL, NULL };
    ulonglong UNINIT_VAR(orig_field_val); /* original field value if valid */
    bool save_field_value;

    /* table->read_set may not be set if we come here from a CREATE TABLE */
    if (table && table->read_set)
      dbug_tmp_use_all_columns(table, old_maps,
                               &table->read_set, &table->write_set);

    /*
      Store the value of the field/constant because the call to save_in_field
      below overrides that value. Don't save field value if no data has been
      read yet.
    */
    save_field_value= (field_item->const_item() ||
                       !(field->table->status & STATUS_NO_RECORD));
    if (save_field_value)
      orig_field_val= field->val_int();
    if (!(*item)->save_in_field(field, 1) && !field->is_null())
    {
      int field_cmp= 0;
      // If item is a decimal value, we must reject it if it was truncated.
      if (field->type() == MYSQL_TYPE_LONGLONG)
      {
        field_cmp= stored_field_cmp_to_item(thd, field, *item);
        DBUG_PRINT("info", ("convert_const_to_int %d", field_cmp));
      }

      if (0 == field_cmp)
      {
        Item *tmp= (new (thd->mem_root)
                    Item_int_with_ref(thd, field->val_int(), *item,
                                      MY_TEST(field->flags & UNSIGNED_FLAG)));
        if (tmp)
          thd->change_item_tree(item, tmp);
        result= 1;					// Item was replaced
      }
    }
    /* Restore the original field value. */
    if (save_field_value)
    {
      result= field->store(orig_field_val, TRUE);
      /* orig_field_val must be a valid value that can be restored back. */
      DBUG_ASSERT(!result);
    }
    if (table && table->read_set)
      dbug_tmp_restore_column_maps(&table->read_set, &table->write_set, old_maps);
  }
  return result;
}


/*
  Make a special case of compare with fields to get nicer comparisons
  of bigint numbers with constant string.
  This directly contradicts the manual (number and a string should
  be compared as doubles), but seems to provide more
  "intuitive" behavior in some cases (but less intuitive in others).
*/
void Item_func::convert_const_compared_to_int_field(THD *thd)
{
  DBUG_ASSERT(arg_count >= 2); // Item_func_nullif has arg_count == 3
  if (!thd->lex->is_ps_or_view_context_analysis())
  {
    int field;
    if (args[field= 0]->real_item()->type() == FIELD_ITEM ||
        args[field= 1]->real_item()->type() == FIELD_ITEM)
    {
      Item_field *field_item= (Item_field*) (args[field]->real_item());
      if (((field_item->field_type() == MYSQL_TYPE_LONGLONG &&
            field_item->type_handler() != &type_handler_vers_trx_id) ||
           field_item->field_type() ==  MYSQL_TYPE_YEAR))
        convert_const_to_int(thd, field_item, &args[!field]);
    }
  }
}


/*
  Iterate through arguments and compare them to the original arguments
  in "old_args". If some argument was replaced:
  - from Item_field pointing to an indexed Field
  - to something else (for example, Item_func_conv_charset)
  then we cannot use Field's indexes for range access any more.
  Raise a note in this case.

  Note, the number of arguments in "old_args" can be smaller than arg_count.
  For example, for LIKE, BETWEEN, IN we pass only args[0] in old_args.

  For a comparison predicate we pass both args[0] and args[1] to cover both:
  - WHERE field=expr
  - WHERE expr=field
*/

void Item_bool_func::raise_note_if_key_become_unused(THD *thd, const Item_args &old_args)
{
  if (!(thd->variables.note_verbosity & NOTE_VERBOSITY_UNUSABLE_KEYS))
    return;

  DBUG_ASSERT(old_args.argument_count() <= arg_count);
  for (uint i= 0; i < old_args.argument_count(); i++)
  {
    if (args[i] != old_args.arguments()[i])
    {
      DBUG_ASSERT(old_args.arguments()[i]->fixed());
      Item *real_item= old_args.arguments()[i]->real_item();
      if (real_item->type() == Item::FIELD_ITEM)
      {
        Field *field= static_cast<Item_field*>(real_item)->field;
        if (field->flags & PART_KEY_FLAG)
        {
          /*
            It used to be Item_field (with indexes!) before the condition
            rewrite. Now it's something else. Cannot use indexes any more.
          */
          field->raise_note_key_become_unused(thd, Print(this, QT_EXPLAIN));
        }
      }
    }
  }
}


/*
  Comparison operators remove arguments' dependency on PAD_CHAR_TO_FULL_LENGTH
  in case of PAD SPACE comparison collations: trailing spaces do not affect
  the comparison result for such collations.
*/
Sql_mode_dependency
Item_bool_rowready_func2::value_depends_on_sql_mode() const
{
  if (compare_collation()->state & MY_CS_NOPAD)
    return Item_func::value_depends_on_sql_mode();
  return ((args[0]->value_depends_on_sql_mode() |
           args[1]->value_depends_on_sql_mode()) &
          Sql_mode_dependency(~0, ~MODE_PAD_CHAR_TO_FULL_LENGTH)).
         soft_to_hard();
}


bool Item_bool_rowready_func2::fix_length_and_dec()
{
  THD *thd= current_thd;
  max_length= 1;				     // Function returns 0 or 1

  /*
    As some compare functions are generated after sql_yacc,
    we have to check for out of memory conditions here
  */
  if (!args[0] || !args[1])
    return FALSE;
  Item_args old_args(args[0], args[1]);
  convert_const_compared_to_int_field(thd);
  Type_handler_hybrid_field_type tmp;
  if (tmp.aggregate_for_comparison(func_name_cstring(), args, 2, false) ||
      tmp.type_handler()->Item_bool_rowready_func2_fix_length_and_dec(thd,
                                                                      this))
  {
    DBUG_ASSERT(thd->is_error());
    return true;
  }
  raise_note_if_key_become_unused(thd, old_args);
  return false;
}


/**
  Prepare the comparator (set the comparison function) for comparing
  items *a1 and *a2 in the context of 'type'.

  @param[in]      owner_arg  Item, peforming the comparison (e.g. Item_func_eq)
  @param[in,out]  a1         first argument to compare
  @param[in,out]  a2         second argument to compare
  @param[in]      type       type context to compare in

  Both *a1 and *a2 can be replaced by this method - typically by constant
  items, holding the cached converted value of the original (constant) item.
*/

int Arg_comparator::set_cmp_func(THD *thd, Item_func_or_sum *owner_arg,
                                 const Type_handler *compare_handler,
                                 Item **a1, Item **a2)
{
  owner= owner_arg;
  set_null= set_null && owner_arg;
  a= a1;
  b= a2;
  m_compare_handler= compare_handler;
  return m_compare_handler->set_comparator_func(thd, this);
}


bool Arg_comparator::set_cmp_func_for_row_arguments(THD *thd)
{
  uint n= (*a)->cols();
  if (n != (*b)->cols())
  {
    my_error(ER_OPERAND_COLUMNS, MYF(0), n);
    comparators= 0;
    return true;
  }
  if (!(comparators= new (thd->mem_root) Arg_comparator[n]))
    return true;
  for (uint i=0; i < n; i++)
  {
    if ((*a)->element_index(i)->cols() != (*b)->element_index(i)->cols())
    {
      my_error(ER_OPERAND_COLUMNS, MYF(0), (*a)->element_index(i)->cols());
      return true;
    }
    if (comparators[i].set_cmp_func(thd, owner, (*a)->addr(i),
                                    (*b)->addr(i), set_null))
      return true;
  }
  return false;
}


bool Arg_comparator::set_cmp_func_row(THD *thd)
{
  func= is_owner_equal_func() ? &Arg_comparator::compare_e_row :
                                &Arg_comparator::compare_row;
  return set_cmp_func_for_row_arguments(thd);
}


bool Arg_comparator::set_cmp_func_string(THD *thd)
{
  func= is_owner_equal_func() ? &Arg_comparator::compare_e_string :
                                &Arg_comparator::compare_string;
  if (compare_type() == STRING_RESULT &&
      (*a)->result_type() == STRING_RESULT &&
      (*b)->result_type() == STRING_RESULT)
  {
    /*
      We must set cmp_collation here as we may be called from for an automatic
      generated item, like in natural join.
      Allow reinterpted superset as subset.
      Use charset narrowing only for equalities, as that would allow
      to construct ref access.
      Non-equality comparisons with constants work without charset narrowing,
      the constant gets converted.
      Non-equality comparisons with non-constants would need narrowing to
      enable range optimizer to handle e.g.
        t1.mb3key_col <= const_table.mb4_col
      But this doesn't look important.
    */
    bool allow_narrowing= false;
    if (owner->type() == Item::FUNC_ITEM)
    {
      Item_func::Functype ftype= ((Item_func*)owner)->functype();
      if (ftype == Item_func::EQUAL_FUNC || ftype==Item_func::EQ_FUNC)
        allow_narrowing= true;
    }

    if (owner->agg_arg_charsets_for_comparison(&m_compare_collation, a, b,
                                               allow_narrowing))
      return true;

    if ((*a)->type() == Item::FUNC_ITEM &&
        ((Item_func *) (*a))->functype() == Item_func::JSON_EXTRACT_FUNC)
    {
      func= is_owner_equal_func() ? &Arg_comparator::compare_e_json_str:
                                    &Arg_comparator::compare_json_str;
      return 0;
    }
    else if ((*b)->type() == Item::FUNC_ITEM &&
             ((Item_func *) (*b))->functype() == Item_func::JSON_EXTRACT_FUNC)
    {
      func= is_owner_equal_func() ? &Arg_comparator::compare_e_json_str:
                                    &Arg_comparator::compare_str_json;
      return 0;
    }
  }

  a= cache_converted_constant(thd, a, &a_cache, compare_type_handler());
  b= cache_converted_constant(thd, b, &b_cache, compare_type_handler());
  return false;
}


bool Arg_comparator::set_cmp_func_time(THD *thd)
{
  m_compare_collation= &my_charset_numeric;
  func= is_owner_equal_func() ? &Arg_comparator::compare_e_time :
                                &Arg_comparator::compare_time;
  a= cache_converted_constant(thd, a, &a_cache, compare_type_handler());
  b= cache_converted_constant(thd, b, &b_cache, compare_type_handler());
  return false;
}


bool Arg_comparator::set_cmp_func_datetime(THD *thd)
{
  m_compare_collation= &my_charset_numeric;
  func= is_owner_equal_func() ? &Arg_comparator::compare_e_datetime :
                                &Arg_comparator::compare_datetime;
  a= cache_converted_constant(thd, a, &a_cache, compare_type_handler());
  b= cache_converted_constant(thd, b, &b_cache, compare_type_handler());
  return false;
}


bool Arg_comparator::set_cmp_func_native(THD *thd)
{
  m_compare_collation= &my_charset_numeric;
  func= is_owner_equal_func() ? &Arg_comparator::compare_e_native :
                                &Arg_comparator::compare_native;
  a= cache_converted_constant(thd, a, &a_cache, compare_type_handler());
  b= cache_converted_constant(thd, b, &b_cache, compare_type_handler());
  return false;
}


bool Arg_comparator::set_cmp_func_int(THD *thd)
{
  func= is_owner_equal_func() ? &Arg_comparator::compare_e_int :
                                &Arg_comparator::compare_int_signed;
  if ((*a)->field_type() == MYSQL_TYPE_YEAR &&
      (*b)->field_type() == MYSQL_TYPE_YEAR)
  {
    func= is_owner_equal_func() ? &Arg_comparator::compare_e_datetime :
                                  &Arg_comparator::compare_datetime;
  }
  else if (func == &Arg_comparator::compare_int_signed)
  {
    if ((*a)->unsigned_flag)
      func= (((*b)->unsigned_flag)?
             &Arg_comparator::compare_int_unsigned :
             &Arg_comparator::compare_int_unsigned_signed);
    else if ((*b)->unsigned_flag)
      func= &Arg_comparator::compare_int_signed_unsigned;
  }
  else if (func== &Arg_comparator::compare_e_int)
  {
    if ((*a)->unsigned_flag ^ (*b)->unsigned_flag)
      func= &Arg_comparator::compare_e_int_diff_signedness;
  }
  a= cache_converted_constant(thd, a, &a_cache, compare_type_handler());
  b= cache_converted_constant(thd, b, &b_cache, compare_type_handler());
  return false;
}


bool Arg_comparator::set_cmp_func_real(THD *thd)
{
  if ((((*a)->result_type() == DECIMAL_RESULT && !(*a)->const_item() &&
        (*b)->result_type() == STRING_RESULT  &&  (*b)->const_item()) ||
      ((*b)->result_type() == DECIMAL_RESULT && !(*b)->const_item() &&
       (*a)->result_type() == STRING_RESULT  &&  (*a)->const_item())))
  {
    /*
     <non-const decimal expression> <cmp> <const string expression>
     or
     <const string expression> <cmp> <non-const decimal expression>

     Do comparison as decimal rather than float, in order not to lose precision.
    */
    m_compare_handler= &type_handler_newdecimal;
    return set_cmp_func_decimal(thd);
  }

  func= is_owner_equal_func() ? &Arg_comparator::compare_e_real :
                                &Arg_comparator::compare_real;
  if ((*a)->decimals < NOT_FIXED_DEC && (*b)->decimals < NOT_FIXED_DEC)
  {
    precision= 5 / log_10[MY_MAX((*a)->decimals, (*b)->decimals) + 1];
    if (func == &Arg_comparator::compare_real)
      func= &Arg_comparator::compare_real_fixed;
    else if (func == &Arg_comparator::compare_e_real)
      func= &Arg_comparator::compare_e_real_fixed;
  }
  a= cache_converted_constant(thd, a, &a_cache, compare_type_handler());
  b= cache_converted_constant(thd, b, &b_cache, compare_type_handler());
  return false;
}

bool Arg_comparator::set_cmp_func_decimal(THD *thd)
{
  func= is_owner_equal_func() ? &Arg_comparator::compare_e_decimal :
                                &Arg_comparator::compare_decimal;
  a= cache_converted_constant(thd, a, &a_cache, compare_type_handler());
  b= cache_converted_constant(thd, b, &b_cache, compare_type_handler());
  return false;
}


/**
  Convert and cache a constant.

  @param value      [in]  An item to cache
  @param cache_item [out] Placeholder for the cache item
  @param type       [in]  Comparison type

  @details
    When given item is a constant and its type differs from comparison type
    then cache its value to avoid type conversion of this constant on each
    evaluation. In this case the value is cached and the reference to the cache
    is returned.
    Original value is returned otherwise.

  @return cache item or original value.
*/

Item** Arg_comparator::cache_converted_constant(THD *thd_arg, Item **value,
                                                Item **cache_item,
                                                const Type_handler *handler)
{
  /*
    Don't need cache if doing context analysis only.
  */
  if (!thd_arg->lex->is_ps_or_view_context_analysis() &&
      (*value)->const_item() &&
      handler->type_handler_for_comparison() !=
      (*value)->type_handler_for_comparison())
  {
    Item_cache *cache= handler->Item_get_cache(thd_arg, *value);
    cache->setup(thd_arg, *value);
    *cache_item= cache;
    return cache_item;
  }
  return value;
}


int Arg_comparator::compare_time()
{
  THD *thd= current_thd;
  longlong val1= (*a)->val_time_packed(thd);
  if (!(*a)->null_value)
  {
    longlong val2= (*b)->val_time_packed(thd);
    if (!(*b)->null_value)
      return compare_not_null_values(val1, val2);
  }
  if (set_null)
    owner->null_value= true;
  return -1;
}


int Arg_comparator::compare_e_time()
{
  THD *thd= current_thd;
  longlong val1= (*a)->val_time_packed(thd);
  longlong val2= (*b)->val_time_packed(thd);
  if ((*a)->null_value || (*b)->null_value)
    return MY_TEST((*a)->null_value && (*b)->null_value);
  return MY_TEST(val1 == val2);
}



int Arg_comparator::compare_datetime()
{
  THD *thd= current_thd;
  longlong val1= (*a)->val_datetime_packed(thd);
  if (!(*a)->null_value)
  {
    longlong val2= (*b)->val_datetime_packed(thd);
    if (!(*b)->null_value)
      return compare_not_null_values(val1, val2);
  }
  if (set_null)
    owner->null_value= true;
  return -1;
}


int Arg_comparator::compare_e_datetime()
{
  THD *thd= current_thd;
  longlong val1= (*a)->val_datetime_packed(thd);
  longlong val2= (*b)->val_datetime_packed(thd);
  if ((*a)->null_value || (*b)->null_value)
    return MY_TEST((*a)->null_value && (*b)->null_value);
  return MY_TEST(val1 == val2);
}


int Arg_comparator::compare_string()
{
  String *res1,*res2;
  if ((res1= (*a)->val_str(&value1)))
  {
    if ((res2= (*b)->val_str(&value2)))
    {
      if (set_null)
        owner->null_value= 0;
      return sortcmp(res1, res2, compare_collation());
    }
  }
  if (set_null)
    owner->null_value= 1;
  return -1;
}


/**
  Compare strings, but take into account that NULL == NULL.
*/


int Arg_comparator::compare_e_string()
{
  String *res1,*res2;
  res1= (*a)->val_str(&value1);
  DBUG_ASSERT((res1 == NULL) == (*a)->null_value);
  res2= (*b)->val_str(&value2);
  DBUG_ASSERT((res2 == NULL) == (*b)->null_value);
  if (!res1 || !res2)
    return MY_TEST(res1 == res2);
  return MY_TEST(sortcmp(res1, res2, compare_collation()) == 0);
}


int Arg_comparator::compare_native()
{
  THD *thd= current_thd;
  if (!(*a)->val_native_with_conversion(thd, &m_native1,
                                        compare_type_handler()))
  {
    if (!(*b)->val_native_with_conversion(thd, &m_native2,
                                          compare_type_handler()))
    {
      if (set_null)
        owner->null_value= 0;
      return compare_type_handler()->cmp_native(m_native1, m_native2);
    }
  }
  if (set_null)
    owner->null_value= 1;
  return -1;
}


int Arg_comparator::compare_e_native()
{
  THD *thd= current_thd;
  bool res1= (*a)->val_native_with_conversion(thd, &m_native1,
                                              compare_type_handler());
  bool res2= (*b)->val_native_with_conversion(thd, &m_native2,
                                              compare_type_handler());
  if (res1 || res2)
    return MY_TEST(res1 == res2);
  return MY_TEST(compare_type_handler()->cmp_native(m_native1, m_native2) == 0);
}


int Arg_comparator::compare_real()
{
  /*
    Fix yet another manifestation of Bug#2338. 'Volatile' will instruct
    gcc to flush double values out of 80-bit Intel FPU registers before
    performing the comparison.
  */
  volatile double val1, val2;
  val1= (*a)->val_real();
  if (!(*a)->null_value)
  {
    val2= (*b)->val_real();
    if (!(*b)->null_value)
    {
      if (set_null)
        owner->null_value= 0;
      if (val1 < val2)	return -1;
      if (val1 == val2) return 0;
      return 1;
    }
  }
  if (set_null)
    owner->null_value= 1;
  return -1;
}

int Arg_comparator::compare_decimal()
{
  VDec val1(*a);
  if (!val1.is_null())
  {
    VDec val2(*b);
    if (!val2.is_null())
    {
      if (set_null)
        owner->null_value= 0;
      val1.round_self_if_needed((*a)->decimals, HALF_UP);
      val2.round_self_if_needed((*b)->decimals, HALF_UP);
      return val1.cmp(val2);
    }
  }
  if (set_null)
    owner->null_value= 1;
  return -1;
}

int Arg_comparator::compare_e_real()
{
  double val1= (*a)->val_real();
  double val2= (*b)->val_real();
  if ((*a)->null_value || (*b)->null_value)
    return MY_TEST((*a)->null_value && (*b)->null_value);
  return MY_TEST(val1 == val2);
}

int Arg_comparator::compare_e_decimal()
{
  VDec val1(*a), val2(*b);
  if (val1.is_null() || val2.is_null())
    return MY_TEST(val1.is_null() && val2.is_null());
  val1.round_self_if_needed((*a)->decimals, HALF_UP);
  val2.round_self_if_needed((*b)->decimals, HALF_UP);
  return MY_TEST(val1.cmp(val2) == 0);
}


int Arg_comparator::compare_real_fixed()
{
  /*
    Fix yet another manifestation of Bug#2338. 'Volatile' will instruct
    gcc to flush double values out of 80-bit Intel FPU registers before
    performing the comparison.
  */
  volatile double val1, val2;
  val1= (*a)->val_real();
  if (!(*a)->null_value)
  {
    val2= (*b)->val_real();
    if (!(*b)->null_value)
    {
      if (set_null)
        owner->null_value= 0;
      if (val1 == val2 || fabs(val1 - val2) < precision)
        return 0;
      if (val1 < val2)
        return -1;
      return 1;
    }
  }
  if (set_null)
    owner->null_value= 1;
  return -1;
}


int Arg_comparator::compare_e_real_fixed()
{
  double val1= (*a)->val_real();
  double val2= (*b)->val_real();
  if ((*a)->null_value || (*b)->null_value)
    return MY_TEST((*a)->null_value && (*b)->null_value);
  return MY_TEST(val1 == val2 || fabs(val1 - val2) < precision);
}


int Arg_comparator::compare_int_signed()
{
  longlong val1= (*a)->val_int();
  if (!(*a)->null_value)
  {
    longlong val2= (*b)->val_int();
    if (!(*b)->null_value)
      return compare_not_null_values(val1, val2);
  }
  if (set_null)
    owner->null_value= 1;
  return -1;
}


/**
  Compare values as BIGINT UNSIGNED.
*/

int Arg_comparator::compare_int_unsigned()
{
  ulonglong val1= (*a)->val_int();
  if (!(*a)->null_value)
  {
    ulonglong val2= (*b)->val_int();
    if (!(*b)->null_value)
    {
      if (set_null)
        owner->null_value= 0;
      if (val1 < val2)	return -1;
      if (val1 == val2)   return 0;
      return 1;
    }
  }
  if (set_null)
    owner->null_value= 1;
  return -1;
}


/**
  Compare signed (*a) with unsigned (*B)
*/

int Arg_comparator::compare_int_signed_unsigned()
{
  longlong sval1= (*a)->val_int();
  if (!(*a)->null_value)
  {
    ulonglong uval2= (ulonglong)(*b)->val_int();
    if (!(*b)->null_value)
    {
      if (set_null)
        owner->null_value= 0;
      if (sval1 < 0 || (ulonglong)sval1 < uval2)
        return -1;
      if ((ulonglong)sval1 == uval2)
        return 0;
      return 1;
    }
  }
  if (set_null)
    owner->null_value= 1;
  return -1;
}


/**
  Compare unsigned (*a) with signed (*B)
*/

int Arg_comparator::compare_int_unsigned_signed()
{
  ulonglong uval1= (ulonglong)(*a)->val_int();
  if (!(*a)->null_value)
  {
    longlong sval2= (*b)->val_int();
    if (!(*b)->null_value)
    {
      if (set_null)
        owner->null_value= 0;
      if (sval2 < 0)
        return 1;
      if (uval1 < (ulonglong)sval2)
        return -1;
      if (uval1 == (ulonglong)sval2)
        return 0;
      return 1;
    }
  }
  if (set_null)
    owner->null_value= 1;
  return -1;
}


int Arg_comparator::compare_e_int()
{
  longlong val1= (*a)->val_int();
  longlong val2= (*b)->val_int();
  if ((*a)->null_value || (*b)->null_value)
    return MY_TEST((*a)->null_value && (*b)->null_value);
  return MY_TEST(val1 == val2);
}

/**
  Compare unsigned *a with signed *b or signed *a with unsigned *b.
*/
int Arg_comparator::compare_e_int_diff_signedness()
{
  longlong val1= (*a)->val_int();
  longlong val2= (*b)->val_int();
  if ((*a)->null_value || (*b)->null_value)
    return MY_TEST((*a)->null_value && (*b)->null_value);
  return (val1 >= 0) && MY_TEST(val1 == val2);
}

int Arg_comparator::compare_row()
{
  int res= 0;
  bool was_null= 0;
  (*a)->bring_value();
  (*b)->bring_value();

  if ((*a)->null_value || (*b)->null_value)
  {
    owner->null_value= 1;
    return -1;
  }

  uint n= (*a)->cols();
  for (uint i= 0; i<n; i++)
  {
    res= comparators[i].compare();
    /* Aggregate functions don't need special null handling. */
    if (owner->null_value && owner->type() == Item::FUNC_ITEM)
    {
      // NULL was compared
      switch (((Item_func*)owner)->functype()) {
      case Item_func::NE_FUNC:
        break; // NE never aborts on NULL even if abort_on_null is set
      case Item_func::LT_FUNC:
      case Item_func::LE_FUNC:
      case Item_func::GT_FUNC:
      case Item_func::GE_FUNC:
        return -1; // <, <=, > and >= always fail on NULL
      case Item_func::EQ_FUNC:
        if (((Item_func_eq*)owner)->abort_on_null)
          return -1; // We do not need correct NULL returning
        break;
      default:
        DBUG_ASSERT(0);
        break;
      }
      was_null= 1;
      owner->null_value= 0;
      res= 0;  // continue comparison (maybe we will meet explicit difference)
    }
    else if (res)
      return res;
  }
  if (was_null)
  {
    /*
      There was NULL(s) in comparison in some parts, but there was no
      explicit difference in other parts, so we have to return NULL.
    */
    owner->null_value= 1;
    return -1;
  }
  return 0;
}


int Arg_comparator::compare_e_row()
{
  (*a)->bring_value();
  (*b)->bring_value();
  uint n= (*a)->cols();
  for (uint i= 0; i<n; i++)
  {
    if (!comparators[i].compare())
      return 0;
  }
  return 1;
}


int Arg_comparator::compare_json_str()
{
  return compare_json_str_basic(*a, *b);
}


int Arg_comparator::compare_str_json()
{
  return -compare_json_str_basic(*b, *a);
}


int Arg_comparator::compare_e_json_str()
{
  return compare_e_json_str_basic(*a, *b);
}


int Arg_comparator::compare_e_str_json()
{
  return compare_e_json_str_basic(*b, *a);
}


bool Item_func_truth::fix_length_and_dec()
{
  base_flags&= ~item_base_t::MAYBE_NULL;
  null_value= 0;
  decimals= 0;
  max_length= 1;
  return FALSE;
}


void Item_func_truth::print(String *str, enum_query_type query_type)
{
  args[0]->print_parenthesised(str, query_type, precedence());
  str->append(STRING_WITH_LEN(" is "));
  if (! affirmative)
    str->append(STRING_WITH_LEN("not "));
  if (value)
    str->append(STRING_WITH_LEN("true"));
  else
    str->append(STRING_WITH_LEN("false"));
}


bool Item_func_truth::val_bool()
{
  bool val= args[0]->val_bool();
  if (args[0]->null_value)
  {
    /*
      NULL val IS {TRUE, FALSE} --> FALSE
      NULL val IS NOT {TRUE, FALSE} --> TRUE
    */
    return (! affirmative);
  }

  if (affirmative)
  {
    /* {TRUE, FALSE} val IS {TRUE, FALSE} value */
    return (val == value);
  }

  /* {TRUE, FALSE} val IS NOT {TRUE, FALSE} value */
  return (val != value);
}


longlong Item_func_truth::val_int()
{
  return (val_bool() ? 1 : 0);
}


bool Item_in_optimizer::is_top_level_item() const
{
  return args[1]->is_top_level_item();
}


void Item_in_optimizer::fix_after_pullout(st_select_lex *new_parent,
                                          Item **ref, bool merge)
{
  DBUG_ASSERT(fixed());
  /* This will re-calculate attributes of our Item_in_subselect: */
  Item_bool_func::fix_after_pullout(new_parent, ref, merge);

  /* Then, re-calculate not_null_tables_cache: */
  eval_not_null_tables(NULL);
}


bool Item_in_optimizer::eval_not_null_tables(void *opt_arg)
{
  not_null_tables_cache= 0;
  if (is_top_level_item())
  {
    /*
      It is possible to determine NULL-rejectedness of the left arguments
      of IN only if it is a top-level predicate.
    */
    not_null_tables_cache= args[0]->not_null_tables();
  }
  return FALSE;
}


bool Item_in_optimizer::find_not_null_fields(table_map allowed)
{
  if (!(~allowed & used_tables()) && is_top_level_item())
  {
    return args[0]->find_not_null_fields(allowed);
  }
  return false;
}

void Item_in_optimizer::print(String *str, enum_query_type query_type)
{
  if (query_type & QT_PARSABLE)
    args[1]->print(str, query_type);
  else
  {
     restore_first_argument();
     Item_func::print(str, query_type);
  }
}


/**
  "Restore" first argument before fix_fields() call (after it is harmless).

  @Note: Main pointer to left part of IN/ALL/ANY subselect is subselect's
  lest_expr (see Item_in_optimizer::fix_left) so changes made during
  fix_fields will be rolled back there which can make
  Item_in_optimizer::args[0] unusable on second execution before fix_left()
  call. This call fix the pointer.
*/

void Item_in_optimizer::restore_first_argument()
{
  Item_in_subselect *in_subs= args[1]->get_IN_subquery();
  if (in_subs)
    args[0]= in_subs->left_exp();
}


bool Item_in_optimizer::fix_left(THD *thd)
{
  DBUG_ENTER("Item_in_optimizer::fix_left");
  /*
    Here we will store pointer on place of main storage of left expression.
    For usual IN (ALL/ANY) it is subquery left_expr.
    For other cases (MAX/MIN optimization, non-transformed EXISTS (10.0))
    it is args[0].
  */
  Item **ref0= args;
  if (!invisible_mode())
  {
    /*
       left_expr->fix_fields() may cause left_expr to be substituted for
       another item. (e.g. an Item_field may be changed into Item_ref). This
       transformation is undone at the end of statement execution (e.g. the
       Item_ref is deleted). However, Item_in_optimizer::args[0] may keep
       the pointer to the post-transformation item. Because of that, on the
       next execution we need to copy args[1]->left_expr again.
    */
    ref0= args[1]->get_IN_subquery()->left_exp_ptr();
    args[0]= (*ref0);
  }
  if ((*ref0)->fix_fields_if_needed(thd, ref0))
    DBUG_RETURN(1);
  if (!cache)
  {
    Query_arena *arena, backup;
    arena= thd->activate_stmt_arena_if_needed(&backup);

    bool rc= !(cache= (*ref0)->get_cache(thd));

    if (arena)
      thd->restore_active_arena(arena, &backup);

    if (rc)
      DBUG_RETURN(1);
    cache->keep_array();
  }
  /*
    During fix_field() expression could be substituted.
    So we copy changes before use
  */
  if (args[0] != (*ref0))
    args[0]= (*ref0);
  DBUG_PRINT("info", ("actual fix fields"));

  cache->setup(thd, args[0]);
  if (cache->cols() == 1)
  {
    DBUG_ASSERT(args[0]->type() != ROW_ITEM);
    /* 
      Note: there can be cases when used_tables()==0 && !const_item(). See
      Item_sum::update_used_tables for details.
    */
    if ((used_tables_cache= args[0]->used_tables()) || !args[0]->const_item())
      cache->set_used_tables(OUTER_REF_TABLE_BIT);
    else
      cache->set_used_tables(0);
  }
  else
  {
    uint n= cache->cols();
    for (uint i= 0; i < n; i++)
    {
      /* Check that the expression (part of row) do not contain a subquery */
      if (args[0]->element_index(i)->walk(&Item::is_subquery_processor, 0, 0))
      {
        my_error(ER_NOT_SUPPORTED_YET, MYF(0),
                 "SUBQUERY in ROW in left expression of IN/ALL/ANY");
        DBUG_RETURN(1);
      }
      Item *element=args[0]->element_index(i);
      if (element->used_tables() || !element->const_item())
      {
	((Item_cache *)cache->element_index(i))->
          set_used_tables(OUTER_REF_TABLE_BIT);
        cache->set_used_tables(OUTER_REF_TABLE_BIT);
      }
      else
	((Item_cache *)cache->element_index(i))->set_used_tables(0);
    }
    used_tables_cache= args[0]->used_tables();
  }
  eval_not_null_tables(NULL);
  with_flags|= (args[0]->with_flags |
               (args[1]->with_flags & item_with_t::SP_VAR));
  if ((const_item_cache= args[0]->const_item()))
  {
    cache->store(args[0]);
    cache->cache_value();
  }
  if (args[1]->fixed())
  {
    /* to avoid overriding is called to update left expression */
    used_tables_and_const_cache_join(args[1]);
    with_flags|= args[1]->with_flags & item_with_t::SUM_FUNC;
  }
  DBUG_RETURN(0);
}


bool Item_in_optimizer::fix_fields(THD *thd, Item **ref)
{
  DBUG_ASSERT(fixed() == 0);
  Item_subselect *sub= 0;
  uint col;

  /*
     MAX/MIN optimization can convert the subquery into
     expr + Item_singlerow_subselect
   */
  if (args[1]->type() == Item::SUBSELECT_ITEM)
    sub= (Item_subselect *)args[1];

  if (fix_left(thd))
    return TRUE;
  if (args[0]->maybe_null())
    set_maybe_null();

  if (args[1]->fix_fields_if_needed(thd, args + 1))
    return TRUE;
  if (!invisible_mode() &&
      ((sub && ((col= args[0]->cols()) != sub->engine->cols())) ||
       (!sub && (args[1]->cols() != (col= 1)))))
  {
    my_error(ER_OPERAND_COLUMNS, MYF(0), col);
    return TRUE;
  }

  base_flags|= (item_base_t::FIXED |
                (args[1]->base_flags & item_base_t::MAYBE_NULL));
  with_flags|= (item_with_t::SUBQUERY |
                args[1]->with_flags |
                (args[0]->with_flags &
                 (item_with_t::SP_VAR | item_with_t::WINDOW_FUNC)));
  // The subquery cannot have window functions aggregated in this select
  DBUG_ASSERT(!args[1]->with_window_func());
  used_tables_and_const_cache_join(args[1]);
  return FALSE;
}

/**
  Check if Item_in_optimizer should work as a pass-through item for its 
  arguments.

  @note 
   Item_in_optimizer should work as pass-through for
    - subqueries that were processed by ALL/ANY->MIN/MAX rewrite
    - subqueries that were originally EXISTS subqueries (and were coinverted by
      the EXISTS->IN rewrite)

   When Item_in_optimizer is not not working as a pass-through, it
    - caches its "left argument", args[0].
    - makes adjustments to subquery item's return value for proper NULL
      value handling
*/

bool Item_in_optimizer::invisible_mode()
{
  /* MAX/MIN transformed or EXISTS->IN prepared => do nothing */
  return (args[1]->get_IN_subquery() == NULL);
}


/**
  Add an expression cache for this subquery if it is needed

  @param thd_arg         Thread handle

  @details
  The function checks whether an expression cache is needed for this item
  and if if so wraps the item into an item of the class
  Item_cache_wrapper with an appropriate expression cache set up there.

  @note
  used from Item::transform()

  @return
  new wrapper item if an expression cache is needed,
  this item - otherwise
*/

Item *Item_in_optimizer::expr_cache_insert_transformer(THD *thd, uchar *unused)
{
  DBUG_ENTER("Item_in_optimizer::expr_cache_insert_transformer");
  DBUG_ASSERT(fixed());

  if (invisible_mode())
    DBUG_RETURN(this);

  if (expr_cache)
    DBUG_RETURN(expr_cache);

  if (args[1]->expr_cache_is_needed(thd) &&
      (expr_cache= set_expr_cache(thd)))
    DBUG_RETURN(expr_cache);

  DBUG_RETURN(this);
}



/**
    Collect and add to the list cache parameters for this Item.

    @param parameters    The list where to add parameters
*/

void Item_in_optimizer::get_cache_parameters(List<Item> &parameters)
{
  DBUG_ASSERT(fixed());
  /* Add left expression to the list of the parameters of the subquery */
  if (!invisible_mode())
  {
    if (args[0]->cols() == 1)
      parameters.add_unique(args[0], &cmp_items);
    else
    {
      for (uint i= 0; i < args[0]->cols(); i++)
      {
        parameters.add_unique(args[0]->element_index(i), &cmp_items);
      }
    }
  }
  args[1]->get_cache_parameters(parameters);
}

/**
   The implementation of optimized \<outer expression\> [NOT] IN \<subquery\>
   predicates. The implementation works as follows.

   For the current value of the outer expression
   
   - If it contains only NULL values, the original (before rewrite by the
     Item_in_subselect rewrite methods) inner subquery is non-correlated and
     was previously executed, there is no need to re-execute it, and the
     previous return value is returned.

   - If it contains NULL values, check if there is a partial match for the
     inner query block by evaluating it. For clarity we repeat here the
     transformation previously performed on the sub-query. The expression

     <tt>
     ( oc_1, ..., oc_n ) 
     \<in predicate\>
     ( SELECT ic_1, ..., ic_n
       FROM \<table\>
       WHERE \<inner where\> 
     )
     </tt>

     was transformed into
     
     <tt>
     ( oc_1, ..., oc_n ) 
     \<in predicate\>
     ( SELECT ic_1, ..., ic_n 
       FROM \<table\> 
       WHERE \<inner where\> AND ... ( ic_k = oc_k OR ic_k IS NULL ) 
       HAVING ... NOT ic_k IS NULL
     )
     </tt>

     The evaluation will now proceed according to special rules set up
     elsewhere. These rules include:

     - The HAVING NOT \<inner column\> IS NULL conditions added by the
       aforementioned rewrite methods will detect whether they evaluated (and
       rejected) a NULL value and if so, will cause the subquery to evaluate
       to NULL. 

     - The added WHERE and HAVING conditions are present only for those inner
       columns that correspond to outer column that are not NULL at the moment.
     
     - If there is an eligible index for executing the subquery, the special
       access method "Full scan on NULL key" is employed which ensures that
       the inner query will detect if there are NULL values resulting from the
       inner query. This access method will quietly resort to table scan if it
       needs to find NULL values as well.

     - Under these conditions, the sub-query need only be evaluated in order to
       find out whether it produced any rows.
     
       - If it did, we know that there was a partial match since there are
         NULL values in the outer row expression.

       - If it did not, the result is FALSE or UNKNOWN. If at least one of the
         HAVING sub-predicates rejected a NULL value corresponding to an outer
         non-NULL, and hence the inner query block returns UNKNOWN upon
         evaluation, there was a partial match and the result is UNKNOWN.

   - If it contains no NULL values, the call is forwarded to the inner query
     block.

     @see Item_in_subselect::val_bool()
     @see Item_is_not_null_test::val_int()
*/

longlong Item_in_optimizer::val_int()
{
  bool tmp;
  DBUG_ASSERT(fixed());
  cache->store(args[0]);
  cache->cache_value();
  DBUG_ENTER(" Item_in_optimizer::val_int");

  if (invisible_mode())
  {
    longlong res= args[1]->val_int();
    null_value= args[1]->null_value;
    DBUG_PRINT("info", ("pass trough"));
    DBUG_RETURN(res);
  }

  if (cache->null_value_inside)
  {
     DBUG_PRINT("info", ("Left NULL..."));
    /*
      We're evaluating 
      "<outer_value_list> [NOT] IN (SELECT <inner_value_list>...)" 
      where one or more of the outer values is NULL. 
    */
    if (args[1]->is_top_level_item())
    {
      /*
        We're evaluating a top level item, e.g. 
	"<outer_value_list> IN (SELECT <inner_value_list>...)",
	and in this case a NULL value in the outer_value_list means
        that the result shall be NULL/FALSE (makes no difference for
        top level items). The cached value is NULL, so just return
        NULL.
      */
      null_value= 1;
    }
    else
    {
      /*
	We're evaluating an item where a NULL value in either the
        outer or inner value list does not automatically mean that we
        can return NULL/FALSE. An example of such a query is
        "<outer_value_list> NOT IN (SELECT <inner_value_list>...)" 
        The result when there is at least one NULL value is: NULL if the
        SELECT evaluated over the non-NULL values produces at least
        one row, FALSE otherwise
      */
      Item_in_subselect *item_subs= args[1]->get_IN_subquery();
      bool all_left_cols_null= true;
      const uint ncols= cache->cols();

      /*
        Turn off the predicates that are based on column compares for
        which the left part is currently NULL
      */
      for (uint i= 0; i < ncols; i++)
      {
        if (cache->element_index(i)->null_value)
          item_subs->set_cond_guard_var(i, FALSE);
        else 
          all_left_cols_null= false;
      }

      if (!item_subs->is_correlated && 
          all_left_cols_null && result_for_null_param != UNKNOWN)
      {
        /* 
           This is a non-correlated subquery, all values in the outer
           value list are NULL, and we have already evaluated the
           subquery for all NULL values: Return the same result we
           did last time without evaluating the subquery.
        */
        null_value= result_for_null_param;
      } 
      else 
      {
        /* The subquery has to be evaluated */
        (void) item_subs->val_bool_result();
        if (item_subs->engine->no_rows())
          null_value= item_subs->null_value;
        else
          null_value= TRUE;
        if (all_left_cols_null)
          result_for_null_param= null_value;
      }

      /* Turn all predicates back on */
      for (uint i= 0; i < ncols; i++)
        item_subs->set_cond_guard_var(i, TRUE);
    }
    DBUG_RETURN(0);
  }
  tmp= args[1]->val_bool_result();
  null_value= args[1]->null_value;
  DBUG_RETURN(tmp);
}


void Item_in_optimizer::cleanup()
{
  DBUG_ENTER("Item_in_optimizer::cleanup");
  Item_bool_func::cleanup();
  expr_cache= 0;
  DBUG_VOID_RETURN;
}


bool Item_in_optimizer::is_null()
{
  val_int();
  return null_value;
}


/**
  Transform an Item_in_optimizer and its arguments with a callback function.

  @param transformer the transformer callback function to be applied to the
         nodes of the tree of the object
  @param parameter to be passed to the transformer

  @detail
    Recursively transform the left and the right operand of this Item. The
    Right operand is an Item_in_subselect or its subclass. To avoid the
    creation of new Items, we use the fact the the left operand of the
    Item_in_subselect is the same as the one of 'this', so instead of
    transforming its operand, we just assign the left operand of the
    Item_in_subselect to be equal to the left operand of 'this'.
    The transformation is not applied further to the subquery operand
    if the IN predicate.

  @returns
    @retval pointer to the transformed item
    @retval NULL if an error occurred
*/

Item *Item_in_optimizer::transform(THD *thd, Item_transformer transformer,
                                   uchar *argument)
{
  Item *new_item;

  DBUG_ASSERT(fixed());
  DBUG_ASSERT(!thd->stmt_arena->is_stmt_prepare());
  DBUG_ASSERT(arg_count == 2);

  /* Transform the left IN operand. */
  new_item= (*args)->transform(thd, transformer, argument);
  if (!new_item)
    return 0;
  /*
    THD::change_item_tree() should be called only if the tree was
    really transformed, i.e. when a new item has been created.
    Otherwise we'll be allocating a lot of unnecessary memory for
    change records at each execution.
  */
  if ((*args) != new_item)
    thd->change_item_tree(args, new_item);

  if (invisible_mode())
  {
    /* MAX/MIN transformed => pass through */
    new_item= args[1]->transform(thd, transformer, argument);
    if (!new_item)
      return 0;
    if (args[1] != new_item)
      thd->change_item_tree(args + 1, new_item);
  }
  else
  {
    /*
      Transform the right IN operand which should be an Item_in_subselect or a
      subclass of it. The left operand of the IN must be the same as the left
      operand of this Item_in_optimizer, so in this case there is no further
      transformation, we only make both operands the same.
      TODO: is it the way it should be?
    */
    DBUG_ASSERT((args[1])->type() == Item::SUBSELECT_ITEM &&
                (((Item_subselect*)(args[1]))->substype() ==
                 Item_subselect::IN_SUBS ||
                 ((Item_subselect*)(args[1]))->substype() ==
                 Item_subselect::ALL_SUBS ||
                 ((Item_subselect*)(args[1]))->substype() ==
                 Item_subselect::ANY_SUBS));

    thd->change_item_tree(args[1]->get_IN_subquery()->left_exp_ptr(), args[0]);
  }
  return (this->*transformer)(thd, argument);
}


bool Item_in_optimizer::is_expensive_processor(void *arg)
{
  DBUG_ASSERT(fixed());
  return args[0]->is_expensive_processor(arg) ||
         args[1]->is_expensive_processor(arg);
}


bool Item_in_optimizer::is_expensive()
{
  DBUG_ASSERT(fixed());
  return args[0]->is_expensive() || args[1]->is_expensive();
}


longlong Item_func_eq::val_int()
{
  DBUG_ASSERT(fixed());
  int value= cmp.compare();
  return value == 0 ? 1 : 0;
}


/** Same as Item_func_eq, but NULL = NULL. */

bool Item_func_equal::fix_length_and_dec()
{
  bool rc= Item_bool_rowready_func2::fix_length_and_dec();
  base_flags&= ~item_base_t::MAYBE_NULL;
  null_value=0;
  return rc;
}

longlong Item_func_equal::val_int()
{
  DBUG_ASSERT(fixed());
  return cmp.compare();
}

longlong Item_func_ne::val_int()
{
  DBUG_ASSERT(fixed());
  int value= cmp.compare();
  return value != 0 && !null_value ? 1 : 0;
}


longlong Item_func_ge::val_int()
{
  DBUG_ASSERT(fixed());
  int value= cmp.compare();
  return value >= 0 ? 1 : 0;
}


longlong Item_func_gt::val_int()
{
  DBUG_ASSERT(fixed());
  int value= cmp.compare();
  return value > 0 ? 1 : 0;
}

longlong Item_func_le::val_int()
{
  DBUG_ASSERT(fixed());
  int value= cmp.compare();
  return value <= 0 && !null_value ? 1 : 0;
}


longlong Item_func_lt::val_int()
{
  DBUG_ASSERT(fixed());
  int value= cmp.compare();
  return value < 0 && !null_value ? 1 : 0;
}


longlong Item_func_strcmp::val_int()
{
  DBUG_ASSERT(fixed());
  String *a= args[0]->val_str(&value1);
  String *b= args[1]->val_str(&value2);
  if (!a || !b)
  {
    null_value=1;
    return 0;
  }
  int value= cmp_collation.sortcmp(a, b);
  null_value=0;
  return !value ? 0 : (value < 0 ? (longlong) -1 : (longlong) 1);
}


bool Item_func_opt_neg::eq(const Item *item, bool binary_cmp) const
{
  /* Assume we don't have rtti */
  if (this == item)
    return 1;
  if (item->type() != FUNC_ITEM)
    return 0;
  Item_func *item_func=(Item_func*) item;
  if (arg_count != item_func->argument_count() ||
      functype() != item_func->functype())
    return 0;
  if (negated != ((Item_func_opt_neg *) item_func)->negated)
    return 0;
  return Item_args::eq(item_func, binary_cmp);
}


bool Item_func_interval::fix_fields(THD *thd, Item **ref)
{
  if (Item_long_func::fix_fields(thd, ref))
    return true;
  for (uint i= 0 ; i < row->cols(); i++)
  {
    if (row->element_index(i)->check_cols(1))
      return true;
  }
  return false;
}


bool Item_func_interval::fix_length_and_dec()
{
  uint rows= row->cols();
  
  use_decimal_comparison= ((row->element_index(0)->result_type() ==
                            DECIMAL_RESULT) ||
                           (row->element_index(0)->result_type() ==
                            INT_RESULT));
  if (rows > 8)
  {
    bool not_null_consts= TRUE;

    for (uint i= 1; not_null_consts && i < rows; i++)
    {
      Item *el= row->element_index(i);
      not_null_consts&= el->const_item() && !el->is_null();
    }

    if (not_null_consts)
    {
      intervals= (interval_range*) current_thd->alloc(sizeof(interval_range) *
                                                         (rows - 1));
      if (!intervals)
        return TRUE;

      if (use_decimal_comparison)
      {
        for (uint i= 1; i < rows; i++)
        {
          Item *el= row->element_index(i);
          interval_range *range= intervals + (i-1);
          if ((el->result_type() == DECIMAL_RESULT) ||
              (el->result_type() == INT_RESULT))
          {
            range->type= DECIMAL_RESULT;
            range->dec.init();
            my_decimal *dec= el->val_decimal(&range->dec);
            if (dec != &range->dec)
            {
              range->dec= *dec;
            }
          }
          else
          {
            range->type= REAL_RESULT;
            range->dbl= el->val_real();
          }
        }
      }
      else
      {
        for (uint i= 1; i < rows; i++)
        {
          intervals[i-1].dbl= row->element_index(i)->val_real();
        }
      }
    }
  }
  base_flags&= ~item_base_t::MAYBE_NULL;
  max_length= 2;
  used_tables_and_const_cache_join(row);
  not_null_tables_cache= row->not_null_tables();
  with_flags|= row->with_flags;
  return FALSE;
}


/**
  Execute Item_func_interval().

  @note
    If we are doing a decimal comparison, we are evaluating the first
    item twice.

  @return
    - -1 if null value,
    - 0 if lower than lowest
    - 1 - arg_count-1 if between args[n] and args[n+1]
    - arg_count if higher than biggest argument
*/

longlong Item_func_interval::val_int()
{
  DBUG_ASSERT(fixed());
  double value;
  my_decimal dec_buf, *dec= NULL;
  uint i;

  if (use_decimal_comparison)
  {
    dec= row->element_index(0)->val_decimal(&dec_buf);
    if (row->element_index(0)->null_value)
      return -1;
    my_decimal2double(E_DEC_FATAL_ERROR, dec, &value);
  }
  else
  {
    value= row->element_index(0)->val_real();
    if (row->element_index(0)->null_value)
      return -1;
  }

  if (intervals)
  {					// Use binary search to find interval
    uint start,end;
    start= 0;
    end=   row->cols()-2;
    while (start != end)
    {
      uint mid= (start + end + 1) / 2;
      interval_range *range= intervals + mid;
      my_bool cmp_result;
      /*
        The values in the range interval may have different types,
        Only do a decimal comparison if the first argument is a decimal
        and we are comparing against a decimal
      */
      if (dec && range->type == DECIMAL_RESULT)
        cmp_result= my_decimal_cmp(&range->dec, dec) <= 0;
      else
        cmp_result= (range->dbl <= value);
      if (cmp_result)
	start= mid;
      else
	end= mid - 1;
    }
    interval_range *range= intervals+start;
    return ((dec && range->type == DECIMAL_RESULT) ?
            my_decimal_cmp(dec, &range->dec) < 0 :
            value < range->dbl) ? 0 : start + 1;
  }

  for (i=1 ; i < row->cols() ; i++)
  {
    Item *el= row->element_index(i);
    if (use_decimal_comparison &&
        ((el->result_type() == DECIMAL_RESULT) ||
         (el->result_type() == INT_RESULT)))
    {
      VDec e_dec(el);
      /* Skip NULL ranges. */
      if (e_dec.is_null())
        continue;
      if (e_dec.cmp(dec) > 0)
        return i - 1;
    }
    else 
    {
      double val= el->val_real();
      /* Skip NULL ranges. */
      if (el->null_value)
        continue;
      if (val > value)
        return i - 1;
    }
  }
  return i-1;
}


/**
  Perform context analysis of a BETWEEN item tree.

    This function performs context analysis (name resolution) and calculates
    various attributes of the item tree with Item_func_between as its root.
    The function saves in ref the pointer to the item or to a newly created
    item that is considered as a replacement for the original one.

  @param thd     reference to the global context of the query thread
  @param ref     pointer to Item* variable where pointer to resulting "fixed"
                 item is to be assigned

  @note
    Let T0(e)/T1(e) be the value of not_null_tables(e) when e is used on
    a predicate/function level. Then it's easy to show that:
    @verbatim
      T0(e BETWEEN e1 AND e2)     = union(T1(e),T1(e1),T1(e2))
      T1(e BETWEEN e1 AND e2)     = union(T1(e),intersection(T1(e1),T1(e2)))
      T0(e NOT BETWEEN e1 AND e2) = union(T1(e),intersection(T1(e1),T1(e2)))
      T1(e NOT BETWEEN e1 AND e2) = union(T1(e),intersection(T1(e1),T1(e2)))
    @endverbatim

  @retval
    0   ok
  @retval
    1   got error
*/


bool Item_func_between::eval_not_null_tables(void *opt_arg)
{
  if (Item_func_opt_neg::eval_not_null_tables(NULL))
    return 1;

  /* not_null_tables_cache == union(T1(e),T1(e1),T1(e2)) */
  if (pred_level && !negated)
    return 0;

  /* not_null_tables_cache == union(T1(e), intersection(T1(e1),T1(e2))) */
  not_null_tables_cache= (args[0]->not_null_tables() |
                          (args[1]->not_null_tables() &
                           args[2]->not_null_tables()));
  return 0;
}


bool Item_func_between::find_not_null_fields(table_map allowed)
{
  if (negated || !is_top_level_item() || (~allowed & used_tables()))
    return false;
  return args[0]->find_not_null_fields(allowed) ||
         args[1]->find_not_null_fields(allowed) ||
         args[2]->find_not_null_fields(allowed);
}


bool Item_func_between::count_sargable_conds(void *arg)
{
  SELECT_LEX *sel= (SELECT_LEX *) arg;
  sel->cond_count++;
  sel->between_count++;
  return 0;
}


void Item_func_between::fix_after_pullout(st_select_lex *new_parent,
                                          Item **ref, bool merge)
{
  /* This will re-calculate attributes of the arguments */
  Item_func_opt_neg::fix_after_pullout(new_parent, ref, merge);
  /* Then, re-calculate not_null_tables_cache according to our special rules */
  eval_not_null_tables(NULL);
}

bool Item_func_between::fix_length_and_dec()
{
  max_length= 1;
  THD *thd= current_thd;

  /*
    As some compare functions are generated after sql_yacc,
    we have to check for out of memory conditions here
  */
  if (!args[0] || !args[1] || !args[2])
    return TRUE;
  Item_args old_predicant(args[0]);
  if (m_comparator.aggregate_for_comparison(Item_func_between::
                                            func_name_cstring(),
                                            args, 3, false))
  {
    DBUG_ASSERT(thd->is_error());
    return TRUE;
  }
  if (m_comparator.type_handler()->Item_func_between_fix_length_and_dec(this))
    return true;
  raise_note_if_key_become_unused(thd, old_predicant);
  return false;
}


bool Item_func_between::fix_length_and_dec_numeric(THD *thd)
{
  /* See the comment about the similar block in Item_bool_func2 */
  if (args[0]->real_item()->type() == FIELD_ITEM &&
      !thd->lex->is_ps_or_view_context_analysis())
  {
    Item_field *field_item= (Item_field*) (args[0]->real_item());
    if (field_item->field_type() ==  MYSQL_TYPE_LONGLONG ||
        field_item->field_type() ==  MYSQL_TYPE_YEAR)
    {
      const bool cvt_arg1= convert_const_to_int(thd, field_item, &args[1]);
      const bool cvt_arg2= convert_const_to_int(thd, field_item, &args[2]);
      if (cvt_arg1 && cvt_arg2)
      {
        // Works for all types
        m_comparator.set_handler(&type_handler_slonglong);
      }
    }
  }
  return FALSE;
}


bool Item_func_between::fix_length_and_dec_temporal(THD *thd)
{
  if (!thd->lex->is_ps_or_view_context_analysis())
  {
    for (uint i= 0; i < 3; i ++)
    {
      if (args[i]->const_item() &&
          args[i]->type_handler_for_comparison() != m_comparator.type_handler())
      {
        Item_cache *cache= m_comparator.type_handler()->Item_get_cache(thd, args[i]);
        if (!cache || cache->setup(thd, args[i]))
          return true;
        thd->change_item_tree(&args[i], cache);
      }
    }
  }
  return false;
}


longlong Item_func_between::val_int_cmp_datetime()
{
  THD *thd= current_thd;
  longlong value= args[0]->val_datetime_packed(thd), a, b;
  if ((null_value= args[0]->null_value))
    return 0;
  a= args[1]->val_datetime_packed(thd);
  b= args[2]->val_datetime_packed(thd);
  return val_int_cmp_int_finalize(value, a, b);
}


longlong Item_func_between::val_int_cmp_time()
{
  THD *thd= current_thd;
  longlong value= args[0]->val_time_packed(thd), a, b;
  if ((null_value= args[0]->null_value))
    return 0;
  a= args[1]->val_time_packed(thd);
  b= args[2]->val_time_packed(thd);
  return val_int_cmp_int_finalize(value, a, b);
}


longlong Item_func_between::val_int_cmp_native()
{
  THD *thd= current_thd;
  const Type_handler *h= m_comparator.type_handler();
  NativeBuffer<STRING_BUFFER_USUAL_SIZE> value, a, b;
  if (val_native_with_conversion_from_item(thd, args[0], &value, h))
    return 0;
  bool ra= args[1]->val_native_with_conversion(thd, &a, h);
  bool rb= args[2]->val_native_with_conversion(thd, &b, h);
  if (!ra && !rb)
    return (longlong)
      ((h->cmp_native(value, a) >= 0 &&
        h->cmp_native(value, b) <= 0) != negated);
  if (ra && rb)
    null_value= true;
  else if (ra)
    null_value= h->cmp_native(value, b) <= 0;
  else
    null_value= h->cmp_native(value, a) >= 0;
  return (longlong) (!null_value && negated);
}


longlong Item_func_between::val_int_cmp_string()
{
  String *value,*a,*b;
  value=args[0]->val_str(&value0);
  if ((null_value=args[0]->null_value))
    return 0;
  a= args[1]->val_str(&value1);
  b= args[2]->val_str(&value2);
  if (!args[1]->null_value && !args[2]->null_value)
    return (longlong) ((sortcmp(value,a,cmp_collation.collation) >= 0 &&
                        sortcmp(value,b,cmp_collation.collation) <= 0) !=
                       negated);
  if (args[1]->null_value && args[2]->null_value)
    null_value= true;
  else if (args[1]->null_value)
  {
    // Set to not null if false range.
    null_value= sortcmp(value,b,cmp_collation.collation) <= 0;
  }
  else
  {
    // Set to not null if false range.
    null_value= sortcmp(value,a,cmp_collation.collation) >= 0;
  }
  return (longlong) (!null_value && negated);
}


longlong Item_func_between::val_int_cmp_int()
{
  Longlong_hybrid value= args[0]->to_longlong_hybrid();
  if ((null_value= args[0]->null_value))
    return 0;					/* purecov: inspected */
  Longlong_hybrid a= args[1]->to_longlong_hybrid();
  Longlong_hybrid b= args[2]->to_longlong_hybrid();
  if (!args[1]->null_value && !args[2]->null_value)
    return (longlong) ((value.cmp(a) >= 0 && value.cmp(b) <= 0) != negated);
  if (args[1]->null_value && args[2]->null_value)
    null_value= true;
  else if (args[1]->null_value)
    null_value= value.cmp(b) <= 0;              // not null if false range.
  else
    null_value= value.cmp(a) >= 0;
  return (longlong) (!null_value && negated);
}


bool Item_func_between::val_int_cmp_int_finalize(longlong value,
                                                 longlong a,
                                                 longlong b)
{
  if (!args[1]->null_value && !args[2]->null_value)
    return (longlong) ((value >= a && value <= b) != negated);
  if (args[1]->null_value && args[2]->null_value)
    null_value= true;
  else if (args[1]->null_value)
    null_value= value <= b;			// not null if false range.
  else
    null_value= value >= a;
  return (longlong) (!null_value && negated);
}


longlong Item_func_between::val_int_cmp_decimal()
{
  VDec dec(args[0]);
  if ((null_value= dec.is_null()))
    return 0;					/* purecov: inspected */
  VDec a_dec(args[1]), b_dec(args[2]);
  if (!a_dec.is_null() && !b_dec.is_null())
    return (longlong) ((dec.cmp(a_dec) >= 0 &&
                        dec.cmp(b_dec) <= 0) != negated);
  if (a_dec.is_null() && b_dec.is_null())
    null_value= true;
  else if (a_dec.is_null())
    null_value= (dec.cmp(b_dec) <= 0);
  else
    null_value= (dec.cmp(a_dec) >= 0);
  return (longlong) (!null_value && negated);
}


longlong Item_func_between::val_int_cmp_real()
{
  double value= args[0]->val_real(),a,b;
  if ((null_value=args[0]->null_value))
    return 0;					/* purecov: inspected */
  a= args[1]->val_real();
  b= args[2]->val_real();
  if (!args[1]->null_value && !args[2]->null_value)
    return (longlong) ((value >= a && value <= b) != negated);
  if (args[1]->null_value && args[2]->null_value)
    null_value= true;
  else if (args[1]->null_value)
  {
    null_value= value <= b;			// not null if false range.
  }
  else
  {
    null_value= value >= a;
  }
  return (longlong) (!null_value && negated);
}


void Item_func_between::print(String *str, enum_query_type query_type)
{
  args[0]->print_parenthesised(str, query_type, higher_precedence());
  if (negated)
    str->append(STRING_WITH_LEN(" not"));
  str->append(STRING_WITH_LEN(" between "));
  args[1]->print_parenthesised(str, query_type, precedence());
  str->append(STRING_WITH_LEN(" and "));
  args[2]->print_parenthesised(str, query_type, precedence());
}


double
Item_func_ifnull::real_op()
{
  DBUG_ASSERT(fixed());
  double value= args[0]->val_real();
  if (!args[0]->null_value)
  {
    null_value=0;
    return value;
  }
  value= args[1]->val_real();
  if ((null_value=args[1]->null_value))
    return 0.0;
  return value;
}

longlong
Item_func_ifnull::int_op()
{
  DBUG_ASSERT(fixed());
  longlong value=args[0]->val_int();
  if (!args[0]->null_value)
  {
    null_value=0;
    return value;
  }
  value=args[1]->val_int();
  if ((null_value=args[1]->null_value))
    return 0;
  return value;
}


my_decimal *Item_func_ifnull::decimal_op(my_decimal *decimal_value)
{
  DBUG_ASSERT(fixed());
  my_decimal *value= args[0]->val_decimal(decimal_value);
  if (!args[0]->null_value)
  {
    null_value= 0;
    return value;
  }
  value= args[1]->val_decimal(decimal_value);
  if ((null_value= args[1]->null_value))
    return 0;
  return value;
}


String *
Item_func_ifnull::str_op(String *str)
{
  DBUG_ASSERT(fixed());
  String *res  =args[0]->val_str(str);
  if (!args[0]->null_value)
  {
    null_value=0;
    res->set_charset(collation.collation);
    return res;
  }
  res=args[1]->val_str(str);
  if ((null_value=args[1]->null_value))
    return 0;
  res->set_charset(collation.collation);
  return res;
}


bool Item_func_ifnull::native_op(THD *thd, Native *to)
{
  DBUG_ASSERT(fixed());
  if (!val_native_with_conversion_from_item(thd, args[0], to, type_handler()))
    return false;
  return val_native_with_conversion_from_item(thd, args[1], to, type_handler());
}


bool Item_func_ifnull::date_op(THD *thd, MYSQL_TIME *ltime, date_mode_t fuzzydate)
{
  DBUG_ASSERT(fixed());
  for (uint i= 0; i < 2; i++)
  {
    Datetime_truncation_not_needed dt(thd, args[i],
                                      fuzzydate & ~TIME_FUZZY_DATES);
    if (!(dt.copy_to_mysql_time(ltime, mysql_timestamp_type())))
      return (null_value= false);
  }
  return (null_value= true);
}


bool Item_func_ifnull::time_op(THD *thd, MYSQL_TIME *ltime)
{
  DBUG_ASSERT(fixed());
  for (uint i= 0; i < 2; i++)
  {
    if (!Time(thd, args[i]).copy_to_mysql_time(ltime))
      return (null_value= false);
  }
  return (null_value= true);
}


/**
  Perform context analysis of an IF item tree.

    This function performs context analysis (name resolution) and calculates
    various attributes of the item tree with Item_func_if as its root.
    The function saves in ref the pointer to the item or to a newly created
    item that is considered as a replacement for the original one.

  @param thd     reference to the global context of the query thread
  @param ref     pointer to Item* variable where pointer to resulting "fixed"
                 item is to be assigned

  @note
    Let T0(e)/T1(e) be the value of not_null_tables(e) when e is used on
    a predicate/function level. Then it's easy to show that:
    @verbatim
      T0(IF(e,e1,e2)  = T1(IF(e,e1,e2))
      T1(IF(e,e1,e2)) = intersection(T1(e1),T1(e2))
    @endverbatim

  @retval
    0   ok
  @retval
    1   got error
*/

bool
Item_func_if::fix_fields(THD *thd, Item **ref)
{
  DBUG_ASSERT(fixed() == 0);
  args[0]->top_level_item();

  if (Item_func::fix_fields(thd, ref))
    return 1;

  return 0;
}


bool
Item_func_if::eval_not_null_tables(void *opt_arg)
{
  if (Item_func::eval_not_null_tables(NULL))
    return 1;

  not_null_tables_cache= (args[1]->not_null_tables() &
                          args[2]->not_null_tables());

  return 0;
}


void Item_func_if::fix_after_pullout(st_select_lex *new_parent,
                                     Item **ref, bool merge)
{
  /* This will re-calculate attributes of the arguments */
  Item_func::fix_after_pullout(new_parent, ref, merge);
  /* Then, re-calculate not_null_tables_cache according to our special rules */
  eval_not_null_tables(NULL);
}


void Item_func_nullif::split_sum_func(THD *thd, Ref_ptr_array ref_pointer_array,
                                      List<Item> &fields, uint flags)
{
  if (m_cache)
  {
    flags|= SPLIT_SUM_SKIP_REGISTERED; // See Item_func::split_sum_func
    m_cache->split_sum_func2_example(thd, ref_pointer_array, fields, flags);
    args[1]->split_sum_func2(thd, ref_pointer_array, fields, &args[1], flags);
  }
  else
  {
    Item_func::split_sum_func(thd, ref_pointer_array, fields, flags);
  }
}


bool Item_func_nullif::walk(Item_processor processor,
                            bool walk_subquery, void *arg)
{
  /*
    No needs to iterate through args[2] when it's just a copy of args[0].
    See MDEV-9712 Performance degradation of nested NULLIF
  */
  uint tmp_count= arg_count == 2 || args[0] == args[2] ? 2 : 3;
  for (uint i= 0; i < tmp_count; i++)
  {
    if (args[i]->walk(processor, walk_subquery, arg))
      return true;
  }
  return (this->*processor)(arg);
}


void Item_func_nullif::update_used_tables()
{
  if (m_cache)
  {
    used_tables_and_const_cache_init();
    used_tables_and_const_cache_update_and_join(m_cache->get_example());
    used_tables_and_const_cache_update_and_join(arg_count, args);
  }
  else
  {
    /*
      MDEV-9712 Performance degradation of nested NULLIF
      No needs to iterate through args[2] when it's just a copy of args[0].
    */
    DBUG_ASSERT(arg_count == 3);
    used_tables_and_const_cache_init();
    used_tables_and_const_cache_update_and_join(args[0] == args[2] ? 2 : 3,
                                                args);
  }
}



bool
Item_func_nullif::fix_length_and_dec()
{
  /*
    If this is the first invocation of fix_length_and_dec(), create the
    third argument as a copy of the first. This cannot be done before
    fix_fields(), because fix_fields() might replace items,
    for exampe NOT x --> x==0, or (SELECT 1) --> 1.
    See also class Item_func_nullif declaration.
  */
  if (arg_count == 2)
    args[arg_count++]= m_arg0 ? m_arg0 : args[0];

  THD *thd= current_thd;
  /*
    At prepared statement EXECUTE time, args[0] can already
    point to a different Item, created during PREPARE time fix_length_and_dec().
    For example, if character set conversion was needed, arguments can look
    like this:

      args[0]= > Item_func_conv_charset \
                                         l_expr
      args[2]= >------------------------/

    Otherwise (during PREPARE or convensional execution),
    args[0] and args[2] should still point to the same original l_expr.
  */
  DBUG_ASSERT(args[0] == args[2] || thd->stmt_arena->is_stmt_execute());
  if (args[0]->type() == SUM_FUNC_ITEM &&
      !thd->lex->is_ps_or_view_context_analysis())
  {
    /*
      NULLIF(l_expr, r_expr)

        is calculated in the way to return a result equal to:

      CASE WHEN l_expr = r_expr THEN NULL ELSE r_expr END.

      There's nothing special with r_expr, because it's referenced
      only by args[1] and nothing else.

      l_expr needs a special treatment, as it's referenced by both
      args[0] and args[2] initially.

      args[2] is used to return the value. Afrer all transformations
      (e.g. in fix_length_and_dec(), equal field propagation, etc)
      args[2] points to a an Item which preserves the exact data type and
      attributes (e.g. collation) of the original l_expr.
      It can point:
      - to the original l_expr
      - to an Item_cache pointing to l_expr
      - to a constant of the same data type with l_expr.

      args[0] is used for comparison. It can be replaced:

      - to Item_func_conv_charset by character set aggregation routines
      - to a constant Item by equal field propagation routines
        (in case of Item_field)

      The data type and/or the attributes of args[0] can differ from
      the data type and the attributes of the original l_expr, to make
      it comparable to args[1] (which points to r_expr or its replacement).

      For aggregate functions we have to wrap the original args[0]/args[2]
      into Item_cache (see MDEV-9181). In this case the Item_cache
      instance becomes the subject to character set conversion instead of
      the original args[0]/args[2], while the original args[0]/args[2] get
      hidden inside the cache.

      Some examples of what NULLIF can end up with after argument
      substitution (we don't mention args[1] in some cases for simplicity):

      1. l_expr is not an aggregate function:

        a. No conversion happened.
           args[0] and args[2] were not replaced to something else
           (i.e. neither by character set conversion, nor by propagation):

          args[1] > r_expr
          args[0] \
                    l_expr
          args[2] /

        b. Conversion of args[0] happened:

           CREATE OR REPLACE TABLE t1 (
             a CHAR(10) CHARACTER SET latin1,
             b CHAR(10) CHARACTER SET utf8);
           SELECT * FROM t1 WHERE NULLIF(a,b);

           args[1] > r_expr                          (Item_field for t1.b)
           args[0] > Item_func_conv_charset\
                                            l_expr   (Item_field for t1.a)
           args[2] > ----------------------/

        c. Conversion of args[1] happened:

          CREATE OR REPLACE TABLE t1 (
            a CHAR(10) CHARACTER SET utf8,
            b CHAR(10) CHARACTER SET latin1);
          SELECT * FROM t1 WHERE NULLIF(a,b);

          args[1] > Item_func_conv_charset -> r_expr (Item_field for t1.b)
          args[0] \
                   l_expr                            (Item_field for t1.a)
          args[2] /

        d. Conversion of only args[0] happened (by equal field proparation):

           CREATE OR REPLACE TABLE t1 (
             a CHAR(10),
             b CHAR(10));
           SELECT * FROM t1 WHERE NULLIF(a,b) AND a='a';

           args[1] > r_expr            (Item_field for t1.b)
           args[0] > Item_string('a')  (constant replacement for t1.a)
           args[2] > l_expr            (Item_field for t1.a)

        e. Conversion of both args[0] and args[2] happened
           (by equal field propagation):

           CREATE OR REPLACE TABLE t1 (a INT,b INT);
           SELECT * FROM t1 WHERE NULLIF(a,b) AND a=5;

           args[1] > r_expr         (Item_field for "b")
           args[0] \
                    Item_int (5)    (constant replacement for "a")
           args[2] /

      2. In case if l_expr is an aggregate function:

        a. No conversion happened:

          args[0] \
                   Item_cache > l_expr
          args[2] /

        b. Conversion of args[0] happened:

          args[0] > Item_func_conv_charset \
                                            Item_cache > l_expr
          args[2] >------------------------/

        c. Conversion of both args[0] and args[2] happened.
           (e.g. by equal expression propagation)
           TODO: check if it's possible (and add an example query if so).
    */
    m_cache= args[0]->cmp_type() == STRING_RESULT ?
             new (thd->mem_root) Item_cache_str_for_nullif(thd, args[0]) :
             args[0]->get_cache(thd);
    if (!m_cache)
      return TRUE;
    m_cache->setup(thd, args[0]);
    m_cache->store(args[0]);
    m_cache->set_used_tables(args[0]->used_tables());
    thd->change_item_tree(&args[0], m_cache);
    thd->change_item_tree(&args[2], m_cache);
  }
  set_handler(args[2]->type_handler());
  collation.set(args[2]->collation);
  decimals= args[2]->decimals;
  unsigned_flag= args[2]->unsigned_flag;
  fix_char_length(args[2]->max_char_length());
  set_maybe_null();
  m_arg0= args[0];
  convert_const_compared_to_int_field(thd);
  if (cmp.set_cmp_func(thd, this, &args[0], &args[1], true/*set_null*/))
    return true;
  /*
    A special code for EXECUTE..PREPARE.

    If args[0] did not change, then we don't remember it, as it can point
    to a temporary Item object which will be destroyed between PREPARE
    and EXECUTE. EXECUTE time fix_length_and_dec() will correctly set args[2]
    from args[0] again.

    If args[0] changed, then it can be Item_func_conv_charset() for the
    original args[0], which was permanently installed during PREPARE time
    into the item tree as a wrapper for args[0], using change_item_tree(), i.e.

      NULLIF(latin1_field, 'a' COLLATE utf8_bin)

    was "rewritten" to:

      CASE WHEN CONVERT(latin1_field USING utf8) = 'a' COLLATE utf8_bin
        THEN NULL
        ELSE latin1_field

    - m_args0 points to Item_field corresponding to latin1_field
    - args[0] points to Item_func_conv_charset
    - args[0]->args[0] is equal to m_args0
    - args[1] points to Item_func_set_collation
    - args[2] points is eqial to m_args0

    In this case we remember and reuse m_arg0 during EXECUTE time as args[2].

    QQ: How to make sure that m_args0 does not point
    to something temporary which will be destroyed between PREPARE and EXECUTE.
    The condition below should probably be more strict and somehow check that:
    - change_item_tree() was called for the new args[0]
    - m_args0 is referenced from inside args[0], e.g. as a function argument,
      and therefore it is also something that won't be destroyed between
      PREPARE and EXECUTE.
    Any ideas?
  */
  if (args[0] == m_arg0)
    m_arg0= NULL;
  return FALSE;
}


void Item_func_nullif::print(String *str, enum_query_type query_type)
{
  /*
    NULLIF(a,b) is implemented according to the SQL standard as a short for
    CASE WHEN a=b THEN NULL ELSE a END

    The constructor of Item_func_nullif sets args[0] and args[2] to the
    same item "a", and sets args[1] to "b".

    If "this" is a part of a WHERE or ON condition, then:
    - the left "a" is a subject to equal field propagation with ANY_SUBST.
    - the right "a" is a subject to equal field propagation with IDENTITY_SUBST.
    Therefore, after equal field propagation args[0] and args[2] can point
    to different items.
  */
  if ((query_type & QT_ITEM_ORIGINAL_FUNC_NULLIF) ||
      (arg_count == 2) ||
      (args[0] == args[2]))
  {
    /*
      If QT_ITEM_ORIGINAL_FUNC_NULLIF is requested,
      that means we want the original NULLIF() representation,
      e.g. when we are in:
        SHOW CREATE {VIEW|FUNCTION|PROCEDURE}

      The original representation is possible only if
      args[0] and args[2] still point to the same Item.

      The caller must never pass call print() with QT_ITEM_ORIGINAL_FUNC_NULLIF
      if an expression has undergone some optimization
      (e.g. equal field propagation done in optimize_cond()) already and
      NULLIF() potentially has two different representations of "a":
      - one "a" for comparison
      - another "a" for the returned value!
    */
    DBUG_ASSERT(arg_count == 2 ||
                args[0] == args[2] || current_thd->lex->context_analysis_only);
    str->append(func_name_cstring());
    str->append('(');
    if (arg_count == 2)
      args[0]->print(str, query_type);
    else
      args[2]->print(str, query_type);
    str->append(',');
    args[1]->print(str, query_type);
    str->append(')');
  }
  else
  {
    /*
      args[0] and args[2] are different items.
      This is possible after WHERE optimization (equal fields propagation etc),
      e.g. in EXPLAIN EXTENDED or EXPLAIN FORMAT=JSON.
      As it's not possible to print as a function with 2 arguments any more,
      do it in the CASE style.
    */
    str->append(STRING_WITH_LEN("(case when "));
    args[0]->print(str, query_type);
    str->append(STRING_WITH_LEN(" = "));
    args[1]->print(str, query_type);
    str->append(STRING_WITH_LEN(" then NULL else "));
    args[2]->print(str, query_type);
    str->append(STRING_WITH_LEN(" end)"));
  }
}


int Item_func_nullif::compare()
{
  if (m_cache)
    m_cache->cache_value();
  return cmp.compare();
}

/**
  @note
  Note that we have to evaluate the first argument twice as the compare
  may have been done with a different type than return value
  @return
    NULL  if arguments are equal
  @return
    the first argument if not equal
*/

double
Item_func_nullif::real_op()
{
  DBUG_ASSERT(fixed());
  double value;
  if (!compare())
  {
    null_value=1;
    return 0.0;
  }
  value= args[2]->val_real();
  null_value= args[2]->null_value;
  return value;
}

longlong
Item_func_nullif::int_op()
{
  DBUG_ASSERT(fixed());
  longlong value;
  if (!compare())
  {
    null_value=1;
    return 0;
  }
  value= args[2]->val_int();
  null_value= args[2]->null_value;
  return value;
}

String *
Item_func_nullif::str_op(String *str)
{
  DBUG_ASSERT(fixed());
  String *res;
  if (!compare())
  {
    null_value=1;
    return 0;
  }
  res= args[2]->val_str(str);
  null_value= args[2]->null_value;
  return res;
}


my_decimal *
Item_func_nullif::decimal_op(my_decimal * decimal_value)
{
  DBUG_ASSERT(fixed());
  my_decimal *res;
  if (!compare())
  {
    null_value=1;
    return 0;
  }
  res= args[2]->val_decimal(decimal_value);
  null_value= args[2]->null_value;
  return res;
}


bool
Item_func_nullif::date_op(THD *thd, MYSQL_TIME *ltime, date_mode_t fuzzydate)
{
  DBUG_ASSERT(fixed());
  if (!compare())
    return (null_value= true);
  Datetime_truncation_not_needed dt(thd, args[2], fuzzydate);
  return (null_value= dt.copy_to_mysql_time(ltime, mysql_timestamp_type()));
}


bool
Item_func_nullif::time_op(THD *thd, MYSQL_TIME *ltime)
{
  DBUG_ASSERT(fixed());
  if (!compare())
    return (null_value= true);
  return (null_value= Time(thd, args[2]).copy_to_mysql_time(ltime));

}


bool
Item_func_nullif::native_op(THD *thd, Native *to)
{
  DBUG_ASSERT(fixed());
  if (!compare())
    return (null_value= true);
  return val_native_with_conversion_from_item(thd, args[2], to, type_handler());
}


bool
Item_func_nullif::is_null()
{
  return (null_value= (!compare() ? 1 : args[2]->is_null()));
}

void Item_func_case::reorder_args(uint start)
{
  /*
    Reorder args, to have at first the optional CASE expression, then all WHEN
    expressions, then all THEN expressions. And the optional ELSE expression
    at the end.

    We reorder an even number of arguments, starting from start.
  */
  uint count = (arg_count - start) / 2;
  const size_t size= sizeof(Item*) * count * 2;
  Item **arg_buffer= (Item **)my_safe_alloca(size);
  memcpy(arg_buffer, &args[start], size);
  for (uint i= 0; i < count; i++)
  {
    args[start + i]= arg_buffer[i*2];
    args[start + i + count]= arg_buffer[i*2 + 1];
  }
  my_safe_afree(arg_buffer, size);
}



/**
    Find and return matching items for CASE or ELSE item if all compares
    are failed or NULL if ELSE item isn't defined.

  IMPLEMENTATION
    In order to do correct comparisons of the CASE expression (the expression
    between CASE and the first WHEN) with each WHEN expression several
    comparators are used. One for each result type. CASE expression can be
    evaluated up to # of different result types are used. To check whether
    the CASE expression already was evaluated for a particular result type
    a bit mapped variable value_added_map is used. Result types are mapped
    to it according to their int values i.e. STRING_RESULT is mapped to bit
    0, REAL_RESULT to bit 1, so on.

  @retval
    NULL  Nothing found and there is no ELSE expression defined
  @retval
    item  Found item or ELSE item if defined and all comparisons are
           failed
*/

Item *Item_func_case_searched::find_item()
{
  uint count= when_count();
  for (uint i= 0 ; i < count ; i++)
  {
    if (args[i]->val_bool())
      return args[i + count];
  }
  Item **pos= Item_func_case_searched::else_expr_addr();
  return pos ? pos[0] : 0;
}


Item *Item_func_case_simple::find_item()
{
  /* Compare every WHEN argument with it and return the first match */
  uint idx;
  if (!Predicant_to_list_comparator::cmp(this, &idx, NULL))
    return args[idx + when_count()];
  Item **pos= Item_func_case_simple::else_expr_addr();
  return pos ? pos[0] : 0;
}


Item *Item_func_decode_oracle::find_item()
{
  uint idx;
  if (!Predicant_to_list_comparator::cmp_nulls_equal(current_thd, this, &idx))
    return args[idx + when_count()];
  Item **pos= Item_func_decode_oracle::else_expr_addr();
  return pos ? pos[0] : 0;
}


String *Item_func_case::str_op(String *str)
{
  DBUG_ASSERT(fixed());
  String *res;
  Item *item= find_item();

  if (!item)
  {
    null_value=1;
    return 0;
  }
  null_value= 0;
  if (!(res=item->val_str(str)))
    null_value= 1;
  return res;
}


longlong Item_func_case::int_op()
{
  DBUG_ASSERT(fixed());
  Item *item= find_item();
  longlong res;

  if (!item)
  {
    null_value=1;
    return 0;
  }
  res=item->val_int();
  null_value=item->null_value;
  return res;
}

double Item_func_case::real_op()
{
  DBUG_ASSERT(fixed());
  Item *item= find_item();
  double res;

  if (!item)
  {
    null_value=1;
    return 0;
  }
  res= item->val_real();
  null_value=item->null_value;
  return res;
}


my_decimal *Item_func_case::decimal_op(my_decimal *decimal_value)
{
  DBUG_ASSERT(fixed());
  Item *item= find_item();
  my_decimal *res;

  if (!item)
  {
    null_value=1;
    return 0;
  }

  res= item->val_decimal(decimal_value);
  null_value= item->null_value;
  return res;
}


bool Item_func_case::date_op(THD *thd, MYSQL_TIME *ltime, date_mode_t fuzzydate)
{
  DBUG_ASSERT(fixed());
  Item *item= find_item();
  if (!item)
    return (null_value= true);
  Datetime_truncation_not_needed dt(thd, item, fuzzydate);
  return (null_value= dt.copy_to_mysql_time(ltime, mysql_timestamp_type()));
}


bool Item_func_case::time_op(THD *thd, MYSQL_TIME *ltime)
{
  DBUG_ASSERT(fixed());
  Item *item= find_item();
  if (!item)
    return (null_value= true);
  return (null_value= Time(thd, item).copy_to_mysql_time(ltime));
}


bool Item_func_case::native_op(THD *thd, Native *to)
{
  DBUG_ASSERT(fixed());
  Item *item= find_item();
  if (!item)
    return (null_value= true);
  return val_native_with_conversion_from_item(thd, item, to, type_handler());
}


bool Item_func_case::fix_fields(THD *thd, Item **ref)
{
  bool res= Item_func::fix_fields(thd, ref);

  Item **pos= else_expr_addr();
  if (!pos || pos[0]->maybe_null())
    set_maybe_null();
  return res;
}


/**
  Check if (*place) and new_value points to different Items and call
  THD::change_item_tree() if needed.
*/

static void propagate_and_change_item_tree(THD *thd, Item **place,
                                           COND_EQUAL *cond,
                                           const Item::Context &ctx)
{
  Item *new_value= (*place)->propagate_equal_fields(thd, ctx, cond);
  if (new_value && *place != new_value)
    thd->change_item_tree(place, new_value);
}


bool Item_func_case_simple::prepare_predicant_and_values(THD *thd,
                                                         uint *found_types,
                                                         bool nulls_equal)
{
  bool have_null= false;
  uint type_cnt;
  Type_handler_hybrid_field_type tmp;
  uint ncases= when_count();
  add_predicant(this, 0);
  for (uint i= 0 ; i < ncases; i++)
  {
    static LEX_CSTRING case_when= { STRING_WITH_LEN("case..when") };
    if (nulls_equal ?
        add_value(case_when, this, i + 1) :
        add_value_skip_null(case_when, this, i + 1, &have_null))
      return true;
  }
  all_values_added(&tmp, &type_cnt, &m_found_types);
#ifndef DBUG_OFF
  Predicant_to_list_comparator::debug_print(thd);
#endif
  return false;
}


bool Item_func_case_searched::fix_length_and_dec()
{
  THD *thd= current_thd;
  return aggregate_then_and_else_arguments(thd, when_count());
}


bool Item_func_case_simple::fix_length_and_dec()
{
  THD *thd= current_thd;
  return (aggregate_then_and_else_arguments(thd, when_count() + 1) ||
          aggregate_switch_and_when_arguments(thd, false));
}


bool Item_func_decode_oracle::fix_length_and_dec()
{
  THD *thd= current_thd;
  return (aggregate_then_and_else_arguments(thd, when_count() + 1) ||
          aggregate_switch_and_when_arguments(thd, true));
}


/*
  Aggregate all THEN and ELSE expression types
  and collations when string result

  @param THD       - current thd
  @param start     - an element in args to start aggregating from
*/
bool Item_func_case::aggregate_then_and_else_arguments(THD *thd, uint start)
{
  if (aggregate_for_result(func_name_cstring(), args + start,
                           arg_count - start, true))
    return true;

  if (fix_attributes(args + start, arg_count - start))
    return true;

  return false;
}


/*
  Aggregate the predicant expression and all WHEN expression types
  and collations when string comparison
*/
bool Item_func_case_simple::aggregate_switch_and_when_arguments(THD *thd,
                                                                bool nulls_eq)
{
  uint ncases= when_count();
  m_found_types= 0;
  if (prepare_predicant_and_values(thd, &m_found_types, nulls_eq))
  {
    /*
      If Predicant_to_list_comparator() fails to prepare components,
      it must put an error into the diagnostics area. This is needed
      to make fix_fields() catches such errors.
    */
    DBUG_ASSERT(thd->is_error());
    return true;
  }

  if (!(m_found_types= collect_cmp_types(args, ncases + 1)))
    return true;

  if (m_found_types & (1U << STRING_RESULT))
  {
    /*
      If we'll do string comparison, we also need to aggregate
      character set and collation for first/WHEN items and
      install converters for some of them to cmp_collation when necessary.
      This is done because cmp_item compatators cannot compare
      strings in two different character sets.
      Some examples when we install converters:

      1. Converter installed for the first expression:

         CASE         latin1_item              WHEN utf16_item THEN ... END

      is replaced to:

         CASE CONVERT(latin1_item USING utf16) WHEN utf16_item THEN ... END

      2. Converter installed for the left WHEN item:

        CASE utf16_item WHEN         latin1_item              THEN ... END

      is replaced to:

         CASE utf16_item WHEN CONVERT(latin1_item USING utf16) THEN ... END
    */
    if (agg_arg_charsets_for_comparison(cmp_collation, args, ncases + 1))
      return true;
  }

  if (make_unique_cmp_items(thd, cmp_collation.collation))
    return true;

  return false;
}


Item* Item_func_case_simple::propagate_equal_fields(THD *thd,
                                                    const Context &ctx,
                                                    COND_EQUAL *cond)
{
  const Type_handler *first_expr_cmp_handler;

  first_expr_cmp_handler= args[0]->type_handler_for_comparison();
  /*
    Cannot replace the CASE (the switch) argument if
    there are multiple comparison types were found, or found a single
    comparison type that is not equal to args[0]->cmp_type().

    - Example: multiple comparison types, can't propagate:
        WHERE CASE str_column
              WHEN 'string' THEN TRUE
              WHEN 1 THEN TRUE
              ELSE FALSE END;

    - Example: a single incompatible comparison type, can't propagate:
        WHERE CASE str_column
              WHEN DATE'2001-01-01' THEN TRUE
              ELSE FALSE END;

    - Example: a single incompatible comparison type, can't propagate:
        WHERE CASE str_column
              WHEN 1 THEN TRUE
              ELSE FALSE END;

    - Example: a single compatible comparison type, ok to propagate:
        WHERE CASE str_column
              WHEN 'str1' THEN TRUE
              WHEN 'str2' THEN TRUE
              ELSE FALSE END;
  */
  if (m_found_types == (1UL << first_expr_cmp_handler->cmp_type()))
    propagate_and_change_item_tree(thd, &args[0], cond,
      Context(ANY_SUBST, first_expr_cmp_handler, cmp_collation.collation));

  /*
    These arguments are in comparison.
    Allow invariants of the same value during propagation.
    Note, as we pass ANY_SUBST, none of the WHEN arguments will be
    replaced to zero-filled constants (only IDENTITY_SUBST allows this).
    Such a change for WHEN arguments would require rebuilding cmp_items.
  */
  uint i, count= when_count();
  for (i= 1; i <= count; i++)
  {
    Type_handler_hybrid_field_type tmp(first_expr_cmp_handler);
    if (!tmp.aggregate_for_comparison(args[i]->type_handler_for_comparison()))
      propagate_and_change_item_tree(thd, &args[i], cond,
        Context(ANY_SUBST, tmp.type_handler(), cmp_collation.collation));
  }

  // THEN and ELSE arguments (they are not in comparison)
  for (; i < arg_count; i++)
    propagate_and_change_item_tree(thd, &args[i], cond, Context_identity());

  return this;
}


inline void Item_func_case::print_when_then_arguments(String *str,
                                                      enum_query_type
                                                      query_type,
                                                      Item **items, uint count)
{
  for (uint i= 0; i < count; i++)
  {
    str->append(STRING_WITH_LEN("when "));
    items[i]->print(str, query_type);
    str->append(STRING_WITH_LEN(" then "));
    items[i + count]->print(str, query_type);
    str->append(' ');
  }
}


inline void Item_func_case::print_else_argument(String *str,
                                                enum_query_type query_type,
                                                Item *item)
{
  str->append(STRING_WITH_LEN("else "));
  item->print(str, query_type);
  str->append(' ');
}


void Item_func_case_searched::print(String *str, enum_query_type query_type)
{
  Item **pos;
  str->append(STRING_WITH_LEN("case "));
  print_when_then_arguments(str, query_type, &args[0], when_count());
  if ((pos= Item_func_case_searched::else_expr_addr()))
    print_else_argument(str, query_type, pos[0]);
  str->append(STRING_WITH_LEN("end"));
}


void Item_func_case_simple::print(String *str, enum_query_type query_type)
{
  Item **pos;
  str->append(STRING_WITH_LEN("case "));
  args[0]->print_parenthesised(str, query_type, precedence());
  str->append(' ');
  print_when_then_arguments(str, query_type, &args[1], when_count());
  if ((pos= Item_func_case_simple::else_expr_addr()))
    print_else_argument(str, query_type, pos[0]);
  str->append(STRING_WITH_LEN("end"));
}


void Item_func_decode_oracle::print(String *str, enum_query_type query_type)
{
<<<<<<< HEAD
  str->append(func_name_cstring());
=======
  if (query_type & QT_FOR_FRM)
  {
    // 10.3 downgrade compatibility for FRM
    str->append(STRING_WITH_LEN("decode_oracle"));
  }
  else
    print_sql_mode_qualified_name(str, query_type);
>>>>>>> 2c60d43d
  str->append('(');
  args[0]->print(str, query_type);
  for (uint i= 1, count= when_count() ; i <= count; i++)
  {
    str->append(',');
    args[i]->print(str, query_type);
    str->append(',');
    args[i+count]->print(str, query_type);
  }
  Item **else_expr= Item_func_case_simple::else_expr_addr();
  if (else_expr)
  {
    str->append(',');
    (*else_expr)->print(str, query_type);
  }
  str->append(')');
}


/**
  Coalesce - return first not NULL argument.
*/

String *Item_func_coalesce::str_op(String *str)
{
  DBUG_ASSERT(fixed());
  null_value=0;
  for (uint i=0 ; i < arg_count ; i++)
  {
    String *res;
    if ((res=args[i]->val_str(str)))
      return res;
  }
  null_value=1;
  return 0;
}

longlong Item_func_coalesce::int_op()
{
  DBUG_ASSERT(fixed());
  null_value=0;
  for (uint i=0 ; i < arg_count ; i++)
  {
    longlong res=args[i]->val_int();
    if (!args[i]->null_value)
      return res;
  }
  null_value=1;
  return 0;
}

double Item_func_coalesce::real_op()
{
  DBUG_ASSERT(fixed());
  null_value=0;
  for (uint i=0 ; i < arg_count ; i++)
  {
    double res= args[i]->val_real();
    if (!args[i]->null_value)
      return res;
  }
  null_value=1;
  return 0;
}


bool Item_func_coalesce::date_op(THD *thd, MYSQL_TIME *ltime, date_mode_t fuzzydate)
{
  DBUG_ASSERT(fixed());
  for (uint i= 0; i < arg_count; i++)
  {
    Datetime_truncation_not_needed dt(thd, args[i],
                                      fuzzydate & ~TIME_FUZZY_DATES);
    if (!dt.copy_to_mysql_time(ltime, mysql_timestamp_type()))
      return (null_value= false);
  }
  return (null_value= true);
}


bool Item_func_coalesce::time_op(THD *thd, MYSQL_TIME *ltime)
{
  DBUG_ASSERT(fixed());
  for (uint i= 0; i < arg_count; i++)
  {
    if (!Time(thd, args[i]).copy_to_mysql_time(ltime))
      return (null_value= false);
  }
  return (null_value= true);
}


bool Item_func_coalesce::native_op(THD *thd, Native *to)
{
  DBUG_ASSERT(fixed());
  for (uint i= 0; i < arg_count; i++)
  {
    if (!val_native_with_conversion_from_item(thd, args[i], to, type_handler()))
      return false;
  }
  return (null_value= true);
}


my_decimal *Item_func_coalesce::decimal_op(my_decimal *decimal_value)
{
  DBUG_ASSERT(fixed());
  null_value= 0;
  for (uint i= 0; i < arg_count; i++)
  {
    my_decimal *res= args[i]->val_decimal(decimal_value);
    if (!args[i]->null_value)
      return res;
  }
  null_value=1;
  return 0;
}


/****************************************************************************
 Classes and function for the IN operator
****************************************************************************/

/*
  Determine which of the signed longlong arguments is bigger

  SYNOPSIS
    cmp_longs()
      a_val     left argument
      b_val     right argument

  DESCRIPTION
    This function will compare two signed longlong arguments
    and will return -1, 0, or 1 if left argument is smaller than,
    equal to or greater than the right argument.

  RETURN VALUE
    -1          left argument is smaller than the right argument.
    0           left argument is equal to the right argument.
    1           left argument is greater than the right argument.
*/
static inline int cmp_longs (longlong a_val, longlong b_val)
{
  return a_val < b_val ? -1 : a_val == b_val ? 0 : 1;
}


/*
  Determine which of the unsigned longlong arguments is bigger

  SYNOPSIS
    cmp_ulongs()
      a_val     left argument
      b_val     right argument

  DESCRIPTION
    This function will compare two unsigned longlong arguments
    and will return -1, 0, or 1 if left argument is smaller than,
    equal to or greater than the right argument.

  RETURN VALUE
    -1          left argument is smaller than the right argument.
    0           left argument is equal to the right argument.
    1           left argument is greater than the right argument.
*/
static inline int cmp_ulongs (ulonglong a_val, ulonglong b_val)
{
  return a_val < b_val ? -1 : a_val == b_val ? 0 : 1;
}


/*
  Compare two integers in IN value list format (packed_longlong) 

  SYNOPSIS
    cmp_longlong()
      cmp_arg   an argument passed to the calling function (my_qsort2)
      a         left argument
      b         right argument

  DESCRIPTION
    This function will compare two integer arguments in the IN value list
    format and will return -1, 0, or 1 if left argument is smaller than,
    equal to or greater than the right argument.
    It's used in sorting the IN values list and finding an element in it.
    Depending on the signedness of the arguments cmp_longlong() will
    compare them as either signed (using cmp_longs()) or unsigned (using
    cmp_ulongs()).

  RETURN VALUE
    -1          left argument is smaller than the right argument.
    0           left argument is equal to the right argument.
    1           left argument is greater than the right argument.
*/
int cmp_longlong(void *cmp_arg, 
                 in_longlong::packed_longlong *a,
                 in_longlong::packed_longlong *b)
{
  if (a->unsigned_flag != b->unsigned_flag)
  { 
    /* 
      One of the args is unsigned and is too big to fit into the 
      positive signed range. Report no match.
    */  
    if ((a->unsigned_flag && ((ulonglong) a->val) > (ulonglong) LONGLONG_MAX)
        ||
        (b->unsigned_flag && ((ulonglong) b->val) > (ulonglong) LONGLONG_MAX))
      return a->unsigned_flag ? 1 : -1;
    /*
      Although the signedness differs both args can fit into the signed 
      positive range. Make them signed and compare as usual.
    */  
    return cmp_longs(a->val, b->val);
  }
  if (a->unsigned_flag)
    return cmp_ulongs((ulonglong) a->val, (ulonglong) b->val);
  return cmp_longs(a->val, b->val);
}

static int cmp_double(void *cmp_arg, double *a,double *b)
{
  return *a < *b ? -1 : *a == *b ? 0 : 1;
}

static int cmp_row(void *cmp_arg, cmp_item_row *a, cmp_item_row *b)
{
  return a->compare(b);
}


static int cmp_decimal(void *cmp_arg, my_decimal *a, my_decimal *b)
{
  /*
    We need call of fixing buffer pointer, because fast sort just copy
    decimal buffers in memory and pointers left pointing on old buffer place
  */
  a->fix_buffer_pointer();
  b->fix_buffer_pointer();
  return my_decimal_cmp(a, b);
}


bool in_vector::find(Item *item)
{
  uchar *result=get_value(item);
  if (!result || !used_count)
    return false;				// Null value

  uint start,end;
  start=0; end=used_count-1;
  while (start != end)
  {
    uint mid=(start+end+1)/2;
    int res;
    if ((res=(*compare)(collation, base+mid*size, result)) == 0)
      return true;
    if (res < 0)
      start=mid;
    else
      end=mid-1;
  }
  return ((*compare)(collation, base+start*size, result) == 0);
}

in_string::in_string(THD *thd, uint elements, qsort2_cmp cmp_func,
                     CHARSET_INFO *cs)
  :in_vector(thd, elements, sizeof(String), cmp_func, cs),
   tmp(buff, sizeof(buff), &my_charset_bin)
{}

in_string::~in_string()
{
  if (base)
  {
    // base was allocated on THD::mem_root => following is OK
    for (uint i=0 ; i < count ; i++)
      ((String*) base)[i].free();
  }
}

bool in_string::set(uint pos, Item *item)
{
  String *str=((String*) base)+pos;
  String *res=item->val_str(str);
  if (res && res != str)
  {
    if (res->uses_buffer_owned_by(str))
      res->copy();
    if (item->type() == Item::FUNC_ITEM)
      str->copy(*res);
    else
      *str= *res;
  }
  if (!str->charset())
  {
    CHARSET_INFO *cs;
    if (!(cs= item->collation.collation))
      cs= &my_charset_bin;		// Should never happen for STR items
    str->set_charset(cs);
  }
  return res == NULL;
}


uchar *in_string::get_value(Item *item)
{
  return (uchar*) item->val_str(&tmp);
}

Item *in_string::create_item(THD *thd)
{
  return new (thd->mem_root) Item_string_for_in_vector(thd, collation);
}


in_row::in_row(THD *thd, uint elements, Item * item)
{
  base= (char*) new (thd->mem_root) cmp_item_row[count= elements];
  size= sizeof(cmp_item_row);
  compare= (qsort2_cmp) cmp_row;
  /*
    We need to reset these as otherwise we will call sort() with
    uninitialized (even if not used) elements
  */
  used_count= elements;
  collation= 0;
}

in_row::~in_row()
{
  if (base)
    delete [] (cmp_item_row*) base;
}

uchar *in_row::get_value(Item *item)
{
  tmp.store_value(item);
  if (item->is_null())
    return 0;
  return (uchar *)&tmp;
}

bool in_row::set(uint pos, Item *item)
{
  DBUG_ENTER("in_row::set");
  DBUG_PRINT("enter", ("pos: %u  item: %p", pos,item));
  DBUG_RETURN(((cmp_item_row*) base)[pos].store_value_by_template(current_thd,
                                                                  &tmp, item));
}

in_longlong::in_longlong(THD *thd, uint elements)
  :in_vector(thd, elements, sizeof(packed_longlong),
             (qsort2_cmp) cmp_longlong, 0)
{}

bool in_longlong::set(uint pos, Item *item)
{
  struct packed_longlong *buff= &((packed_longlong*) base)[pos];
  
  buff->val= item->val_int();
  buff->unsigned_flag= item->unsigned_flag;
  return item->null_value;
}

uchar *in_longlong::get_value(Item *item)
{
  tmp.val= item->val_int();
  if (item->null_value)
    return 0;
  tmp.unsigned_flag= item->unsigned_flag;
  return (uchar*) &tmp;
}

Item *in_longlong::create_item(THD *thd)
{ 
  /* 
     We're created a signed INT, this may not be correct in 
     general case (see BUG#19342).
  */
  return new (thd->mem_root) Item_int(thd, (longlong)0);
}


static int cmp_timestamp(void *cmp_arg,
                         Timestamp_or_zero_datetime *a,
                         Timestamp_or_zero_datetime *b)
{
  return a->cmp(*b);
}


in_timestamp::in_timestamp(THD *thd, uint elements)
  :in_vector(thd, elements, sizeof(Value), (qsort2_cmp) cmp_timestamp, 0)
{}


bool in_timestamp::set(uint pos, Item *item)
{
  Timestamp_or_zero_datetime *buff= &((Timestamp_or_zero_datetime *) base)[pos];
  Timestamp_or_zero_datetime_native_null native(current_thd, item, true);
  if (native.is_null())
  {
    *buff= Timestamp_or_zero_datetime();
    return true;
  }
  *buff= Timestamp_or_zero_datetime(native);
  return false;
}


uchar *in_timestamp::get_value(Item *item)
{
  Timestamp_or_zero_datetime_native_null native(current_thd, item, true);
  if (native.is_null())
    return 0;
  tmp= Timestamp_or_zero_datetime(native);
  return (uchar*) &tmp;
}


Item *in_timestamp::create_item(THD *thd)
{
  return new (thd->mem_root) Item_timestamp_literal(thd);
}


void in_timestamp::value_to_item(uint pos, Item *item)
{
  const Timestamp_or_zero_datetime &buff= (((Timestamp_or_zero_datetime*) base)[pos]);
  static_cast<Item_timestamp_literal*>(item)->set_value(buff);
}


bool in_datetime::set(uint pos, Item *item)
{
  struct packed_longlong *buff= &((packed_longlong*) base)[pos];

  buff->val= item->val_datetime_packed(current_thd);
  buff->unsigned_flag= 1L;
  return item->null_value;
}

bool in_time::set(uint pos, Item *item)
{
  struct packed_longlong *buff= &((packed_longlong*) base)[pos];

  buff->val= item->val_time_packed(current_thd);
  buff->unsigned_flag= 1L;
  return item->null_value;
}

uchar *in_datetime::get_value(Item *item)
{
  tmp.val= item->val_datetime_packed(current_thd);
  if (item->null_value)
    return 0;
  tmp.unsigned_flag= 1L;
  return (uchar*) &tmp;
}

uchar *in_time::get_value(Item *item)
{
  tmp.val= item->val_time_packed(current_thd);
  if (item->null_value)
    return 0;
  tmp.unsigned_flag= 1L;
  return (uchar*) &tmp;
}

Item *in_temporal::create_item(THD *thd)
{ 
  return new (thd->mem_root) Item_datetime(thd);
}


in_double::in_double(THD *thd, uint elements)
  :in_vector(thd, elements, sizeof(double), (qsort2_cmp) cmp_double, 0)
{}

bool in_double::set(uint pos, Item *item)
{
  ((double*) base)[pos]= item->val_real();
  return item->null_value;
}

uchar *in_double::get_value(Item *item)
{
  tmp= item->val_real();
  if (item->null_value)
    return 0;					/* purecov: inspected */
  return (uchar*) &tmp;
}

Item *in_double::create_item(THD *thd)
{ 
  return new (thd->mem_root) Item_float(thd, 0.0, 0);
}


in_decimal::in_decimal(THD *thd, uint elements)
  :in_vector(thd, elements, sizeof(my_decimal), (qsort2_cmp) cmp_decimal, 0)
{}


bool in_decimal::set(uint pos, Item *item)
{
  /* as far as 'item' is constant, we can store reference on my_decimal */
  my_decimal *dec= ((my_decimal *)base) + pos;
  dec->len= DECIMAL_BUFF_LENGTH;
  dec->fix_buffer_pointer();
  my_decimal *res= item->val_decimal(dec);
  /* if item->val_decimal() is evaluated to NULL then res == 0 */ 
  if (!item->null_value && res != dec)
    my_decimal2decimal(res, dec);
  return item->null_value;
}


uchar *in_decimal::get_value(Item *item)
{
  my_decimal *result= item->val_decimal(&val);
  if (item->null_value)
    return 0;
  return (uchar *)result;
}

Item *in_decimal::create_item(THD *thd)
{ 
  return new (thd->mem_root) Item_decimal(thd, 0, FALSE);
}


bool Predicant_to_list_comparator::alloc_comparators(THD *thd, uint nargs)
{
  size_t nbytes= sizeof(Predicant_to_value_comparator) * nargs;
  if (!(m_comparators= (Predicant_to_value_comparator *) thd->alloc(nbytes)))
    return true;
  memset(m_comparators, 0, nbytes);
  return false;
}


bool Predicant_to_list_comparator::add_value(const LEX_CSTRING &funcname,
                                             Item_args *args,
                                             uint value_index)
{
  DBUG_ASSERT(m_predicant_index < args->argument_count());
  DBUG_ASSERT(value_index < args->argument_count());
  Type_handler_hybrid_field_type tmp;
  Item *tmpargs[2];
  tmpargs[0]= args->arguments()[m_predicant_index];
  tmpargs[1]= args->arguments()[value_index];
  if (tmp.aggregate_for_comparison(funcname, tmpargs, 2, true))
  {
    DBUG_ASSERT(current_thd->is_error());
    return true;
  }
  m_comparators[m_comparator_count].m_handler= tmp.type_handler();
  m_comparators[m_comparator_count].m_arg_index= value_index;
  m_comparator_count++;
  return false;
}


bool Predicant_to_list_comparator::
add_value_skip_null(const LEX_CSTRING &funcname,
                    Item_args *args,
                    uint value_index,
                    bool *nulls_found)
{
  /*
    Skip explicit NULL constant items.
    Using real_item() to correctly detect references to explicit NULLs
    in HAVING clause, e.g. in this example "b" is skipped:
      SELECT a,NULL AS b FROM t1 GROUP BY a HAVING 'A' IN (b,'A');
  */
  if (args->arguments()[value_index]->real_item()->type() == Item::NULL_ITEM)
  {
    *nulls_found= true;
    return false;
  }
  return add_value(funcname, args, value_index);
}


void Predicant_to_list_comparator::
       detect_unique_handlers(Type_handler_hybrid_field_type *compatible,
                              uint *unique_count,
                              uint *found_types)
{
  *unique_count= 0;
  *found_types= 0;
  for (uint i= 0; i < m_comparator_count; i++)
  {
    uint idx;
    if (find_handler(&idx, m_comparators[i].m_handler, i))
    {
      m_comparators[i].m_handler_index= i; // New unique handler
      (*unique_count)++;
      (*found_types)|= 1U << m_comparators[i].m_handler->cmp_type();
      compatible->set_handler(m_comparators[i].m_handler);
    }
    else
    {
      m_comparators[i].m_handler_index= idx; // Non-unique handler
    }
  }
}


bool Predicant_to_list_comparator::make_unique_cmp_items(THD *thd,
                                                         CHARSET_INFO *cs)
{
  for (uint i= 0; i < m_comparator_count; i++)
  {
    if (m_comparators[i].m_handler &&                   // Skip implicit NULLs
        m_comparators[i].m_handler_index == i && // Skip non-unuque
        !(m_comparators[i].m_cmp_item=
          m_comparators[i].m_handler->make_cmp_item(thd, cs)))
       return true;
  }
  return false;
}


cmp_item* cmp_item_sort_string::make_same(THD *thd)
{
  return new (thd->mem_root) cmp_item_sort_string_in_static(cmp_charset);
}

cmp_item* cmp_item_int::make_same(THD *thd)
{
  return new (thd->mem_root) cmp_item_int();
}

cmp_item* cmp_item_real::make_same(THD *thd)
{
  return new (thd->mem_root) cmp_item_real();
}

cmp_item* cmp_item_row::make_same(THD *thd)
{
  return new (thd->mem_root) cmp_item_row();
}


cmp_item_row::~cmp_item_row()
{
  DBUG_ENTER("~cmp_item_row");
  DBUG_PRINT("enter",("this: %p", this));
  if (comparators)
  {
    for (uint i= 0; i < n; i++)
    {
      if (comparators[i])
	delete comparators[i];
    }
  }
  DBUG_VOID_RETURN;
}


bool cmp_item_row::alloc_comparators(THD *thd, uint cols)
{
  if (comparators)
  {
    DBUG_ASSERT(cols == n);
    return false;
  }
  return
    !(comparators= (cmp_item **) thd->calloc(sizeof(cmp_item *) * (n= cols)));
}


void cmp_item_row::store_value(Item *item)
{
  DBUG_ENTER("cmp_item_row::store_value");
  DBUG_ASSERT(comparators);
  DBUG_ASSERT(n == item->cols());
  item->bring_value();
  item->null_value= 0;
  for (uint i=0; i < n; i++)
  {
    DBUG_ASSERT(comparators[i]);
    comparators[i]->store_value(item->element_index(i));
    item->null_value|= item->element_index(i)->null_value;
  }
  DBUG_VOID_RETURN;
}


bool cmp_item_row::store_value_by_template(THD *thd, cmp_item *t, Item *item)
{
  cmp_item_row *tmpl= (cmp_item_row*) t;
  if (tmpl->n != item->cols())
  {
    my_error(ER_OPERAND_COLUMNS, MYF(0), tmpl->n);
    return 1;
  }
  n= tmpl->n;
  bool rc= false;
  if ((comparators= (cmp_item **) thd->alloc(sizeof(cmp_item *)*n)))
  {
    item->bring_value();
    item->null_value= 0;
    for (uint i=0; i < n; i++)
    {
      if (!(comparators[i]= tmpl->comparators[i]->make_same(thd)))
	break;					// new failed
      rc|= comparators[i]->store_value_by_template(thd, tmpl->comparators[i],
                                                   item->element_index(i));
    }
  }
  return rc;
}


int cmp_item_row::cmp(Item *arg)
{
  arg->null_value= 0;
  if (arg->cols() != n)
  {
    my_error(ER_OPERAND_COLUMNS, MYF(0), n);
    return 1;
  }
  bool was_null= 0;
  arg->bring_value();
  for (uint i=0; i < n; i++)
  {
    const int rc= comparators[i]->cmp(arg->element_index(i));
    switch (rc)
    {
    case UNKNOWN:
      was_null= true;
      break;
    case TRUE:
      return TRUE;
    case FALSE:
      break;                                    // elements #i are equal
    }
    arg->null_value|= arg->element_index(i)->null_value;
  }
  return was_null ? UNKNOWN : FALSE;
}


int cmp_item_row::compare(cmp_item *c)
{
  cmp_item_row *l_cmp= (cmp_item_row *) c;
  for (uint i=0; i < n; i++)
  {
    int res;
    if ((res= comparators[i]->compare(l_cmp->comparators[i])))
      return res;
  }
  return 0;
}


void cmp_item_decimal::store_value(Item *item)
{
  my_decimal *val= item->val_decimal(&value);
  /* val may be zero if item is nnull */
  if (val && val != &value)
    my_decimal2decimal(val, &value);
  m_null_value= item->null_value;
}


int cmp_item_decimal::cmp_not_null(const Value *val)
{
  DBUG_ASSERT(!val->is_null());
  DBUG_ASSERT(val->is_decimal());
  return my_decimal_cmp(&value, &val->m_decimal);
}


int cmp_item_decimal::cmp(Item *arg)
{
  VDec tmp(arg);
  return m_null_value || tmp.is_null() ? UNKNOWN : (tmp.cmp(&value) != 0);
}


int cmp_item_decimal::compare(cmp_item *arg)
{
  cmp_item_decimal *l_cmp= (cmp_item_decimal*) arg;
  return my_decimal_cmp(&value, &l_cmp->value);
}


cmp_item* cmp_item_decimal::make_same(THD *thd)
{
  return new (thd->mem_root) cmp_item_decimal();
}


int cmp_item_datetime::cmp_not_null(const Value *val)
{
  DBUG_ASSERT(!val->is_null());
  DBUG_ASSERT(val->is_temporal());
  return value != pack_time(&val->value.m_time);
}


int cmp_item_datetime::cmp(Item *arg)
{
  const bool rc= value != arg->val_datetime_packed(current_thd);
  return (m_null_value || arg->null_value) ? UNKNOWN : rc;
}


int cmp_item_time::cmp_not_null(const Value *val)
{
  DBUG_ASSERT(!val->is_null());
  DBUG_ASSERT(val->is_temporal());
  return value != pack_time(&val->value.m_time);
}


int cmp_item_time::cmp(Item *arg)
{
  const bool rc= value != arg->val_time_packed(current_thd);
  return (m_null_value || arg->null_value) ? UNKNOWN : rc;
}


int cmp_item_temporal::compare(cmp_item *ci)
{
  cmp_item_temporal *l_cmp= (cmp_item_temporal *)ci;
  return (value < l_cmp->value) ? -1 : ((value == l_cmp->value) ? 0 : 1);
}


cmp_item *cmp_item_datetime::make_same(THD *thd)
{
  return new (thd->mem_root) cmp_item_datetime();
}


cmp_item *cmp_item_time::make_same(THD *thd)
{
  return new (thd->mem_root) cmp_item_time();
}


void cmp_item_timestamp::store_value(Item *item)
{
  item->val_native_with_conversion(current_thd, &m_native,
                                   &type_handler_timestamp2);
  m_null_value= item->null_value;
}


int cmp_item_timestamp::cmp_not_null(const Value *val)
{
  /*
    This method will be implemented when we add this syntax:
      SELECT TIMESTAMP WITH LOCAL TIME ZONE '2001-01-01 10:20:30'
    For now TIMESTAMP is compared to non-TIMESTAMP using DATETIME.
  */
  DBUG_ASSERT(0);
  return 0;
}


int cmp_item_timestamp::cmp(Item *arg)
{
  THD *thd= current_thd;
  Timestamp_or_zero_datetime_native_null tmp(thd, arg, true);
  return m_null_value || tmp.is_null() ? UNKNOWN :
         type_handler_timestamp2.cmp_native(m_native, tmp) != 0;
}


int cmp_item_timestamp::compare(cmp_item *arg)
{
  cmp_item_timestamp *tmp= static_cast<cmp_item_timestamp*>(arg);
  return type_handler_timestamp2.cmp_native(m_native, tmp->m_native);
}


cmp_item* cmp_item_timestamp::make_same(THD *thd)
{
  return new (thd->mem_root) cmp_item_timestamp();
}



bool Item_func_in::count_sargable_conds(void *arg)
{
  ((SELECT_LEX*) arg)->cond_count++;
  return 0;
}


bool Item_func_in::list_contains_null()
{
  Item **arg,**arg_end;
  for (arg= args + 1, arg_end= args+arg_count; arg != arg_end ; arg++)
  {
    if ((*arg)->null_inside())
      return 1;
  }
  return 0;
}


/**
  Perform context analysis of an IN item tree.

    This function performs context analysis (name resolution) and calculates
    various attributes of the item tree with Item_func_in as its root.
    The function saves in ref the pointer to the item or to a newly created
    item that is considered as a replacement for the original one.

  @param thd     reference to the global context of the query thread
  @param ref     pointer to Item* variable where pointer to resulting "fixed"
                 item is to be assigned

  @note
    Let T0(e)/T1(e) be the value of not_null_tables(e) when e is used on
    a predicate/function level. Then it's easy to show that:
    @verbatim
      T0(e IN(e1,...,en))     = union(T1(e),intersection(T1(ei)))
      T1(e IN(e1,...,en))     = union(T1(e),intersection(T1(ei)))
      T0(e NOT IN(e1,...,en)) = union(T1(e),union(T1(ei)))
      T1(e NOT IN(e1,...,en)) = union(T1(e),intersection(T1(ei)))
    @endverbatim

  @retval
    0   ok
  @retval
    1   got error
*/

bool
Item_func_in::fix_fields(THD *thd, Item **ref)
{

  if (Item_func_opt_neg::fix_fields(thd, ref))
    return 1;

  return 0;
}


Item *Item_func_in::in_predicate_to_equality_transformer(THD *thd, uchar *arg)
{
  if (!array || have_null || !all_items_are_consts(args + 1, arg_count - 1))
    return this; /* Transformation is not applicable */

  /*
    If all elements in the array of constant values are equal and there are
    no NULLs in the list then clause
    -  "a IN (e1,..,en)" can be converted to "a = e1"
    -  "a NOT IN (e1,..,en)" can be converted to "a != e1".
    This means an object of Item_func_in can be replaced with an object of
    Item_func_eq for IN (e1,..,en) clause or Item_func_ne for
    NOT IN (e1,...,en).
  */

  /*
    Since the array is sorted it's enough to compare the first and the last
    elements to tell whether all elements are equal
  */
  if (array->compare_elems(0, array->used_count - 1))
  {
    /* Not all elements are equal, transformation is not possible */
    return this;
  }

  Json_writer_object trace_wrapper(thd);
  trace_wrapper.add("transformation", "in_predicate_to_equality")
               .add("before", this);

  Item *new_item= nullptr;
  if (negated)
    new_item= new (thd->mem_root) Item_func_ne(thd, args[0], args[1]);
  else
    new_item= new (thd->mem_root) Item_func_eq(thd, args[0], args[1]);
  if (new_item)
  {
    new_item->set_name(thd, name);
    if (new_item->fix_fields(thd, &new_item))
    {
      /*
        If there are any problems during fixing fields, there is no need to
        return an error, just discard the transformation
      */
      new_item= this;
    }
  }
  trace_wrapper.add("after", new_item);
  return new_item;
}

bool
Item_func_in::eval_not_null_tables(void *opt_arg)
{
  Item **arg, **arg_end;

  if (Item_func_opt_neg::eval_not_null_tables(NULL))
    return 1;

  /* not_null_tables_cache == union(T1(e),union(T1(ei))) */
  if (pred_level && negated)
    return 0;

  /* not_null_tables_cache = union(T1(e),intersection(T1(ei))) */
  not_null_tables_cache= ~(table_map) 0;
  for (arg= args + 1, arg_end= args + arg_count; arg != arg_end; arg++)
    not_null_tables_cache&= (*arg)->not_null_tables();
  not_null_tables_cache|= (*args)->not_null_tables();
  return 0;
}


bool
Item_func_in::find_not_null_fields(table_map allowed)
{
  if (negated || !is_top_level_item() || (~allowed & used_tables()))
    return 0;
  return  args[0]->find_not_null_fields(allowed);
}


void Item_func_in::fix_after_pullout(st_select_lex *new_parent, Item **ref,
                                     bool merge)
{
  /* This will re-calculate attributes of the arguments */
  Item_func_opt_neg::fix_after_pullout(new_parent, ref, merge);
  /* Then, re-calculate not_null_tables_cache according to our special rules */
  eval_not_null_tables(NULL);
}


bool Item_func_in::prepare_predicant_and_values(THD *thd, uint *found_types)
{
  uint type_cnt;
  have_null= false;

  add_predicant(this, 0);
  for (uint i= 1 ; i < arg_count; i++)
  {
    if (add_value_skip_null(Item_func_in::func_name_cstring(), this, i,
                            &have_null))
      return true;
  }
  all_values_added(&m_comparator, &type_cnt, found_types);
  arg_types_compatible= type_cnt < 2;

#ifndef DBUG_OFF
  Predicant_to_list_comparator::debug_print(thd);
#endif
  return false;
}


bool Item_func_in::fix_length_and_dec()
{
  Item_args old_predicant(args[0]);
  THD *thd= current_thd;
  uint found_types;
  m_comparator.set_handler(type_handler_varchar.type_handler_for_comparison());
  max_length= 1;

  if (prepare_predicant_and_values(thd, &found_types))
  {
    DBUG_ASSERT(thd->is_error()); // Must set error
    return TRUE;
  }

  if (!arg_types_compatible && comparator_count() == 2)
  {
    /*
      Catch a special case: a mixture of signed and unsigned integer types.
      in_longlong can handle such cases.

      Note, prepare_predicant_and_values() aggregates this mixture as follows:
      - signed+unsigned produce &type_handler_newdecimal.
      - signed+signed or unsigned+unsigned produce &type_handler_slonglong
      So we have extactly two distinct handlers.

      The code below assumes that unsigned longlong is handled
      by &type_handler_slonglong in comparison context,
      which may change in the future to &type_handler_ulonglong.
      The DBUG_ASSERT is needed to address this change here properly.
    */
    DBUG_ASSERT(type_handler_ulonglong.type_handler_for_comparison() ==
                &type_handler_slonglong);
    // Let's check if all arguments are of integer types
    uint found_int_args= 0;
    for (uint i= 0; i < arg_count; i++, found_int_args++)
    {
      if (args[i]->type_handler_for_comparison() != &type_handler_slonglong)
        break;
    }
    if (found_int_args == arg_count)
    {
      // All arguments are integers. Switch to integer comparison.
      arg_types_compatible= true;
      DBUG_EXECUTE_IF("Item_func_in",
                      push_warning_printf(thd, Sql_condition::WARN_LEVEL_NOTE,
                      ER_UNKNOWN_ERROR, "DBUG: found a mix of UINT and SINT"););
      m_comparator.set_handler(&type_handler_slonglong);
    }
  }

  if (arg_types_compatible) // Bisection condition #1
  {
    if (m_comparator.type_handler()->
        Item_func_in_fix_comparator_compatible_types(thd, this))
      return TRUE;
  }
  else
  {
    DBUG_ASSERT(m_comparator.cmp_type() != ROW_RESULT);
    if (fix_for_scalar_comparison_using_cmp_items(thd, found_types))
      return TRUE;
  }

  DBUG_EXECUTE_IF("Item_func_in",
                  push_warning_printf(thd, Sql_condition::WARN_LEVEL_NOTE,
                  ER_UNKNOWN_ERROR, "DBUG: types_compatible=%s bisect=%s",
                  arg_types_compatible ? "yes" : "no",
                  array != NULL ? "yes" : "no"););
  raise_note_if_key_become_unused(thd, old_predicant);
  return FALSE;
}


/**
  Populate Item_func_in::array with constant not-NULL arguments and sort them.

  Sets "have_null" to true if some of the values appeared to be NULL.
  Note, explicit NULLs were found during prepare_predicant_and_values().
  So "have_null" can already be true before the fix_in_vector() call.
  Here we additionally catch implicit NULLs.
*/
void Item_func_in::fix_in_vector()
{
  DBUG_ASSERT(array);
  uint j=0;
  for (uint i=1 ; i < arg_count ; i++)
  {
    if (!array->set(j,args[i]))
      j++; // include this cell in the array.
    else
    {
      /*
        We don't put NULL values in array, to avoid erronous matches in
        bisection.
      */
      have_null= 1;
    }
  }
  if ((array->used_count= j))
    array->sort();
}


/**
  Convert all items in <in value list> to INT.

  IN must compare INT columns and constants as int values (the same
  way as equality does).
  So we must check here if the column on the left and all the constant
  values on the right can be compared as integers and adjust the
  comparison type accordingly.

  See the comment about the similar block in Item_bool_func2
*/
bool Item_func_in::value_list_convert_const_to_int(THD *thd)
{
  if (args[0]->real_item()->type() == FIELD_ITEM &&
      !thd->lex->is_view_context_analysis())
  {
    Item_field *field_item= (Item_field*) (args[0]->real_item());
    if (field_item->field_type() == MYSQL_TYPE_LONGLONG ||
        field_item->field_type() == MYSQL_TYPE_YEAR)
    {
      bool all_converted= true;
      Item **arg, **arg_end;
      for (arg=args+1, arg_end=args+arg_count; arg != arg_end ; arg++)
      {
          /*
            Explicit NULLs should not affect data cmp_type resolution:
            - we ignore NULLs when calling collect_cmp_type()
            - we ignore NULLs here
            So this expression:
              year_column IN (DATE'2001-01-01', NULL)
            switches from TIME_RESULT to INT_RESULT.
          */
          if (arg[0]->type() != Item::NULL_ITEM &&
              !convert_const_to_int(thd, field_item, &arg[0]))
           all_converted= false;
      }
      if (all_converted)
        m_comparator.set_handler(&type_handler_slonglong);
    }
  }
  return thd->is_fatal_error; // Catch errrors in convert_const_to_int
}


bool cmp_item_row::
      aggregate_row_elements_for_comparison(THD *thd,
                                            Type_handler_hybrid_field_type *cmp,
                                            Item_args *tmp,
                                            const LEX_CSTRING &funcname,
                                            uint col,
                                            uint level)
{
  DBUG_EXECUTE_IF("cmp_item",
  {
    for (uint i= 0 ; i < tmp->argument_count(); i++)
    {
      Item *arg= tmp->arguments()[i];
      push_warning_printf(thd, Sql_condition::WARN_LEVEL_NOTE,
                          ER_UNKNOWN_ERROR, "DBUG: %*s[%d,%d] handler=%s",
                          level, "", col, i,
                          arg->type_handler()->name().ptr());
    }
  }
  );
  bool err= cmp->aggregate_for_comparison(funcname, tmp->arguments(),
                                          tmp->argument_count(), true);
  DBUG_EXECUTE_IF("cmp_item",
  {
    if (!err)
      push_warning_printf(thd, Sql_condition::WARN_LEVEL_NOTE,
                          ER_UNKNOWN_ERROR, "DBUG: %*s=> handler=%s",
                          level,"",
                          cmp->type_handler()->name().ptr());
  }
  );
  return err;
}


bool cmp_item_row::prepare_comparators(THD *thd, const LEX_CSTRING &funcname,
                                       const Item_args *args, uint level)
{
  DBUG_EXECUTE_IF("cmp_item",
                  push_warning_printf(thd, Sql_condition::WARN_LEVEL_NOTE,
                  ER_UNKNOWN_ERROR, "DBUG: %*sROW(%d args) level=%d",
                                      level,"",
                  args->argument_count(), level););
  DBUG_ASSERT(args->argument_count() > 0);
  if (alloc_comparators(thd, args->arguments()[0]->cols()))
    return true;
  DBUG_ASSERT(n == args->arguments()[0]->cols());
  for (uint col= 0; col < n; col++)
  {
    Item_args tmp;
    Type_handler_hybrid_field_type cmp;

    if (tmp.alloc_and_extract_row_elements(thd, args, col) ||
        aggregate_row_elements_for_comparison(thd, &cmp, &tmp,
                                              funcname, col, level + 1))
      return true;

    /*
      There is a legacy bug (MDEV-11511) in the code below,
      which should be fixed eventually.
      When performing:
       (predicant0,predicant1) IN ((value00,value01),(value10,value11))
      It uses only the data type and the collation of the predicant
      elements only. It should be fixed to take into account the data type and
      the collation for all elements at the N-th positions of the
      predicate and all values:
      - predicate0, value00, value01
      - predicate1, value10, value11
    */
    Item *item0= args->arguments()[0]->element_index(col);
    CHARSET_INFO *collation= item0->collation.collation;
    if (!(comparators[col]= cmp.type_handler()->make_cmp_item(thd, collation)))
      return true;
    if (cmp.type_handler() == &type_handler_row)
    {
      // Prepare comparators for ROW elements recursively
      cmp_item_row *row= static_cast<cmp_item_row*>(comparators[col]);
      if (row->prepare_comparators(thd, funcname, &tmp, level + 1))
        return true;
    }
  }
  return false;
}


bool Item_func_in::fix_for_row_comparison_using_bisection(THD *thd)
{
  if (unlikely(!(array= new (thd->mem_root) in_row(thd, arg_count-1, 0))))
    return true;
  cmp_item_row *cmp= &((in_row*)array)->tmp;
  if (cmp->prepare_comparators(thd, func_name_cstring(), this, 0))
    return true;
  fix_in_vector();
  return false;
}


/**
  This method is called for scalar data types when bisection is not possible,
    for example:
  - Some of args[1..arg_count] are not constants.
  - args[1..arg_count] are constants, but pairs {args[0],args[1..arg_count]}
    are compared by different data types, e.g.:
      WHERE decimal_expr IN (1, 1e0)
    The pair {args[0],args[1]} is compared by type_handler_decimal.
    The pair {args[0],args[2]} is compared by type_handler_double.
*/
bool Item_func_in::fix_for_scalar_comparison_using_cmp_items(THD *thd,
                                                             uint found_types)
{
  if (found_types & (1U << STRING_RESULT) &&
      agg_arg_charsets_for_comparison(cmp_collation, args, arg_count))
    return true;
  if (make_unique_cmp_items(thd, cmp_collation.collation))
    return true;
  return false;
}


/**
  This method is called for the ROW data type when bisection is not possible.
*/
bool Item_func_in::fix_for_row_comparison_using_cmp_items(THD *thd)
{
  if (make_unique_cmp_items(thd, cmp_collation.collation))
    return true;
  DBUG_ASSERT(get_comparator_type_handler(0) == &type_handler_row);
  DBUG_ASSERT(get_comparator_cmp_item(0));
  cmp_item_row *cmp_row= (cmp_item_row*) get_comparator_cmp_item(0);
  return cmp_row->prepare_comparators(thd, func_name_cstring(), this, 0);
}


void Item_func_in::print(String *str, enum_query_type query_type)
{
  args[0]->print_parenthesised(str, query_type, precedence());
  if (negated)
    str->append(STRING_WITH_LEN(" not"));
  str->append(STRING_WITH_LEN(" in ("));
  print_args(str, 1, query_type);
  str->append(STRING_WITH_LEN(")"));
}


/*
  Evaluate the function and return its value.

  SYNOPSIS
    val_int()

  DESCRIPTION
    Evaluate the function and return its value.

  IMPLEMENTATION
    If the array object is defined then the value of the function is
    calculated by means of this array.
    Otherwise several cmp_item objects are used in order to do correct
    comparison of left expression and an expression from the values list.
    One cmp_item object correspond to one used comparison type. Left
    expression can be evaluated up to number of different used comparison
    types. A bit mapped variable value_added_map is used to check whether
    the left expression already was evaluated for a particular result type.
    Result types are mapped to it according to their integer values i.e.
    STRING_RESULT is mapped to bit 0, REAL_RESULT to bit 1, so on.

  RETURN
    Value of the function
*/

longlong Item_func_in::val_int()
{
  DBUG_ASSERT(fixed());
  if (array)
  {
    bool tmp=array->find(args[0]);
    /*
      NULL on left -> UNKNOWN.
      Found no match, and NULL on right -> UNKNOWN.
      NULL on right can never give a match, as it is not stored in
      array.
      See also the 'bisection_possible' variable in fix_length_and_dec().
    */
    null_value=args[0]->null_value || (!tmp && have_null);
    return (longlong) (!null_value && tmp != negated);
  }

  if ((null_value= args[0]->real_item()->type() == NULL_ITEM))
    return 0;

  null_value= have_null;
  uint idx;
  if (!Predicant_to_list_comparator::cmp(this, &idx, &null_value))
  {
    null_value= false;
    return (longlong) (!negated);
  }
  return (longlong) (!null_value && negated);
}


void Item_func_in::mark_as_condition_AND_part(TABLE_LIST *embedding)
{
  THD *thd= current_thd;

  Query_arena *arena, backup;
  arena= thd->activate_stmt_arena_if_needed(&backup);

  if (!transform_into_subq_checked)
  {
    if ((transform_into_subq= to_be_transformed_into_in_subq(thd)))
      thd->lex->current_select->in_funcs.push_back(this, thd->mem_root);
    transform_into_subq_checked= true;
  }

  if (arena)
    thd->restore_active_arena(arena, &backup);

  emb_on_expr_nest= embedding;
}


class Func_handler_bit_or_int_to_ulonglong:
        public Item_handled_func::Handler_ulonglong
{
public:
  Longlong_null to_longlong_null(Item_handled_func *item) const
  {
    DBUG_ASSERT(item->fixed());
    Longlong_null a= item->arguments()[0]->to_longlong_null();
    return a.is_null() ? a : a | item->arguments()[1]->to_longlong_null();
  }
};


class Func_handler_bit_or_dec_to_ulonglong:
        public Item_handled_func::Handler_ulonglong
{
public:
  Longlong_null to_longlong_null(Item_handled_func *item) const
  {
    DBUG_ASSERT(item->fixed());
    VDec a(item->arguments()[0]);
    return a.is_null() ? Longlong_null() :
      a.to_xlonglong_null() | VDec(item->arguments()[1]).to_xlonglong_null();
  }
};


bool Item_func_bit_or::fix_length_and_dec()
{
  static Func_handler_bit_or_int_to_ulonglong ha_int_to_ull;
  static Func_handler_bit_or_dec_to_ulonglong ha_dec_to_ull;
  return fix_length_and_dec_op2_std(&ha_int_to_ull, &ha_dec_to_ull);
}


class Func_handler_bit_and_int_to_ulonglong:
        public Item_handled_func::Handler_ulonglong
{
public:
  Longlong_null to_longlong_null(Item_handled_func *item) const
  {
    DBUG_ASSERT(item->fixed());
    Longlong_null a= item->arguments()[0]->to_longlong_null();
    return a.is_null() ? a : a & item->arguments()[1]->to_longlong_null();
  }
};


class Func_handler_bit_and_dec_to_ulonglong:
        public Item_handled_func::Handler_ulonglong
{
public:
  Longlong_null to_longlong_null(Item_handled_func *item) const
  {
    DBUG_ASSERT(item->fixed());
    VDec a(item->arguments()[0]);
    return a.is_null() ?  Longlong_null() :
      a.to_xlonglong_null() & VDec(item->arguments()[1]).to_xlonglong_null();
  }
};


bool Item_func_bit_and::fix_length_and_dec()
{
  static Func_handler_bit_and_int_to_ulonglong ha_int_to_ull;
  static Func_handler_bit_and_dec_to_ulonglong ha_dec_to_ull;
  return fix_length_and_dec_op2_std(&ha_int_to_ull, &ha_dec_to_ull);
}

Item_cond::Item_cond(THD *thd, Item_cond *item)
  :Item_bool_func(thd, item),
   abort_on_null(item->abort_on_null),
   and_tables_cache(item->and_tables_cache)
{
  /*
    item->list will be copied by copy_andor_arguments() call
  */
}


Item_cond::Item_cond(THD *thd, Item *i1, Item *i2):
  Item_bool_func(thd), abort_on_null(0)
{
  list.push_back(i1, thd->mem_root);
  list.push_back(i2, thd->mem_root);
}


Item *Item_cond_and::copy_andor_structure(THD *thd)
{
  Item_cond_and *item;
  if ((item= new (thd->mem_root) Item_cond_and(thd, this)))
    item->copy_andor_arguments(thd, this);
  return item;
}


void Item_cond::copy_andor_arguments(THD *thd, Item_cond *item)
{
  List_iterator_fast<Item> li(item->list);
  while (Item *it= li++)
    list.push_back(it->copy_andor_structure(thd), thd->mem_root);
}


bool
Item_cond::fix_fields(THD *thd, Item **ref)
{
  DBUG_ASSERT(fixed() == 0);
  List_iterator<Item> li(list);
  Item *item;
  uchar buff[sizeof(char*)];			// Max local vars in function

  not_null_tables_cache= 0;
  used_tables_and_const_cache_init();

  /*
    and_table_cache is the value that Item_cond_or() returns for
    not_null_tables()
  */
  and_tables_cache= ~(table_map) 0;

  if (check_stack_overrun(thd, STACK_MIN_SIZE, buff))
    return TRUE;				// Fatal error flag is set!

  while (li++)
  {
    merge_sub_condition(li);
    item= *li.ref();
    if (abort_on_null)
      item->top_level_item();

    /*
      replace degraded condition:
        was:    <field>
        become: <field> != 0
    */
    Item::Type type= item->type();
    if (type == Item::FIELD_ITEM || type == Item::REF_ITEM)
    {
      Query_arena backup, *arena;
      Item *new_item;
      arena= thd->activate_stmt_arena_if_needed(&backup);
      if ((new_item= new (thd->mem_root) Item_func_ne(thd, item, new (thd->mem_root) Item_int(thd, 0, 1))))
        li.replace(item= new_item);
      if (arena)
        thd->restore_active_arena(arena, &backup);
    }

    if (item->fix_fields_if_needed_for_bool(thd, li.ref()))
      return TRUE; /* purecov: inspected */
    merge_sub_condition(li);
    item= *li.ref(); // may be substituted in fix_fields/merge_item_if_possible

    used_tables_and_const_cache_join(item);
    base_flags|= item->base_flags & item_base_t::MAYBE_NULL;
    with_flags|= item->with_flags;
  }
  (void) eval_not_null_tables((void*) 0);

  /*
    We have to set fixed as some other items will check it and fail if we
    do not. This can be changed when we properly check if fix_fields()
    fails in call cases.
  */
  base_flags|= item_base_t::FIXED;
  if (fix_length_and_dec() || thd->is_error())
    return TRUE;
  return FALSE;
}


/**
  @brief
  Merge a lower-level condition pointed by the iterator into this Item_cond
  if possible

  @param li         list iterator pointing to condition that must be
                    examined and merged if possible.

  @details
  If an item pointed by the iterator is an instance of Item_cond with the
  same functype() as this Item_cond (i.e. both are Item_cond_and or both are
  Item_cond_or) then the arguments of that lower-level item can be merged
  into the list of arguments of this upper-level Item_cond.

  This optimization reduces the depth of an AND-OR tree.
  E.g. a WHERE clause like
    F1 AND (F2 AND (F2 AND F4))
  is parsed into a tree with the same nested structure as defined
  by braces. This optimization will transform such tree into
    AND (F1, F2, F3, F4).
  Trees of OR items are flattened as well:
    ((F1 OR F2) OR (F3 OR F4))   =>   OR (F1, F2, F3, F4)
  Items for removed AND/OR levels will dangle until the death of the
  entire statement.

  The optimization is currently prepared statements and stored procedures
  friendly as it doesn't allocate any memory and its effects are durable
  (i.e. do not depend on PS/SP arguments).
*/
void Item_cond::merge_sub_condition(List_iterator<Item>& li)
{
  Item *item= *li.ref();

  /*
    The check for list.is_empty() is to catch empty Item_cond_and() items.
    We may encounter Item_cond_and with an empty list, because optimizer code
    strips multiple equalities, combines items, then adds multiple equalities
    back
  */
  while (item->type() == Item::COND_ITEM &&
         ((Item_cond*) item)->functype() == functype() &&
         !((Item_cond*) item)->list.is_empty())
  {
    li.replace(((Item_cond*) item)->list);
    ((Item_cond*) item)->list.empty();
    item= *li.ref();
  }
}

/*
  Calculate not_null_tables_cache and and_tables_cache.
*/

bool
Item_cond::eval_not_null_tables(void *opt_arg)
{
  Item *item;
  bool is_and_cond= functype() == Item_func::COND_AND_FUNC;
  List_iterator<Item> li(list);
  bool found= 0;

  not_null_tables_cache= (table_map) 0;
  and_tables_cache= ~(table_map) 0;
  while ((item=li++))
  {
    if (item->can_eval_in_optimize() &&
        !item->with_sp_var() && !item->with_param() &&
        !cond_has_datetime_is_null(item) && top_level())
    {
      if (item->eval_const_cond() == is_and_cond)
      {
        /* 
          a. This is "... AND true_cond AND ..."
          In this case, true_cond  has no effect on cond_and->not_null_tables()
          b. This is "... OR false_cond/null cond OR ..." 
          In this case, false_cond has no effect on cond_or->not_null_tables()
        */
      }
      else
      {
        /* 
          a. This is "... AND false_cond/null_cond AND ..."
          The whole condition is FALSE/UNKNOWN.
          b. This is  "... OR const_cond OR ..."
          In this case, cond_or->not_null_tables()=0, because the condition
          const_cond might evaluate to true (regardless of whether some tables
          were NULL-complemented).
        */
        found= 1;
        not_null_tables_cache= (table_map) 0;
        and_tables_cache= (table_map) 0;
      }
    }
    else
    {
      table_map tmp_table_map= item->not_null_tables();
      if (!found)
      {
        /* We should not depend on the order of items */
        not_null_tables_cache|= tmp_table_map;
      }
      and_tables_cache&= tmp_table_map;
    }
  }
  return 0;
}


/**
   @note
     This implementation of the virtual function find_not_null_fields()
     infers null-rejectedness if fields from tables marked in 'allowed' from
     this condition.
     Currently only top level AND conjuncts that  are not disjunctions are used
     for the inference. Usage of any top level and-or formula with l OR levels
     would require a stack of bitmaps for fields of the height h=2*l+1 So we
     would have to allocate h-1 additional field bitmaps for each table marked
     in 'allowed'.
*/

bool
Item_cond::find_not_null_fields(table_map allowed)
{
  Item *item;
  bool is_and_cond= functype() == Item_func::COND_AND_FUNC;
  if (!is_and_cond)
  {
    /* Now only fields of top AND level conjuncts are taken into account */
    return false;
  }
  uint isnull_func_cnt= 0;
  List_iterator<Item> li(list);
  while ((item=li++))
  {
    bool is_mult_eq= item->type() == Item::FUNC_ITEM &&
         ((Item_func *) item)->functype() == Item_func::MULT_EQUAL_FUNC;
    if (is_mult_eq)
    {
      if (!item->find_not_null_fields(allowed))
        continue;
    }

    if (~allowed & item->used_tables())
      continue;

    /* It is assumed that all constant conjuncts are already eliminated */

    /*
      First infer null-rejectedness of fields from all conjuncts but
      IS NULL predicates
    */
    bool isnull_func= item->type() == Item::FUNC_ITEM &&
         ((Item_func *) item)->functype() == Item_func::ISNULL_FUNC;
    if (isnull_func)
    {
      isnull_func_cnt++;
      continue;
    }
    if (!item->find_not_null_fields(allowed))
      continue;
  }

  /* Now try no get contradictions using IS NULL conjuncts */
  if (isnull_func_cnt)
  {
    li.rewind();
    while ((item=li++) && isnull_func_cnt)
    {
      if (~allowed & item->used_tables())
        continue;

      bool isnull_func= item->type() == Item::FUNC_ITEM &&
           ((Item_func *) item)->functype() == Item_func::ISNULL_FUNC;
      if (isnull_func)
      {
        if  (item->find_not_null_fields(allowed))
          return true;
        isnull_func_cnt--;
      }
    }
  }
  return false;
}

void Item_cond::fix_after_pullout(st_select_lex *new_parent, Item **ref,
                                  bool merge)
{
  List_iterator<Item> li(list);
  Item *item;

  used_tables_and_const_cache_init();

  and_tables_cache= ~(table_map) 0; // Here and below we do as fix_fields does
  not_null_tables_cache= 0;

  while ((item=li++))
  {
    table_map tmp_table_map;
    item->fix_after_pullout(new_parent, li.ref(), merge);
    item= *li.ref();
    used_tables_and_const_cache_join(item);

    if (item->const_item())
      and_tables_cache= (table_map) 0;
    else
    {
      tmp_table_map= item->not_null_tables();
      not_null_tables_cache|= tmp_table_map;
      and_tables_cache&= tmp_table_map;
      const_item_cache= FALSE;
    }  
  }
}


bool Item_cond::walk(Item_processor processor, bool walk_subquery, void *arg)
{
  List_iterator_fast<Item> li(list);
  Item *item;
  while ((item= li++))
    if (item->walk(processor, walk_subquery, arg))
      return 1;
  return Item_func::walk(processor, walk_subquery, arg);
}

/**
  Transform an Item_cond object with a transformer callback function.
  
    The function recursively applies the transform method to each
     member item of the condition list.
    If the call of the method for a member item returns a new item
    the old item is substituted for a new one.
    After this the transformer is applied to the root node
    of the Item_cond object. 
     
  @param transformer   the transformer callback function to be applied to
                       the nodes of the tree of the object
  @param arg           parameter to be passed to the transformer

  @return
    Item returned as the result of transformation of the root node 
*/

Item *Item_cond::do_transform(THD *thd, Item_transformer transformer, uchar *arg,
                              bool toplevel)
{
  DBUG_ASSERT(!thd->stmt_arena->is_stmt_prepare());

  List_iterator<Item> li(list);
  Item *item;
  while ((item= li++))
  {
    Item *new_item= toplevel ? item->top_level_transform(thd, transformer, arg)
                             : item->transform(thd, transformer, arg);
    if (!new_item)
      return 0;

    /*
      THD::change_item_tree() should be called only if the tree was
      really transformed, i.e. when a new item has been created.
      Otherwise we'll be allocating a lot of unnecessary memory for
      change records at each execution.
    */
    if (toplevel)
      *li.ref()= new_item;
    else if (new_item != item)
      thd->change_item_tree(li.ref(), new_item);
  }
  return Item_func::transform(thd, transformer, arg);
}


/**
  Compile Item_cond object with a processor and a transformer
  callback functions.
  
    First the function applies the analyzer to the root node of
    the Item_func object. Then if the analyzer succeeeds (returns TRUE)
    the function recursively applies the compile method to member
    item of the condition list.
    If the call of the method for a member item returns a new item
    the old item is substituted for a new one.
    After this the transformer is applied to the root node
    of the Item_cond object. 
     
  @param analyzer      the analyzer callback function to be applied to the
                       nodes of the tree of the object
  @param[in,out] arg_p parameter to be passed to the analyzer
  @param transformer   the transformer callback function to be applied to the
                       nodes of the tree of the object
  @param arg_t         parameter to be passed to the transformer

  @return
    Item returned as the result of transformation of the root node 
*/

Item *Item_cond::do_compile(THD *thd, Item_analyzer analyzer, uchar **arg_p,
                      Item_transformer transformer, uchar *arg_t, bool toplevel)
{
  if (!(this->*analyzer)(arg_p))
    return 0;
  
  List_iterator<Item> li(list);
  Item *item;
  while ((item= li++))
  {
    /* 
      The same parameter value of arg_p must be passed
      to analyze any argument of the condition formula.
    */   
    uchar *arg_v= *arg_p;
    Item *new_item= item->compile(thd, analyzer, &arg_v, transformer, arg_t);
    if (!new_item || new_item == item)
      continue;
    if (toplevel)
      *li.ref()= new_item;
    else
      thd->change_item_tree(li.ref(), new_item);
  }
  return Item_func::transform(thd, transformer, arg_t);
}


Item *Item_cond::propagate_equal_fields(THD *thd,
                                        const Context &ctx,
                                        COND_EQUAL *cond)
{
  DBUG_ASSERT(!thd->stmt_arena->is_stmt_prepare());
  DBUG_ASSERT(arg_count == 0);
  List_iterator<Item> li(list);
  while (li++)
  {
    /*
      The exact value of the last parameter to propagate_and_change_item_tree()
      is not important at this point. Item_func derivants will create and
      pass their own context to the arguments.
    */
    propagate_and_change_item_tree(thd, li.ref(), cond, Context_boolean());
  }
  return this;
}

void Item_cond::traverse_cond(Cond_traverser traverser,
                              void *arg, traverse_order order)
{
  List_iterator<Item> li(list);
  Item *item;

  switch(order) {
  case(PREFIX):
    (*traverser)(this, arg);
    while ((item= li++))
    {
      item->traverse_cond(traverser, arg, order);
    }
    (*traverser)(NULL, arg);
    break;
  case(POSTFIX):
    while ((item= li++))
    {
      item->traverse_cond(traverser, arg, order);
    }
    (*traverser)(this, arg);
  }
}

/**
  Move SUM items out from item tree and replace with reference.

  The split is done to get an unique item for each SUM function
  so that we can easily find and calculate them.
  (Calculation done by update_sum_func() and copy_sum_funcs() in
  sql_select.cc)

  @param thd			Thread handler
  @param ref_pointer_array	Pointer to array of reference fields
  @param fields		All fields in select

  @note
    This function is run on all expression (SELECT list, WHERE, HAVING etc)
    that have or refer (HAVING) to a SUM expression.
*/

void Item_cond::split_sum_func(THD *thd, Ref_ptr_array ref_pointer_array,
                               List<Item> &fields, uint flags)
{
  List_iterator<Item> li(list);
  Item *item;
  while ((item= li++))
    item->split_sum_func2(thd, ref_pointer_array, fields, li.ref(),
                          flags | SPLIT_SUM_SKIP_REGISTERED);
}


table_map
Item_cond::used_tables() const
{						// This caches used_tables
  return used_tables_cache;
}


void Item_cond::print(String *str, enum_query_type query_type)
{
  List_iterator_fast<Item> li(list);
  Item *item;
  if ((item=li++))
    item->print_parenthesised(str, query_type, precedence());
  while ((item=li++))
  {
    str->append(' ');
    str->append(func_name_cstring());
    str->append(' ');
    item->print_parenthesised(str, query_type, precedence());
  }
}


void Item_cond::neg_arguments(THD *thd)
{
  List_iterator<Item> li(list);
  Item *item;
  while ((item= li++))		/* Apply not transformation to the arguments */
  {
    Item *new_item= item->neg_transformer(thd);
    if (!new_item)
    {
      if (!(new_item= new (thd->mem_root) Item_func_not(thd, item)))
	return;					// Fatal OEM error
    }
    (void) li.replace(new_item);
  }
}


/**
  @brief
    Building clone for Item_cond
    
  @param thd        thread handle
  @param mem_root   part of the memory for the clone   

  @details
    This method gets copy of the current item and also 
    build clones for its elements. For this elements 
    build_copy is called again.
      
   @retval
     clone of the item
     0 if an error occurred
*/ 

Item *Item_cond::build_clone(THD *thd)
{
  List_iterator_fast<Item> li(list);
  Item *item;
  Item_cond *copy= (Item_cond *) get_copy(thd);
  if (!copy)
    return 0;
  copy->list.empty();
  while ((item= li++))
  {
    Item *arg_clone= item->build_clone(thd);
    if (!arg_clone)
      return 0;
    if (copy->list.push_back(arg_clone, thd->mem_root))
      return 0;
  }
  return copy;
}


bool Item_cond::excl_dep_on_table(table_map tab_map)
{
  if (used_tables() & (OUTER_REF_TABLE_BIT | RAND_TABLE_BIT))
    return false;
  if (!(used_tables() & ~tab_map))
    return true;
  List_iterator_fast<Item> li(list);
  Item *item;
  while ((item= li++))
  {
    if (!item->excl_dep_on_table(tab_map))
      return false;
  }
  return true;
}


bool Item_cond::excl_dep_on_grouping_fields(st_select_lex *sel)
{
  if (has_rand_bit())
    return false;
  List_iterator_fast<Item> li(list);
  Item *item;
  while ((item= li++))
  {
    if (!item->excl_dep_on_grouping_fields(sel))
      return false;
  }
  return true;
}


void Item_cond_and::mark_as_condition_AND_part(TABLE_LIST *embedding)
{
  List_iterator<Item> li(list);
  Item *item;
  while ((item=li++))
  {
    item->mark_as_condition_AND_part(embedding);
  }
}

/**
  Evaluation of AND(expr, expr, expr ...).

  @note
    abort_if_null is set for AND expressions for which we don't care if the
    result is NULL or 0. This is set for:
    - WHERE clause
    - HAVING clause
    - IF(expression)

  @retval
    1  If all expressions are true
  @retval
    0  If all expressions are false or if we find a NULL expression and
       'abort_on_null' is set.
  @retval
    NULL if all expression are either 1 or NULL
*/


longlong Item_cond_and::val_int()
{
  DBUG_ASSERT(fixed());
  List_iterator_fast<Item> li(list);
  Item *item;
  null_value= 0;
  while ((item=li++))
  {
    if (!item->val_bool())
    {
      if (abort_on_null || !(null_value= item->null_value))
	return 0;				// return FALSE
    }
  }
  return null_value ? 0 : 1;
}


longlong Item_cond_or::val_int()
{
  DBUG_ASSERT(fixed());
  List_iterator_fast<Item> li(list);
  Item *item;
  null_value=0;
  while ((item=li++))
  {
    if (item->val_bool())
    {
      null_value=0;
      return 1;
    }
    if (item->null_value)
      null_value=1;
  }
  return 0;
}

Item *Item_cond_or::copy_andor_structure(THD *thd)
{
  Item_cond_or *item;
  if ((item= new (thd->mem_root) Item_cond_or(thd, this)))
    item->copy_andor_arguments(thd, this);
  return item;
}


/**
  Create an AND expression from two expressions.

  @param a	expression or NULL
  @param b    	expression.
  @param org_item	Don't modify a if a == *org_item.
                        If a == NULL, org_item is set to point at b,
                        to ensure that future calls will not modify b.

  @note
    This will not modify item pointed to by org_item or b
    The idea is that one can call this in a loop and create and
    'and' over all items without modifying any of the original items.

  @retval
    NULL	Error
  @retval
    Item
*/

Item *and_expressions(THD *thd, Item *a, Item *b, Item **org_item)
{
  if (!a)
    return (*org_item= (Item*) b);
  if (a == *org_item)
  {
    Item_cond *res;
    if ((res= new (thd->mem_root) Item_cond_and(thd, a, (Item*) b)))
    {
      res->used_tables_cache= a->used_tables() | b->used_tables();
      res->not_null_tables_cache= a->not_null_tables() | b->not_null_tables();
    }
    return res;
  }
  if (((Item_cond_and*) a)->add((Item*) b, thd->mem_root))
    return 0;
  ((Item_cond_and*) a)->used_tables_cache|= b->used_tables();
  ((Item_cond_and*) a)->not_null_tables_cache|= b->not_null_tables();
  return a;
}


bool Item_func_null_predicate::count_sargable_conds(void *arg)
{
  ((SELECT_LEX*) arg)->cond_count++;
  return 0;
}


longlong Item_func_isnull::val_int()
{
  DBUG_ASSERT(fixed());
  if (const_item() && !args[0]->maybe_null())
    return 0;
  return args[0]->is_null() ? 1: 0;
}


bool Item_func_isnull::find_not_null_fields(table_map allowed)
{
  if (!(~allowed & used_tables()) &&
      args[0]->real_item()->type() == Item::FIELD_ITEM)
  {
    Field *field= ((Item_field *)(args[0]->real_item()))->field;
    if (bitmap_is_set(&field->table->tmp_set, field->field_index))
      return true;
  }
  return false;
}


void Item_func_isnull::print(String *str, enum_query_type query_type)
{
  if (const_item() && !args[0]->maybe_null() &&
      !(query_type & (QT_NO_DATA_EXPANSION | QT_VIEW_INTERNAL)))
    str->append(STRING_WITH_LEN("/*always not null*/ 1"));
  else
    args[0]->print_parenthesised(str, query_type, precedence());
  str->append(STRING_WITH_LEN(" is null"));
}


longlong Item_is_not_null_test::val_int()
{
  DBUG_ASSERT(fixed());
  DBUG_ENTER("Item_is_not_null_test::val_int");
  if (const_item() && !args[0]->maybe_null())
    DBUG_RETURN(1);
  if (args[0]->is_null())
  {
    DBUG_PRINT("info", ("null"));
    owner->was_null|= 1;
    DBUG_RETURN(0);
  }
  else
    DBUG_RETURN(1);
}

/**
  Optimize case of not_null_column IS NULL.
*/
void Item_is_not_null_test::update_used_tables()
{
  if (!args[0]->maybe_null())
    used_tables_cache= 0;			/* is always true */
  else
    args[0]->update_used_tables();
}


longlong Item_func_isnotnull::val_int()
{
  DBUG_ASSERT(fixed());
  return args[0]->is_null() ? 0 : 1;
}


void Item_func_isnotnull::print(String *str, enum_query_type query_type)
{
  args[0]->print_parenthesised(str, query_type, precedence());
  str->append(STRING_WITH_LEN(" is not null"));
}


bool Item_bool_func2::count_sargable_conds(void *arg)
{
  ((SELECT_LEX*) arg)->cond_count++;
  return 0;
}

void Item_func_like::print(String *str, enum_query_type query_type)
{
  args[0]->print_parenthesised(str, query_type, precedence());
  str->append(' ');
  if (negated)
    str->append(STRING_WITH_LEN(" not "));
  str->append(func_name_cstring());
  str->append(' ');
  if (escape_used_in_parsing)
  {
    args[1]->print_parenthesised(str, query_type, precedence());
    str->append(STRING_WITH_LEN(" escape "));
    escape_item->print_parenthesised(str, query_type, higher_precedence());
  }
  else
    args[1]->print_parenthesised(str, query_type, higher_precedence());
}


longlong Item_func_like::val_int()
{
  DBUG_ASSERT(fixed());
  DBUG_ASSERT(escape != ESCAPE_NOT_INITIALIZED);
  String* res= args[0]->val_str(&cmp_value1);
  if (args[0]->null_value)
  {
    null_value=1;
    return 0;
  }
  String* res2= args[1]->val_str(&cmp_value2);
  if (args[1]->null_value)
  {
    null_value=1;
    return 0;
  }
  null_value=0;
  if (canDoTurboBM)
    return turboBM_matches(res->ptr(), res->length()) ? !negated : negated;
  return cmp_collation.collation->wildcmp(
		    res->ptr(),res->ptr()+res->length(),
		    res2->ptr(),res2->ptr()+res2->length(),
		    escape,wild_one,wild_many) ? negated : !negated;
}


/**
  We can optimize a where if first character isn't a wildcard
*/

bool Item_func_like::with_sargable_pattern() const
{
  if (negated)
    return false;

  if (!args[1]->can_eval_in_optimize())
    return false;

  String* res2= args[1]->val_str((String *) &cmp_value2);
  if (!res2)
    return false;

  if (!res2->length()) // Can optimize empty wildcard: column LIKE ''
    return true;

  DBUG_ASSERT(res2->ptr());
  char first= res2->ptr()[0];
  return first != wild_many && first != wild_one;
}


/*
  subject LIKE pattern
  removes subject's dependency on PAD_CHAR_TO_FULL_LENGTH
  if pattern ends with the '%' wildcard.
*/
Sql_mode_dependency Item_func_like::value_depends_on_sql_mode() const
{
  if (!args[1]->value_depends_on_sql_mode_const_item())
    return Item_func::value_depends_on_sql_mode();
  StringBuffer<64> patternbuf;
  String *pattern= args[1]->val_str_ascii(&patternbuf);
  if (!pattern || !pattern->length())
    return Sql_mode_dependency();                  // Will return NULL or 0
  DBUG_ASSERT(pattern->charset()->mbminlen == 1);
  if (pattern->ptr()[pattern->length() - 1] != '%')
    return Item_func::value_depends_on_sql_mode();
  return ((args[0]->value_depends_on_sql_mode() |
           args[1]->value_depends_on_sql_mode()) &
          Sql_mode_dependency(~0, ~MODE_PAD_CHAR_TO_FULL_LENGTH)).
         soft_to_hard();
}


SEL_TREE *Item_func_like::get_mm_tree(RANGE_OPT_PARAM *param, Item **cond_ptr)
{
  MEM_ROOT *tmp_root= param->mem_root;
  param->thd->mem_root= param->old_root;
  bool sargable_pattern= with_sargable_pattern();
  param->thd->mem_root= tmp_root;
  return sargable_pattern ?
    Item_bool_func2::get_mm_tree(param, cond_ptr) :
    Item_func::get_mm_tree(param, cond_ptr);
}


bool fix_escape_item(THD *thd, Item *escape_item, String *tmp_str,
                     bool escape_used_in_parsing, CHARSET_INFO *cmp_cs,
                     int *escape)
{
  /*
    ESCAPE clause accepts only constant arguments and Item_param.

    Subqueries during context_analysis_only might decide they're
    const_during_execution, but not quite const yet, not evaluate-able.
    This is fine, as most of context_analysis_only modes will never
    reach val_int(), so we won't need the value.
    CONTEXT_ANALYSIS_ONLY_DERIVED being a notable exception here.
  */
  if (!escape_item->const_during_execution() ||
     (!escape_item->const_item() &&
      !(thd->lex->context_analysis_only & ~CONTEXT_ANALYSIS_ONLY_DERIVED)))
  {
    my_error(ER_WRONG_ARGUMENTS,MYF(0),"ESCAPE");
    return TRUE;
  }

  IF_DBUG(*escape= ESCAPE_NOT_INITIALIZED,);

  if (escape_item->const_item())
  {
    /* If we are on execution stage */
    /* XXX is it safe to evaluate is_expensive() items here? */
    String *escape_str= escape_item->val_str(tmp_str);
    if (escape_str)
    {
      const char *escape_str_ptr= escape_str->ptr();
      if (escape_used_in_parsing && (
             (((thd->variables.sql_mode & MODE_NO_BACKSLASH_ESCAPES) &&
                escape_str->numchars() != 1) ||
               escape_str->numchars() > 1)))
      {
        my_error(ER_WRONG_ARGUMENTS,MYF(0),"ESCAPE");
        return TRUE;
      }

      if (cmp_cs->use_mb())
      {
        CHARSET_INFO *cs= escape_str->charset();
        my_wc_t wc;
        int rc= cs->mb_wc(&wc,
                          (const uchar*) escape_str_ptr,
                          (const uchar*) escape_str_ptr +
                          escape_str->length());
        *escape= (int) (rc > 0 ? wc : '\\');
      }
      else
      {
        /*
          In the case of 8bit character set, we pass native
          code instead of Unicode code as "escape" argument.
          Convert to "cs" if charset of escape differs.
        */
        uint32 unused;
        if (escape_str->needs_conversion(escape_str->length(),
                                         escape_str->charset(),cmp_cs,&unused))
        {
          char ch;
          uint errors;
          uint32 cnvlen= copy_and_convert(&ch, 1, cmp_cs, escape_str_ptr,
                                          escape_str->length(),
                                          escape_str->charset(), &errors);
          *escape= cnvlen ? ch : '\\';
        }
        else
          *escape= escape_str_ptr ? *escape_str_ptr : '\\';
      }
    }
    else
      *escape= '\\';
  }

  return FALSE;
}

bool Item_func_like::fix_fields(THD *thd, Item **ref)
{
  DBUG_ASSERT(fixed() == 0);
  if (Item_bool_func2::fix_fields(thd, ref) ||
      escape_item->fix_fields_if_needed_for_scalar(thd, &escape_item) ||
      fix_escape_item(thd, escape_item, &cmp_value1, escape_used_in_parsing,
                      cmp_collation.collation, &escape))
    return TRUE;

  if (escape_item->const_item())
  {
    /*
      We could also do boyer-more for non-const items, but as we would have to
      recompute the tables for each row it's not worth it.
    */
    if (args[1]->can_eval_in_optimize() && !use_strnxfrm(collation.collation))
    {
      String* res2= args[1]->val_str(&cmp_value2);
      if (!res2)
        return FALSE;				// Null argument
      
      const size_t len= res2->length();

      /*
        len must be > 2 ('%pattern%')
        heuristic: only do TurboBM for pattern_len > 2
      */
      if (len <= 2)
        return FALSE;

      const char*  first= res2->ptr();
      const char*  last=  first + len - 1;
      
      if (len > MIN_TURBOBM_PATTERN_LEN + 2 &&
          *first == wild_many &&
          *last  == wild_many)
      {
        const char* tmp = first + 1;
        for (; *tmp != wild_many && *tmp != wild_one && *tmp != escape; tmp++) ;
        canDoTurboBM = (tmp == last) && !args[0]->collation.collation->use_mb();
      }
      if (canDoTurboBM)
      {
        pattern_len = (int) len - 2;
        pattern     = thd->strmake(first + 1, pattern_len);
        DBUG_PRINT("info", ("Initializing pattern: '%s'", first));
        int *suff = (int*) thd->alloc((int) (sizeof(int)*
                                      ((pattern_len + 1)*2+
                                      alphabet_size)));
        bmGs      = suff + pattern_len + 1;
        bmBc      = bmGs + pattern_len + 1;
        turboBM_compute_good_suffix_shifts(suff);
        turboBM_compute_bad_character_shifts();
        DBUG_PRINT("info",("done"));
      }
      use_sampling= (len > 2 && (*first == wild_many || *first == wild_one));
    }
  }
  return FALSE;
}


void Item_func_like::cleanup()
{
  canDoTurboBM= FALSE;
  Item_bool_func2::cleanup();
}


bool Item_func_like::find_selective_predicates_list_processor(void *arg)
{
  find_selective_predicates_list_processor_data *data=
    (find_selective_predicates_list_processor_data *) arg;
  if (use_sampling && used_tables() == data->table->map)
  {
    THD *thd= data->table->in_use;
    COND_STATISTIC *stat;
    Item *arg0;
    if (!(stat= (COND_STATISTIC *) thd->alloc(sizeof(COND_STATISTIC))))
      return TRUE;
    stat->cond= this;
    arg0= args[0]->real_item();
    if (args[1]->const_item() && arg0->type() == FIELD_ITEM)
      stat->field_arg= ((Item_field *)arg0)->field;
    else
      stat->field_arg= NULL;
    data->list.push_back(stat, thd->mem_root);
  }
  return FALSE;
}


int Regexp_processor_pcre::default_regex_flags()
{
  return default_regex_flags_pcre(current_thd);
}

void Regexp_processor_pcre::cleanup()
{
  pcre2_match_data_free(m_pcre_match_data);
  pcre2_code_free(m_pcre);
  reset();
}

void Regexp_processor_pcre::init(CHARSET_INFO *data_charset, int extra_flags)
{
  m_library_flags= default_regex_flags() | extra_flags |
                  (data_charset != &my_charset_bin ?
                   (PCRE2_UTF | PCRE2_UCP) : 0) |
                  ((data_charset->state &
                    (MY_CS_BINSORT | MY_CS_CSSORT)) ? 0 : PCRE2_CASELESS);

  // Convert text data to utf-8.
  m_library_charset= data_charset == &my_charset_bin ?
                     &my_charset_bin : &my_charset_utf8mb3_general_ci;

  m_conversion_is_needed= (data_charset != &my_charset_bin) &&
                          !my_charset_same(data_charset, m_library_charset);
}

/**
  Convert string to lib_charset, if needed.
*/
String *Regexp_processor_pcre::convert_if_needed(String *str, String *converter)
{
  if (m_conversion_is_needed)
  {
    uint dummy_errors;
    if (converter->copy(str->ptr(), str->length(), str->charset(),
                        m_library_charset, &dummy_errors))
      return NULL;
    str= converter;
  }
  return str;
}


/**
  @brief Compile regular expression.

  @param[in]    pattern        the pattern to compile from.
  @param[in]    send_error     send error message if any.

  @details Make necessary character set conversion then 
  compile regular expression passed in the args[1].

  @retval    false  success.
  @retval    true   error occurred.
 */

bool Regexp_processor_pcre::compile(String *pattern, bool send_error)
{
  int pcreErrorNumber;
  PCRE2_SIZE pcreErrorOffset;

  if (is_compiled())
  {
    if (!stringcmp(pattern, &m_prev_pattern))
      return false;
    cleanup();
    m_prev_pattern.copy(*pattern);
  }

  if (!(pattern= convert_if_needed(pattern, &pattern_converter)))
    return true;

  pcre2_compile_context *cctx= NULL;
#ifndef pcre2_set_depth_limit
  // old pcre2 uses stack - put a limit on that (new pcre2 prefers heap)
  cctx= pcre2_compile_context_create(NULL);
  pcre2_set_compile_recursion_guard(cctx, [](uint32_t cur, void *end) -> int
    { return available_stack_size(&cur, end) < STACK_MIN_SIZE; },
    current_thd->mysys_var->stack_ends_here);
#endif
  m_pcre= pcre2_compile((PCRE2_SPTR8) pattern->ptr(), pattern->length(),
                        m_library_flags,
                        &pcreErrorNumber, &pcreErrorOffset, cctx);
  pcre2_compile_context_free(cctx); // NULL is ok here

  if (unlikely(m_pcre == NULL))
  {
    if (send_error)
    {
      char buff[MAX_FIELD_WIDTH];
      int lmsg= pcre2_get_error_message(pcreErrorNumber,
                                        (PCRE2_UCHAR8 *)buff, sizeof(buff));
      if (lmsg >= 0)
        my_snprintf(buff+lmsg, sizeof(buff)-lmsg,
                    " at offset %d", pcreErrorOffset);
      my_error(ER_REGEXP_ERROR, MYF(0), buff);
    }
    return true;
  }
  m_pcre_match_data= pcre2_match_data_create_from_pattern(m_pcre, NULL);
  if (m_pcre_match_data == NULL)
  {
    my_error(ER_OUT_OF_RESOURCES, MYF(0));
    return true;
  }
  return false;
}


bool Regexp_processor_pcre::compile(Item *item, bool send_error)
{
  char buff[MAX_FIELD_WIDTH];
  String tmp(buff, sizeof(buff), &my_charset_bin);
  String *pattern= item->val_str(&tmp);
  if (unlikely(item->null_value) || (unlikely(compile(pattern, send_error))))
    return true;
  return false;
}


/**
  Send a warning explaining an error code returned by pcre_exec().
*/
void Regexp_processor_pcre::pcre_exec_warn(int rc) const
{
  PCRE2_UCHAR8 buf[128];
  THD *thd= current_thd;

  int errlen= pcre2_get_error_message(rc, buf, sizeof(buf));
  if (errlen <= 0)
  {
    my_snprintf((char *)buf, sizeof(buf), "pcre_exec: Internal error (%d)", rc);
  }
  push_warning_printf(thd, Sql_condition::WARN_LEVEL_WARN,
                      ER_REGEXP_ERROR, ER_THD(thd, ER_REGEXP_ERROR), buf);
}


/**
  Call pcre_exec() and send a warning if pcre_exec() returned with an error.
*/
int Regexp_processor_pcre::pcre_exec_with_warn(const pcre2_code *code,
                                               pcre2_match_data *data,
                                               const char *subject,
                                               int length, int startoffset,
                                               int options)
{
  pcre2_match_context *mctx= NULL;
#ifndef pcre2_set_depth_limit
  // old pcre2 uses stack - put a limit on that (new pcre2 prefers heap)
  mctx= pcre2_match_context_create(NULL);
  pcre2_set_recursion_limit(mctx,
    available_stack_size(&mctx, current_thd->mysys_var->stack_ends_here)/544);
#endif
  int rc= pcre2_match(code, (PCRE2_SPTR8) subject, (PCRE2_SIZE) length,
                      (PCRE2_SIZE) startoffset, options, data, mctx);
  pcre2_match_context_free(mctx); // NULL is ok here
  DBUG_EXECUTE_IF("pcre_exec_error_123", rc= -123;);
  if (unlikely(rc < PCRE2_ERROR_NOMATCH))
  {
    m_SubStrVec= NULL;
    pcre_exec_warn(rc);
  }
  else
    m_SubStrVec= pcre2_get_ovector_pointer(data);
  return rc;
}


bool Regexp_processor_pcre::exec(const char *str, size_t length, size_t offset)
{
  m_pcre_exec_rc= pcre_exec_with_warn(m_pcre, m_pcre_match_data,
                                      str, (int)length, (int)offset, 0);
  return false;
}


bool Regexp_processor_pcre::exec(String *str, int offset,
                                  uint n_result_offsets_to_convert)
{
  if (!(str= convert_if_needed(str, &subject_converter)))
    return true;
  m_pcre_exec_rc= pcre_exec_with_warn(m_pcre, m_pcre_match_data,
                                      str->ptr(), str->length(), offset, 0);
  if (m_pcre_exec_rc > 0)
  {
    uint i;
    for (i= 0; i < n_result_offsets_to_convert; i++)
    {
      /*
        Convert byte offset into character offset.
      */
      m_SubStrVec[i]= (int) str->charset()->numchars(str->ptr(),
                                                     str->ptr() +
                                                     m_SubStrVec[i]);
    }
  }
  return false;
}


bool Regexp_processor_pcre::exec(Item *item, int offset,
                                uint n_result_offsets_to_convert)
{
  char buff[MAX_FIELD_WIDTH];
  String tmp(buff,sizeof(buff),&my_charset_bin);
  String *res= item->val_str(&tmp);
  if (item->null_value)
    return true;
  return exec(res, offset, n_result_offsets_to_convert);
}


void Regexp_processor_pcre::fix_owner(Item_func *owner,
                                      Item *subject_arg,
                                      Item *pattern_arg)
{
  if (!is_compiled() &&
      pattern_arg->const_item() &&
      !pattern_arg->is_expensive())
  {
    if (compile(pattern_arg, true))
    {
      owner->set_maybe_null(); // Will always return NULL
      return;
    }
    set_const(true);
    owner->base_flags|= subject_arg->base_flags & item_base_t::MAYBE_NULL;
  }
  else
    owner->set_maybe_null();
}


bool
Item_func_regex::fix_length_and_dec()
{
  if (Item_bool_func::fix_length_and_dec() ||
      agg_arg_charsets_for_comparison(cmp_collation, args, 2))
    return TRUE;

  re.init(cmp_collation.collation, 0);
  re.fix_owner(this, args[0], args[1]);
  return FALSE;
}


longlong Item_func_regex::val_int()
{
  DBUG_ASSERT(fixed());
  if ((null_value= re.recompile(args[1])))
    return 0;

  if ((null_value= re.exec(args[0], 0, 0)))
    return 0;

  return re.match();
}


bool
Item_func_regexp_instr::fix_length_and_dec()
{
  if (agg_arg_charsets_for_comparison(cmp_collation, args, 2))
    return TRUE;

  re.init(cmp_collation.collation, 0);
  re.fix_owner(this, args[0], args[1]);
  max_length= MY_INT32_NUM_DECIMAL_DIGITS; // See also Item_func_locate
  return FALSE;
}


longlong Item_func_regexp_instr::val_int()
{
  DBUG_ASSERT(fixed());
  if ((null_value= re.recompile(args[1])))
    return 0;

  if ((null_value= re.exec(args[0], 0, 1)))
    return 0;

  return re.match() ? (longlong) (re.subpattern_start(0) + 1) : 0;
}


#ifdef LIKE_CMP_TOUPPER
#define likeconv(cs,A) (uchar) (cs)->toupper(A)
#else
#define likeconv(cs,A) (uchar) (cs)->sort_order[(uchar) (A)]
#endif


/**
  Precomputation dependent only on pattern_len.
*/

void Item_func_like::turboBM_compute_suffixes(int *suff)
{
  const int   plm1 = pattern_len - 1;
  int            f = 0;
  int            g = plm1;
  int *const splm1 = suff + plm1;
  CHARSET_INFO	*cs= cmp_collation.collation;

  *splm1 = pattern_len;

  if (!cs->sort_order)
  {
    int i;
    for (i = pattern_len - 2; i >= 0; i--)
    {
      int tmp = *(splm1 + i - f);
      if (g < i && tmp < i - g)
	suff[i] = tmp;
      else
      {
	if (i < g)
	  g = i; // g = MY_MIN(i, g)
	f = i;
	while (g >= 0 && pattern[g] == pattern[g + plm1 - f])
	  g--;
	suff[i] = f - g;
      }
    }
  }
  else
  {
    int i;
    for (i = pattern_len - 2; 0 <= i; --i)
    {
      int tmp = *(splm1 + i - f);
      if (g < i && tmp < i - g)
	suff[i] = tmp;
      else
      {
	if (i < g)
	  g = i; // g = MY_MIN(i, g)
	f = i;
	while (g >= 0 &&
	       likeconv(cs, pattern[g]) == likeconv(cs, pattern[g + plm1 - f]))
	  g--;
	suff[i] = f - g;
      }
    }
  }
}


/**
  Precomputation dependent only on pattern_len.
*/

void Item_func_like::turboBM_compute_good_suffix_shifts(int *suff)
{
  turboBM_compute_suffixes(suff);

  int *end = bmGs + pattern_len;
  int *k;
  for (k = bmGs; k < end; k++)
    *k = pattern_len;

  int tmp;
  int i;
  int j          = 0;
  const int plm1 = pattern_len - 1;
  for (i = plm1; i > -1; i--)
  {
    if (suff[i] == i + 1)
    {
      for (tmp = plm1 - i; j < tmp; j++)
      {
	int *tmp2 = bmGs + j;
	if (*tmp2 == pattern_len)
	  *tmp2 = tmp;
      }
    }
  }

  int *tmp2;
  for (tmp = plm1 - i; j < tmp; j++)
  {
    tmp2 = bmGs + j;
    if (*tmp2 == pattern_len)
      *tmp2 = tmp;
  }

  tmp2 = bmGs + plm1;
  for (i = 0; i <= pattern_len - 2; i++)
    *(tmp2 - suff[i]) = plm1 - i;
}


/**
   Precomputation dependent on pattern_len.
*/

void Item_func_like::turboBM_compute_bad_character_shifts()
{
  int *i;
  int *end = bmBc + alphabet_size;
  int j;
  const int plm1 = pattern_len - 1;
  CHARSET_INFO	*cs= cmp_collation.collation;

  for (i = bmBc; i < end; i++)
    *i = pattern_len;

  if (!cs->sort_order)
  {
    for (j = 0; j < plm1; j++)
      bmBc[(uint) (uchar) pattern[j]] = plm1 - j;
  }
  else
  {
    for (j = 0; j < plm1; j++)
      bmBc[(uint) likeconv(cs,pattern[j])] = plm1 - j;
  }
}


/**
  Search for pattern in text.

  @return
    returns true/false for match/no match
*/

bool Item_func_like::turboBM_matches(const char* text, int text_len) const
{
  int bcShift;
  int turboShift;
  int shift = pattern_len;
  int j     = 0;
  int u     = 0;
  CHARSET_INFO	*cs= cmp_collation.collation;

  const int plm1=  pattern_len - 1;
  const int tlmpl= text_len - pattern_len;

  /* Searching */
  if (!cs->sort_order)
  {
    while (j <= tlmpl)
    {
      int i= plm1;
      while (i >= 0 && pattern[i] == text[i + j])
      {
	i--;
	if (i == plm1 - shift)
	  i-= u;
      }
      if (i < 0)
	return 1;

      const int v= plm1 - i;
      turboShift = u - v;
      bcShift    = bmBc[(uint) (uchar) text[i + j]] - plm1 + i;
      shift      = MY_MAX(turboShift, bcShift);
      shift      = MY_MAX(shift, bmGs[i]);
      if (shift == bmGs[i])
	u = MY_MIN(pattern_len - shift, v);
      else
      {
	if (turboShift < bcShift)
	  shift = MY_MAX(shift, u + 1);
	u = 0;
      }
      j+= shift;
    }
    return 0;
  }
  else
  {
    while (j <= tlmpl)
    {
      int i= plm1;
      while (i >= 0 && likeconv(cs,pattern[i]) == likeconv(cs,text[i + j]))
      {
	i--;
	if (i == plm1 - shift)
	  i-= u;
      }
      if (i < 0)
	return 1;

      const int v= plm1 - i;
      turboShift = u - v;
      bcShift    = bmBc[(uint) likeconv(cs, text[i + j])] - plm1 + i;
      shift      = MY_MAX(turboShift, bcShift);
      shift      = MY_MAX(shift, bmGs[i]);
      if (shift == bmGs[i])
	u = MY_MIN(pattern_len - shift, v);
      else
      {
	if (turboShift < bcShift)
	  shift = MY_MAX(shift, u + 1);
	u = 0;
      }
      j+= shift;
    }
    return 0;
  }
}


/**
  Make a logical XOR of the arguments.

  If either operator is NULL, return NULL.

  @todo
    (low priority) Change this to be optimized as: @n
    A XOR B   ->  (A) == 1 AND (B) <> 1) OR (A <> 1 AND (B) == 1) @n
    To be able to do this, we would however first have to extend the MySQL
    range optimizer to handle OR better.

  @note
    As we don't do any index optimization on XOR this is not going to be
    very fast to use.
*/

longlong Item_func_xor::val_int()
{
  DBUG_ASSERT(fixed());
  int result= 0;
  null_value= false;
  for (uint i= 0; i < arg_count; i++)
  {
    result^= (args[i]->val_int() != 0);
    if (args[i]->null_value)
    {
      null_value= true;
      return 0;
    }
  }
  return result;
}

/**
  Apply NOT transformation to the item and return a new one.


    Transform the item using next rules:
    @verbatim
       a AND b AND ...    -> NOT(a) OR NOT(b) OR ...
       a OR b OR ...      -> NOT(a) AND NOT(b) AND ...
       NOT(a)             -> a
       a = b              -> a != b
       a != b             -> a = b
       a < b              -> a >= b
       a >= b             -> a < b
       a > b              -> a <= b
       a <= b             -> a > b
       IS NULL(a)         -> IS NOT NULL(a)
       IS NOT NULL(a)     -> IS NULL(a)
    @endverbatim

  @param thd		thread handler

  @return
    New item or
    NULL if we cannot apply NOT transformation (see Item::neg_transformer()).
*/

Item *Item_func_not::neg_transformer(THD *thd)	/* NOT(x)  ->  x */
{
  return args[0];
}


bool Item_func_not::fix_fields(THD *thd, Item **ref)
{
  args[0]->under_not(this);
  if (args[0]->type() == FIELD_ITEM)
  {
    /* replace  "NOT <field>" with "<field> == 0" */
    Query_arena backup, *arena;
    Item *new_item;
    bool rc= TRUE;
    arena= thd->activate_stmt_arena_if_needed(&backup);
    if ((new_item= new (thd->mem_root) Item_func_eq(thd, args[0], new (thd->mem_root) Item_int(thd, 0, 1))))
    {
      new_item->name= name;
      rc= (*ref= new_item)->fix_fields(thd, ref);
    }
    if (arena)
      thd->restore_active_arena(arena, &backup);
    return rc;
  }
  return Item_func::fix_fields(thd, ref);
}


Item *Item_bool_rowready_func2::neg_transformer(THD *thd)
{
  Item *item= negated_item(thd);
  return item;
}

/**
  XOR can be negated by negating one of the operands:

  NOT (a XOR b)  => (NOT a) XOR b
                 => a       XOR (NOT b)

  @param thd     Thread handle
  @return        New negated item
*/
Item *Item_func_xor::neg_transformer(THD *thd)
{
  Item *neg_operand;
  Item_func_xor *new_item;
  if ((neg_operand= args[0]->neg_transformer(thd)))
    // args[0] has neg_tranformer
    new_item= new(thd->mem_root) Item_func_xor(thd, neg_operand, args[1]);
  else if ((neg_operand= args[1]->neg_transformer(thd)))
    // args[1] has neg_tranformer
    new_item= new(thd->mem_root) Item_func_xor(thd, args[0], neg_operand);
  else
  {
    neg_operand= new(thd->mem_root) Item_func_not(thd, args[0]);
    new_item= new(thd->mem_root) Item_func_xor(thd, neg_operand, args[1]);
  }
  return new_item;
}


/**
  a IS NULL  ->  a IS NOT NULL.
*/
Item *Item_func_isnull::neg_transformer(THD *thd)
{
  Item *item= new (thd->mem_root) Item_func_isnotnull(thd, args[0]);
  return item;
}


/**
  a IS NOT NULL  ->  a IS NULL.
*/
Item *Item_func_isnotnull::neg_transformer(THD *thd)
{
  Item *item= new (thd->mem_root) Item_func_isnull(thd, args[0]);
  return item;
}


Item *Item_cond_and::neg_transformer(THD *thd)	/* NOT(a AND b AND ...)  -> */
					/* NOT a OR NOT b OR ... */
{
  neg_arguments(thd);
  Item *item= new (thd->mem_root) Item_cond_or(thd, list);
  return item;
}


bool
Item_cond_and::set_format_by_check_constraint(
                                      Send_field_extended_metadata *to) const
{
  List_iterator_fast<Item> li(const_cast<List<Item>&>(list));
  Item *item;
  while ((item= li++))
  {
    if (item->set_format_by_check_constraint(to))
      return true;
  }
  return false;
}


Item *Item_cond_or::neg_transformer(THD *thd)	/* NOT(a OR b OR ...)  -> */
					/* NOT a AND NOT b AND ... */
{
  neg_arguments(thd);
  Item *item= new (thd->mem_root) Item_cond_and(thd, list);
  return item;
}


Item *Item_func_nop_all::neg_transformer(THD *thd)
{
  /* "NOT (e $cmp$ ANY (SELECT ...)) -> e $rev_cmp$" ALL (SELECT ...) */
  Item_func_not_all *new_item= new (thd->mem_root) Item_func_not_all(thd, args[0]);
  Item_allany_subselect *allany= (Item_allany_subselect*)args[0];
  allany->create_comp_func(FALSE);
  allany->all= !allany->all;
  allany->upper_item= new_item;
  return new_item;
}

Item *Item_func_not_all::neg_transformer(THD *thd)
{
  /* "NOT (e $cmp$ ALL (SELECT ...)) -> e $rev_cmp$" ANY (SELECT ...) */
  Item_func_nop_all *new_item= new (thd->mem_root) Item_func_nop_all(thd, args[0]);
  Item_allany_subselect *allany= (Item_allany_subselect*)args[0];
  allany->all= !allany->all;
  allany->create_comp_func(TRUE);
  allany->upper_item= new_item;
  return new_item;
}

Item *Item_func_eq::negated_item(THD *thd) /* a = b  ->  a != b */
{
  return new (thd->mem_root) Item_func_ne(thd, args[0], args[1]);
}


Item *Item_func_ne::negated_item(THD *thd) /* a != b  ->  a = b */
{
  return new (thd->mem_root) Item_func_eq(thd, args[0], args[1]);
}


Item *Item_func_lt::negated_item(THD *thd) /* a < b  ->  a >= b */
{
  return new (thd->mem_root) Item_func_ge(thd, args[0], args[1]);
}


Item *Item_func_ge::negated_item(THD *thd) /* a >= b  ->  a < b */
{
  return new (thd->mem_root) Item_func_lt(thd, args[0], args[1]);
}


Item *Item_func_gt::negated_item(THD *thd) /* a > b  ->  a <= b */
{
  return new (thd->mem_root) Item_func_le(thd, args[0], args[1]);
}


Item *Item_func_le::negated_item(THD *thd) /* a <= b  ->  a > b */
{
  return new (thd->mem_root) Item_func_gt(thd, args[0], args[1]);
}

/**
  just fake method, should never be called.
*/
Item *Item_bool_rowready_func2::negated_item(THD *thd)
{
  DBUG_ASSERT(0);
  return 0;
}


/**
  Construct a minimal multiple equality item

  @param f1               the first equal item
  @param f2               the second equal item
  @param with_const_item  TRUE if the first item is constant

  @details
  The constructor builds a new item equal object for the equality f1=f2.
  One of the equal items can be constant. If this is the case it is passed
  always as the first parameter and the parameter with_const_item serves
  as an indicator of this case.
  Currently any non-constant parameter items must point to an item of the
  of the type Item_field or Item_direct_view_ref(Item_field). 
*/

Item_equal::Item_equal(THD *thd, const Type_handler *handler,
                       Item *f1, Item *f2, bool with_const_item):
  Item_bool_func(thd), eval_item(0), cond_false(0), cond_true(0),
  context_field(NULL), link_equal_fields(FALSE),
  m_compare_handler(handler),
  m_compare_collation(f2->collation.collation)
{
  const_item_cache= 0;
  with_const= with_const_item;
  equal_items.push_back(f1, thd->mem_root);
  equal_items.push_back(f2, thd->mem_root);
  upper_levels= NULL;
}


/**
  Copy constructor for a multiple equality
  
  @param item_equal   source item for the constructor

  @details
  The function creates a copy of an Item_equal object.
  This constructor is used when an item belongs to a multiple equality
  of an upper level (an upper AND/OR level or an upper level of a nested
  outer join).
*/

Item_equal::Item_equal(THD *thd, Item_equal *item_equal):
  Item_bool_func(thd), eval_item(0), cond_false(0), cond_true(0),
  context_field(NULL), link_equal_fields(FALSE),
  m_compare_handler(item_equal->m_compare_handler),
  m_compare_collation(item_equal->m_compare_collation)
{
  const_item_cache= 0;
  List_iterator_fast<Item> li(item_equal->equal_items);
  Item *item;
  while ((item= li++))
  {
    equal_items.push_back(item, thd->mem_root);
  }
  with_const= item_equal->with_const;
  cond_false= item_equal->cond_false;
  upper_levels= item_equal->upper_levels;
}


/**
  @brief
  Add a constant item to the Item_equal object

  @param[in]  c  the constant to add
  @param[in]  f  item from the list equal_items the item c is equal to
                 (this parameter is optional)

  @details
  The method adds the constant item c to the equal_items list. If the list
  doesn't have any constant item yet the item c is just put in the front
  the list. Otherwise the value of c is compared with the value of the
  constant item from equal_items. If they are not equal cond_false is set
  to TRUE. This serves as an indicator that this Item_equal is always FALSE.
*/

void Item_equal::add_const(THD *thd, Item *c)
{
  if (cond_false)
    return;
  if (!with_const)
  {
    with_const= TRUE;
    equal_items.push_front(c, thd->mem_root);
    return;
  }

  /*
    Suppose we have an expression (with a string type field) like this:
      WHERE field=const1 AND field=const2 ...

    For all pairs field=constXXX we know that:

    - Item_func_eq::fix_length_and_dec() performed collation and character
    set aggregation and added character set converters when needed.
    Note, the case like:
      WHERE field=const1 COLLATE latin1_bin AND field=const2
    is not handled here, because the field would be replaced to
    Item_func_set_collation, which cannot get into Item_equal.
    So all constXXX that are handled by Item_equal
    already have compatible character sets with "field".

    - Also, Field_str::test_if_equality_guarantees_uniqueness() guarantees
    that the comparison collation of all equalities handled by Item_equal
    match the the collation of the field.

    Therefore, at Item_equal::add_const() time all constants constXXX
    should be directly comparable to each other without an additional
    character set conversion.
    It's safe to do val_str() for "const_item" and "c" and compare
    them according to the collation of the *field*.

    So in a script like this:
      CREATE TABLE t1 (a VARCHAR(10) COLLATE xxx);
      INSERT INTO t1 VALUES ('a'),('A');
      SELECT * FROM t1 WHERE a='a' AND a='A';
    Item_equal::add_const() effectively rewrites the condition to:
      SELECT * FROM t1 WHERE a='a' AND 'a' COLLATE xxx='A';
    and then to:
      SELECT * FROM t1 WHERE a='a'; // if the two constants were equal
                                    // e.g. in case of latin1_swedish_ci
    or to:
      SELECT * FROM t1 WHERE FALSE; // if the two constants were not equal
                                    // e.g. in case of latin1_bin

    Note, both "const_item" and "c" can return NULL, e.g.:
      SELECT * FROM t1 WHERE a=NULL    AND a='const';
      SELECT * FROM t1 WHERE a='const' AND a=NULL;
      SELECT * FROM t1 WHERE a='const' AND a=(SELECT MAX(a) FROM t2)
  */

  cond_false= !Item_equal::compare_type_handler()->Item_eq_value(thd, this, c,
                                                                 get_const());
  if (with_const && equal_items.elements == 1)
    cond_true= TRUE;
  if (cond_false || cond_true)
    const_item_cache= 1;
}


/**
  @brief
  Check whether a field is referred to in the multiple equality

  @param field   field whose occurrence is to be checked

  @details
  The function checks whether field is referred to by one of the
  items from the equal_items list.

  @retval
    1       if multiple equality contains a reference to field
  @retval
    0       otherwise    
*/

bool Item_equal::contains(Field *field)
{
  Item_equal_fields_iterator it(*this);
  while (it++)
  {
    if (field->eq(it.get_curr_field()))
        return 1;
  }
  return 0;
}


/**
  @brief
  Join members of another Item_equal object
  
  @param item    multiple equality whose members are to be joined

  @details
  The function actually merges two multiple equalities. After this operation
  the Item_equal object additionally contains the field items of another item of
  the type Item_equal.
  If the optional constant items are not equal the cond_false flag is set to TRUE.

  @notes
  The function is called for any equality f1=f2 such that f1 and f2 are items
  of the type Item_field or Item_direct_view_ref(Item_field), and, f1->field is
  referred to in the list this->equal_items, while the list item->equal_items
  contains a reference to f2->field.  
*/

void Item_equal::merge(THD *thd, Item_equal *item)
{
  Item *c= item->get_const();
  if (c)
    item->equal_items.pop();
  equal_items.append(&item->equal_items);
  if (c)
  {
    /* 
      The flag cond_false will be set to TRUE after this if 
      the multiple equality already contains a constant and its 
      value is not equal to the value of c.
    */
    add_const(thd, c);
  }
  cond_false|= item->cond_false;
} 


/**
  @brief
  Merge members of another Item_equal object into this one
  
  @param item         multiple equality whose members are to be merged
  @param save_merged  keep the list of equalities in 'item' intact
                      (e.g. for other merges)

  @details
  If the Item_equal 'item' happens to have some elements of the list
  of equal items belonging to 'this' object then the function merges
  the equal items from 'item' into this list.
  If both lists contains constants and they are different then
  the value of the cond_false flag is set to TRUE.

  @retval
    1    the lists of equal items in 'item' and 'this' contain common elements 
  @retval
    0    otherwise 

  @notes
  The method 'merge' just joins the list of equal items belonging to 'item'
  to the list of equal items belonging to this object assuming that the lists
  are disjoint. It would be more correct to call the method 'join'.
  The method 'merge_into_with_check' really merges two lists of equal items if
  they have common members.  
*/
  
bool Item_equal::merge_with_check(THD *thd, Item_equal *item, bool save_merged)
{
  bool intersected= FALSE;
  Item_equal_fields_iterator_slow fi(*item);
  
  while (fi++)
  {
    if (contains(fi.get_curr_field()))
    {
      intersected= TRUE;
      if (!save_merged)
        fi.remove();
    }
  }
  if (intersected)
  {
    if (!save_merged)
      merge(thd, item);
    else
    {
      Item *c= item->get_const();
      if (c)
        add_const(thd, c);
      if (!cond_false)
      {
        Item *item;
        fi.rewind();
        while ((item= fi++))
	{
          if (!contains(fi.get_curr_field()))
            add(item, thd->mem_root);
        }
      }
    }         
  }
  return intersected;
}


/**
  @brief
  Merge this object into a list of Item_equal objects 
  
  @param list                 the list of Item_equal objects to merge into
  @param save_merged          keep the list of equalities in 'this' intact
                              (e.g. for other merges)
  @param only_intersected     do not merge if there are no common members
                              in any of Item_equal objects from the list
                              and this Item_equal

  @details
  If the list of equal items from 'this' object contains common members
  with the lists of equal items belonging to Item_equal objects from 'list'
  then all involved Item_equal objects e1,...,ek are merged into one 
  Item equal that replaces e1,...,ek in the 'list'. Otherwise, in the case
  when the value of the parameter only_if_intersected is false, this
  Item_equal is joined to the 'list'.
*/

void Item_equal::merge_into_list(THD *thd, List<Item_equal> *list,
                                 bool save_merged,
                                 bool only_intersected)
{
  Item_equal *item;
  List_iterator<Item_equal> it(*list);
  Item_equal *merge_into= NULL;
  while((item= it++))
  {
    if (!merge_into)
    {
      if (item->merge_with_check(thd, this, save_merged))
        merge_into= item;
    }
    else
    {
      if (merge_into->merge_with_check(thd, item, false))
        it.remove();
    }
  }
  if (!only_intersected && !merge_into)
    list->push_back(this, thd->mem_root);
}


/**
  @brief
  Order equal items of the  multiple equality according to a sorting criteria

  @param compare      function to compare items from the equal_items list
  @param arg          context extra parameter for the cmp function

  @details
  The function performs ordering of the items from the equal_items list
  according to the criteria determined by the cmp callback parameter.
  If cmp(item1,item2,arg)<0 than item1 must be placed after item2.

  @notes
  The function sorts equal items by the bubble sort algorithm.
  The list of field items is looked through and whenever two neighboring
  members follow in a wrong order they are swapped. This is performed
  again and again until we get all members in a right order.
*/

void Item_equal::sort(Item_field_cmpfunc compare, void *arg)
{
  bubble_sort<Item>(&equal_items, compare, arg);
}


/**
  @brief
  Check appearance of new constant items in the multiple equality object

  @details
  The function checks appearance of new constant items among the members
  of the equal_items list. Each new constant item is compared with
  the constant item from the list if there is any. If there is none the first
  new constant item is placed at the very beginning of the list and
  with_const is set to TRUE. If it happens that the compared constant items
  are unequal then the flag cond_false is set to TRUE.

  @notes 
  Currently this function is called only after substitution of constant tables.
*/

void Item_equal::update_const(THD *thd)
{
  List_iterator<Item> it(equal_items);
  if (with_const)
    it++;
  Item *item;
  while ((item= it++))
  {
    if (item->can_eval_in_optimize() &&
        /*
          Don't propagate constant status of outer-joined column.
          Such a constant status here is a result of:
            a) empty outer-joined table: in this case such a column has a
               value of NULL; but at the same time other arguments of
               Item_equal don't have to be NULLs and the value of the whole
               multiple equivalence expression doesn't have to be NULL or FALSE
               because of the outer join nature;
          or
            b) outer-joined table contains only 1 row: the result of
               this column is equal to a row field value *or* NULL.
          Both values are inacceptable as Item_equal constants.
        */
        !item->is_outer_field())
    {
      if (item == equal_items.head())
        with_const= TRUE;
      else
      {
        it.remove();
        add_const(thd, item);
      }
    } 
  }
}


/**
  @brief
  Fix fields in a completely built multiple equality

  @param  thd     currently not used thread handle 
  @param  ref     not used

  @details
  This function is called once the multiple equality has been built out of 
  the WHERE/ON condition and no new members are expected to be added to the
  equal_items list anymore.
  As any implementation of the virtual fix_fields method the function
  calculates the cached values of not_null_tables_cache, used_tables_cache,
  const_item_cache and calls fix_length_and_dec().
  Additionally the function sets a reference to the Item_equal object in
  the non-constant items of the equal_items list unless such a reference has
  been already set.

  @notes 
  Currently this function is called only in the function
  build_equal_items_for_cond.
  
  @retval
  FALSE   always
*/

bool Item_equal::fix_fields(THD *thd, Item **ref)
{ 
  DBUG_ASSERT(fixed() == 0);
  Item_equal_fields_iterator it(*this);
  Item *item;
  Field *first_equal_field= NULL;
  Field *last_equal_field= NULL;
  Field *prev_equal_field= NULL;
  not_null_tables_cache= used_tables_cache= 0;
  const_item_cache= 0;
  while ((item= it++))
  {
    table_map tmp_table_map;
    used_tables_cache|= item->used_tables();
    tmp_table_map= item->not_null_tables();
    not_null_tables_cache|= tmp_table_map;
    DBUG_ASSERT(!item->with_sum_func() && !item->with_subquery());
    if (item->maybe_null())
      set_maybe_null();
    if (!item->get_item_equal())
      item->set_item_equal(this);
    if (link_equal_fields && item->real_item()->type() == FIELD_ITEM)
    {
      last_equal_field= ((Item_field *) (item->real_item()))->field;
      if (!prev_equal_field)
        first_equal_field= last_equal_field;
      else
        prev_equal_field->next_equal_field= last_equal_field;
      prev_equal_field= last_equal_field;         
    }
  }
  if (prev_equal_field && last_equal_field != first_equal_field)
    last_equal_field->next_equal_field= first_equal_field;
  if (fix_length_and_dec())
    return TRUE;
  base_flags|= item_base_t::FIXED;
  return FALSE;
}


/**
  Update the value of the used table attribute and other attributes
 */

void Item_equal::update_used_tables()
{
  not_null_tables_cache= used_tables_cache= 0;
  if ((const_item_cache= cond_false || cond_true))
    return;
  Item_equal_fields_iterator it(*this);
  Item *item;
  const_item_cache= 1;
  while ((item= it++))
  {
    item->update_used_tables();
    used_tables_cache|= item->used_tables();
    /* see commentary at Item_equal::update_const() */
    const_item_cache&= item->const_item() && !item->is_outer_field();
  }
}


/**
  @note
    This multiple equality can contains elements belonging not to tables {T}
    marked in 'allowed' . So we can ascertain null-rejectedness of field f
    belonging to table t from {T} only if one of the following equality
    predicate can be  extracted from this multiple equality:
    - f=const
    - f=f' where f' is a field of some table from {T}
*/

bool Item_equal::find_not_null_fields(table_map allowed)
{
  if (!(allowed & used_tables()))
    return false;
  bool checked= false;
  Item_equal_fields_iterator it(*this);
  Item *item;
  while ((item= it++))
  {
    if (~allowed & item->used_tables())
      continue;
    if ((with_const || checked) && !item->find_not_null_fields(allowed))
      continue;
    Item_equal_fields_iterator it1(*this);
    Item *item1;
    while ((item1= it1++) && item1 != item)
    {
      if (~allowed & item1->used_tables())
        continue;
      if (!item->find_not_null_fields(allowed) &&
          !item1->find_not_null_fields(allowed))
      {
        checked= true;
        break;
      }
    }
  }
  return false;
}



bool Item_equal::count_sargable_conds(void *arg)
{
  SELECT_LEX *sel= (SELECT_LEX *) arg;
  uint m= equal_items.elements;
  sel->cond_count+= m*(m-1);
  return 0;
}


/**
  @brief
  Evaluate multiple equality

  @details
  The function evaluate multiple equality to a boolean value.
  The function ignores non-constant items from the equal_items list.
  The function returns 1 if all constant items from the list are equal. 
  It returns 0 if there are unequal constant items in the list or 
  one of the constant items is evaluated to NULL. 
  
  @notes 
  Currently this function can be called only at the optimization
  stage after the constant table substitution, since all Item_equals
  are eliminated before the execution stage.
  
  @retval
     0     multiple equality is always FALSE or NULL
     1     otherwise
*/

longlong Item_equal::val_int()
{
  if (cond_false)
    return 0;
  if (cond_true)
    return 1;
  Item *item= get_const();
  Item_equal_fields_iterator it(*this);
  if (!item)
    item= it++;
  eval_item->store_value(item);
  if ((null_value= item->null_value))
    return 0;
  while ((item= it++))
  {
    Field *field= it.get_curr_field();
    /* Skip fields of tables that has not been read yet */
    if (!field->table->status || (field->table->status & STATUS_NULL_ROW))
    {
      const int rc= eval_item->cmp(item);
      if ((rc == TRUE) || (null_value= (rc == UNKNOWN)))
        return 0;
    }
  }
  return 1;
}


bool Item_equal::fix_length_and_dec()
{
  Item *item= get_first(NO_PARTICULAR_TAB, NULL);
  const Type_handler *handler= item->type_handler();
  eval_item= handler->make_cmp_item(current_thd, item->collation.collation);
  return eval_item == NULL;
}


bool Item_equal::walk(Item_processor processor, bool walk_subquery, void *arg)
{
  Item *item;
  Item_equal_fields_iterator it(*this);
  while ((item= it++))
  {
    if (item->walk(processor, walk_subquery, arg))
      return 1;
  }
  return Item_func::walk(processor, walk_subquery, arg);
}


Item *Item_equal::transform(THD *thd, Item_transformer transformer, uchar *arg)
{
  DBUG_ASSERT(!thd->stmt_arena->is_stmt_prepare());

  Item *item;
  Item_equal_fields_iterator it(*this);
  while ((item= it++))
  {
    Item *new_item= item->transform(thd, transformer, arg);
    if (!new_item)
      return 0;

    /*
      THD::change_item_tree() should be called only if the tree was
      really transformed, i.e. when a new item has been created.
      Otherwise we'll be allocating a lot of unnecessary memory for
      change records at each execution.
    */
    if (new_item != item)
      thd->change_item_tree((Item **) it.ref(), new_item);
  }
  return Item_func::transform(thd, transformer, arg);
}


void Item_equal::print(String *str, enum_query_type query_type)
{
  if (cond_false)
  {
    str->append('0');
    return;
  }
  str->append(func_name_cstring());
  str->append('(');
  List_iterator_fast<Item> it(equal_items);
  Item *item;
  item= it++;
  item->print(str, query_type);
  while ((item= it++))
  {
    str->append(',');
    str->append(' ');
    item->print(str, query_type);
  }
  str->append(')');
}


/*
  @brief Get the first equal field of multiple equality.
  @param[in] field   the field to get equal field to

  @details Get the first field of multiple equality that is equal to the
  given field. In order to make semi-join materialization strategy work
  correctly we can't propagate equal fields from upper select to a
  materialized semi-join.
  Thus the fields is returned according to following rules:

  1) If the given field belongs to a semi-join then the first field in
     multiple equality which belong to the same semi-join is returned.
     Otherwise NULL is returned.
  2) If the given field doesn't belong to a semi-join then
     the first field in the multiple equality that doesn't belong to any
     semi-join is returned.
     If all fields in the equality are belong to semi-join(s) then NULL
     is returned.
  3) If no field is given then the first field in the multiple equality
     is returned without regarding whether it belongs to a semi-join or not.

  @retval Found first field in the multiple equality.
  @retval 0 if no field found.
*/

Item* Item_equal::get_first(JOIN_TAB *context, Item *field_item)
{
  Item_equal_fields_iterator it(*this);
  Item *item;
  if (!field_item)
    return (it++);
  Field *field= ((Item_field *) (field_item->real_item()))->field;

  /*
    Of all equal fields, return the first one we can use. Normally, this is the
    field which belongs to the table that is the first in the join order.

    There is one exception to this: When semi-join materialization strategy is
    used, and the given field belongs to a table within the semi-join nest, we
    must pick the first field in the semi-join nest.

    Example: suppose we have a join order:

       ot1 ot2  SJ-Mat(it1  it2  it3)  ot3

    and equality ot2.col = it1.col = it2.col
    If we're looking for best substitute for 'it2.col', we should pick it1.col
    and not ot2.col.
    
    eliminate_item_equal() also has code that deals with equality substitution
    in presence of SJM nests.
  */

  TABLE_LIST *emb_nest;
  if (context != NO_PARTICULAR_TAB)
    emb_nest= context->emb_sj_nest;
  else
    emb_nest= field->table->pos_in_table_list->embedding;

  if (emb_nest && emb_nest->sj_mat_info && emb_nest->sj_mat_info->is_used)
  {
    /*
      It's a field from an materialized semi-join. We can substitute it for
       - a constant item 
       - a field from the same semi-join
       Find the first of such items:
    */
    while ((item= it++))
    {
      if (item->const_item() || 
          it.get_curr_field()->table->pos_in_table_list->embedding == emb_nest)
      {
        /*
          If we found given field then return NULL to avoid unnecessary
          substitution.
        */
        return (item != field_item) ? item : NULL;
      }
    }
  }
  else
  {
    /*
      The field is not in SJ-Materialization nest. We must return the first
      field in the join order. The field may be inside a semi-join nest, i.e 
      a join order may look like this:

          SJ-Mat(it1  it2)  ot1  ot2

      where we're looking what to substitute ot2.col for. In this case we must 
      still return it1.col, here's a proof why:

      First let's note that either it1.col or it2.col participates in 
      subquery's IN-equality. It can't be otherwise, because materialization is
      only applicable to uncorrelated subqueries, so the only way we could
      infer "it1.col=ot1.col" is from the IN-equality. Ok, so IN-eqality has 
      it1.col or it2.col on its inner side. it1.col is first such item in the
      join order, so it's not possible for SJ-Mat to be
      SJ-Materialization-lookup, it is SJ-Materialization-Scan. The scan part
      of this strategy will unpack value of it1.col=it2.col into it1.col
      (that's the first equal item inside the subquery), and we'll be able to
      get it from there. qed.
    */

    return equal_items.head();
  }
  // Shouldn't get here.
  DBUG_ASSERT(0);
  return NULL;
}


longlong Item_func_dyncol_check::val_int()
{
  char buff[STRING_BUFFER_USUAL_SIZE];
  String tmp(buff, sizeof(buff), &my_charset_bin);
  DYNAMIC_COLUMN col;
  String *str;
  enum enum_dyncol_func_result rc;

  str= args[0]->val_str(&tmp);
  if (args[0]->null_value)
    goto null;
  col.length= str->length();
  /* We do not change the string, so could do this trick */
  col.str= (char *)str->ptr();
  rc= mariadb_dyncol_check(&col);
  if (rc < 0 && rc != ER_DYNCOL_FORMAT)
  {
    dynamic_column_error_message(rc);
    goto null;
  }
  null_value= FALSE;
  return rc == ER_DYNCOL_OK;

null:
  null_value= TRUE;
  return 0;
}

longlong Item_func_dyncol_exists::val_int()
{
  char buff[STRING_BUFFER_USUAL_SIZE], nmstrbuf[11];
  String tmp(buff, sizeof(buff), &my_charset_bin),
         nmbuf(nmstrbuf, sizeof(nmstrbuf), system_charset_info);
  DYNAMIC_COLUMN col;
  String *str;
  LEX_STRING buf, *name= NULL;
  ulonglong num= 0;
  enum enum_dyncol_func_result rc;

  if (args[1]->result_type() == INT_RESULT)
    num= args[1]->val_int();
  else
  {
    String *nm= args[1]->val_str(&nmbuf);
    if (!nm || args[1]->null_value)
    {
      null_value= 1;
      return 1;
    }
    if (my_charset_same(nm->charset(), DYNCOL_UTF))
    {
      buf.str= (char *) nm->ptr();
      buf.length= nm->length();
    }
    else
    {
      uint strlen= nm->length() * DYNCOL_UTF->mbmaxlen + 1;
      uint dummy_errors;
      buf.str= (char *) current_thd->alloc(strlen);
      if (buf.str)
      {
        buf.length=
          copy_and_convert(buf.str, strlen, DYNCOL_UTF,
                           nm->ptr(), nm->length(), nm->charset(),
                           &dummy_errors);
      }
      else
        buf.length= 0;
    }
    name= &buf;
  }
  str= args[0]->val_str(&tmp);
  if (args[0]->null_value || args[1]->null_value || num > UINT_MAX16)
    goto null;
  col.length= str->length();
  /* We do not change the string, so could do this trick */
  col.str= (char *)str->ptr();
  rc= ((name == NULL) ?
       mariadb_dyncol_exists_num(&col, (uint) num) :
       mariadb_dyncol_exists_named(&col, name));
  if (rc < 0)
  {
    dynamic_column_error_message(rc);
    goto null;
  }
  null_value= FALSE;
  return rc == ER_DYNCOL_YES;

null:
  null_value= TRUE;
  return 0;
}


Item_bool_rowready_func2 *Eq_creator::create(THD *thd, Item *a, Item *b) const
{
  return new(thd->mem_root) Item_func_eq(thd, a, b);
}


Item_bool_rowready_func2* Eq_creator::create_swap(THD *thd, Item *a, Item *b) const
{
  return new(thd->mem_root) Item_func_eq(thd, b, a);
}


Item_bool_rowready_func2* Ne_creator::create(THD *thd, Item *a, Item *b) const
{
  return new(thd->mem_root) Item_func_ne(thd, a, b);
}


Item_bool_rowready_func2* Ne_creator::create_swap(THD *thd, Item *a, Item *b) const
{
  return new(thd->mem_root) Item_func_ne(thd, b, a);
}


Item_bool_rowready_func2* Gt_creator::create(THD *thd, Item *a, Item *b) const
{
  return new(thd->mem_root) Item_func_gt(thd, a, b);
}


Item_bool_rowready_func2* Gt_creator::create_swap(THD *thd, Item *a, Item *b) const
{
  return new(thd->mem_root) Item_func_lt(thd, b, a);
}


Item_bool_rowready_func2* Lt_creator::create(THD *thd, Item *a, Item *b) const
{
  return new(thd->mem_root) Item_func_lt(thd, a, b);
}


Item_bool_rowready_func2* Lt_creator::create_swap(THD *thd, Item *a, Item *b) const
{
  return new(thd->mem_root) Item_func_gt(thd, b, a);
}


Item_bool_rowready_func2* Ge_creator::create(THD *thd, Item *a, Item *b) const
{
  return new(thd->mem_root) Item_func_ge(thd, a, b);
}


Item_bool_rowready_func2* Ge_creator::create_swap(THD *thd, Item *a, Item *b) const
{
  return new(thd->mem_root) Item_func_le(thd, b, a);
}


Item_bool_rowready_func2* Le_creator::create(THD *thd, Item *a, Item *b) const
{
  return new(thd->mem_root) Item_func_le(thd, a, b);
}


Item_bool_rowready_func2* Le_creator::create_swap(THD *thd, Item *a, Item *b) const
{
  return new(thd->mem_root) Item_func_ge(thd, b, a);
}


bool
Item_equal::excl_dep_on_grouping_fields(st_select_lex *sel)
{
  Item_equal_fields_iterator it(*this);
  Item *item;

  while ((item=it++))
  {
    if (item->excl_dep_on_grouping_fields(sel))
    {
      set_extraction_flag(MARKER_FULL_EXTRACTION);
      return true;
    }
  }
  return false;
}


/**
  @brief
    Transform multiple equality into list of equalities

  @param thd         the thread handle
  @param equalities  the list where created equalities are stored
  @param checker     the checker callback function to be applied to the nodes
                     of the tree of the object to check if multiple equality
                     elements can be used to create equalities
  @param arg         parameter to be passed to the checker
  @param clone_const true <=> clone the constant member if there is any

  @details
    How the method works on examples:

    Example 1:
    It takes MULT_EQ(x,a,b) and tries to create from its elements a set of
    equalities {(x=a),(x=b)}.

    Example 2:
    It takes MULT_EQ(1,a,b) and tries to create from its elements a set of
    equalities {(a=1),(a=b)}.

    How it is done:

    1. If there is a constant member c the first non-constant member x for
       which the function checker returns true is taken and an item for
       the equality x=c is created. When constructing the equality item
       the left part of the equality is always taken as a clone of x while
       the right part is taken as a clone of c only if clone_const == true.

    2. After this all equalities of the form x=a (where x designates the first
       non-constant member for which checker returns true and a is some other
       such member of the multiplle equality) are created. When constructing
       an equality item both its parts are taken as clones of x and a.
    
       Suppose in the examples above that for 'x', 'a', and 'b' the function
       checker returns true.

       Example 1:
         the equality (x=a) is built
         the equality (x=b) is built

       Example 2:
         the equality (a=1) is built
         the equality (a=b) is built

    3. As a result we get a set of equalities built with the elements of
       this multiple equality. They are saved in the equality list.

       Example 1:
       {(x=a),(x=b)}

       Example 2:
       {(a=1),(a=b)}

  @note
    This method is called for condition pushdown into materialized
    derived table/view, and IN subquery, and pushdown from HAVING into WHERE.
    When it is called for pushdown from HAVING the empty checker is passed.
    This is because in this case the elements of the multiple equality don't
    need to be  checked if they can be used to build equalities: either all
    equalities can be pushed or none of them can be pushed.
    When the function is called for pushdown from HAVING the value of the
    parameter clone_const is always false. In other cases it's always true.

  @retval true   if an error occurs
  @retval false  otherwise
*/

bool Item_equal::create_pushable_equalities(THD *thd,
                                            List<Item> *equalities,
                                            Pushdown_checker checker,
                                            uchar *arg,
                                            bool clone_const)
{
  Item *item;
  Item *left_item= NULL;
  Item *right_item = get_const();
  Item_equal_fields_iterator it(*this);

  while ((item=it++))
  {
    left_item= item;
    if (checker && !((item->*checker) (arg)))
      continue;
    break;
  }

  if (!left_item)
    return false;

  if (right_item)
  {
    Item_func_eq *eq= 0;
    Item *left_item_clone= left_item->build_clone(thd);
    Item *right_item_clone= !clone_const ?
                            right_item : right_item->build_clone(thd);
    if (!left_item_clone || !right_item_clone)
      return true;
    eq= new (thd->mem_root) Item_func_eq(thd,
                                         left_item_clone,
                                         right_item_clone);
    if (!eq ||  equalities->push_back(eq, thd->mem_root))
      return true;
    if (!clone_const)
    {
      /*
        Also set IMMUTABLE_FL for any sub-items of the right_item.
        This is needed to prevent Item::cleanup_excluding_immutables_processor
        from peforming cleanup of the sub-items and so creating an item tree
        where a fixed item has non-fixed items inside it.
      */
      int16 new_flag= MARKER_IMMUTABLE;
      right_item->walk(&Item::set_extraction_flag_processor, false,
                       (void*)&new_flag);
    }
  }

  while ((item=it++))
  {
    if (checker && !((item->*checker) (arg)))
      continue;
    Item_func_eq *eq= 0;
    Item *left_item_clone= left_item->build_clone(thd);
    Item *right_item_clone= item->build_clone(thd);
    if (!(left_item_clone && right_item_clone))
      return true;
    left_item_clone->set_item_equal(NULL);
    right_item_clone->set_item_equal(NULL);
    eq= new (thd->mem_root) Item_func_eq(thd,
                                         right_item_clone,
                                         left_item_clone);
    if (!eq || equalities->push_back(eq, thd->mem_root))
      return true;
  }
  return false;
}


/**
  Transform multiple equality into the AND condition of equalities.

  Example:
  MULT_EQ(x,a,b)
  =>
  (x=a) AND (x=b)

  Equalities are built in Item_equal::create_pushable_equalities() method
  using elements of this multiple equality. The result of this method is
  saved in an equality list.
  This method returns the condition where the elements of the equality list
  are anded.
*/

Item *Item_equal::multiple_equality_transformer(THD *thd, uchar *arg)
{
  List<Item> equalities;
  if (create_pushable_equalities(thd, &equalities, 0, 0, false))
    return 0;

  switch (equalities.elements)
  {
  case 0:
    return 0;
  case 1:
    return equalities.head();
    break;
  default:
    return new (thd->mem_root) Item_cond_and(thd, equalities);
    break;
  }
}<|MERGE_RESOLUTION|>--- conflicted
+++ resolved
@@ -3466,9 +3466,6 @@
 
 void Item_func_decode_oracle::print(String *str, enum_query_type query_type)
 {
-<<<<<<< HEAD
-  str->append(func_name_cstring());
-=======
   if (query_type & QT_FOR_FRM)
   {
     // 10.3 downgrade compatibility for FRM
@@ -3476,7 +3473,6 @@
   }
   else
     print_sql_mode_qualified_name(str, query_type);
->>>>>>> 2c60d43d
   str->append('(');
   args[0]->print(str, query_type);
   for (uint i= 1, count= when_count() ; i <= count; i++)
