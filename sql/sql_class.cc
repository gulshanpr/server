--- conflicted
+++ resolved
@@ -5464,13 +5464,8 @@
      the caller should guarantee that the BF state won't change.
      (e.g. InnoDB does it by keeping lock_sys.mutex locked)
   */
-<<<<<<< HEAD
-  if (WSREP_ON && wsrep_thd_is_BF(thd, false) &&
-      wsrep_thd_is_BF(other_thd, false))
-=======
   if (WSREP_ON &&
       wsrep_thd_order_before(thd, other_thd))
->>>>>>> 0459d2cc
     return 0;
 #endif /* WITH_WSREP */
   rgi= thd->rgi_slave;
