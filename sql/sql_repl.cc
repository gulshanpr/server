--- conflicted
+++ resolved
@@ -2696,7 +2696,6 @@
       info->send_fake_gtid_list= false;
     }
 
-<<<<<<< HEAD
     if (info->until_gtid_state &&
         is_until_reached(info, &ev_offset, event_type, &info->errmsg,
                          my_b_tell(log)))
@@ -2705,23 +2704,6 @@
       {
         info->error= ER_UNKNOWN_ERROR;
         return 1;
-=======
-      THD_STAGE_INFO(thd, stage_finished_reading_one_binlog_switching_to_next_binlog);
-      switch (mysql_bin_log.find_next_log(&linfo, 1)) {
-      case 0:
-	break;
-      case LOG_INFO_EOF:
-        if (mysql_bin_log.is_active(log_file_name))
-        {
-          loop_breaker = (flags & BINLOG_DUMP_NON_BLOCK);
-          break;
-        }
-        /* fall through */
-      default:
-	errmsg = "could not find next log";
-	my_errno= ER_MASTER_FATAL_ERROR_READING_BINLOG;
-	goto err;
->>>>>>> ef2e51c3
       }
       info->should_stop= true;
       return 0;
