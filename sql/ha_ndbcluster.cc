/* Copyright (C) 2000-2003 MySQL AB

  This program is free software; you can redistribute it and/or modify
  it under the terms of the GNU General Public License as published by
  the Free Software Foundation; either version 2 of the License, or
  (at your option) any later version.

  This program is distributed in the hope that it will be useful,
  but WITHOUT ANY WARRANTY; without even the implied warranty of
  MERCHANTABILITY or FITNESS FOR A PARTICULAR PURPOSE.  See the
  GNU General Public License for more details.

  You should have received a copy of the GNU General Public License
  along with this program; if not, write to the Free Software
  Foundation, Inc., 59 Temple Place, Suite 330, Boston, MA  02111-1307  USA
*/

/*
  This file defines the NDB Cluster handler: the interface between MySQL and
  NDB Cluster
*/

#ifdef USE_PRAGMA_IMPLEMENTATION
#pragma implementation				// gcc: Class implementation
#endif

#include "mysql_priv.h"

#ifdef HAVE_NDBCLUSTER_DB
#include <my_dir.h>
#include "ha_ndbcluster.h"
#include <ndbapi/NdbApi.hpp>
#include <ndbapi/NdbScanFilter.hpp>

// options from from mysqld.cc
extern my_bool opt_ndb_optimized_node_selection;
extern const char *opt_ndbcluster_connectstring;

// Default value for parallelism
static const int parallelism= 0;

// Default value for max number of transactions
// createable against NDB from this handler
static const int max_transactions= 2;

static const char *ha_ndb_ext=".ndb";

static int ndbcluster_close_connection(THD *thd);
static int ndbcluster_commit(THD *thd, bool all);
static int ndbcluster_rollback(THD *thd, bool all);

static handlerton ndbcluster_hton = {
  "ndbcluster",
  0, /* slot */
  0, /* savepoint size */
  ndbcluster_close_connection,
  NULL, /* savepoint_set */
  NULL, /* savepoint_rollback */
  NULL, /* savepoint_release */
  ndbcluster_commit,
  ndbcluster_rollback,
  NULL, /* prepare */
  NULL, /* recover */
  NULL, /* commit_by_xid */
  NULL  /* rollback_by_xid */
};

#define NDB_HIDDEN_PRIMARY_KEY_LENGTH 8

#define NDB_FAILED_AUTO_INCREMENT ~(Uint64)0
#define NDB_AUTO_INCREMENT_RETRIES 10

#define ERR_PRINT(err) \
  DBUG_PRINT("error", ("%d  message: %s", err.code, err.message))

#define ERR_RETURN(err)                  \
{                                        \
  const NdbError& tmp= err;              \
  ERR_PRINT(tmp);                        \
  DBUG_RETURN(ndb_to_mysql_error(&tmp)); \
}

// Typedefs for long names
typedef NdbDictionary::Column NDBCOL;
typedef NdbDictionary::Table NDBTAB;
typedef NdbDictionary::Index  NDBINDEX;
typedef NdbDictionary::Dictionary  NDBDICT;

bool ndbcluster_inited= FALSE;

static Ndb* g_ndb= NULL;
static Ndb_cluster_connection* g_ndb_cluster_connection= NULL;

// Handler synchronization
pthread_mutex_t ndbcluster_mutex;

// Table lock handling
static HASH ndbcluster_open_tables;

static byte *ndbcluster_get_key(NDB_SHARE *share,uint *length,
                                my_bool not_used __attribute__((unused)));
static NDB_SHARE *get_share(const char *table_name);
static void free_share(NDB_SHARE *share);

static int packfrm(const void *data, uint len, const void **pack_data, uint *pack_len);
static int unpackfrm(const void **data, uint *len,
                     const void* pack_data);

static int ndb_get_table_statistics(Ndb*, const char *, 
                                    struct Ndb_statistics *);

// Util thread variables
static pthread_t ndb_util_thread;
pthread_mutex_t LOCK_ndb_util_thread;
pthread_cond_t COND_ndb_util_thread;
extern "C" pthread_handler_decl(ndb_util_thread_func, arg);
ulong ndb_cache_check_time;

/*
  Dummy buffer to read zero pack_length fields
  which are mapped to 1 char
*/
static uint32 dummy_buf;

/*
  Stats that can be retrieved from ndb
*/

struct Ndb_statistics {
  Uint64 row_count;
  Uint64 commit_count;
  Uint64 row_size;
  Uint64 fragment_memory;
};

/* Status variables shown with 'show status like 'Ndb%' */

static long ndb_cluster_node_id= 0;
static const char * ndb_connected_host= 0;
static long ndb_connected_port= 0;
static long ndb_number_of_replicas= 0;
static long ndb_number_of_storage_nodes= 0;

static int update_status_variables(Ndb_cluster_connection *c)
{
  ndb_cluster_node_id=         c->node_id();
  ndb_connected_port=          c->get_connected_port();
  ndb_connected_host=          c->get_connected_host();
  ndb_number_of_replicas=      0;
  ndb_number_of_storage_nodes= c->no_db_nodes();
  return 0;
}

struct show_var_st ndb_status_variables[]= {
  {"cluster_node_id",        (char*) &ndb_cluster_node_id,         SHOW_LONG},
  {"connected_host",         (char*) &ndb_connected_host,      SHOW_CHAR_PTR},
  {"connected_port",         (char*) &ndb_connected_port,          SHOW_LONG},
//  {"number_of_replicas",     (char*) &ndb_number_of_replicas,      SHOW_LONG},
  {"number_of_storage_nodes",(char*) &ndb_number_of_storage_nodes, SHOW_LONG},
  {NullS, NullS, SHOW_LONG}
};

/*
  Error handling functions
*/

struct err_code_mapping
{
  int ndb_err;
  int my_err;
  int show_warning;
};

static const err_code_mapping err_map[]= 
{
  { 626, HA_ERR_KEY_NOT_FOUND, 0 },
  { 630, HA_ERR_FOUND_DUPP_KEY, 0 },
  { 893, HA_ERR_FOUND_DUPP_KEY, 0 },
  { 721, HA_ERR_TABLE_EXIST, 1 },
  { 4244, HA_ERR_TABLE_EXIST, 1 },

  { 709, HA_ERR_NO_SUCH_TABLE, 0 },

  { 266, HA_ERR_LOCK_WAIT_TIMEOUT, 1 },
  { 274, HA_ERR_LOCK_WAIT_TIMEOUT, 1 },
  { 296, HA_ERR_LOCK_WAIT_TIMEOUT, 1 },
  { 297, HA_ERR_LOCK_WAIT_TIMEOUT, 1 },
  { 237, HA_ERR_LOCK_WAIT_TIMEOUT, 1 },

  { 623, HA_ERR_RECORD_FILE_FULL, 1 },
  { 624, HA_ERR_RECORD_FILE_FULL, 1 },
  { 625, HA_ERR_RECORD_FILE_FULL, 1 },
  { 826, HA_ERR_RECORD_FILE_FULL, 1 },
  { 827, HA_ERR_RECORD_FILE_FULL, 1 },
  { 832, HA_ERR_RECORD_FILE_FULL, 1 },

  { 284, HA_ERR_TABLE_DEF_CHANGED, 0 },

  { 0, 1, 0 },

  { -1, -1, 1 }
};


static int ndb_to_mysql_error(const NdbError *err)
{
  uint i;
  for (i=0; err_map[i].ndb_err != err->code && err_map[i].my_err != -1; i++);
  if (err_map[i].show_warning)
  {
    // Push the NDB error message as warning
    push_warning_printf(current_thd, MYSQL_ERROR::WARN_LEVEL_ERROR,
                        ER_GET_ERRMSG, ER(ER_GET_ERRMSG),
                        err->code, err->message, "NDB");
  }
  if (err_map[i].my_err == -1)
    return err->code;
  return err_map[i].my_err;
}



inline
int execute_no_commit(ha_ndbcluster *h, NdbTransaction *trans)
{
#ifdef NOT_USED
  int m_batch_execute= 0;
  if (m_batch_execute)
    return 0;
#endif
  return trans->execute(NdbTransaction::NoCommit,
                        NdbTransaction::AbortOnError,
                        h->m_force_send);
}

inline
int execute_commit(ha_ndbcluster *h, NdbTransaction *trans)
{
#ifdef NOT_USED
  int m_batch_execute= 0;
  if (m_batch_execute)
    return 0;
#endif
  return trans->execute(NdbTransaction::Commit,
                        NdbTransaction::AbortOnError,
                        h->m_force_send);
}

inline
int execute_commit(THD *thd, NdbTransaction *trans)
{
#ifdef NOT_USED
  int m_batch_execute= 0;
  if (m_batch_execute)
    return 0;
#endif
  return trans->execute(NdbTransaction::Commit,
                        NdbTransaction::AbortOnError,
                        thd->variables.ndb_force_send);
}

inline
int execute_no_commit_ie(ha_ndbcluster *h, NdbTransaction *trans)
{
#ifdef NOT_USED
  int m_batch_execute= 0;
  if (m_batch_execute)
    return 0;
#endif
  return trans->execute(NdbTransaction::NoCommit,
                        NdbTransaction::AO_IgnoreError,
                        h->m_force_send);
}

/*
  Place holder for ha_ndbcluster thread specific data
*/
Thd_ndb::Thd_ndb()
{
  ndb= new Ndb(g_ndb_cluster_connection, "");
  lock_count= 0;
  count= 0;
  all= NULL;
  stmt= NULL;
  error= 0;
}

Thd_ndb::~Thd_ndb()
{
  if (ndb)
    delete ndb;
  ndb= NULL;
  changed_tables.empty();
}

inline
Thd_ndb *
get_thd_ndb(THD *thd) { return (Thd_ndb *) thd->ha_data[ndbcluster_hton.slot]; }

inline
void
set_thd_ndb(THD *thd, Thd_ndb *thd_ndb) { thd->ha_data[ndbcluster_hton.slot]= thd_ndb; }

inline
Ndb *ha_ndbcluster::get_ndb()
{
  return get_thd_ndb(current_thd)->ndb;
}

/*
 * manage uncommitted insert/deletes during transactio to get records correct
 */

struct Ndb_local_table_statistics {
  int no_uncommitted_rows_count;
  ulong last_count;
  ha_rows records;
};

void ha_ndbcluster::set_rec_per_key()
{
  DBUG_ENTER("ha_ndbcluster::get_status_const");
  for (uint i=0 ; i < table->s->keys ; i++)
  {
    table->key_info[i].rec_per_key[table->key_info[i].key_parts-1]= 1;
  }
  DBUG_VOID_RETURN;
}

void ha_ndbcluster::records_update()
{
  if (m_ha_not_exact_count)
    return;
  DBUG_ENTER("ha_ndbcluster::records_update");
  struct Ndb_local_table_statistics *info= 
    (struct Ndb_local_table_statistics *)m_table_info;
  DBUG_PRINT("info", ("id=%d, no_uncommitted_rows_count=%d",
                      ((const NDBTAB *)m_table)->getTableId(),
                      info->no_uncommitted_rows_count));
  //  if (info->records == ~(ha_rows)0)
  {
    Ndb *ndb= get_ndb();
    struct Ndb_statistics stat;
    if (ndb_get_table_statistics(ndb, m_tabname, &stat) == 0){
      mean_rec_length= stat.row_size;
      data_file_length= stat.fragment_memory;
      info->records= stat.row_count;
    }
  }
  {
    THD *thd= current_thd;
    if (get_thd_ndb(thd)->error)
      info->no_uncommitted_rows_count= 0;
  }
  records= info->records+ info->no_uncommitted_rows_count;
  DBUG_VOID_RETURN;
}

void ha_ndbcluster::no_uncommitted_rows_execute_failure()
{
  if (m_ha_not_exact_count)
    return;
  DBUG_ENTER("ha_ndbcluster::no_uncommitted_rows_execute_failure");
  get_thd_ndb(current_thd)->error= 1;
  DBUG_VOID_RETURN;
}

void ha_ndbcluster::no_uncommitted_rows_init(THD *thd)
{
  if (m_ha_not_exact_count)
    return;
  DBUG_ENTER("ha_ndbcluster::no_uncommitted_rows_init");
  struct Ndb_local_table_statistics *info= 
    (struct Ndb_local_table_statistics *)m_table_info;
  Thd_ndb *thd_ndb= get_thd_ndb(thd);
  if (info->last_count != thd_ndb->count)
  {
    info->last_count= thd_ndb->count;
    info->no_uncommitted_rows_count= 0;
    info->records= ~(ha_rows)0;
    DBUG_PRINT("info", ("id=%d, no_uncommitted_rows_count=%d",
                        ((const NDBTAB *)m_table)->getTableId(),
                        info->no_uncommitted_rows_count));
  }
  DBUG_VOID_RETURN;
}

void ha_ndbcluster::no_uncommitted_rows_update(int c)
{
  if (m_ha_not_exact_count)
    return;
  DBUG_ENTER("ha_ndbcluster::no_uncommitted_rows_update");
  struct Ndb_local_table_statistics *info=
    (struct Ndb_local_table_statistics *)m_table_info;
  info->no_uncommitted_rows_count+= c;
  DBUG_PRINT("info", ("id=%d, no_uncommitted_rows_count=%d",
                      ((const NDBTAB *)m_table)->getTableId(),
                      info->no_uncommitted_rows_count));
  DBUG_VOID_RETURN;
}

void ha_ndbcluster::no_uncommitted_rows_reset(THD *thd)
{
  if (m_ha_not_exact_count)
    return;
  DBUG_ENTER("ha_ndbcluster::no_uncommitted_rows_reset");
  Thd_ndb *thd_ndb= get_thd_ndb(thd);
  thd_ndb->count++;
  thd_ndb->error= 0;
  DBUG_VOID_RETURN;
}

/*
  Take care of the error that occured in NDB

  RETURN
    0   No error
    #   The mapped error code
*/

void ha_ndbcluster::invalidate_dictionary_cache(bool global)
{
  NDBDICT *dict= get_ndb()->getDictionary();
  DBUG_ENTER("invalidate_dictionary_cache");
  DBUG_PRINT("info", ("invalidating %s", m_tabname));

  if (global)
  {
    const NDBTAB *tab= dict->getTable(m_tabname);
    if (!tab)
      DBUG_VOID_RETURN;
    if (tab->getObjectStatus() == NdbDictionary::Object::Invalid)
    {
      // Global cache has already been invalidated
      dict->removeCachedTable(m_tabname);
      global= FALSE;
    }
    else
      dict->invalidateTable(m_tabname);
  }
  else
    dict->removeCachedTable(m_tabname);
  table->s->version=0L;			/* Free when thread is ready */
  /* Invalidate indexes */
  for (uint i= 0; i < table->s->keys; i++)
  {
    NDBINDEX *index = (NDBINDEX *) m_index[i].index;
    NDBINDEX *unique_index = (NDBINDEX *) m_index[i].unique_index;
    NDB_INDEX_TYPE idx_type= m_index[i].type;

    switch (idx_type) {
    case PRIMARY_KEY_ORDERED_INDEX:
    case ORDERED_INDEX:
      if (global)
        dict->invalidateIndex(index->getName(), m_tabname);
      else
        dict->removeCachedIndex(index->getName(), m_tabname);
      break;
    case UNIQUE_ORDERED_INDEX:
      if (global)
        dict->invalidateIndex(index->getName(), m_tabname);
      else
        dict->removeCachedIndex(index->getName(), m_tabname);
    case UNIQUE_INDEX:
      if (global)
        dict->invalidateIndex(unique_index->getName(), m_tabname);
      else
        dict->removeCachedIndex(unique_index->getName(), m_tabname);
      break;
    case PRIMARY_KEY_INDEX:
    case UNDEFINED_INDEX:
      break;
    }
  }
  DBUG_VOID_RETURN;
}

int ha_ndbcluster::ndb_err(NdbTransaction *trans)
{
  int res;
  NdbError err= trans->getNdbError();
  DBUG_ENTER("ndb_err");
  
  ERR_PRINT(err);
  switch (err.classification) {
  case NdbError::SchemaError:
    invalidate_dictionary_cache(TRUE);

    if (err.code==284)
    {
      /*
         Check if the table is _really_ gone or if the table has
         been alterend and thus changed table id
       */
      NDBDICT *dict= get_ndb()->getDictionary();
      DBUG_PRINT("info", ("Check if table %s is really gone", m_tabname));
      if (!(dict->getTable(m_tabname)))
      {
        err= dict->getNdbError();
        DBUG_PRINT("info", ("Table not found, error: %d", err.code));
        if (err.code != 709)
          DBUG_RETURN(1);
      }
      DBUG_PRINT("info", ("Table exists but must have changed"));
    }
    break;
  default:
    break;
  }
  res= ndb_to_mysql_error(&err);
  DBUG_PRINT("info", ("transformed ndbcluster error %d to mysql error %d", 
                      err.code, res));
  if (res == HA_ERR_FOUND_DUPP_KEY)
  {
    if (m_rows_to_insert == 1)
      m_dupkey= table->s->primary_key;
    else
    {
      /* We are batching inserts, offending key is not available */
      m_dupkey= (uint) -1;
    }
  }
  DBUG_RETURN(res);
}


/*
  Override the default get_error_message in order to add the 
  error message of NDB 
 */

bool ha_ndbcluster::get_error_message(int error, 
                                      String *buf)
{
  DBUG_ENTER("ha_ndbcluster::get_error_message");
  DBUG_PRINT("enter", ("error: %d", error));

  Ndb *ndb= get_ndb();
  if (!ndb)
    DBUG_RETURN(FALSE);

  const NdbError err= ndb->getNdbError(error);
  bool temporary= err.status==NdbError::TemporaryError;
  buf->set(err.message, strlen(err.message), &my_charset_bin);
  DBUG_PRINT("exit", ("message: %s, temporary: %d", buf->ptr(), temporary));
  DBUG_RETURN(temporary);
}


#ifndef DBUG_OFF
/*
  Check if type is supported by NDB.
*/

static bool ndb_supported_type(enum_field_types type)
{
  switch (type) {
  case MYSQL_TYPE_TINY:        
  case MYSQL_TYPE_SHORT:
  case MYSQL_TYPE_LONG:
  case MYSQL_TYPE_INT24:       
  case MYSQL_TYPE_LONGLONG:
  case MYSQL_TYPE_FLOAT:
  case MYSQL_TYPE_DOUBLE:
  case MYSQL_TYPE_DECIMAL:    
  case MYSQL_TYPE_NEWDECIMAL:
  case MYSQL_TYPE_TIMESTAMP:
  case MYSQL_TYPE_DATETIME:    
  case MYSQL_TYPE_DATE:
  case MYSQL_TYPE_NEWDATE:
  case MYSQL_TYPE_TIME:        
  case MYSQL_TYPE_YEAR:        
  case MYSQL_TYPE_STRING:      
  case MYSQL_TYPE_VAR_STRING:
  case MYSQL_TYPE_VARCHAR:
  case MYSQL_TYPE_TINY_BLOB:
  case MYSQL_TYPE_BLOB:    
  case MYSQL_TYPE_MEDIUM_BLOB:   
  case MYSQL_TYPE_LONG_BLOB:  
  case MYSQL_TYPE_ENUM:
  case MYSQL_TYPE_SET:         
  case MYSQL_TYPE_BIT:
    return TRUE;
  case MYSQL_TYPE_NULL:   
  case MYSQL_TYPE_GEOMETRY:
    break;
  }
  return FALSE;
}
#endif /* !DBUG_OFF */


/*
  Instruct NDB to set the value of the hidden primary key
*/

bool ha_ndbcluster::set_hidden_key(NdbOperation *ndb_op,
                                   uint fieldnr, const byte *field_ptr)
{
  DBUG_ENTER("set_hidden_key");
  DBUG_RETURN(ndb_op->equal(fieldnr, (char*)field_ptr,
                            NDB_HIDDEN_PRIMARY_KEY_LENGTH) != 0);
}


/*
  Instruct NDB to set the value of one primary key attribute
*/

int ha_ndbcluster::set_ndb_key(NdbOperation *ndb_op, Field *field,
                               uint fieldnr, const byte *field_ptr)
{
  uint32 pack_len= field->pack_length();
  DBUG_ENTER("set_ndb_key");
  DBUG_PRINT("enter", ("%d: %s, ndb_type: %u, len=%d", 
                       fieldnr, field->field_name, field->type(),
                       pack_len));
  DBUG_DUMP("key", (char*)field_ptr, pack_len);
  
  DBUG_ASSERT(ndb_supported_type(field->type()));
  DBUG_ASSERT(! (field->flags & BLOB_FLAG));
  // Common implementation for most field types
  DBUG_RETURN(ndb_op->equal(fieldnr, (char*) field_ptr, pack_len) != 0);
}


/*
 Instruct NDB to set the value of one attribute
*/

int ha_ndbcluster::set_ndb_value(NdbOperation *ndb_op, Field *field, 
                                 uint fieldnr, bool *set_blob_value)
{
  const byte* field_ptr= field->ptr;
  uint32 pack_len=  field->pack_length();
  DBUG_ENTER("set_ndb_value");
  DBUG_PRINT("enter", ("%d: %s, type: %u, len=%d, is_null=%s", 
                       fieldnr, field->field_name, field->type(), 
                       pack_len, field->is_null()?"Y":"N"));
  DBUG_DUMP("value", (char*) field_ptr, pack_len);

  DBUG_ASSERT(ndb_supported_type(field->type()));
  {
    // ndb currently does not support size 0
    uint32 empty_field;
    if (pack_len == 0)
    {
      pack_len= sizeof(empty_field);
      field_ptr= (byte *)&empty_field;
      if (field->is_null())
        empty_field= 0;
      else
        empty_field= 1;
    }
    if (! (field->flags & BLOB_FLAG))
    {
      if (field->type() != MYSQL_TYPE_BIT)
      {
        if (field->is_null())
          // Set value to NULL
          DBUG_RETURN((ndb_op->setValue(fieldnr, 
                                        (char*)NULL, pack_len) != 0));
        // Common implementation for most field types
        DBUG_RETURN(ndb_op->setValue(fieldnr, 
                                     (char*)field_ptr, pack_len) != 0);
      }
      else // if (field->type() == MYSQL_TYPE_BIT)
      {
        longlong bits= field->val_int();
 
        // Round up bit field length to nearest word boundry
        pack_len= ((pack_len + 3) >> 2) << 2;
        DBUG_ASSERT(pack_len <= 8);
        if (field->is_null())
          // Set value to NULL
          DBUG_RETURN((ndb_op->setValue(fieldnr, (char*)NULL, pack_len) != 0));
        DBUG_PRINT("info", ("bit field"));
        DBUG_DUMP("value", (char*)&bits, pack_len);
#ifdef WORDS_BIGENDIAN
        if (pack_len < 5)
        {
          DBUG_RETURN(ndb_op->setValue(fieldnr, 
                                       ((char*)&bits)+4, pack_len) != 0);
        }
#endif
        DBUG_RETURN(ndb_op->setValue(fieldnr, (char*)&bits, pack_len) != 0);
      }
    }
    // Blob type
    NdbBlob *ndb_blob= ndb_op->getBlobHandle(fieldnr);
    if (ndb_blob != NULL)
    {
      if (field->is_null())
        DBUG_RETURN(ndb_blob->setNull() != 0);

      Field_blob *field_blob= (Field_blob*)field;

      // Get length and pointer to data
      uint32 blob_len= field_blob->get_length(field_ptr);
      char* blob_ptr= NULL;
      field_blob->get_ptr(&blob_ptr);

      // Looks like NULL ptr signals length 0 blob
      if (blob_ptr == NULL) {
        DBUG_ASSERT(blob_len == 0);
        blob_ptr= (char*)"";
      }

      DBUG_PRINT("value", ("set blob ptr=%x len=%u",
                           (unsigned)blob_ptr, blob_len));
      DBUG_DUMP("value", (char*)blob_ptr, min(blob_len, 26));

      if (set_blob_value)
        *set_blob_value= TRUE;
      // No callback needed to write value
      DBUG_RETURN(ndb_blob->setValue(blob_ptr, blob_len) != 0);
    }
    DBUG_RETURN(1);
  }
}


/*
  Callback to read all blob values.
  - not done in unpack_record because unpack_record is valid
    after execute(Commit) but reading blobs is not
  - may only generate read operations; they have to be executed
    somewhere before the data is available
  - due to single buffer for all blobs, we let the last blob
    process all blobs (last so that all are active)
  - null bit is still set in unpack_record
  - TODO allocate blob part aligned buffers
*/

NdbBlob::ActiveHook g_get_ndb_blobs_value;

int g_get_ndb_blobs_value(NdbBlob *ndb_blob, void *arg)
{
  DBUG_ENTER("g_get_ndb_blobs_value");
  if (ndb_blob->blobsNextBlob() != NULL)
    DBUG_RETURN(0);
  ha_ndbcluster *ha= (ha_ndbcluster *)arg;
  DBUG_RETURN(ha->get_ndb_blobs_value(ndb_blob));
}

int ha_ndbcluster::get_ndb_blobs_value(NdbBlob *last_ndb_blob)
{
  DBUG_ENTER("get_ndb_blobs_value");

  // Field has no field number so cannot use TABLE blob_field
  // Loop twice, first only counting total buffer size
  for (int loop= 0; loop <= 1; loop++)
  {
    uint32 offset= 0;
    for (uint i= 0; i < table->s->fields; i++)
    {
      Field *field= table->field[i];
      NdbValue value= m_value[i];
      if (value.ptr != NULL && (field->flags & BLOB_FLAG))
      {
        Field_blob *field_blob= (Field_blob *)field;
        NdbBlob *ndb_blob= value.blob;
        Uint64 blob_len= 0;
        if (ndb_blob->getLength(blob_len) != 0)
          DBUG_RETURN(-1);
        // Align to Uint64
        uint32 blob_size= blob_len;
        if (blob_size % 8 != 0)
          blob_size+= 8 - blob_size % 8;
        if (loop == 1)
        {
          char *buf= m_blobs_buffer + offset;
          uint32 len= 0xffffffff;  // Max uint32
          DBUG_PRINT("value", ("read blob ptr=%x len=%u",
                               (UintPtr)buf, (uint)blob_len));
          if (ndb_blob->readData(buf, len) != 0)
            DBUG_RETURN(-1);
          DBUG_ASSERT(len == blob_len);
          field_blob->set_ptr(len, buf);
        }
        offset+= blob_size;
      }
    }
    if (loop == 0 && offset > m_blobs_buffer_size)
    {
      my_free(m_blobs_buffer, MYF(MY_ALLOW_ZERO_PTR));
      m_blobs_buffer_size= 0;
      DBUG_PRINT("value", ("allocate blobs buffer size %u", offset));
      m_blobs_buffer= my_malloc(offset, MYF(MY_WME));
      if (m_blobs_buffer == NULL)
        DBUG_RETURN(-1);
      m_blobs_buffer_size= offset;
    }
  }
  DBUG_RETURN(0);
}


/*
  Instruct NDB to fetch one field
  - data is read directly into buffer provided by field
    if field is NULL, data is read into memory provided by NDBAPI
*/

int ha_ndbcluster::get_ndb_value(NdbOperation *ndb_op, Field *field,
                                 uint fieldnr, byte* buf)
{
  DBUG_ENTER("get_ndb_value");
  DBUG_PRINT("enter", ("fieldnr: %d flags: %o", fieldnr,
                       (int)(field != NULL ? field->flags : 0)));

  if (field != NULL)
  {
      DBUG_ASSERT(buf);
      DBUG_ASSERT(ndb_supported_type(field->type()));
      DBUG_ASSERT(field->ptr != NULL);
      if (! (field->flags & BLOB_FLAG))
      { 
        if (field->type() != MYSQL_TYPE_BIT)
        {
          byte *field_buf;
          if (field->pack_length() != 0)
            field_buf= buf + (field->ptr - table->record[0]);
          else
            field_buf= (byte *)&dummy_buf;
          m_value[fieldnr].rec= ndb_op->getValue(fieldnr, 
                                                 field_buf);
        }
        else // if (field->type() == MYSQL_TYPE_BIT)
        {
          m_value[fieldnr].rec= ndb_op->getValue(fieldnr);
        }
        DBUG_RETURN(m_value[fieldnr].rec == NULL);
      }

      // Blob type
      NdbBlob *ndb_blob= ndb_op->getBlobHandle(fieldnr);
      m_value[fieldnr].blob= ndb_blob;
      if (ndb_blob != NULL)
      {
        // Set callback
        void *arg= (void *)this;
        DBUG_RETURN(ndb_blob->setActiveHook(g_get_ndb_blobs_value, arg) != 0);
      }
      DBUG_RETURN(1);
  }

  // Used for hidden key only
  m_value[fieldnr].rec= ndb_op->getValue(fieldnr, NULL);
  DBUG_RETURN(m_value[fieldnr].rec == NULL);
}


/*
  Check if any set or get of blob value in current query.
*/
bool ha_ndbcluster::uses_blob_value(bool all_fields)
{
  if (table->s->blob_fields == 0)
    return FALSE;
  if (all_fields)
    return TRUE;
  {
    uint no_fields= table->s->fields;
    int i;
    THD *thd= current_thd;
    // They always put blobs at the end..
    for (i= no_fields - 1; i >= 0; i--)
    {
      Field *field= table->field[i];
      if (thd->query_id == field->query_id)
      {
        return TRUE;
      }
    }
  }
  return FALSE;
}


/*
  Get metadata for this table from NDB 

  IMPLEMENTATION
    - check that frm-file on disk is equal to frm-file
      of table accessed in NDB
*/

int ha_ndbcluster::get_metadata(const char *path)
{
  Ndb *ndb= get_ndb();
  NDBDICT *dict= ndb->getDictionary();
  const NDBTAB *tab;
  int error;
  bool invalidating_ndb_table= FALSE;

  DBUG_ENTER("get_metadata");
  DBUG_PRINT("enter", ("m_tabname: %s, path: %s", m_tabname, path));

  do {
    const void *data, *pack_data;
    uint length, pack_length;

    if (!(tab= dict->getTable(m_tabname)))
      ERR_RETURN(dict->getNdbError());
    // Check if thread has stale local cache
    if (tab->getObjectStatus() == NdbDictionary::Object::Invalid)
    {
      invalidate_dictionary_cache(FALSE);
      if (!(tab= dict->getTable(m_tabname)))
         ERR_RETURN(dict->getNdbError());
      DBUG_PRINT("info", ("Table schema version: %d", tab->getObjectVersion()));
    }
    /*
      Compare FrmData in NDB with frm file from disk.
    */
    error= 0;
    if (readfrm(path, &data, &length) ||
        packfrm(data, length, &pack_data, &pack_length))
    {
      my_free((char*)data, MYF(MY_ALLOW_ZERO_PTR));
      my_free((char*)pack_data, MYF(MY_ALLOW_ZERO_PTR));
      DBUG_RETURN(1);
    }
    
    if ((pack_length != tab->getFrmLength()) || 
        (memcmp(pack_data, tab->getFrmData(), pack_length)))
    {
      if (!invalidating_ndb_table)
      {
        DBUG_PRINT("info", ("Invalidating table"));
        invalidate_dictionary_cache(TRUE);
        invalidating_ndb_table= TRUE;
      }
      else
      {
        DBUG_PRINT("error", 
                   ("metadata, pack_length: %d getFrmLength: %d memcmp: %d", 
                    pack_length, tab->getFrmLength(),
                    memcmp(pack_data, tab->getFrmData(), pack_length)));      
        DBUG_DUMP("pack_data", (char*)pack_data, pack_length);
        DBUG_DUMP("frm", (char*)tab->getFrmData(), tab->getFrmLength());
        error= 3;
        invalidating_ndb_table= FALSE;
      }
    }
    else
    {
      invalidating_ndb_table= FALSE;
    }
    my_free((char*)data, MYF(0));
    my_free((char*)pack_data, MYF(0));
  } while (invalidating_ndb_table);

  if (error)
    DBUG_RETURN(error);
  
  m_table_version= tab->getObjectVersion();
  m_table= (void *)tab; 
  m_table_info= NULL; // Set in external lock
  
  DBUG_RETURN(build_index_list(ndb, table, ILBP_OPEN));
}

static int fix_unique_index_attr_order(NDB_INDEX_DATA &data,
                                       const NDBINDEX *index,
                                       KEY *key_info)
{
  DBUG_ENTER("fix_unique_index_attr_order");
  unsigned sz= index->getNoOfIndexColumns();

  if (data.unique_index_attrid_map)
    my_free((char*)data.unique_index_attrid_map, MYF(0));
  data.unique_index_attrid_map= (unsigned char*)my_malloc(sz,MYF(MY_WME));

  KEY_PART_INFO* key_part= key_info->key_part;
  KEY_PART_INFO* end= key_part+key_info->key_parts;
  DBUG_ASSERT(key_info->key_parts == sz);
  for (unsigned i= 0; key_part != end; key_part++, i++) 
  {
    const char *field_name= key_part->field->field_name;
#ifndef DBUG_OFF
   data.unique_index_attrid_map[i]= 255;
#endif
    for (unsigned j= 0; j < sz; j++)
    {
      const NDBCOL *c= index->getColumn(j);
      if (strcmp(field_name, c->getName()) == 0)
      {
        data.unique_index_attrid_map[i]= j;
        break;
      }
    }
    DBUG_ASSERT(data.unique_index_attrid_map[i] != 255);
  }
  DBUG_RETURN(0);
}

int ha_ndbcluster::build_index_list(Ndb *ndb, TABLE *tab, enum ILBP phase)
{
  uint i;
  int error= 0;
  const char *index_name;
  char unique_index_name[FN_LEN];
  static const char* unique_suffix= "$unique";
  KEY* key_info= tab->key_info;
  const char **key_name= tab->s->keynames.type_names;
  NDBDICT *dict= ndb->getDictionary();
  DBUG_ENTER("ha_ndbcluster::build_index_list");
  
  // Save information about all known indexes
  for (i= 0; i < tab->s->keys; i++, key_info++, key_name++)
  {
    index_name= *key_name;
    NDB_INDEX_TYPE idx_type= get_index_type_from_table(i);
    m_index[i].type= idx_type;
    if (idx_type == UNIQUE_ORDERED_INDEX || idx_type == UNIQUE_INDEX)
    {
      strxnmov(unique_index_name, FN_LEN, index_name, unique_suffix, NullS);
      DBUG_PRINT("info", ("Created unique index name \'%s\' for index %d",
                          unique_index_name, i));
    }
    // Create secondary indexes if in create phase
    if (phase == ILBP_CREATE)
    {
      DBUG_PRINT("info", ("Creating index %u: %s", i, index_name));      
      switch (idx_type){
        
      case PRIMARY_KEY_INDEX:
        // Do nothing, already created
        break;
      case PRIMARY_KEY_ORDERED_INDEX:
        error= create_ordered_index(index_name, key_info);
        break;
      case UNIQUE_ORDERED_INDEX:
        if (!(error= create_ordered_index(index_name, key_info)))
          error= create_unique_index(unique_index_name, key_info);
        break;
      case UNIQUE_INDEX:
        if (!(error= check_index_fields_not_null(i)))
          error= create_unique_index(unique_index_name, key_info);
        break;
      case ORDERED_INDEX:
        error= create_ordered_index(index_name, key_info);
        break;
      default:
        DBUG_ASSERT(FALSE);
        break;
      }
      if (error)
      {
        DBUG_PRINT("error", ("Failed to create index %u", i));
        drop_table();
        break;
      }
    }
    // Add handles to index objects
    if (idx_type != PRIMARY_KEY_INDEX && idx_type != UNIQUE_INDEX)
    {
      DBUG_PRINT("info", ("Get handle to index %s", index_name));
      const NDBINDEX *index= dict->getIndex(index_name, m_tabname);
      if (!index) DBUG_RETURN(1);
      m_index[i].index= (void *) index;
    }
    if (idx_type == UNIQUE_ORDERED_INDEX || idx_type == UNIQUE_INDEX)
    {
      DBUG_PRINT("info", ("Get handle to unique_index %s", unique_index_name));
      const NDBINDEX *index= dict->getIndex(unique_index_name, m_tabname);
      if (!index) DBUG_RETURN(1);
      m_index[i].unique_index= (void *) index;
      error= fix_unique_index_attr_order(m_index[i], index, key_info);
    }
  }
  
  DBUG_RETURN(error);
}


/*
  Decode the type of an index from information 
  provided in table object
*/
NDB_INDEX_TYPE ha_ndbcluster::get_index_type_from_table(uint inx) const
{
  bool is_hash_index=  (table->key_info[inx].algorithm == HA_KEY_ALG_HASH);
  if (inx == table->s->primary_key)
    return is_hash_index ? PRIMARY_KEY_INDEX : PRIMARY_KEY_ORDERED_INDEX;

  return ((table->key_info[inx].flags & HA_NOSAME) ? 
          (is_hash_index ? UNIQUE_INDEX : UNIQUE_ORDERED_INDEX) :
          ORDERED_INDEX);
} 

int ha_ndbcluster::check_index_fields_not_null(uint inx)
{
  KEY* key_info= table->key_info + inx;
  KEY_PART_INFO* key_part= key_info->key_part;
  KEY_PART_INFO* end= key_part+key_info->key_parts;
  DBUG_ENTER("ha_ndbcluster::check_index_fields_not_null");
  
  for (; key_part != end; key_part++) 
    {
      Field* field= key_part->field;
      if (field->maybe_null())
      {
        my_printf_error(ER_NULL_COLUMN_IN_INDEX,ER(ER_NULL_COLUMN_IN_INDEX),
                        MYF(0),field->field_name);
        DBUG_RETURN(ER_NULL_COLUMN_IN_INDEX);
      }
    }
  
  DBUG_RETURN(0);
}

void ha_ndbcluster::release_metadata()
{
  uint i;

  DBUG_ENTER("release_metadata");
  DBUG_PRINT("enter", ("m_tabname: %s", m_tabname));

  m_table= NULL;
  m_table_info= NULL;

  // Release index list 
  for (i= 0; i < MAX_KEY; i++)
  {
    m_index[i].unique_index= NULL;      
    m_index[i].index= NULL;      
    if (m_index[i].unique_index_attrid_map)
    {
      my_free((char *)m_index[i].unique_index_attrid_map, MYF(0));
      m_index[i].unique_index_attrid_map= NULL;
    }
  }

  DBUG_VOID_RETURN;
}

int ha_ndbcluster::get_ndb_lock_type(enum thr_lock_type type)
{
  if (type >= TL_WRITE_ALLOW_WRITE)
    return NdbOperation::LM_Exclusive;
  else if (uses_blob_value(m_retrieve_all_fields))
    return NdbOperation::LM_Read;
  else
    return NdbOperation::LM_CommittedRead;
}

static const ulong index_type_flags[]=
{
  /* UNDEFINED_INDEX */
  0,                         

  /* PRIMARY_KEY_INDEX */
  HA_ONLY_WHOLE_INDEX, 

  /* PRIMARY_KEY_ORDERED_INDEX */
  /* 
     Enable HA_KEYREAD_ONLY when "sorted" indexes are supported, 
     thus ORDERD BY clauses can be optimized by reading directly 
     through the index.
  */
  // HA_KEYREAD_ONLY | 
  HA_READ_NEXT |
  HA_READ_PREV |
  HA_READ_RANGE |
  HA_READ_ORDER,

  /* UNIQUE_INDEX */
  HA_ONLY_WHOLE_INDEX,

  /* UNIQUE_ORDERED_INDEX */
  HA_READ_NEXT |
  HA_READ_PREV |
  HA_READ_RANGE |
  HA_READ_ORDER,

  /* ORDERED_INDEX */
  HA_READ_NEXT |
  HA_READ_PREV |
  HA_READ_RANGE |
  HA_READ_ORDER
};

static const int index_flags_size= sizeof(index_type_flags)/sizeof(ulong);

inline NDB_INDEX_TYPE ha_ndbcluster::get_index_type(uint idx_no) const
{
  DBUG_ASSERT(idx_no < MAX_KEY);
  return m_index[idx_no].type;
}


/*
  Get the flags for an index

  RETURN
    flags depending on the type of the index.
*/

inline ulong ha_ndbcluster::index_flags(uint idx_no, uint part,
                                        bool all_parts) const 
{ 
  DBUG_ENTER("ha_ndbcluster::index_flags");
  DBUG_PRINT("info", ("idx_no: %d", idx_no));
  DBUG_ASSERT(get_index_type_from_table(idx_no) < index_flags_size);
  DBUG_RETURN(index_type_flags[get_index_type_from_table(idx_no)]);
}

static void shrink_varchar(Field* field, const byte* & ptr, char* buf)
{
  if (field->type() == MYSQL_TYPE_VARCHAR) {
    Field_varstring* f= (Field_varstring*)field;
    if (f->length_bytes == 1) {
      uint pack_len= field->pack_length();
      DBUG_ASSERT(1 <= pack_len && pack_len <= 256);
      if (ptr[1] == 0) {
        buf[0]= ptr[0];
      } else {
        DBUG_ASSERT(FALSE);
        buf[0]= 255;
      }
      memmove(buf + 1, ptr + 2, pack_len - 1);
      ptr= buf;
    }
  }
}

int ha_ndbcluster::set_primary_key(NdbOperation *op, const byte *key)
{
  KEY* key_info= table->key_info + table->s->primary_key;
  KEY_PART_INFO* key_part= key_info->key_part;
  KEY_PART_INFO* end= key_part+key_info->key_parts;
  DBUG_ENTER("set_primary_key");

  for (; key_part != end; key_part++) 
  {
    Field* field= key_part->field;
    const byte* ptr= key;
    char buf[256];
    shrink_varchar(field, ptr, buf);
    if (set_ndb_key(op, field, 
                    key_part->fieldnr-1, ptr))
      ERR_RETURN(op->getNdbError());
    key += key_part->store_length;
  }
  DBUG_RETURN(0);
}


int ha_ndbcluster::set_primary_key_from_record(NdbOperation *op, const byte *old_data)
{
  KEY* key_info= table->key_info + table->s->primary_key;
  KEY_PART_INFO* key_part= key_info->key_part;
  KEY_PART_INFO* end= key_part+key_info->key_parts;
  DBUG_ENTER("set_primary_key_from_record");

  for (; key_part != end; key_part++) 
  {
    Field* field= key_part->field;
    if (set_ndb_key(op, field, 
                    key_part->fieldnr-1, old_data+key_part->offset))
      ERR_RETURN(op->getNdbError());
  }
  DBUG_RETURN(0);
}

<<<<<<< HEAD

int ha_ndbcluster::set_primary_key(NdbOperation *op)
{
  DBUG_ENTER("set_primary_key");
  KEY* key_info= table->key_info + table->s->primary_key;
  KEY_PART_INFO* key_part= key_info->key_part;
  KEY_PART_INFO* end= key_part+key_info->key_parts;

  for (; key_part != end; key_part++) 
  {
    Field* field= key_part->field;
    if (set_ndb_key(op, field, 
                    key_part->fieldnr-1, field->ptr))
      ERR_RETURN(op->getNdbError());
  }
  DBUG_RETURN(0);
}

int 
ha_ndbcluster::set_index_key(NdbOperation *op, 
                             const KEY *key_info, 
                             const byte * key_ptr)
{
  DBUG_ENTER("ha_ndbcluster::set_index_key");
  uint i;
  KEY_PART_INFO* key_part= key_info->key_part;
  KEY_PART_INFO* end= key_part+key_info->key_parts;
  
  for (i= 0; key_part != end; key_part++, i++) 
  {
    Field* field= key_part->field;
    const byte* ptr= key_part->null_bit ? key_ptr + 1 : key_ptr;
    char buf[256];
    shrink_varchar(field, ptr, buf);
    if (set_ndb_key(op, field, m_index[active_index].unique_index_attrid_map[i], ptr))
      ERR_RETURN(m_active_trans->getNdbError());
    key_ptr+= key_part->store_length;
  }
  DBUG_RETURN(0);
}

inline 
int ha_ndbcluster::define_read_attrs(byte* buf, NdbOperation* op)
{
  uint i;
  THD *thd= current_thd;

  DBUG_ENTER("define_read_attrs");  

  // Define attributes to read
  for (i= 0; i < table->s->fields; i++) 
  {
    Field *field= table->field[i];
    if ((thd->query_id == field->query_id) ||
        ((field->flags & PRI_KEY_FLAG)) || 
        m_retrieve_all_fields)
    {      
      if (get_ndb_value(op, field, i, buf))
        ERR_RETURN(op->getNdbError());
    } 
    else 
    {
      m_value[i].ptr= NULL;
    }
  }
    
  if (table->s->primary_key == MAX_KEY) 
  {
    DBUG_PRINT("info", ("Getting hidden key"));
    // Scanning table with no primary key
    int hidden_no= table->s->fields;      
#ifndef DBUG_OFF
    const NDBTAB *tab= (const NDBTAB *) m_table;    
    if (!tab->getColumn(hidden_no))
      DBUG_RETURN(1);
#endif
    if (get_ndb_value(op, NULL, hidden_no, NULL))
      ERR_RETURN(op->getNdbError());
  }
  DBUG_RETURN(0);
} 

=======
>>>>>>> 77c48132
/*
  Read one record from NDB using primary key
*/

int ha_ndbcluster::pk_read(const byte *key, uint key_len, byte *buf) 
{
  uint no_fields= table->s->fields;
  NdbConnection *trans= m_active_trans;
  NdbOperation *op;

  int res;
  DBUG_ENTER("pk_read");
  DBUG_PRINT("enter", ("key_len: %u", key_len));
  DBUG_DUMP("key", (char*)key, key_len);

  NdbOperation::LockMode lm=
    (NdbOperation::LockMode)get_ndb_lock_type(m_lock.type);
  if (!(op= trans->getNdbOperation((const NDBTAB *) m_table)) || 
      op->readTuple(lm) != 0)
    ERR_RETURN(trans->getNdbError());
  
  if (table->s->primary_key == MAX_KEY) 
  {
    // This table has no primary key, use "hidden" primary key
    DBUG_PRINT("info", ("Using hidden key"));
    DBUG_DUMP("key", (char*)key, 8);    
    if (set_hidden_key(op, no_fields, key))
      ERR_RETURN(trans->getNdbError());
    
    // Read key at the same time, for future reference
    if (get_ndb_value(op, NULL, no_fields, NULL))
      ERR_RETURN(trans->getNdbError());
  } 
  else 
  {
    if ((res= set_primary_key(op, key)))
      return res;
  }
  
  if ((res= define_read_attrs(buf, op)))
    DBUG_RETURN(res);
  
  if (execute_no_commit_ie(this,trans) != 0) 
  {
    table->status= STATUS_NOT_FOUND;
    DBUG_RETURN(ndb_err(trans));
  }

  // The value have now been fetched from NDB  
  unpack_record(buf);
  table->status= 0;     
  DBUG_RETURN(0);
}

/*
  Read one complementing record from NDB using primary key from old_data
*/

int ha_ndbcluster::complemented_pk_read(const byte *old_data, byte *new_data)
{
  uint no_fields= table->s->fields, i;
  NdbTransaction *trans= m_active_trans;
  NdbOperation *op;
  THD *thd= current_thd;
  DBUG_ENTER("complemented_pk_read");

  if (m_retrieve_all_fields)
    // We have allready retrieved all fields, nothing to complement
    DBUG_RETURN(0);

  NdbOperation::LockMode lm=
    (NdbOperation::LockMode)get_ndb_lock_type(m_lock.type);
  if (!(op= trans->getNdbOperation((const NDBTAB *) m_table)) || 
      op->readTuple(lm) != 0)
    ERR_RETURN(trans->getNdbError());
<<<<<<< HEAD
  
  int res;
  if ((res= set_primary_key_from_old_data(op, old_data)))
    ERR_RETURN(trans->getNdbError());
  
=======

  int res;
  if ((res= set_primary_key_from_record(op, old_data)))
    ERR_RETURN(trans->getNdbError());
    
>>>>>>> 77c48132
  // Read all unreferenced non-key field(s)
  for (i= 0; i < no_fields; i++) 
  {
    Field *field= table->field[i];
    if (!((field->flags & PRI_KEY_FLAG) ||
          (thd->query_id == field->query_id)))
    {
      if (get_ndb_value(op, field, i, new_data))
        ERR_RETURN(trans->getNdbError());
    }
  }
  
  if (execute_no_commit(this,trans) != 0) 
  {
    table->status= STATUS_NOT_FOUND;
    DBUG_RETURN(ndb_err(trans));
  }

  // The value have now been fetched from NDB  
  unpack_record(new_data);
  table->status= 0;     

  /**
   * restore m_value
   */
  for (i= 0; i < no_fields; i++) 
  {
    Field *field= table->field[i];
    if (!((field->flags & PRI_KEY_FLAG) ||
          (thd->query_id == field->query_id)))
    {
      m_value[i].ptr= NULL;
    }
  }
  
  DBUG_RETURN(0);
}

/*
  Peek to check if a particular row already exists
*/

int ha_ndbcluster::peek_row(const byte *record)
{
  NdbTransaction *trans= m_active_trans;
  NdbOperation *op;
  DBUG_ENTER("peek_row");

  NdbOperation::LockMode lm=
    (NdbOperation::LockMode)get_ndb_lock_type(m_lock.type);
  if (!(op= trans->getNdbOperation((const NDBTAB *) m_table)) ||
      op->readTuple(lm) != 0)
    ERR_RETURN(trans->getNdbError());

  int res;
  if ((res= set_primary_key_from_record(op, record)))
    ERR_RETURN(trans->getNdbError());

  if (execute_no_commit_ie(this,trans) != 0)
  {
    table->status= STATUS_NOT_FOUND;
    DBUG_RETURN(ndb_err(trans));
  } 
  DBUG_RETURN(0);
}

/*
  Read one record from NDB using unique secondary index
*/

int ha_ndbcluster::unique_index_read(const byte *key,
                                     uint key_len, byte *buf)
{
  int res;
  NdbTransaction *trans= m_active_trans;
  NdbIndexOperation *op;
  DBUG_ENTER("ha_ndbcluster::unique_index_read");
  DBUG_PRINT("enter", ("key_len: %u, index: %u", key_len, active_index));
  DBUG_DUMP("key", (char*)key, key_len);
  
  NdbOperation::LockMode lm=
    (NdbOperation::LockMode)get_ndb_lock_type(m_lock.type);
  if (!(op= trans->getNdbIndexOperation((NDBINDEX *) 
                                        m_index[active_index].unique_index, 
                                        (const NDBTAB *) m_table)) ||
      op->readTuple(lm) != 0)
    ERR_RETURN(trans->getNdbError());
  
  // Set secondary index key(s)
  if ((res= set_index_key(op, table->key_info + active_index, key)))
    DBUG_RETURN(res);
  
  if ((res= define_read_attrs(buf, op)))
    DBUG_RETURN(res);

  if (execute_no_commit_ie(this,trans) != 0) 
  {
    table->status= STATUS_NOT_FOUND;
    DBUG_RETURN(ndb_err(trans));
  }
  // The value have now been fetched from NDB
  unpack_record(buf);
  table->status= 0;
  DBUG_RETURN(0);
}

inline int ha_ndbcluster::fetch_next(NdbScanOperation* cursor)
{
  DBUG_ENTER("fetch_next");
  int check;
  NdbTransaction *trans= m_active_trans;
  
  bool contact_ndb= m_lock.type < TL_WRITE_ALLOW_WRITE;
  do {
    DBUG_PRINT("info", ("Call nextResult, contact_ndb: %d", contact_ndb));
    /*
      We can only handle one tuple with blobs at a time.
    */
    if (m_ops_pending && m_blobs_pending)
    {
      if (execute_no_commit(this,trans) != 0)
        DBUG_RETURN(ndb_err(trans));
      m_ops_pending= 0;
      m_blobs_pending= FALSE;
    }
    
    if ((check= cursor->nextResult(contact_ndb, m_force_send)) == 0)
    {
      DBUG_RETURN(0);
    } 
    else if (check == 1 || check == 2)
    {
      // 1: No more records
      // 2: No more cached records
      
      /*
        Before fetching more rows and releasing lock(s),
        all pending update or delete operations should 
        be sent to NDB
      */
      DBUG_PRINT("info", ("ops_pending: %d", m_ops_pending));    
      if (m_ops_pending)
      {
        if (m_transaction_on)
        {
          if (execute_no_commit(this,trans) != 0)
            DBUG_RETURN(-1);
        }
        else
        {
          if  (execute_commit(this,trans) != 0)
            DBUG_RETURN(-1);
          if (trans->restart() != 0)
          {
            DBUG_ASSERT(0);
            DBUG_RETURN(-1);
          }
        }
        m_ops_pending= 0;
      }
      contact_ndb= (check == 2);
    }
    else
    {
      DBUG_RETURN(-1);
    }
  } while (check == 2);

  DBUG_RETURN(1);
}

/*
  Get the next record of a started scan. Try to fetch
  it locally from NdbApi cached records if possible, 
  otherwise ask NDB for more.

  NOTE
  If this is a update/delete make sure to not contact 
  NDB before any pending ops have been sent to NDB.

*/

inline int ha_ndbcluster::next_result(byte *buf)
{  
  int res;
  DBUG_ENTER("next_result");
    
  if (!m_active_cursor)
    DBUG_RETURN(HA_ERR_END_OF_FILE);
  
  if ((res= fetch_next(m_active_cursor)) == 0)
  {
    DBUG_PRINT("info", ("One more record found"));    
    
    unpack_record(buf);
    table->status= 0;
    DBUG_RETURN(0);
  }
  else if (res == 1)
  {
    // No more records
    table->status= STATUS_NOT_FOUND;
    
    DBUG_PRINT("info", ("No more records"));
    DBUG_RETURN(HA_ERR_END_OF_FILE);
  }
  else
  {
    DBUG_RETURN(ndb_err(m_active_trans));
  }
}

/*
  Set bounds for ordered index scan.
*/

int ha_ndbcluster::set_bounds(NdbIndexScanOperation *op,
                              const key_range *keys[2],
                              uint range_no)
{
  const KEY *const key_info= table->key_info + active_index;
  const uint key_parts= key_info->key_parts;
  uint key_tot_len[2];
  uint tot_len;
  uint i, j;

  DBUG_ENTER("set_bounds");
  DBUG_PRINT("info", ("key_parts=%d", key_parts));

  for (j= 0; j <= 1; j++)
  {
    const key_range *key= keys[j];
    if (key != NULL)
    {
      // for key->flag see ha_rkey_function
      DBUG_PRINT("info", ("key %d length=%d flag=%d",
                          j, key->length, key->flag));
      key_tot_len[j]= key->length;
    }
    else
    {
      DBUG_PRINT("info", ("key %d not present", j));
      key_tot_len[j]= 0;
    }
  }
  tot_len= 0;

  for (i= 0; i < key_parts; i++)
  {
    KEY_PART_INFO *key_part= &key_info->key_part[i];
    Field *field= key_part->field;
#ifndef DBUG_OFF
    uint part_len= key_part->length;
#endif
    uint part_store_len= key_part->store_length;
    // Info about each key part
    struct part_st {
      bool part_last;
      const key_range *key;
      const byte *part_ptr;
      bool part_null;
      int bound_type;
      const char* bound_ptr;
    };
    struct part_st part[2];

    for (j= 0; j <= 1; j++)
    {
      struct part_st &p= part[j];
      p.key= NULL;
      p.bound_type= -1;
      if (tot_len < key_tot_len[j])
      {
        p.part_last= (tot_len + part_store_len >= key_tot_len[j]);
        p.key= keys[j];
        p.part_ptr= &p.key->key[tot_len];
        p.part_null= key_part->null_bit && *p.part_ptr;
        p.bound_ptr= (const char *)
          p.part_null ? 0 : key_part->null_bit ? p.part_ptr + 1 : p.part_ptr;

        if (j == 0)
        {
          switch (p.key->flag)
          {
            case HA_READ_KEY_EXACT:
              p.bound_type= NdbIndexScanOperation::BoundEQ;
              break;
            // ascending
            case HA_READ_KEY_OR_NEXT:
              p.bound_type= NdbIndexScanOperation::BoundLE;
              break;
            case HA_READ_AFTER_KEY:
              if (! p.part_last)
                p.bound_type= NdbIndexScanOperation::BoundLE;
              else
                p.bound_type= NdbIndexScanOperation::BoundLT;
              break;
            // descending
            case HA_READ_PREFIX_LAST:           // weird
              p.bound_type= NdbIndexScanOperation::BoundEQ;
              break;
            case HA_READ_PREFIX_LAST_OR_PREV:   // weird
              p.bound_type= NdbIndexScanOperation::BoundGE;
              break;
            case HA_READ_BEFORE_KEY:
              if (! p.part_last)
                p.bound_type= NdbIndexScanOperation::BoundGE;
              else
                p.bound_type= NdbIndexScanOperation::BoundGT;
              break;
            default:
              break;
          }
        }
        if (j == 1) {
          switch (p.key->flag)
          {
            // ascending
            case HA_READ_BEFORE_KEY:
              if (! p.part_last)
                p.bound_type= NdbIndexScanOperation::BoundGE;
              else
                p.bound_type= NdbIndexScanOperation::BoundGT;
              break;
            case HA_READ_AFTER_KEY:     // weird
              p.bound_type= NdbIndexScanOperation::BoundGE;
              break;
            default:
              break;
            // descending strangely sets no end key
          }
        }

        if (p.bound_type == -1)
        {
          DBUG_PRINT("error", ("key %d unknown flag %d", j, p.key->flag));
          DBUG_ASSERT(FALSE);
          // Stop setting bounds but continue with what we have
          op->end_of_bound(range_no);
          DBUG_RETURN(0);
        }
      }
    }

    // Seen with e.g. b = 1 and c > 1
    if (part[0].bound_type == NdbIndexScanOperation::BoundLE &&
        part[1].bound_type == NdbIndexScanOperation::BoundGE &&
        memcmp(part[0].part_ptr, part[1].part_ptr, part_store_len) == 0)
    {
      DBUG_PRINT("info", ("replace LE/GE pair by EQ"));
      part[0].bound_type= NdbIndexScanOperation::BoundEQ;
      part[1].bound_type= -1;
    }
    // Not seen but was in previous version
    if (part[0].bound_type == NdbIndexScanOperation::BoundEQ &&
        part[1].bound_type == NdbIndexScanOperation::BoundGE &&
        memcmp(part[0].part_ptr, part[1].part_ptr, part_store_len) == 0)
    {
      DBUG_PRINT("info", ("remove GE from EQ/GE pair"));
      part[1].bound_type= -1;
    }

    for (j= 0; j <= 1; j++)
    {
      struct part_st &p= part[j];
      // Set bound if not done with this key
      if (p.key != NULL)
      {
        DBUG_PRINT("info", ("key %d:%d offset=%d length=%d last=%d bound=%d",
                            j, i, tot_len, part_len, p.part_last, p.bound_type));
        DBUG_DUMP("info", (const char*)p.part_ptr, part_store_len);

        // Set bound if not cancelled via type -1
        if (p.bound_type != -1)
        {
          const char* ptr= p.bound_ptr;
          char buf[256];
          shrink_varchar(field, ptr, buf);
          if (op->setBound(i, p.bound_type, ptr))
            ERR_RETURN(op->getNdbError());
        }
      }
    }

    tot_len+= part_store_len;
  }
  op->end_of_bound(range_no);
  DBUG_RETURN(0);
}

/*
  Start ordered index scan in NDB
*/

int ha_ndbcluster::ordered_index_scan(const key_range *start_key,
                                      const key_range *end_key,
                                      bool sorted, bool descending, byte* buf)
{  
  int res;
  bool restart;
  NdbTransaction *trans= m_active_trans;
  NdbIndexScanOperation *op;

  DBUG_ENTER("ha_ndbcluster::ordered_index_scan");
  DBUG_PRINT("enter", ("index: %u, sorted: %d, descending: %d",
             active_index, sorted, descending));  
  DBUG_PRINT("enter", ("Starting new ordered scan on %s", m_tabname));

  // Check that sorted seems to be initialised
  DBUG_ASSERT(sorted == 0 || sorted == 1);
  
  if (m_active_cursor == 0)
  {
    restart= FALSE;
    NdbOperation::LockMode lm=
      (NdbOperation::LockMode)get_ndb_lock_type(m_lock.type);
    if (!(op= trans->getNdbIndexScanOperation((NDBINDEX *)
                                              m_index[active_index].index, 
                                              (const NDBTAB *) m_table)) ||
        op->readTuples(lm, 0, parallelism, sorted, descending))
      ERR_RETURN(trans->getNdbError());
    m_active_cursor= op;
  } else {
    restart= TRUE;
    op= (NdbIndexScanOperation*)m_active_cursor;
    
    DBUG_ASSERT(op->getSorted() == sorted);
    DBUG_ASSERT(op->getLockMode() == 
                (NdbOperation::LockMode)get_ndb_lock_type(m_lock.type));
    if (op->reset_bounds(m_force_send))
      DBUG_RETURN(ndb_err(m_active_trans));
  }
  
  {
    const key_range *keys[2]= { start_key, end_key };
    res= set_bounds(op, keys);
    if (res)
      DBUG_RETURN(res);
  }

  if (!restart && generate_scan_filter(m_cond_stack, op))
    DBUG_RETURN(ndb_err(trans));
  
  if (!restart && (res= define_read_attrs(buf, op)))
  {
    DBUG_RETURN(res);
  }

  if (execute_no_commit(this,trans) != 0)
    DBUG_RETURN(ndb_err(trans));
  
  DBUG_RETURN(next_result(buf));
}

/*
  Start full table scan in NDB
 */

int ha_ndbcluster::full_table_scan(byte *buf)
{
  int res;
  NdbScanOperation *op;
  NdbTransaction *trans= m_active_trans;

  DBUG_ENTER("full_table_scan");  
  DBUG_PRINT("enter", ("Starting new scan on %s", m_tabname));

  NdbOperation::LockMode lm=
    (NdbOperation::LockMode)get_ndb_lock_type(m_lock.type);
  if (!(op=trans->getNdbScanOperation((const NDBTAB *) m_table)) ||
      op->readTuples(lm, 0, parallelism))
    ERR_RETURN(trans->getNdbError());
  m_active_cursor= op;
  if (generate_scan_filter(m_cond_stack, op))
    DBUG_RETURN(ndb_err(trans));
  if ((res= define_read_attrs(buf, op)))
    DBUG_RETURN(res);

  if (execute_no_commit(this,trans) != 0)
    DBUG_RETURN(ndb_err(trans));
  DBUG_PRINT("exit", ("Scan started successfully"));
  DBUG_RETURN(next_result(buf));
}

/*
  Insert one record into NDB
*/
int ha_ndbcluster::write_row(byte *record)
{
  bool has_auto_increment;
  uint i;
  NdbTransaction *trans= m_active_trans;
  NdbOperation *op;
  int res;
  THD *thd= current_thd;

  DBUG_ENTER("write_row");

  if (m_ignore_dup_key && table->s->primary_key != MAX_KEY)
  {
    int peek_res= peek_row(record);
    
    if (!peek_res) 
    {
      m_dupkey= table->s->primary_key;
      DBUG_RETURN(HA_ERR_FOUND_DUPP_KEY);
    }
    if (peek_res != HA_ERR_KEY_NOT_FOUND)
      DBUG_RETURN(peek_res);
  }

  statistic_increment(thd->status_var.ha_write_count, &LOCK_status);
  if (table->timestamp_field_type & TIMESTAMP_AUTO_SET_ON_INSERT)
    table->timestamp_field->set_time();
  has_auto_increment= (table->next_number_field && record == table->record[0]);

  if (!(op= trans->getNdbOperation((const NDBTAB *) m_table)))
    ERR_RETURN(trans->getNdbError());

  res= (m_use_write) ? op->writeTuple() :op->insertTuple(); 
  if (res != 0)
    ERR_RETURN(trans->getNdbError());  
 
  if (table->s->primary_key == MAX_KEY) 
  {
    // Table has hidden primary key
    Ndb *ndb= get_ndb();
    Uint64 auto_value= NDB_FAILED_AUTO_INCREMENT;
    uint retries= NDB_AUTO_INCREMENT_RETRIES;
    do {
      auto_value= ndb->getAutoIncrementValue((const NDBTAB *) m_table);
    } while (auto_value == NDB_FAILED_AUTO_INCREMENT && 
             --retries &&
             ndb->getNdbError().status == NdbError::TemporaryError);
    if (auto_value == NDB_FAILED_AUTO_INCREMENT)
      ERR_RETURN(ndb->getNdbError());
    if (set_hidden_key(op, table->s->fields, (const byte*)&auto_value))
      ERR_RETURN(op->getNdbError());
  } 
  else 
  {
    int res;

    if (has_auto_increment) 
    {
      THD *thd= table->in_use;

      m_skip_auto_increment= FALSE;
      update_auto_increment();
      /* Ensure that handler is always called for auto_increment values */
      thd->next_insert_id= 0;
      m_skip_auto_increment= !auto_increment_column_changed;
    }

    if ((res= set_primary_key_from_record(op, record)))
      return res;  
  }

  // Set non-key attribute(s)
  bool set_blob_value= FALSE;
  for (i= 0; i < table->s->fields; i++) 
  {
    Field *field= table->field[i];
    if (!(field->flags & PRI_KEY_FLAG) &&
        set_ndb_value(op, field, i, &set_blob_value))
    {
      m_skip_auto_increment= TRUE;
      ERR_RETURN(op->getNdbError());
    }
  }

  m_rows_changed++;

  /*
    Execute write operation
    NOTE When doing inserts with many values in 
    each INSERT statement it should not be necessary
    to NoCommit the transaction between each row.
    Find out how this is detected!
  */
  m_rows_inserted++;
  no_uncommitted_rows_update(1);
  m_bulk_insert_not_flushed= TRUE;
  if ((m_rows_to_insert == (ha_rows) 1) || 
      ((m_rows_inserted % m_bulk_insert_rows) == 0) ||
      m_primary_key_update ||
      set_blob_value)
  {
    // Send rows to NDB
    DBUG_PRINT("info", ("Sending inserts to NDB, "\
                        "rows_inserted:%d, bulk_insert_rows: %d", 
                        (int)m_rows_inserted, (int)m_bulk_insert_rows));

    m_bulk_insert_not_flushed= FALSE;
    if (m_transaction_on)
    {
      if (execute_no_commit(this,trans) != 0)
      {
        m_skip_auto_increment= TRUE;
        no_uncommitted_rows_execute_failure();
        DBUG_RETURN(ndb_err(trans));
      }
    }
    else
    {
      if (execute_commit(this,trans) != 0)
      {
        m_skip_auto_increment= TRUE;
        no_uncommitted_rows_execute_failure();
        DBUG_RETURN(ndb_err(trans));
      }
      if (trans->restart() != 0)
      {
        DBUG_ASSERT(0);
        DBUG_RETURN(-1);
      }
    }
  }
  if ((has_auto_increment) && (m_skip_auto_increment))
  {
    Ndb *ndb= get_ndb();
    Uint64 next_val= (Uint64) table->next_number_field->val_int() + 1;
    DBUG_PRINT("info", 
               ("Trying to set next auto increment value to %lu",
                (ulong) next_val));
    if (ndb->setAutoIncrementValue((const NDBTAB *) m_table, next_val, TRUE))
      DBUG_PRINT("info", 
                 ("Setting next auto increment value to %u", next_val));  
  }
  m_skip_auto_increment= TRUE;

  DBUG_RETURN(0);
}


/* Compare if a key in a row has changed */

int ha_ndbcluster::key_cmp(uint keynr, const byte * old_row,
                           const byte * new_row)
{
  KEY_PART_INFO *key_part=table->key_info[keynr].key_part;
  KEY_PART_INFO *end=key_part+table->key_info[keynr].key_parts;

  for (; key_part != end ; key_part++)
  {
    if (key_part->null_bit)
    {
      if ((old_row[key_part->null_offset] & key_part->null_bit) !=
          (new_row[key_part->null_offset] & key_part->null_bit))
        return 1;
    }
    if (key_part->key_part_flag & (HA_BLOB_PART | HA_VAR_LENGTH_PART))
    {

      if (key_part->field->cmp_binary((char*) (old_row + key_part->offset),
                                      (char*) (new_row + key_part->offset),
                                      (ulong) key_part->length))
        return 1;
    }
    else
    {
      if (memcmp(old_row+key_part->offset, new_row+key_part->offset,
                 key_part->length))
        return 1;
    }
  }
  return 0;
}

/*
  Update one record in NDB using primary key
*/

int ha_ndbcluster::update_row(const byte *old_data, byte *new_data)
{
  THD *thd= current_thd;
  NdbTransaction *trans= m_active_trans;
  NdbScanOperation* cursor= m_active_cursor;
  NdbOperation *op;
  uint i;
  DBUG_ENTER("update_row");
  
  statistic_increment(thd->status_var.ha_update_count, &LOCK_status);
  if (table->timestamp_field_type & TIMESTAMP_AUTO_SET_ON_UPDATE)
  {
    table->timestamp_field->set_time();
    // Set query_id so that field is really updated
    table->timestamp_field->query_id= thd->query_id;
  }

  /* Check for update of primary key for special handling */  
  if ((table->s->primary_key != MAX_KEY) &&
      (key_cmp(table->s->primary_key, old_data, new_data)))
  {
    int read_res, insert_res, delete_res;

    DBUG_PRINT("info", ("primary key update, doing pk read+delete+insert"));
    // Get all old fields, since we optimize away fields not in query
    read_res= complemented_pk_read(old_data, new_data);
    if (read_res)
    {
      DBUG_PRINT("info", ("pk read failed"));
      DBUG_RETURN(read_res);
    }
    // Delete old row
    m_primary_key_update= TRUE;
    delete_res= delete_row(old_data);
    m_primary_key_update= FALSE;
    if (delete_res)
    {
      DBUG_PRINT("info", ("delete failed"));
      DBUG_RETURN(delete_res);
    }     
    // Insert new row
    DBUG_PRINT("info", ("delete succeded"));
    m_primary_key_update= TRUE;
    insert_res= write_row(new_data);
    m_primary_key_update= FALSE;
    if (insert_res)
    {
      DBUG_PRINT("info", ("insert failed"));
      if (trans->commitStatus() == NdbConnection::Started)
      {
      // Undo write_row(new_data)
        m_primary_key_update= TRUE;
        insert_res= write_row((byte *)old_data);
        m_primary_key_update= FALSE;
      }
      DBUG_RETURN(insert_res);
    }
    DBUG_PRINT("info", ("delete+insert succeeded"));
    DBUG_RETURN(0);
  }

  if (cursor)
  {
    /*
      We are scanning records and want to update the record
      that was just found, call updateTuple on the cursor 
      to take over the lock to a new update operation
      And thus setting the primary key of the record from 
      the active record in cursor
    */
    DBUG_PRINT("info", ("Calling updateTuple on cursor"));
    if (!(op= cursor->updateCurrentTuple()))
      ERR_RETURN(trans->getNdbError());
    m_ops_pending++;
    if (uses_blob_value(FALSE))
      m_blobs_pending= TRUE;
  }
  else
  {  
    if (!(op= trans->getNdbOperation((const NDBTAB *) m_table)) ||
        op->updateTuple() != 0)
      ERR_RETURN(trans->getNdbError());  
    
    if (table->s->primary_key == MAX_KEY) 
    {
      // This table has no primary key, use "hidden" primary key
      DBUG_PRINT("info", ("Using hidden key"));
      
      // Require that the PK for this record has previously been 
      // read into m_value
      uint no_fields= table->s->fields;
      const NdbRecAttr* rec= m_value[no_fields].rec;
      DBUG_ASSERT(rec);
      DBUG_DUMP("key", (char*)rec->aRef(), NDB_HIDDEN_PRIMARY_KEY_LENGTH);
      
      if (set_hidden_key(op, no_fields, rec->aRef()))
        ERR_RETURN(op->getNdbError());
    } 
    else 
    {
      int res;
<<<<<<< HEAD
      if ((res= set_primary_key_from_old_data(op, old_data)))
        DBUG_RETURN(res);
=======
      if ((res= set_primary_key_from_record(op, old_data)))
	DBUG_RETURN(res);
>>>>>>> 77c48132
    }
  }

  m_rows_changed++;

  // Set non-key attribute(s)
  for (i= 0; i < table->s->fields; i++) 
  {
    Field *field= table->field[i];
    if (((thd->query_id == field->query_id) || m_retrieve_all_fields) &&
        (!(field->flags & PRI_KEY_FLAG)) &&
        set_ndb_value(op, field, i))
      ERR_RETURN(op->getNdbError());
  }

  // Execute update operation
  if (!cursor && execute_no_commit(this,trans) != 0) {
    no_uncommitted_rows_execute_failure();
    DBUG_RETURN(ndb_err(trans));
  }
  
  DBUG_RETURN(0);
}


/*
  Delete one record from NDB, using primary key 
*/

int ha_ndbcluster::delete_row(const byte *record)
{
  THD *thd= current_thd;
  NdbTransaction *trans= m_active_trans;
  NdbScanOperation* cursor= m_active_cursor;
  NdbOperation *op;
  DBUG_ENTER("delete_row");

  statistic_increment(thd->status_var.ha_delete_count,&LOCK_status);
  m_rows_changed++;

  if (cursor)
  {
    /*
      We are scanning records and want to delete the record
      that was just found, call deleteTuple on the cursor 
      to take over the lock to a new delete operation
      And thus setting the primary key of the record from 
      the active record in cursor
    */
    DBUG_PRINT("info", ("Calling deleteTuple on cursor"));
    if (cursor->deleteCurrentTuple() != 0)
      ERR_RETURN(trans->getNdbError());     
    m_ops_pending++;

    no_uncommitted_rows_update(-1);

    if (!m_primary_key_update)
      // If deleting from cursor, NoCommit will be handled in next_result
      DBUG_RETURN(0);
  }
  else
  {
    
    if (!(op=trans->getNdbOperation((const NDBTAB *) m_table)) || 
        op->deleteTuple() != 0)
      ERR_RETURN(trans->getNdbError());
    
    no_uncommitted_rows_update(-1);
    
    if (table->s->primary_key == MAX_KEY) 
    {
      // This table has no primary key, use "hidden" primary key
      DBUG_PRINT("info", ("Using hidden key"));
      uint no_fields= table->s->fields;
      const NdbRecAttr* rec= m_value[no_fields].rec;
      DBUG_ASSERT(rec != NULL);
      
      if (set_hidden_key(op, no_fields, rec->aRef()))
        ERR_RETURN(op->getNdbError());
    } 
    else 
    {
      int res;
<<<<<<< HEAD
      if ((res= (m_primary_key_update ?
                 set_primary_key_from_old_data(op, record)
                 : set_primary_key(op))))
          return res;  
=======
      if ((res= set_primary_key_from_record(op, record)))
        return res;  
>>>>>>> 77c48132
    }
  }

  // Execute delete operation
  if (execute_no_commit(this,trans) != 0) {
    no_uncommitted_rows_execute_failure();
    DBUG_RETURN(ndb_err(trans));
  }
  DBUG_RETURN(0);
}
  
/*
  Unpack a record read from NDB 

  SYNOPSIS
    unpack_record()
    buf                 Buffer to store read row

  NOTE
    The data for each row is read directly into the
    destination buffer. This function is primarily 
    called in order to check if any fields should be 
    set to null.
*/

void ha_ndbcluster::unpack_record(byte* buf)
{
  uint row_offset= (uint) (buf - table->record[0]);
  Field **field, **end;
  NdbValue *value= m_value;
  DBUG_ENTER("unpack_record");

  end= table->field + table->s->fields;
  
  // Set null flag(s)
  bzero(buf, table->s->null_bytes);
  for (field= table->field;
       field < end;
       field++, value++)
  {
    if ((*value).ptr)
    {
      if (! ((*field)->flags & BLOB_FLAG))
      {
        if ((*value).rec->isNULL())
         (*field)->set_null(row_offset);
        else if ((*field)->type() == MYSQL_TYPE_BIT)
        {
          uint pack_len= (*field)->pack_length();
          if (pack_len < 5)
          {
            DBUG_PRINT("info", ("bit field H'%.8X", 
                                (*value).rec->u_32_value()));
            ((Field_bit *) *field)->store((longlong) 
                                          (*value).rec->u_32_value());
          }
          else
          {
            DBUG_PRINT("info", ("bit field H'%.8X%.8X",
                                *(Uint32 *)(*value).rec->aRef(),
                                *((Uint32 *)(*value).rec->aRef()+1)));
            ((Field_bit *) *field)->store((longlong)
                                          (*value).rec->u_64_value());          }
        }
      }
      else
      {
        NdbBlob* ndb_blob= (*value).blob;
        bool isNull= TRUE;
#ifndef DBUG_OFF
        int ret= 
#endif
          ndb_blob->getNull(isNull);
        DBUG_ASSERT(ret == 0);
        if (isNull)
          (*field)->set_null(row_offset);
      }
    }
  }
  
#ifndef DBUG_OFF
  // Read and print all values that was fetched
  if (table->s->primary_key == MAX_KEY)
  {
    // Table with hidden primary key
    int hidden_no= table->s->fields;
    const NDBTAB *tab= (const NDBTAB *) m_table;
    const NDBCOL *hidden_col= tab->getColumn(hidden_no);
    const NdbRecAttr* rec= m_value[hidden_no].rec;
    DBUG_ASSERT(rec);
    DBUG_PRINT("hidden", ("%d: %s \"%llu\"", hidden_no, 
                          hidden_col->getName(), rec->u_64_value()));
  } 
  //print_results();
#endif
  DBUG_VOID_RETURN;
}

/*
  Utility function to print/dump the fetched field
 */

void ha_ndbcluster::print_results()
{
  DBUG_ENTER("print_results");

#ifndef DBUG_OFF
  const NDBTAB *tab= (const NDBTAB*) m_table;

  if (!_db_on_)
    DBUG_VOID_RETURN;

  char buf_type[MAX_FIELD_WIDTH], buf_val[MAX_FIELD_WIDTH];
  String type(buf_type, sizeof(buf_type), &my_charset_bin);
  String val(buf_val, sizeof(buf_val), &my_charset_bin);
  for (uint f= 0; f < table->s->fields; f++)
  {
    /* Use DBUG_PRINT since DBUG_FILE cannot be filtered out */
    char buf[2000];
    Field *field;
    void* ptr;
    NdbValue value;

    buf[0]= 0;
    field= table->field[f];
    if (!(value= m_value[f]).ptr)
    {
      strmov(buf, "not read");
      goto print_value;
    }

    ptr= field->ptr;

    if (! (field->flags & BLOB_FLAG))
    {
      if (value.rec->isNULL())
      {
        strmov(buf, "NULL");
        goto print_value;
      }
      type.length(0);
      val.length(0);
      field->sql_type(type);
      field->val_str(&val);
      my_snprintf(buf, sizeof(buf), "%s %s", type.c_ptr(), val.c_ptr());
    }
    else
    {
      NdbBlob *ndb_blob= value.blob;
      bool isNull= TRUE;
      ndb_blob->getNull(isNull);
      if (isNull)
        strmov(buf, "NULL");
    }

print_value:
    DBUG_PRINT("value", ("%u,%s: %s", f, field->field_name, buf));
  }
#endif
  DBUG_VOID_RETURN;
}


int ha_ndbcluster::index_init(uint index)
{
  DBUG_ENTER("ha_ndbcluster::index_init");
  DBUG_PRINT("enter", ("index: %u", index));
  DBUG_RETURN(handler::index_init(index));
}


int ha_ndbcluster::index_end()
{
  DBUG_ENTER("ha_ndbcluster::index_end");
  DBUG_RETURN(close_scan());
}

/**
 * Check if key contains null
 */
static
int
check_null_in_key(const KEY* key_info, const byte *key, uint key_len)
{
  KEY_PART_INFO *curr_part, *end_part;
  const byte* end_ptr= key + key_len;
  curr_part= key_info->key_part;
  end_part= curr_part + key_info->key_parts;
  

  for (; curr_part != end_part && key < end_ptr; curr_part++)
  {
    if (curr_part->null_bit && *key)
      return 1;

    key += curr_part->store_length;
  }
  return 0;
}

int ha_ndbcluster::index_read(byte *buf,
                              const byte *key, uint key_len, 
                              enum ha_rkey_function find_flag)
{
  DBUG_ENTER("ha_ndbcluster::index_read");
  DBUG_PRINT("enter", ("active_index: %u, key_len: %u, find_flag: %d", 
                       active_index, key_len, find_flag));

  int error;
  ndb_index_type type= get_index_type(active_index);
  const KEY* key_info= table->key_info+active_index;
  switch (type){
  case PRIMARY_KEY_ORDERED_INDEX:
  case PRIMARY_KEY_INDEX:
    if (find_flag == HA_READ_KEY_EXACT && key_info->key_length == key_len)
    {
      if (m_active_cursor && (error= close_scan()))
        DBUG_RETURN(error);
      DBUG_RETURN(pk_read(key, key_len, buf));
    }
    else if (type == PRIMARY_KEY_INDEX)
    {
      DBUG_RETURN(1);
    }
    break;
  case UNIQUE_ORDERED_INDEX:
  case UNIQUE_INDEX:
    if (find_flag == HA_READ_KEY_EXACT && key_info->key_length == key_len &&
        !check_null_in_key(key_info, key, key_len))
    {
      if (m_active_cursor && (error= close_scan()))
        DBUG_RETURN(error);
      DBUG_RETURN(unique_index_read(key, key_len, buf));
    }
    else if (type == UNIQUE_INDEX)
    {
      DBUG_RETURN(1);
    }
    break;
  case ORDERED_INDEX:
    break;
  default:
  case UNDEFINED_INDEX:
    DBUG_ASSERT(FALSE);
    DBUG_RETURN(1);
    break;
  }
  
  key_range start_key;
  start_key.key= key;
  start_key.length= key_len;
  start_key.flag= find_flag;
  bool descending= FALSE;
  switch (find_flag) {
  case HA_READ_KEY_OR_PREV:
  case HA_READ_BEFORE_KEY:
  case HA_READ_PREFIX_LAST:
  case HA_READ_PREFIX_LAST_OR_PREV:
    descending= TRUE;
    break;
  default:
    break;
  }
  error= ordered_index_scan(&start_key, 0, TRUE, descending, buf);  
  DBUG_RETURN(error == HA_ERR_END_OF_FILE ? HA_ERR_KEY_NOT_FOUND : error);
}


int ha_ndbcluster::index_read_idx(byte *buf, uint index_no, 
                              const byte *key, uint key_len, 
                              enum ha_rkey_function find_flag)
{
  statistic_increment(current_thd->status_var.ha_read_key_count, &LOCK_status);
  DBUG_ENTER("ha_ndbcluster::index_read_idx");
  DBUG_PRINT("enter", ("index_no: %u, key_len: %u", index_no, key_len));  
  index_init(index_no);  
  DBUG_RETURN(index_read(buf, key, key_len, find_flag));
}


int ha_ndbcluster::index_next(byte *buf)
{
  DBUG_ENTER("ha_ndbcluster::index_next");
  statistic_increment(current_thd->status_var.ha_read_next_count,
                      &LOCK_status);
  DBUG_RETURN(next_result(buf));
}


int ha_ndbcluster::index_prev(byte *buf)
{
  DBUG_ENTER("ha_ndbcluster::index_prev");
  statistic_increment(current_thd->status_var.ha_read_prev_count,
                      &LOCK_status);
  DBUG_RETURN(next_result(buf));
}


int ha_ndbcluster::index_first(byte *buf)
{
  DBUG_ENTER("ha_ndbcluster::index_first");
  statistic_increment(current_thd->status_var.ha_read_first_count,
                      &LOCK_status);
  // Start the ordered index scan and fetch the first row

  // Only HA_READ_ORDER indexes get called by index_first
  DBUG_RETURN(ordered_index_scan(0, 0, TRUE, FALSE, buf));
}


int ha_ndbcluster::index_last(byte *buf)
{
  DBUG_ENTER("ha_ndbcluster::index_last");
  statistic_increment(current_thd->status_var.ha_read_last_count,&LOCK_status);
  DBUG_RETURN(ordered_index_scan(0, 0, TRUE, TRUE, buf));
}

int ha_ndbcluster::index_read_last(byte * buf, const byte * key, uint key_len)
{
  DBUG_ENTER("ha_ndbcluster::index_read_last");
  DBUG_RETURN(index_read(buf, key, key_len, HA_READ_PREFIX_LAST));
}

inline
int ha_ndbcluster::read_range_first_to_buf(const key_range *start_key,
                                           const key_range *end_key,
                                           bool eq_r, bool sorted,
                                           byte* buf)
{
  KEY* key_info;
  int error= 1; 
  DBUG_ENTER("ha_ndbcluster::read_range_first_to_buf");
  DBUG_PRINT("info", ("eq_r: %d, sorted: %d", eq_r, sorted));

  switch (get_index_type(active_index)){
  case PRIMARY_KEY_ORDERED_INDEX:
  case PRIMARY_KEY_INDEX:
    key_info= table->key_info + active_index;
    if (start_key && 
        start_key->length == key_info->key_length &&
        start_key->flag == HA_READ_KEY_EXACT)
    {
      if (m_active_cursor && (error= close_scan()))
        DBUG_RETURN(error);
      error= pk_read(start_key->key, start_key->length, buf);      
      DBUG_RETURN(error == HA_ERR_KEY_NOT_FOUND ? HA_ERR_END_OF_FILE : error);
    }
    break;
  case UNIQUE_ORDERED_INDEX:
  case UNIQUE_INDEX:
    key_info= table->key_info + active_index;
    if (start_key && start_key->length == key_info->key_length &&
        start_key->flag == HA_READ_KEY_EXACT && 
        !check_null_in_key(key_info, start_key->key, start_key->length))
    {
      if (m_active_cursor && (error= close_scan()))
        DBUG_RETURN(error);
      error= unique_index_read(start_key->key, start_key->length, buf);
      DBUG_RETURN(error == HA_ERR_KEY_NOT_FOUND ? HA_ERR_END_OF_FILE : error);
    }
    break;
  default:
    break;
  }

  // Start the ordered index scan and fetch the first row
  error= ordered_index_scan(start_key, end_key, sorted, FALSE, buf);
  DBUG_RETURN(error);
}


int ha_ndbcluster::read_range_first(const key_range *start_key,
                                    const key_range *end_key,
                                    bool eq_r, bool sorted)
{
  byte* buf= table->record[0];
  DBUG_ENTER("ha_ndbcluster::read_range_first");
  
  DBUG_RETURN(read_range_first_to_buf(start_key,
                                      end_key,
                                      eq_r, 
                                      sorted,
                                      buf));
}

int ha_ndbcluster::read_range_next()
{
  DBUG_ENTER("ha_ndbcluster::read_range_next");
  DBUG_RETURN(next_result(table->record[0]));
}


int ha_ndbcluster::rnd_init(bool scan)
{
  NdbScanOperation *cursor= m_active_cursor;
  DBUG_ENTER("rnd_init");
  DBUG_PRINT("enter", ("scan: %d", scan));
  // Check if scan is to be restarted
  if (cursor)
  {
    if (!scan)
      DBUG_RETURN(1);
    if (cursor->restart(m_force_send) != 0)
    {
      DBUG_ASSERT(0);
      DBUG_RETURN(-1);
    }
  }
  index_init(table->s->primary_key);
  DBUG_RETURN(0);
}

int ha_ndbcluster::close_scan()
{
  NdbTransaction *trans= m_active_trans;
  DBUG_ENTER("close_scan");

  m_multi_cursor= 0;
  if (!m_active_cursor && !m_multi_cursor)
    DBUG_RETURN(1);

  NdbScanOperation *cursor= m_active_cursor ? m_active_cursor : m_multi_cursor;
  
  if (m_ops_pending)
  {
    /*
      Take over any pending transactions to the 
      deleteing/updating transaction before closing the scan    
    */
    DBUG_PRINT("info", ("ops_pending: %d", m_ops_pending));    
    if (execute_no_commit(this,trans) != 0) {
      no_uncommitted_rows_execute_failure();
      DBUG_RETURN(ndb_err(trans));
    }
    m_ops_pending= 0;
  }
  
  cursor->close(m_force_send, TRUE);
  m_active_cursor= m_multi_cursor= NULL;
  DBUG_RETURN(0);
}

int ha_ndbcluster::rnd_end()
{
  DBUG_ENTER("rnd_end");
  DBUG_RETURN(close_scan());
}


int ha_ndbcluster::rnd_next(byte *buf)
{
  DBUG_ENTER("rnd_next");
  statistic_increment(current_thd->status_var.ha_read_rnd_next_count,
                      &LOCK_status);

  if (!m_active_cursor)
    DBUG_RETURN(full_table_scan(buf));
  DBUG_RETURN(next_result(buf));
}


/*
  An "interesting" record has been found and it's pk 
  retrieved by calling position
  Now it's time to read the record from db once 
  again
*/

int ha_ndbcluster::rnd_pos(byte *buf, byte *pos)
{
  DBUG_ENTER("rnd_pos");
  statistic_increment(current_thd->status_var.ha_read_rnd_count,
                      &LOCK_status);
  // The primary key for the record is stored in pos
  // Perform a pk_read using primary key "index"
  DBUG_RETURN(pk_read(pos, ref_length, buf));  
}


/*
  Store the primary key of this record in ref 
  variable, so that the row can be retrieved again later
  using "reference" in rnd_pos
*/

void ha_ndbcluster::position(const byte *record)
{
  KEY *key_info;
  KEY_PART_INFO *key_part;
  KEY_PART_INFO *end;
  byte *buff;
  DBUG_ENTER("position");

  if (table->s->primary_key != MAX_KEY) 
  {
    key_info= table->key_info + table->s->primary_key;
    key_part= key_info->key_part;
    end= key_part + key_info->key_parts;
    buff= ref;
    
    for (; key_part != end; key_part++) 
    {
      if (key_part->null_bit) {
        /* Store 0 if the key part is a NULL part */      
        if (record[key_part->null_offset]
            & key_part->null_bit) {
          *buff++= 1;
          continue;
        }      
        *buff++= 0;
      }
      memcpy(buff, record + key_part->offset, key_part->length);
      buff += key_part->length;
    }
  } 
  else 
  {
    // No primary key, get hidden key
    DBUG_PRINT("info", ("Getting hidden key"));
    int hidden_no= table->s->fields;
    const NdbRecAttr* rec= m_value[hidden_no].rec;
    memcpy(ref, (const void*)rec->aRef(), ref_length);
#ifndef DBUG_OFF
    const NDBTAB *tab= (const NDBTAB *) m_table;  
    const NDBCOL *hidden_col= tab->getColumn(hidden_no);
    DBUG_ASSERT(hidden_col->getPrimaryKey() && 
                hidden_col->getAutoIncrement() &&
                rec != NULL && 
                ref_length == NDB_HIDDEN_PRIMARY_KEY_LENGTH);
#endif
  }
  
  DBUG_DUMP("ref", (char*)ref, ref_length);
  DBUG_VOID_RETURN;
}


void ha_ndbcluster::info(uint flag)
{
  DBUG_ENTER("info");
  DBUG_PRINT("enter", ("flag: %d", flag));
  
  if (flag & HA_STATUS_POS)
    DBUG_PRINT("info", ("HA_STATUS_POS"));
  if (flag & HA_STATUS_NO_LOCK)
    DBUG_PRINT("info", ("HA_STATUS_NO_LOCK"));
  if (flag & HA_STATUS_TIME)
    DBUG_PRINT("info", ("HA_STATUS_TIME"));
  if (flag & HA_STATUS_VARIABLE)
  {
    DBUG_PRINT("info", ("HA_STATUS_VARIABLE"));
    if (m_table_info)
    {
      if (m_ha_not_exact_count)
        records= 100;
      else
        records_update();
    }
    else
    {
      if ((my_errno= check_ndb_connection()))
        DBUG_VOID_RETURN;
      Ndb *ndb= get_ndb();
      struct Ndb_statistics stat;
      if (current_thd->variables.ndb_use_exact_count &&
          ndb_get_table_statistics(ndb, m_tabname, &stat) == 0)
      {
        mean_rec_length= stat.row_size;
        data_file_length= stat.fragment_memory;
        records= stat.row_count;
      }
      else
      {
        mean_rec_length= 0;
        records= 100;
      }
    }
  }
  if (flag & HA_STATUS_CONST)
  {
    DBUG_PRINT("info", ("HA_STATUS_CONST"));
    set_rec_per_key();
  }
  if (flag & HA_STATUS_ERRKEY)
  {
    DBUG_PRINT("info", ("HA_STATUS_ERRKEY"));
    errkey= m_dupkey;
  }
  if (flag & HA_STATUS_AUTO)
    DBUG_PRINT("info", ("HA_STATUS_AUTO"));
  DBUG_VOID_RETURN;
}


int ha_ndbcluster::extra(enum ha_extra_function operation)
{
  DBUG_ENTER("extra");
  switch (operation) {
  case HA_EXTRA_NORMAL:              /* Optimize for space (def) */
    DBUG_PRINT("info", ("HA_EXTRA_NORMAL"));
    break;
  case HA_EXTRA_QUICK:                 /* Optimize for speed */
    DBUG_PRINT("info", ("HA_EXTRA_QUICK"));
    break;
  case HA_EXTRA_RESET:                 /* Reset database to after open */
    DBUG_PRINT("info", ("HA_EXTRA_RESET"));
    DBUG_PRINT("info", ("Clearing condition stack"));
    cond_clear();
    break;
  case HA_EXTRA_CACHE:                 /* Cash record in HA_rrnd() */
    DBUG_PRINT("info", ("HA_EXTRA_CACHE"));
    break;
  case HA_EXTRA_NO_CACHE:              /* End cacheing of records (def) */
    DBUG_PRINT("info", ("HA_EXTRA_NO_CACHE"));
    break;
  case HA_EXTRA_NO_READCHECK:          /* No readcheck on update */
    DBUG_PRINT("info", ("HA_EXTRA_NO_READCHECK"));
    break;
  case HA_EXTRA_READCHECK:             /* Use readcheck (def) */
    DBUG_PRINT("info", ("HA_EXTRA_READCHECK"));
    break;
  case HA_EXTRA_KEYREAD:               /* Read only key to database */
    DBUG_PRINT("info", ("HA_EXTRA_KEYREAD"));
    break;
  case HA_EXTRA_NO_KEYREAD:            /* Normal read of records (def) */
    DBUG_PRINT("info", ("HA_EXTRA_NO_KEYREAD"));
    break;
  case HA_EXTRA_NO_USER_CHANGE:        /* No user is allowed to write */
    DBUG_PRINT("info", ("HA_EXTRA_NO_USER_CHANGE"));
    break;
  case HA_EXTRA_KEY_CACHE:
    DBUG_PRINT("info", ("HA_EXTRA_KEY_CACHE"));
    break;
  case HA_EXTRA_NO_KEY_CACHE:
    DBUG_PRINT("info", ("HA_EXTRA_NO_KEY_CACHE"));
    break;
  case HA_EXTRA_WAIT_LOCK:            /* Wait until file is avalably (def) */
    DBUG_PRINT("info", ("HA_EXTRA_WAIT_LOCK"));
    break;
  case HA_EXTRA_NO_WAIT_LOCK:         /* If file is locked, return quickly */
    DBUG_PRINT("info", ("HA_EXTRA_NO_WAIT_LOCK"));
    break;
  case HA_EXTRA_WRITE_CACHE:           /* Use write cache in ha_write() */
    DBUG_PRINT("info", ("HA_EXTRA_WRITE_CACHE"));
    break;
  case HA_EXTRA_FLUSH_CACHE:           /* flush write_record_cache */
    DBUG_PRINT("info", ("HA_EXTRA_FLUSH_CACHE"));
    break;
  case HA_EXTRA_NO_KEYS:               /* Remove all update of keys */
    DBUG_PRINT("info", ("HA_EXTRA_NO_KEYS"));
    break;
  case HA_EXTRA_KEYREAD_CHANGE_POS:         /* Keyread, but change pos */
    DBUG_PRINT("info", ("HA_EXTRA_KEYREAD_CHANGE_POS")); /* xxxxchk -r must be used */
    break;                                  
  case HA_EXTRA_REMEMBER_POS:          /* Remember pos for next/prev */
    DBUG_PRINT("info", ("HA_EXTRA_REMEMBER_POS"));
    break;
  case HA_EXTRA_RESTORE_POS:
    DBUG_PRINT("info", ("HA_EXTRA_RESTORE_POS"));
    break;
  case HA_EXTRA_REINIT_CACHE:          /* init cache from current record */
    DBUG_PRINT("info", ("HA_EXTRA_REINIT_CACHE"));
    break;
  case HA_EXTRA_FORCE_REOPEN:          /* Datafile have changed on disk */
    DBUG_PRINT("info", ("HA_EXTRA_FORCE_REOPEN"));
    break;
  case HA_EXTRA_FLUSH:                 /* Flush tables to disk */
    DBUG_PRINT("info", ("HA_EXTRA_FLUSH"));
    break;
  case HA_EXTRA_NO_ROWS:               /* Don't write rows */
    DBUG_PRINT("info", ("HA_EXTRA_NO_ROWS"));
    break;
  case HA_EXTRA_RESET_STATE:           /* Reset positions */
    DBUG_PRINT("info", ("HA_EXTRA_RESET_STATE"));
    break;
  case HA_EXTRA_IGNORE_DUP_KEY:       /* Dup keys don't rollback everything*/
    DBUG_PRINT("info", ("HA_EXTRA_IGNORE_DUP_KEY"));
    if (current_thd->lex->sql_command == SQLCOM_REPLACE)
    {
      DBUG_PRINT("info", ("Turning ON use of write instead of insert"));
      m_use_write= TRUE;
    } else 
    {
      DBUG_PRINT("info", ("Ignoring duplicate key"));
      m_ignore_dup_key= TRUE;
    }
    break;
  case HA_EXTRA_NO_IGNORE_DUP_KEY:
    DBUG_PRINT("info", ("HA_EXTRA_NO_IGNORE_DUP_KEY"));
    DBUG_PRINT("info", ("Turning OFF use of write instead of insert"));
    m_use_write= FALSE;
    m_ignore_dup_key= FALSE;
    break;
  case HA_EXTRA_RETRIEVE_ALL_COLS:    /* Retrieve all columns, not just those
                                         where field->query_id is the same as
                                         the current query id */
    DBUG_PRINT("info", ("HA_EXTRA_RETRIEVE_ALL_COLS"));
    m_retrieve_all_fields= TRUE;
    break;
  case HA_EXTRA_PREPARE_FOR_DELETE:
    DBUG_PRINT("info", ("HA_EXTRA_PREPARE_FOR_DELETE"));
    break;
  case HA_EXTRA_PREPARE_FOR_UPDATE:     /* Remove read cache if problems */
    DBUG_PRINT("info", ("HA_EXTRA_PREPARE_FOR_UPDATE"));
    break;
  case HA_EXTRA_PRELOAD_BUFFER_SIZE: 
    DBUG_PRINT("info", ("HA_EXTRA_PRELOAD_BUFFER_SIZE"));
    break;
  case HA_EXTRA_RETRIEVE_PRIMARY_KEY: 
    DBUG_PRINT("info", ("HA_EXTRA_RETRIEVE_PRIMARY_KEY"));
    m_retrieve_primary_key= TRUE;
    break;
  case HA_EXTRA_CHANGE_KEY_TO_UNIQUE: 
    DBUG_PRINT("info", ("HA_EXTRA_CHANGE_KEY_TO_UNIQUE"));
    break;
  case HA_EXTRA_CHANGE_KEY_TO_DUP: 
    DBUG_PRINT("info", ("HA_EXTRA_CHANGE_KEY_TO_DUP"));
  case HA_EXTRA_KEYREAD_PRESERVE_FIELDS:
    DBUG_PRINT("info", ("HA_EXTRA_KEYREAD_PRESERVE_FIELDS"));
    break;

  }
  
  DBUG_RETURN(0);
}

/* 
   Start of an insert, remember number of rows to be inserted, it will
   be used in write_row and get_autoincrement to send an optimal number
   of rows in each roundtrip to the server

   SYNOPSIS
   rows     number of rows to insert, 0 if unknown

*/

void ha_ndbcluster::start_bulk_insert(ha_rows rows)
{
  int bytes, batch;
  const NDBTAB *tab= (const NDBTAB *) m_table;    

  DBUG_ENTER("start_bulk_insert");
  DBUG_PRINT("enter", ("rows: %d", (int)rows));
  
  m_rows_inserted= (ha_rows) 0;
  if (rows == (ha_rows) 0)
  {
    /* We don't know how many will be inserted, guess */
    m_rows_to_insert= m_autoincrement_prefetch;
  }
  else
    m_rows_to_insert= rows; 

  /* 
    Calculate how many rows that should be inserted
    per roundtrip to NDB. This is done in order to minimize the 
    number of roundtrips as much as possible. However performance will 
    degrade if too many bytes are inserted, thus it's limited by this 
    calculation.   
  */
  const int bytesperbatch= 8192;
  bytes= 12 + tab->getRowSizeInBytes() + 4 * tab->getNoOfColumns();
  batch= bytesperbatch/bytes;
  batch= batch == 0 ? 1 : batch;
  DBUG_PRINT("info", ("batch: %d, bytes: %d", batch, bytes));
  m_bulk_insert_rows= batch;

  DBUG_VOID_RETURN;
}

/*
  End of an insert
 */
int ha_ndbcluster::end_bulk_insert()
{
  int error= 0;

  DBUG_ENTER("end_bulk_insert");
  // Check if last inserts need to be flushed
  if (m_bulk_insert_not_flushed)
  {
    NdbTransaction *trans= m_active_trans;
    // Send rows to NDB
    DBUG_PRINT("info", ("Sending inserts to NDB, "\
                        "rows_inserted:%d, bulk_insert_rows: %d", 
                        (int) m_rows_inserted, (int) m_bulk_insert_rows)); 
    m_bulk_insert_not_flushed= FALSE;
    if (execute_no_commit(this,trans) != 0) {
      no_uncommitted_rows_execute_failure();
      my_errno= error= ndb_err(trans);
    }
  }

  m_rows_inserted= (ha_rows) 0;
  m_rows_to_insert= (ha_rows) 1;
  DBUG_RETURN(error);
}


int ha_ndbcluster::extra_opt(enum ha_extra_function operation, ulong cache_size)
{
  DBUG_ENTER("extra_opt");
  DBUG_PRINT("enter", ("cache_size: %lu", cache_size));
  DBUG_RETURN(extra(operation));
}

static const char *ha_ndbcluster_exts[] = {
 ha_ndb_ext,
 NullS
};

const char** ha_ndbcluster::bas_ext() const
{
  return ha_ndbcluster_exts;
}

/*
  How many seeks it will take to read through the table
  This is to be comparable to the number returned by records_in_range so
  that we can decide if we should scan the table or use keys.
*/

double ha_ndbcluster::scan_time()
{
  DBUG_ENTER("ha_ndbcluster::scan_time()");
  double res= rows2double(records*1000);
  DBUG_PRINT("exit", ("table: %s value: %f", 
                      m_tabname, res));
  DBUG_RETURN(res);
}

/*
  Convert MySQL table locks into locks supported by Ndb Cluster.
  Note that MySQL Cluster does currently not support distributed
  table locks, so to be safe one should set cluster in Single
  User Mode, before relying on table locks when updating tables
  from several MySQL servers
*/

THR_LOCK_DATA **ha_ndbcluster::store_lock(THD *thd,
                                          THR_LOCK_DATA **to,
                                          enum thr_lock_type lock_type)
{
  DBUG_ENTER("store_lock");
  if (lock_type != TL_IGNORE && m_lock.type == TL_UNLOCK) 
  {

    /* If we are not doing a LOCK TABLE, then allow multiple
       writers */
    
    /* Since NDB does not currently have table locks
       this is treated as a ordinary lock */

    if ((lock_type >= TL_WRITE_CONCURRENT_INSERT &&
         lock_type <= TL_WRITE) && !thd->in_lock_tables)      
      lock_type= TL_WRITE_ALLOW_WRITE;
    
    /* In queries of type INSERT INTO t1 SELECT ... FROM t2 ...
       MySQL would use the lock TL_READ_NO_INSERT on t2, and that
       would conflict with TL_WRITE_ALLOW_WRITE, blocking all inserts
       to t2. Convert the lock to a normal read lock to allow
       concurrent inserts to t2. */
    
    if (lock_type == TL_READ_NO_INSERT && !thd->in_lock_tables)
      lock_type= TL_READ;
    
    m_lock.type=lock_type;
  }
  *to++= &m_lock;

  DBUG_PRINT("exit", ("lock_type: %d", lock_type));
  
  DBUG_RETURN(to);
}

#ifndef DBUG_OFF
#define PRINT_OPTION_FLAGS(t) { \
      if (t->options & OPTION_NOT_AUTOCOMMIT) \
        DBUG_PRINT("thd->options", ("OPTION_NOT_AUTOCOMMIT")); \
      if (t->options & OPTION_BEGIN) \
        DBUG_PRINT("thd->options", ("OPTION_BEGIN")); \
      if (t->options & OPTION_TABLE_LOCK) \
        DBUG_PRINT("thd->options", ("OPTION_TABLE_LOCK")); \
}
#else
#define PRINT_OPTION_FLAGS(t)
#endif


/*
  As MySQL will execute an external lock for every new table it uses
  we can use this to start the transactions.
  If we are in auto_commit mode we just need to start a transaction
  for the statement, this will be stored in thd_ndb.stmt.
  If not, we have to start a master transaction if there doesn't exist
  one from before, this will be stored in thd_ndb.all
 
  When a table lock is held one transaction will be started which holds
  the table lock and for each statement a hupp transaction will be started  
  If we are locking the table then:
  - save the NdbDictionary::Table for easy access
  - save reference to table statistics
  - refresh list of the indexes for the table if needed (if altered)
 */

int ha_ndbcluster::external_lock(THD *thd, int lock_type)
{
  int error=0;
  NdbTransaction* trans= NULL;

  DBUG_ENTER("external_lock");
  /*
    Check that this handler instance has a connection
    set up to the Ndb object of thd
   */
  if (check_ndb_connection(thd))
    DBUG_RETURN(1);

  Thd_ndb *thd_ndb= get_thd_ndb(thd);
  Ndb *ndb= thd_ndb->ndb;

  DBUG_PRINT("enter", ("thd: %x, thd_ndb: %x, thd_ndb->lock_count: %d",
                       thd, thd_ndb, thd_ndb->lock_count));

  if (lock_type != F_UNLCK)
  {
    DBUG_PRINT("info", ("lock_type != F_UNLCK"));
    if (!thd_ndb->lock_count++)
    {
      PRINT_OPTION_FLAGS(thd);
      if (!(thd->options & (OPTION_NOT_AUTOCOMMIT | OPTION_BEGIN | OPTION_TABLE_LOCK))) 
      {
        // Autocommit transaction
        DBUG_ASSERT(!thd_ndb->stmt);
        DBUG_PRINT("trans",("Starting transaction stmt"));      

        trans= ndb->startTransaction();
        if (trans == NULL)
          ERR_RETURN(ndb->getNdbError());
        no_uncommitted_rows_reset(thd);
        thd_ndb->stmt= trans;
        trans_register_ha(thd, FALSE, &ndbcluster_hton);
      } 
      else 
      { 
        if (!thd_ndb->all)
        {
          // Not autocommit transaction
          // A "master" transaction ha not been started yet
          DBUG_PRINT("trans",("starting transaction, all"));
          
          trans= ndb->startTransaction();
          if (trans == NULL)
            ERR_RETURN(ndb->getNdbError());
          no_uncommitted_rows_reset(thd);
          thd_ndb->all= trans; 
          trans_register_ha(thd, TRUE, &ndbcluster_hton);

          /*
            If this is the start of a LOCK TABLE, a table look 
            should be taken on the table in NDB
           
            Check if it should be read or write lock
           */
          if (thd->options & (OPTION_TABLE_LOCK))
          {
            //lockThisTable();
            DBUG_PRINT("info", ("Locking the table..." ));
          }

        }
      }
    }
    /*
      This is the place to make sure this handler instance
      has a started transaction.
     
      The transaction is started by the first handler on which 
      MySQL Server calls external lock
     
      Other handlers in the same stmt or transaction should use 
      the same NDB transaction. This is done by setting up the m_active_trans
      pointer to point to the NDB transaction. 
     */

    // store thread specific data first to set the right context
    m_force_send=          thd->variables.ndb_force_send;
    m_ha_not_exact_count= !thd->variables.ndb_use_exact_count;
    m_autoincrement_prefetch= 
      (ha_rows) thd->variables.ndb_autoincrement_prefetch_sz;
    if (!thd->transaction.on)
      m_transaction_on= FALSE;
    else
      m_transaction_on= thd->variables.ndb_use_transactions;

    m_active_trans= thd_ndb->all ? thd_ndb->all : thd_ndb->stmt;
    DBUG_ASSERT(m_active_trans);
    // Start of transaction
    m_rows_changed= 0;
    m_retrieve_all_fields= FALSE;
    m_retrieve_primary_key= FALSE;
    m_ops_pending= 0;
    {
      NDBDICT *dict= ndb->getDictionary();
      const NDBTAB *tab;
      void *tab_info;
      if (!(tab= dict->getTable(m_tabname, &tab_info)))
        ERR_RETURN(dict->getNdbError());
      DBUG_PRINT("info", ("Table schema version: %d", 
                          tab->getObjectVersion()));
      // Check if thread has stale local cache
      if (tab->getObjectStatus() == NdbDictionary::Object::Invalid)
      {
        invalidate_dictionary_cache(FALSE);
        if (!(tab= dict->getTable(m_tabname, &tab_info)))
          ERR_RETURN(dict->getNdbError());
        DBUG_PRINT("info", ("Table schema version: %d", 
                            tab->getObjectVersion()));
      }
      if (m_table != (void *)tab || m_table_version < tab->getObjectVersion())
      {
        /*
          The table has been altered, refresh the index list
        */
        build_index_list(ndb, table, ILBP_OPEN);  
        m_table= (void *)tab;
        m_table_version = tab->getObjectVersion();
      }
      m_table_info= tab_info;
    }
    no_uncommitted_rows_init(thd);
  }
  else
  {
    DBUG_PRINT("info", ("lock_type == F_UNLCK"));

    if (ndb_cache_check_time && m_rows_changed)
    {
      DBUG_PRINT("info", ("Rows has changed and util thread is running"));
      if (thd->options & (OPTION_NOT_AUTOCOMMIT | OPTION_BEGIN))
      {
        DBUG_PRINT("info", ("Add share to list of tables to be invalidated"));
        /* NOTE push_back allocates memory using transactions mem_root! */
        thd_ndb->changed_tables.push_back(m_share, &thd->transaction.mem_root);
      }

      pthread_mutex_lock(&m_share->mutex);
      DBUG_PRINT("info", ("Invalidating commit_count"));
      m_share->commit_count= 0;
      m_share->commit_count_lock++;
      pthread_mutex_unlock(&m_share->mutex);
    }

    if (!--thd_ndb->lock_count)
    {
      DBUG_PRINT("trans", ("Last external_lock"));
      PRINT_OPTION_FLAGS(thd);

      if (thd_ndb->stmt)
      {
        /*
          Unlock is done without a transaction commit / rollback.
          This happens if the thread didn't update any rows
          We must in this case close the transaction to release resources
        */
        DBUG_PRINT("trans",("ending non-updating transaction"));
        ndb->closeTransaction(m_active_trans);
        thd_ndb->stmt= NULL;
      }
    }
    m_table_info= NULL;

    /*
      This is the place to make sure this handler instance
      no longer are connected to the active transaction.

      And since the handler is no longer part of the transaction 
      it can't have open cursors, ops or blobs pending.
    */
    m_active_trans= NULL;    

    if (m_active_cursor)
      DBUG_PRINT("warning", ("m_active_cursor != NULL"));
    m_active_cursor= NULL;

    if (m_multi_cursor)
      DBUG_PRINT("warning", ("m_multi_cursor != NULL"));
    m_multi_cursor= NULL;
    
    if (m_blobs_pending)
      DBUG_PRINT("warning", ("blobs_pending != 0"));
    m_blobs_pending= 0;
    
    if (m_ops_pending)
      DBUG_PRINT("warning", ("ops_pending != 0L"));
    m_ops_pending= 0;
  }
  DBUG_RETURN(error);
}

/*
  When using LOCK TABLE's external_lock is only called when the actual
  TABLE LOCK is done.
  Under LOCK TABLES, each used tables will force a call to start_stmt.
  Ndb doesn't currently support table locks, and will do ordinary
  startTransaction for each transaction/statement.
*/

int ha_ndbcluster::start_stmt(THD *thd)
{
  int error=0;
  DBUG_ENTER("start_stmt");
  PRINT_OPTION_FLAGS(thd);

  Thd_ndb *thd_ndb= get_thd_ndb(thd);
  NdbTransaction *trans= thd_ndb->stmt;
  if (!trans){
    Ndb *ndb= thd_ndb->ndb;
    DBUG_PRINT("trans",("Starting transaction stmt"));  

#if 0    
    NdbTransaction *tablock_trans= thd_ndb->all;
    DBUG_PRINT("info", ("tablock_trans: %x", (UintPtr)tablock_trans));
    DBUG_ASSERT(tablock_trans);
//    trans= ndb->hupp(tablock_trans);
#endif
    trans= ndb->startTransaction();
    if (trans == NULL)
      ERR_RETURN(ndb->getNdbError());
    no_uncommitted_rows_reset(thd);
    thd_ndb->stmt= trans;
    trans_register_ha(thd, FALSE, &ndbcluster_hton);
  }
  m_active_trans= trans;

  // Start of statement
  m_retrieve_all_fields= FALSE;
  m_retrieve_primary_key= FALSE;
  m_ops_pending= 0;    
  
  DBUG_RETURN(error);
}


/*
  Commit a transaction started in NDB
 */

int ndbcluster_commit(THD *thd, bool all)
{
  int res= 0;
  Thd_ndb *thd_ndb= get_thd_ndb(thd);
  Ndb *ndb= thd_ndb->ndb;
  NdbTransaction *trans= all ? thd_ndb->all : thd_ndb->stmt;

  DBUG_ENTER("ndbcluster_commit");
  DBUG_PRINT("transaction",("%s",
                            trans == thd_ndb->stmt ?
                            "stmt" : "all"));
  DBUG_ASSERT(ndb && trans);

  if (execute_commit(thd,trans) != 0)
  {
    const NdbError err= trans->getNdbError();
    const NdbOperation *error_op= trans->getNdbErrorOperation();
    ERR_PRINT(err);
    res= ndb_to_mysql_error(&err);
    if (res != -1)
      ndbcluster_print_error(res, error_op);
  }
  ndb->closeTransaction(trans);

  if (all)
    thd_ndb->all= NULL;
  else
    thd_ndb->stmt= NULL;

  /* Clear commit_count for tables changed by transaction */
  NDB_SHARE* share;
  List_iterator_fast<NDB_SHARE> it(thd_ndb->changed_tables);
  while ((share= it++))
  {
    pthread_mutex_lock(&share->mutex);
    DBUG_PRINT("info", ("Invalidate commit_count for %s, share->commit_count: %d ", share->table_name, share->commit_count));
    share->commit_count= 0;
    share->commit_count_lock++;
    pthread_mutex_unlock(&share->mutex);
  }
  thd_ndb->changed_tables.empty();

  DBUG_RETURN(res);
}


/*
  Rollback a transaction started in NDB
 */

int ndbcluster_rollback(THD *thd, bool all)
{
  int res= 0;
  Thd_ndb *thd_ndb= get_thd_ndb(thd);
  Ndb *ndb= thd_ndb->ndb;
  NdbTransaction *trans= all ? thd_ndb->all : thd_ndb->stmt;

  DBUG_ENTER("ndbcluster_rollback");
  DBUG_PRINT("transaction",("%s",
                            trans == thd_ndb->stmt ? 
                            "stmt" : "all"));
  DBUG_ASSERT(ndb && trans);

  if (trans->execute(NdbTransaction::Rollback) != 0)
  {
    const NdbError err= trans->getNdbError();
    const NdbOperation *error_op= trans->getNdbErrorOperation();
    ERR_PRINT(err);     
    res= ndb_to_mysql_error(&err);
    if (res != -1) 
      ndbcluster_print_error(res, error_op);
  }
  ndb->closeTransaction(trans);

  if (all)
    thd_ndb->all= NULL;
  else
    thd_ndb->stmt= NULL;

  /* Clear list of tables changed by transaction */
  thd_ndb->changed_tables.empty();

  DBUG_RETURN(res);
}


/*
  Define NDB column based on Field.
  Returns 0 or mysql error code.
  Not member of ha_ndbcluster because NDBCOL cannot be declared.

  MySQL text types with character set "binary" are mapped to true
  NDB binary types without a character set.  This may change.
 */

static int create_ndb_column(NDBCOL &col,
                             Field *field,
                             HA_CREATE_INFO *info)
{
  // Set name
  col.setName(field->field_name);
  // Get char set
  CHARSET_INFO *cs= field->charset();
  // Set type and sizes
  const enum enum_field_types mysql_type= field->real_type();
  switch (mysql_type) {
  // Numeric types
  case MYSQL_TYPE_TINY:        
    if (field->flags & UNSIGNED_FLAG)
      col.setType(NDBCOL::Tinyunsigned);
    else
      col.setType(NDBCOL::Tinyint);
    col.setLength(1);
    break;
  case MYSQL_TYPE_SHORT:
    if (field->flags & UNSIGNED_FLAG)
      col.setType(NDBCOL::Smallunsigned);
    else
      col.setType(NDBCOL::Smallint);
    col.setLength(1);
    break;
  case MYSQL_TYPE_LONG:
    if (field->flags & UNSIGNED_FLAG)
      col.setType(NDBCOL::Unsigned);
    else
      col.setType(NDBCOL::Int);
    col.setLength(1);
    break;
  case MYSQL_TYPE_INT24:       
    if (field->flags & UNSIGNED_FLAG)
      col.setType(NDBCOL::Mediumunsigned);
    else
      col.setType(NDBCOL::Mediumint);
    col.setLength(1);
    break;
  case MYSQL_TYPE_LONGLONG:
    if (field->flags & UNSIGNED_FLAG)
      col.setType(NDBCOL::Bigunsigned);
    else
      col.setType(NDBCOL::Bigint);
    col.setLength(1);
    break;
  case MYSQL_TYPE_FLOAT:
    col.setType(NDBCOL::Float);
    col.setLength(1);
    break;
  case MYSQL_TYPE_DOUBLE:
    col.setType(NDBCOL::Double);
    col.setLength(1);
    break;
  case MYSQL_TYPE_DECIMAL:    
    {
      Field_decimal *f= (Field_decimal*)field;
      uint precision= f->pack_length();
      uint scale= f->decimals();
      if (field->flags & UNSIGNED_FLAG)
      {
        col.setType(NDBCOL::Olddecimalunsigned);
        precision-= (scale > 0);
      }
      else
      {
        col.setType(NDBCOL::Olddecimal);
        precision-= 1 + (scale > 0);
      }
      col.setPrecision(precision);
      col.setScale(scale);
      col.setLength(1);
    }
    break;
  case MYSQL_TYPE_NEWDECIMAL:    
    {
      Field_new_decimal *f= (Field_new_decimal*)field;
      uint precision= f->precision;
      uint scale= f->decimals();
      if (field->flags & UNSIGNED_FLAG)
      {
        col.setType(NDBCOL::Decimalunsigned);
      }
      else
      {
        col.setType(NDBCOL::Decimal);
      }
      col.setPrecision(precision);
      col.setScale(scale);
      col.setLength(1);
    }
    break;
  // Date types
  case MYSQL_TYPE_DATETIME:    
    col.setType(NDBCOL::Datetime);
    col.setLength(1);
    break;
  case MYSQL_TYPE_DATE: // ?
    col.setType(NDBCOL::Char);
    col.setLength(field->pack_length());
    break;
  case MYSQL_TYPE_NEWDATE:
    col.setType(NDBCOL::Date);
    col.setLength(1);
    break;
  case MYSQL_TYPE_TIME:        
    col.setType(NDBCOL::Time);
    col.setLength(1);
    break;
  case MYSQL_TYPE_YEAR:
    col.setType(NDBCOL::Year);
    col.setLength(1);
    break;
  case MYSQL_TYPE_TIMESTAMP:
    col.setType(NDBCOL::Timestamp);
    col.setLength(1);
    break;
  // Char types
  case MYSQL_TYPE_STRING:      
    if (field->pack_length() == 0)
    {
      col.setType(NDBCOL::Bit);
      col.setLength(1);
    }
    else if ((field->flags & BINARY_FLAG) && cs == &my_charset_bin)
    {
      col.setType(NDBCOL::Binary);
      col.setLength(field->pack_length());
    }
    else
    {
      col.setType(NDBCOL::Char);
      col.setCharset(cs);
      col.setLength(field->pack_length());
    }
    break;
  case MYSQL_TYPE_VAR_STRING: // ?
  case MYSQL_TYPE_VARCHAR:
    {
      Field_varstring* f= (Field_varstring*)field;
      if (f->length_bytes == 1)
      {
        if ((field->flags & BINARY_FLAG) && cs == &my_charset_bin)
          col.setType(NDBCOL::Varbinary);
        else {
          col.setType(NDBCOL::Varchar);
          col.setCharset(cs);
        }
      }
      else if (f->length_bytes == 2)
      {
        if ((field->flags & BINARY_FLAG) && cs == &my_charset_bin)
          col.setType(NDBCOL::Longvarbinary);
        else {
          col.setType(NDBCOL::Longvarchar);
          col.setCharset(cs);
        }
      }
      else
      {
        return HA_ERR_UNSUPPORTED;
      }
      col.setLength(field->field_length);
    }
    break;
  // Blob types (all come in as MYSQL_TYPE_BLOB)
  mysql_type_tiny_blob:
  case MYSQL_TYPE_TINY_BLOB:
    if ((field->flags & BINARY_FLAG) && cs == &my_charset_bin)
      col.setType(NDBCOL::Blob);
    else {
      col.setType(NDBCOL::Text);
      col.setCharset(cs);
    }
    col.setInlineSize(256);
    // No parts
    col.setPartSize(0);
    col.setStripeSize(0);
    break;
  //mysql_type_blob:
  case MYSQL_TYPE_BLOB:    
    if ((field->flags & BINARY_FLAG) && cs == &my_charset_bin)
      col.setType(NDBCOL::Blob);
    else {
      col.setType(NDBCOL::Text);
      col.setCharset(cs);
    }
    // Use "<=" even if "<" is the exact condition
    if (field->max_length() <= (1 << 8))
      goto mysql_type_tiny_blob;
    else if (field->max_length() <= (1 << 16))
    {
      col.setInlineSize(256);
      col.setPartSize(2000);
      col.setStripeSize(16);
    }
    else if (field->max_length() <= (1 << 24))
      goto mysql_type_medium_blob;
    else
      goto mysql_type_long_blob;
    break;
  mysql_type_medium_blob:
  case MYSQL_TYPE_MEDIUM_BLOB:   
    if ((field->flags & BINARY_FLAG) && cs == &my_charset_bin)
      col.setType(NDBCOL::Blob);
    else {
      col.setType(NDBCOL::Text);
      col.setCharset(cs);
    }
    col.setInlineSize(256);
    col.setPartSize(4000);
    col.setStripeSize(8);
    break;
  mysql_type_long_blob:
  case MYSQL_TYPE_LONG_BLOB:  
    if ((field->flags & BINARY_FLAG) && cs == &my_charset_bin)
      col.setType(NDBCOL::Blob);
    else {
      col.setType(NDBCOL::Text);
      col.setCharset(cs);
    }
    col.setInlineSize(256);
    col.setPartSize(8000);
    col.setStripeSize(4);
    break;
  // Other types
  case MYSQL_TYPE_ENUM:
    col.setType(NDBCOL::Char);
    col.setLength(field->pack_length());
    break;
  case MYSQL_TYPE_SET:         
    col.setType(NDBCOL::Char);
    col.setLength(field->pack_length());
    break;
  case MYSQL_TYPE_BIT:
  {
    int no_of_bits= field->field_length*8 + ((Field_bit *) field)->bit_len;
    col.setType(NDBCOL::Bit);
    if (!no_of_bits)
      col.setLength(1);
      else
        col.setLength(no_of_bits);
    break;
  }
  case MYSQL_TYPE_NULL:        
  case MYSQL_TYPE_GEOMETRY:
    goto mysql_type_unsupported;
  mysql_type_unsupported:
  default:
    return HA_ERR_UNSUPPORTED;
  }
  // Set nullable and pk
  col.setNullable(field->maybe_null());
  col.setPrimaryKey(field->flags & PRI_KEY_FLAG);
  // Set autoincrement
  if (field->flags & AUTO_INCREMENT_FLAG) 
  {
    col.setAutoIncrement(TRUE);
    ulonglong value= info->auto_increment_value ?
      info->auto_increment_value : (ulonglong) 1;
    DBUG_PRINT("info", ("Autoincrement key, initial: %llu", value));
    col.setAutoIncrementInitialValue(value);
  }
  else
    col.setAutoIncrement(FALSE);
  return 0;
}

/*
  Create a table in NDB Cluster
 */

static void ndb_set_fragmentation(NDBTAB &tab, TABLE *form, uint pk_length)
{
  if (form->s->max_rows == (ha_rows) 0) /* default setting, don't set fragmentation */
    return;
  /**
   * get the number of fragments right
   */
  uint no_fragments;
  {
#if MYSQL_VERSION_ID >= 50000
    uint acc_row_size= 25 + /*safety margin*/ 2;
#else
    uint acc_row_size= pk_length*4;
    /* add acc overhead */
    if (pk_length <= 8)  /* main page will set the limit */
      acc_row_size+= 25 + /*safety margin*/ 2;
    else                /* overflow page will set the limit */
      acc_row_size+= 4 + /*safety margin*/ 4;
#endif
    ulonglong acc_fragment_size= 512*1024*1024;
    ulonglong max_rows= form->s->max_rows;
#if MYSQL_VERSION_ID >= 50100
    no_fragments= (max_rows*acc_row_size)/acc_fragment_size+1;
#else
    no_fragments= ((max_rows*acc_row_size)/acc_fragment_size+1
                   +1/*correct rounding*/)/2;
#endif
  }
  {
    uint no_nodes= g_ndb_cluster_connection->no_db_nodes();
    NDBTAB::FragmentType ftype;
    if (no_fragments > 2*no_nodes)
    {
      ftype= NDBTAB::FragAllLarge;
      if (no_fragments > 4*no_nodes)
        push_warning(current_thd, MYSQL_ERROR::WARN_LEVEL_WARN, ER_UNKNOWN_ERROR,
                     "Ndb might have problems storing the max amount of rows specified");
    }
    else if (no_fragments > no_nodes)
      ftype= NDBTAB::FragAllMedium;
    else
      ftype= NDBTAB::FragAllSmall;
    tab.setFragmentType(ftype);
  }
}

int ha_ndbcluster::create(const char *name, 
                          TABLE *form, 
                          HA_CREATE_INFO *info)
{
  NDBTAB tab;
  NDBCOL col;
  uint pack_length, length, i, pk_length= 0;
  const void *data, *pack_data;
  char name2[FN_HEADLEN];
  bool create_from_engine= (info->table_options & HA_CREATE_FROM_ENGINE);
   
  DBUG_ENTER("ha_ndbcluster::create");
  DBUG_PRINT("enter", ("name: %s", name));
  fn_format(name2, name, "", "",2);       // Remove the .frm extension
  set_dbname(name2);
  set_tabname(name2);    

  if (create_from_engine)
  {
    /*
      Table alreay exists in NDB and frm file has been created by 
      caller.
      Do Ndb specific stuff, such as create a .ndb file
    */
    my_errno= write_ndb_file();
    DBUG_RETURN(my_errno);
  }

  DBUG_PRINT("table", ("name: %s", m_tabname));  
  tab.setName(m_tabname);
  tab.setLogging(!(info->options & HA_LEX_CREATE_TMP_TABLE));    
   
  // Save frm data for this table
  if (readfrm(name, &data, &length))
    DBUG_RETURN(1);
  if (packfrm(data, length, &pack_data, &pack_length))
    DBUG_RETURN(2);
  
  DBUG_PRINT("info", ("setFrm data=%x, len=%d", pack_data, pack_length));
  tab.setFrm(pack_data, pack_length);      
  my_free((char*)data, MYF(0));
  my_free((char*)pack_data, MYF(0));
  
  for (i= 0; i < form->s->fields; i++) 
  {
    Field *field= form->field[i];
    DBUG_PRINT("info", ("name: %s, type: %u, pack_length: %d", 
                        field->field_name, field->real_type(),
                        field->pack_length()));
    if ((my_errno= create_ndb_column(col, field, info)))
      DBUG_RETURN(my_errno);
    tab.addColumn(col);
    if (col.getPrimaryKey())
      pk_length += (field->pack_length() + 3) / 4;
  }
  
  // No primary key, create shadow key as 64 bit, auto increment  
  if (form->s->primary_key == MAX_KEY) 
  {
    DBUG_PRINT("info", ("Generating shadow key"));
    col.setName("$PK");
    col.setType(NdbDictionary::Column::Bigunsigned);
    col.setLength(1);
    col.setNullable(FALSE);
    col.setPrimaryKey(TRUE);
    col.setAutoIncrement(TRUE);
    tab.addColumn(col);
    pk_length += 2;
  }
  
  // Make sure that blob tables don't have to big part size
  for (i= 0; i < form->s->fields; i++) 
  {
    /**
     * The extra +7 concists
     * 2 - words from pk in blob table
     * 5 - from extra words added by tup/dict??
     */
    switch (form->field[i]->real_type()) {
    case MYSQL_TYPE_BLOB:    
    case MYSQL_TYPE_MEDIUM_BLOB:   
    case MYSQL_TYPE_LONG_BLOB: 
    {
      NdbDictionary::Column * col= tab.getColumn(i);
      int size= pk_length + (col->getPartSize()+3)/4 + 7;
      if (size > NDB_MAX_TUPLE_SIZE_IN_WORDS && 
         (pk_length+7) < NDB_MAX_TUPLE_SIZE_IN_WORDS)
      {
        size= NDB_MAX_TUPLE_SIZE_IN_WORDS - pk_length - 7;
        col->setPartSize(4*size);
      }
      /**
       * If size > NDB_MAX and pk_length+7 >= NDB_MAX
       *   then the table can't be created anyway, so skip
       *   changing part size, and have error later
       */ 
    }
    default:
      break;
    }
  }

  ndb_set_fragmentation(tab, form, pk_length);

  if ((my_errno= check_ndb_connection()))
    DBUG_RETURN(my_errno);
  
  // Create the table in NDB     
  Ndb *ndb= get_ndb();
  NDBDICT *dict= ndb->getDictionary();
  if (dict->createTable(tab) != 0) 
  {
    const NdbError err= dict->getNdbError();
    ERR_PRINT(err);
    my_errno= ndb_to_mysql_error(&err);
    DBUG_RETURN(my_errno);
  }
  DBUG_PRINT("info", ("Table %s/%s created successfully", 
                      m_dbname, m_tabname));

  // Create secondary indexes
  my_errno= build_index_list(ndb, form, ILBP_CREATE);

  if (!my_errno)
    my_errno= write_ndb_file();

  DBUG_RETURN(my_errno);
}


int ha_ndbcluster::create_ordered_index(const char *name, 
                                        KEY *key_info)
{
  DBUG_ENTER("ha_ndbcluster::create_ordered_index");
  DBUG_RETURN(create_index(name, key_info, FALSE));
}

int ha_ndbcluster::create_unique_index(const char *name, 
                                       KEY *key_info)
{

  DBUG_ENTER("ha_ndbcluster::create_unique_index");
  DBUG_RETURN(create_index(name, key_info, TRUE));
}


/*
  Create an index in NDB Cluster
 */

int ha_ndbcluster::create_index(const char *name, 
                                KEY *key_info,
                                bool unique)
{
  Ndb *ndb= get_ndb();
  NdbDictionary::Dictionary *dict= ndb->getDictionary();
  KEY_PART_INFO *key_part= key_info->key_part;
  KEY_PART_INFO *end= key_part + key_info->key_parts;
  
  DBUG_ENTER("ha_ndbcluster::create_index");
  DBUG_PRINT("enter", ("name: %s ", name));

  NdbDictionary::Index ndb_index(name);
  if (unique)
    ndb_index.setType(NdbDictionary::Index::UniqueHashIndex);
  else 
  {
    ndb_index.setType(NdbDictionary::Index::OrderedIndex);
    // TODO Only temporary ordered indexes supported
    ndb_index.setLogging(FALSE); 
  }
  ndb_index.setTable(m_tabname);

  for (; key_part != end; key_part++) 
  {
    Field *field= key_part->field;
    DBUG_PRINT("info", ("attr: %s", field->field_name));
    ndb_index.addColumnName(field->field_name);
  }
  
  if (dict->createIndex(ndb_index))
    ERR_RETURN(dict->getNdbError());

  // Success
  DBUG_PRINT("info", ("Created index %s", name));
  DBUG_RETURN(0);  
}


/*
  Rename a table in NDB Cluster
*/

int ha_ndbcluster::rename_table(const char *from, const char *to)
{
  NDBDICT *dict;
  char new_tabname[FN_HEADLEN];
  const NDBTAB *orig_tab;
  int result;

  DBUG_ENTER("ha_ndbcluster::rename_table");
  DBUG_PRINT("info", ("Renaming %s to %s", from, to));
  set_dbname(from);
  set_tabname(from);
  set_tabname(to, new_tabname);

  if (check_ndb_connection())
    DBUG_RETURN(my_errno= HA_ERR_NO_CONNECTION);

  Ndb *ndb= get_ndb();
  dict= ndb->getDictionary();
  if (!(orig_tab= dict->getTable(m_tabname)))
    ERR_RETURN(dict->getNdbError());
  // Check if thread has stale local cache
  if (orig_tab->getObjectStatus() == NdbDictionary::Object::Invalid)
  {
    dict->removeCachedTable(m_tabname);
    if (!(orig_tab= dict->getTable(m_tabname)))
      ERR_RETURN(dict->getNdbError());
  }
  m_table= (void *)orig_tab;
  // Change current database to that of target table
  set_dbname(to);
  ndb->setDatabaseName(m_dbname);
  if (!(result= alter_table_name(new_tabname)))
  {
    // Rename .ndb file
    result= handler::rename_table(from, to);
  }

  DBUG_RETURN(result);
}


/*
  Rename a table in NDB Cluster using alter table
 */

int ha_ndbcluster::alter_table_name(const char *to)
{
  Ndb *ndb= get_ndb();
  NDBDICT *dict= ndb->getDictionary();
  const NDBTAB *orig_tab= (const NDBTAB *) m_table;
  DBUG_ENTER("alter_table_name_table");

  NdbDictionary::Table new_tab= *orig_tab;
  new_tab.setName(to);
  if (dict->alterTable(new_tab) != 0)
    ERR_RETURN(dict->getNdbError());

  m_table= NULL;
  m_table_info= NULL;
                                                                             
  DBUG_RETURN(0);
}


/*
  Delete table from NDB Cluster

 */

int ha_ndbcluster::delete_table(const char *name)
{
  DBUG_ENTER("ha_ndbcluster::delete_table");
  DBUG_PRINT("enter", ("name: %s", name));
  set_dbname(name);
  set_tabname(name);

  if (check_ndb_connection())
    DBUG_RETURN(HA_ERR_NO_CONNECTION);

  /* Call ancestor function to delete .ndb file */
  handler::delete_table(name);
  
  /* Drop the table from NDB */
  DBUG_RETURN(drop_table());
}


/*
  Drop table in NDB Cluster
 */

int ha_ndbcluster::drop_table()
{
  Ndb *ndb= get_ndb();
  NdbDictionary::Dictionary *dict= ndb->getDictionary();

  DBUG_ENTER("drop_table");
  DBUG_PRINT("enter", ("Deleting %s", m_tabname));

  release_metadata();
  if (dict->dropTable(m_tabname))
    ERR_RETURN(dict->getNdbError());
  DBUG_RETURN(0);
}


ulonglong ha_ndbcluster::get_auto_increment()
{  
  int cache_size;
  Uint64 auto_value;
  DBUG_ENTER("get_auto_increment");
  DBUG_PRINT("enter", ("m_tabname: %s", m_tabname));
  Ndb *ndb= get_ndb();
   
  if (m_rows_inserted > m_rows_to_insert)
  {
    /* We guessed too low */
    m_rows_to_insert+= m_autoincrement_prefetch;
  }
  cache_size= 
    (int) ((m_rows_to_insert - m_rows_inserted < m_autoincrement_prefetch) ?
           m_rows_to_insert - m_rows_inserted :
           ((m_rows_to_insert > m_autoincrement_prefetch) ?
            m_rows_to_insert : m_autoincrement_prefetch));
  auto_value= NDB_FAILED_AUTO_INCREMENT;
  uint retries= NDB_AUTO_INCREMENT_RETRIES;
  do {
    auto_value=
      (m_skip_auto_increment) ? 
      ndb->readAutoIncrementValue((const NDBTAB *) m_table)
      : ndb->getAutoIncrementValue((const NDBTAB *) m_table, cache_size);
  } while (auto_value == NDB_FAILED_AUTO_INCREMENT && 
           --retries &&
           ndb->getNdbError().status == NdbError::TemporaryError);
  if (auto_value == NDB_FAILED_AUTO_INCREMENT)
    ERR_RETURN(ndb->getNdbError());
  DBUG_RETURN((longlong)auto_value);
}


/*
  Constructor for the NDB Cluster table handler 
 */

ha_ndbcluster::ha_ndbcluster(TABLE *table_arg):
  handler(table_arg),
  m_active_trans(NULL),
  m_active_cursor(NULL),
  m_table(NULL),
  m_table_version(-1),
  m_table_info(NULL),
  m_table_flags(HA_REC_NOT_IN_SEQ |
                HA_NULL_IN_KEY |
                HA_AUTO_PART_KEY |
                HA_NO_PREFIX_CHAR_KEYS |
                HA_NEED_READ_RANGE_BUFFER |
                HA_CAN_BIT_FIELD),
  m_share(0),
  m_use_write(FALSE),
  m_ignore_dup_key(FALSE),
  m_primary_key_update(FALSE),
  m_retrieve_all_fields(FALSE),
  m_retrieve_primary_key(FALSE),
  m_rows_to_insert((ha_rows) 1),
  m_rows_inserted((ha_rows) 0),
  m_bulk_insert_rows((ha_rows) 1024),
  m_rows_changed((ha_rows) 0),
  m_bulk_insert_not_flushed(FALSE),
  m_ops_pending(0),
  m_skip_auto_increment(TRUE),
  m_blobs_pending(0),
  m_blobs_buffer(0),
  m_blobs_buffer_size(0),
  m_dupkey((uint) -1),
  m_ha_not_exact_count(FALSE),
  m_force_send(TRUE),
  m_autoincrement_prefetch((ha_rows) 32),
  m_transaction_on(TRUE),
  m_cond_stack(NULL),
  m_multi_cursor(NULL)
{
  int i;
 
  DBUG_ENTER("ha_ndbcluster");

  m_tabname[0]= '\0';
  m_dbname[0]= '\0';

  records= ~(ha_rows)0; // uninitialized
  block_size= 1024;

  for (i= 0; i < MAX_KEY; i++)
  {
    m_index[i].type= UNDEFINED_INDEX;
    m_index[i].unique_index= NULL;
    m_index[i].index= NULL;
    m_index[i].unique_index_attrid_map= NULL;
  }

  DBUG_VOID_RETURN;
}


/*
  Destructor for NDB Cluster table handler
 */

ha_ndbcluster::~ha_ndbcluster() 
{
  DBUG_ENTER("~ha_ndbcluster");

  if (m_share)
    free_share(m_share);
  release_metadata();
  my_free(m_blobs_buffer, MYF(MY_ALLOW_ZERO_PTR));
  m_blobs_buffer= 0;

  // Check for open cursor/transaction
  if (m_active_cursor) {
  }
  DBUG_ASSERT(m_active_cursor == NULL);
  if (m_active_trans) {
  }
  DBUG_ASSERT(m_active_trans == NULL);

  // Discard the condition stack
  DBUG_PRINT("info", ("Clearing condition stack"));
  cond_clear();

  DBUG_VOID_RETURN;
}



/*
  Open a table for further use
  - fetch metadata for this table from NDB
  - check that table exists
*/

int ha_ndbcluster::open(const char *name, int mode, uint test_if_locked)
{
  int res;
  KEY *key;
  DBUG_ENTER("open");
  DBUG_PRINT("enter", ("name: %s mode: %d test_if_locked: %d",
                       name, mode, test_if_locked));
  
  // Setup ref_length to make room for the whole 
  // primary key to be written in the ref variable
  
  if (table->s->primary_key != MAX_KEY) 
  {
    key= table->key_info+table->s->primary_key;
    ref_length= key->key_length;
    DBUG_PRINT("info", (" ref_length: %d", ref_length));
  }
  // Init table lock structure 
  if (!(m_share=get_share(name)))
    DBUG_RETURN(1);
  thr_lock_data_init(&m_share->lock,&m_lock,(void*) 0);
  
  set_dbname(name);
  set_tabname(name);
  
  if (check_ndb_connection()) {
    free_share(m_share); m_share= 0;
    DBUG_RETURN(HA_ERR_NO_CONNECTION);
  }
  
  res= get_metadata(name);
  if (!res)
    info(HA_STATUS_VARIABLE | HA_STATUS_CONST);

  DBUG_RETURN(res);
}


/*
  Close the table
  - release resources setup by open()
 */

int ha_ndbcluster::close(void)
{
  DBUG_ENTER("close");  
  free_share(m_share); m_share= 0;
  release_metadata();
  DBUG_RETURN(0);
}


Thd_ndb* ha_ndbcluster::seize_thd_ndb()
{
  Thd_ndb *thd_ndb;
  DBUG_ENTER("seize_thd_ndb");

  thd_ndb= new Thd_ndb();
  thd_ndb->ndb->getDictionary()->set_local_table_data_size(
    sizeof(Ndb_local_table_statistics)
    );
  if (thd_ndb->ndb->init(max_transactions) != 0)
  {
    ERR_PRINT(thd_ndb->ndb->getNdbError());
    /*
      TODO 
      Alt.1 If init fails because to many allocated Ndb 
      wait on condition for a Ndb object to be released.
      Alt.2 Seize/release from pool, wait until next release 
    */
    delete thd_ndb;
    thd_ndb= NULL;
  }
  DBUG_RETURN(thd_ndb);
}


void ha_ndbcluster::release_thd_ndb(Thd_ndb* thd_ndb)
{
  DBUG_ENTER("release_thd_ndb");
  delete thd_ndb;
  DBUG_VOID_RETURN;
}


/*
  If this thread already has a Thd_ndb object allocated
  in current THD, reuse it. Otherwise
  seize a Thd_ndb object, assign it to current THD and use it.
 
*/

Ndb* check_ndb_in_thd(THD* thd)
{
  Thd_ndb *thd_ndb= get_thd_ndb(thd);
  if (!thd_ndb)
  {
    if (!(thd_ndb= ha_ndbcluster::seize_thd_ndb()))
      return NULL;
    set_thd_ndb(thd, thd_ndb);
  }
  return thd_ndb->ndb;
}



int ha_ndbcluster::check_ndb_connection(THD* thd)
{
  Ndb *ndb;
  DBUG_ENTER("check_ndb_connection");
  
  if (!(ndb= check_ndb_in_thd(thd)))
    DBUG_RETURN(HA_ERR_NO_CONNECTION);
  ndb->setDatabaseName(m_dbname);
  DBUG_RETURN(0);
}


int ndbcluster_close_connection(THD *thd)
{
  Thd_ndb *thd_ndb= get_thd_ndb(thd);
  DBUG_ENTER("ndbcluster_close_connection");
  if (thd_ndb)
  {
    ha_ndbcluster::release_thd_ndb(thd_ndb);
    set_thd_ndb(thd, NULL); // not strictly required but does not hurt either
  }
  DBUG_RETURN(0);
}


/*
  Try to discover one table from NDB
 */

int ndbcluster_discover(THD* thd, const char *db, const char *name,
                        const void** frmblob, uint* frmlen)
{
  uint len;
  const void* data;
  const NDBTAB* tab;
  Ndb* ndb;
  DBUG_ENTER("ndbcluster_discover");
  DBUG_PRINT("enter", ("db: %s, name: %s", db, name)); 

  if (!(ndb= check_ndb_in_thd(thd)))
    DBUG_RETURN(HA_ERR_NO_CONNECTION);  
  ndb->setDatabaseName(db);

  NDBDICT* dict= ndb->getDictionary();
  dict->set_local_table_data_size(sizeof(Ndb_local_table_statistics));
  dict->invalidateTable(name);
  if (!(tab= dict->getTable(name)))
  {    
    const NdbError err= dict->getNdbError();
    if (err.code == 709)
      DBUG_RETURN(-1);
    ERR_RETURN(err);
  }
  DBUG_PRINT("info", ("Found table %s", tab->getName()));
  
  len= tab->getFrmLength();  
  if (len == 0 || tab->getFrmData() == NULL)
  {
    DBUG_PRINT("error", ("No frm data found."));
    DBUG_RETURN(1);
  }
  
  if (unpackfrm(&data, &len, tab->getFrmData()))
  {
    DBUG_PRINT("error", ("Could not unpack table"));
    DBUG_RETURN(1);
  }

  *frmlen= len;
  *frmblob= data;
  
  DBUG_RETURN(0);
}

/*
  Check if a table exists in NDB

 */

int ndbcluster_table_exists_in_engine(THD* thd, const char *db, const char *name)
{
  const NDBTAB* tab;
  Ndb* ndb;
  DBUG_ENTER("ndbcluster_table_exists_in_engine");
  DBUG_PRINT("enter", ("db: %s, name: %s", db, name));

  if (!(ndb= check_ndb_in_thd(thd)))
    DBUG_RETURN(HA_ERR_NO_CONNECTION);
  ndb->setDatabaseName(db);

  NDBDICT* dict= ndb->getDictionary();
  dict->set_local_table_data_size(sizeof(Ndb_local_table_statistics));
  dict->invalidateTable(name);
  if (!(tab= dict->getTable(name)))
  {
    const NdbError err= dict->getNdbError();
    if (err.code == 709)
      DBUG_RETURN(0);
    ERR_RETURN(err);
  }

  DBUG_PRINT("info", ("Found table %s", tab->getName()));
  DBUG_RETURN(1);
}



extern "C" byte* tables_get_key(const char *entry, uint *length,
                                my_bool not_used __attribute__((unused)))
{
  *length= strlen(entry);
  return (byte*) entry;
}


/*
  Drop a database in NDB Cluster
 */

int ndbcluster_drop_database(const char *path)
{
  DBUG_ENTER("ndbcluster_drop_database");
  THD *thd= current_thd;
  char dbname[FN_HEADLEN];
  Ndb* ndb;
  NdbDictionary::Dictionary::List list;
  uint i;
  char *tabname;
  List<char> drop_list;
  int ret= 0;
  ha_ndbcluster::set_dbname(path, (char *)&dbname);
  DBUG_PRINT("enter", ("db: %s", dbname));
  
  if (!(ndb= check_ndb_in_thd(thd)))
    DBUG_RETURN(HA_ERR_NO_CONNECTION);
  
  // List tables in NDB
  NDBDICT *dict= ndb->getDictionary();
  if (dict->listObjects(list, 
                        NdbDictionary::Object::UserTable) != 0)
    ERR_RETURN(dict->getNdbError());
  for (i= 0 ; i < list.count ; i++)
  {
    NdbDictionary::Dictionary::List::Element& t= list.elements[i];
    DBUG_PRINT("info", ("Found %s/%s in NDB", t.database, t.name));     
    
    // Add only tables that belongs to db
    if (my_strcasecmp(system_charset_info, t.database, dbname))
      continue;
    DBUG_PRINT("info", ("%s must be dropped", t.name));     
    drop_list.push_back(thd->strdup(t.name));
  }
  // Drop any tables belonging to database
  ndb->setDatabaseName(dbname);
  List_iterator_fast<char> it(drop_list);
  while ((tabname=it++))
  {
    if (dict->dropTable(tabname))
    {
      const NdbError err= dict->getNdbError();
      if (err.code != 709)
      {
        ERR_PRINT(err);
        ret= ndb_to_mysql_error(&err);
      }
    }
  }
  DBUG_RETURN(ret);      
}


int ndbcluster_find_files(THD *thd,const char *db,const char *path,
                          const char *wild, bool dir, List<char> *files)
{
  DBUG_ENTER("ndbcluster_find_files");
  DBUG_PRINT("enter", ("db: %s", db));
  { // extra bracket to avoid gcc 2.95.3 warning
  uint i;
  Ndb* ndb;
  char name[FN_REFLEN];
  HASH ndb_tables, ok_tables;
  NdbDictionary::Dictionary::List list;

  if (!(ndb= check_ndb_in_thd(thd)))
    DBUG_RETURN(HA_ERR_NO_CONNECTION);

  if (dir)
    DBUG_RETURN(0); // Discover of databases not yet supported

  // List tables in NDB
  NDBDICT *dict= ndb->getDictionary();
  if (dict->listObjects(list, 
                        NdbDictionary::Object::UserTable) != 0)
    ERR_RETURN(dict->getNdbError());

  if (hash_init(&ndb_tables, system_charset_info,list.count,0,0,
                (hash_get_key)tables_get_key,0,0))
  {
    DBUG_PRINT("error", ("Failed to init HASH ndb_tables"));
    DBUG_RETURN(-1);
  }

  if (hash_init(&ok_tables, system_charset_info,32,0,0,
                (hash_get_key)tables_get_key,0,0))
  {
    DBUG_PRINT("error", ("Failed to init HASH ok_tables"));
    hash_free(&ndb_tables);
    DBUG_RETURN(-1);
  }  

  for (i= 0 ; i < list.count ; i++)
  {
    NdbDictionary::Dictionary::List::Element& t= list.elements[i];
    DBUG_PRINT("info", ("Found %s/%s in NDB", t.database, t.name));     

    // Add only tables that belongs to db
    if (my_strcasecmp(system_charset_info, t.database, db))
      continue;

    // Apply wildcard to list of tables in NDB
    if (wild)
    {
      if (lower_case_table_names)
      {
        if (wild_case_compare(files_charset_info, t.name, wild))
          continue;
      }
      else if (wild_compare(t.name,wild,0))
        continue;
    }
    DBUG_PRINT("info", ("Inserting %s into ndb_tables hash", t.name));     
    my_hash_insert(&ndb_tables, (byte*)thd->strdup(t.name));
  }

  char *file_name;
  List_iterator<char> it(*files);
  List<char> delete_list;
  while ((file_name=it++))
  {
    DBUG_PRINT("info", ("%s", file_name));     
    if (hash_search(&ndb_tables, file_name, strlen(file_name)))
    {
      DBUG_PRINT("info", ("%s existed in NDB _and_ on disk ", file_name));
      // File existed in NDB and as frm file, put in ok_tables list
      my_hash_insert(&ok_tables, (byte*)file_name);
      continue;
    }
    
    // File is not in NDB, check for .ndb file with this name
    (void)strxnmov(name, FN_REFLEN, 
                   mysql_data_home,"/",db,"/",file_name,ha_ndb_ext,NullS);
    DBUG_PRINT("info", ("Check access for %s", name));
    if (access(name, F_OK))
    {
      DBUG_PRINT("info", ("%s did not exist on disk", name));     
      // .ndb file did not exist on disk, another table type
      continue;
    }

    DBUG_PRINT("info", ("%s existed on disk", name));     
    // The .ndb file exists on disk, but it's not in list of tables in ndb
    // Verify that handler agrees table is gone.
    if (ndbcluster_table_exists_in_engine(thd, db, file_name) == 0)    
    {
      DBUG_PRINT("info", ("NDB says %s does not exists", file_name));     
      it.remove();
      // Put in list of tables to remove from disk
      delete_list.push_back(thd->strdup(file_name));
    }
  }

  // Check for new files to discover
  DBUG_PRINT("info", ("Checking for new files to discover"));       
  List<char> create_list;
  for (i= 0 ; i < ndb_tables.records ; i++)
  {
    file_name= hash_element(&ndb_tables, i);
    if (!hash_search(&ok_tables, file_name, strlen(file_name)))
    {
      DBUG_PRINT("info", ("%s must be discovered", file_name));       
      // File is in list of ndb tables and not in ok_tables
      // This table need to be created
      create_list.push_back(thd->strdup(file_name));
    }
  }

  // Lock mutex before deleting and creating frm files
  pthread_mutex_lock(&LOCK_open);

  if (!global_read_lock)
  {
    // Delete old files
    List_iterator_fast<char> it3(delete_list);
    while ((file_name=it3++))
    {
      DBUG_PRINT("info", ("Remove table %s/%s", db, file_name));
      // Delete the table and all related files
      TABLE_LIST table_list;
      bzero((char*) &table_list,sizeof(table_list));
      table_list.db= (char*) db;
      table_list.alias= table_list.table_name= (char*)file_name;
      (void)mysql_rm_table_part2(thd, &table_list,
                                                                 /* if_exists */ FALSE,
                                                                 /* drop_temporary */ FALSE,
                                                                 /* drop_view */ FALSE,
                                                                 /* dont_log_query*/ TRUE);
      /* Clear error message that is returned when table is deleted */
      thd->clear_error();
    }
  }

  // Create new files
  List_iterator_fast<char> it2(create_list);
  while ((file_name=it2++))
  {  
    DBUG_PRINT("info", ("Table %s need discovery", file_name));
    if (ha_create_table_from_engine(thd, db, file_name) == 0)
      files->push_back(thd->strdup(file_name)); 
  }

  pthread_mutex_unlock(&LOCK_open);      
  
  hash_free(&ok_tables);
  hash_free(&ndb_tables);
  } // extra bracket to avoid gcc 2.95.3 warning
  DBUG_RETURN(0);    
}


/*
  Initialise all gloal variables before creating 
  a NDB Cluster table handler
 */

/* Call back after cluster connect */
static int connect_callback()
{
  update_status_variables(g_ndb_cluster_connection);
  return 0;
}

handlerton *
ndbcluster_init()
{
  int res;
  DBUG_ENTER("ndbcluster_init");
  // Set connectstring if specified
  if (opt_ndbcluster_connectstring != 0)
    DBUG_PRINT("connectstring", ("%s", opt_ndbcluster_connectstring));     
  if ((g_ndb_cluster_connection=
       new Ndb_cluster_connection(opt_ndbcluster_connectstring)) == 0)
  {
    DBUG_PRINT("error",("Ndb_cluster_connection(%s)",
                        opt_ndbcluster_connectstring));
    goto ndbcluster_init_error;
  }

  g_ndb_cluster_connection->set_optimized_node_selection
    (opt_ndb_optimized_node_selection);

  // Create a Ndb object to open the connection  to NDB
  if ( (g_ndb= new Ndb(g_ndb_cluster_connection, "sys")) == 0 )
  {
    DBUG_PRINT("error", ("failed to create global ndb object"));
    goto ndbcluster_init_error;
  }
  g_ndb->getDictionary()->set_local_table_data_size(sizeof(Ndb_local_table_statistics));
  if (g_ndb->init() != 0)
  {
    ERR_PRINT (g_ndb->getNdbError());
    goto ndbcluster_init_error;
  }

  if ((res= g_ndb_cluster_connection->connect(0,0,0)) == 0)
  {
    connect_callback();
    DBUG_PRINT("info",("NDBCLUSTER storage engine at %s on port %d",
                       g_ndb_cluster_connection->get_connected_host(),
                       g_ndb_cluster_connection->get_connected_port()));
    g_ndb_cluster_connection->wait_until_ready(10,3);
  } 
  else if (res == 1)
  {
    if (g_ndb_cluster_connection->start_connect_thread(connect_callback)) 
    {
      DBUG_PRINT("error", ("g_ndb_cluster_connection->start_connect_thread()"));
      goto ndbcluster_init_error;
    }
#ifndef DBUG_OFF
    {
      char buf[1024];
      DBUG_PRINT("info",
                 ("NDBCLUSTER storage engine not started, "
                  "will connect using %s",
                  g_ndb_cluster_connection->
                  get_connectstring(buf,sizeof(buf))));
    }
#endif
  }
  else
  {
    DBUG_ASSERT(res == -1);
    DBUG_PRINT("error", ("permanent error"));
    goto ndbcluster_init_error;
  }
  
  (void) hash_init(&ndbcluster_open_tables,system_charset_info,32,0,0,
                   (hash_get_key) ndbcluster_get_key,0,0);
  pthread_mutex_init(&ndbcluster_mutex,MY_MUTEX_INIT_FAST);
  pthread_mutex_init(&LOCK_ndb_util_thread, MY_MUTEX_INIT_FAST);
  pthread_cond_init(&COND_ndb_util_thread, NULL);


  // Create utility thread
  pthread_t tmp;
  if (pthread_create(&tmp, &connection_attrib, ndb_util_thread_func, 0))
  {
    DBUG_PRINT("error", ("Could not create ndb utility thread"));
    hash_free(&ndbcluster_open_tables);
    pthread_mutex_destroy(&ndbcluster_mutex);
    pthread_mutex_destroy(&LOCK_ndb_util_thread);
    pthread_cond_destroy(&COND_ndb_util_thread);
    goto ndbcluster_init_error;
  }
  
  ndbcluster_inited= 1;
  DBUG_RETURN(&ndbcluster_hton);

 ndbcluster_init_error:
  if (g_ndb)
    delete g_ndb;
  g_ndb= NULL;
  if (g_ndb_cluster_connection)
    delete g_ndb_cluster_connection;
  g_ndb_cluster_connection= NULL;
  DBUG_RETURN(NULL);
}


/*
  End use of the NDB Cluster table handler
  - free all global variables allocated by 
    ndbcluster_init()
*/

bool ndbcluster_end()
{
  DBUG_ENTER("ndbcluster_end");

  if (!ndbcluster_inited)
    DBUG_RETURN(0);

  // Kill ndb utility thread
  (void) pthread_mutex_lock(&LOCK_ndb_util_thread);  
  DBUG_PRINT("exit",("killing ndb util thread: %lx", ndb_util_thread));
  (void) pthread_cond_signal(&COND_ndb_util_thread);
  (void) pthread_mutex_unlock(&LOCK_ndb_util_thread);

  if (g_ndb)
    delete g_ndb;
  g_ndb= NULL;
  if (g_ndb_cluster_connection)
    delete g_ndb_cluster_connection;
  g_ndb_cluster_connection= NULL;

  hash_free(&ndbcluster_open_tables);
  pthread_mutex_destroy(&ndbcluster_mutex);
  pthread_mutex_destroy(&LOCK_ndb_util_thread);
  pthread_cond_destroy(&COND_ndb_util_thread);
  ndbcluster_inited= 0;
  DBUG_RETURN(0);
}

/*
  Static error print function called from
  static handler method ndbcluster_commit
  and ndbcluster_rollback
*/

void ndbcluster_print_error(int error, const NdbOperation *error_op)
{
  DBUG_ENTER("ndbcluster_print_error");
  TABLE tab;
  const char *tab_name= (error_op) ? error_op->getTableName() : "";
  tab.alias= (char *) tab_name;
  ha_ndbcluster error_handler(&tab);
  tab.file= &error_handler;
  error_handler.print_error(error, MYF(0));
  DBUG_VOID_RETURN;
}

/**
 * Set a given location from full pathname to database name
 *
 */
void ha_ndbcluster::set_dbname(const char *path_name, char *dbname)
{
  char *end, *ptr;
  
  /* Scan name from the end */
  ptr= strend(path_name)-1;
  while (ptr >= path_name && *ptr != '\\' && *ptr != '/') {
    ptr--;
  }
  ptr--;
  end= ptr;
  while (ptr >= path_name && *ptr != '\\' && *ptr != '/') {
    ptr--;
  }
  uint name_len= end - ptr;
  memcpy(dbname, ptr + 1, name_len);
  dbname[name_len]= '\0';
#ifdef __WIN__
  /* Put to lower case */
  
  ptr= dbname;
  
  while (*ptr != '\0') {
    *ptr= tolower(*ptr);
    ptr++;
  }
#endif
}

/*
  Set m_dbname from full pathname to table file
 */

void ha_ndbcluster::set_dbname(const char *path_name)
{
  set_dbname(path_name, m_dbname);
}

/**
 * Set a given location from full pathname to table file
 *
 */
void
ha_ndbcluster::set_tabname(const char *path_name, char * tabname)
{
  char *end, *ptr;
  
  /* Scan name from the end */
  end= strend(path_name)-1;
  ptr= end;
  while (ptr >= path_name && *ptr != '\\' && *ptr != '/') {
    ptr--;
  }
  uint name_len= end - ptr;
  memcpy(tabname, ptr + 1, end - ptr);
  tabname[name_len]= '\0';
#ifdef __WIN__
  /* Put to lower case */
  ptr= tabname;
  
  while (*ptr != '\0') {
    *ptr= tolower(*ptr);
    ptr++;
  }
#endif
}

/*
  Set m_tabname from full pathname to table file 
 */

void ha_ndbcluster::set_tabname(const char *path_name)
{
  set_tabname(path_name, m_tabname);
}


ha_rows 
ha_ndbcluster::records_in_range(uint inx, key_range *min_key,
                                key_range *max_key)
{
  KEY *key_info= table->key_info + inx;
  uint key_length= key_info->key_length;
  NDB_INDEX_TYPE idx_type= get_index_type(inx);  

  DBUG_ENTER("records_in_range");
  // Prevent partial read of hash indexes by returning HA_POS_ERROR
  if ((idx_type == UNIQUE_INDEX || idx_type == PRIMARY_KEY_INDEX) &&
      ((min_key && min_key->length < key_length) ||
       (max_key && max_key->length < key_length)))
    DBUG_RETURN(HA_POS_ERROR);
  
  // Read from hash index with full key
  // This is a "const" table which returns only one record!      
  if ((idx_type != ORDERED_INDEX) &&
      ((min_key && min_key->length == key_length) || 
       (max_key && max_key->length == key_length)))
    DBUG_RETURN(1);
  
  DBUG_RETURN(10); /* Good guess when you don't know anything */
}

ulong ha_ndbcluster::table_flags(void) const
{
  if (m_ha_not_exact_count)
    return m_table_flags | HA_NOT_EXACT_COUNT;
  else
    return m_table_flags;
}
const char * ha_ndbcluster::table_type() const 
{
  return("ndbcluster");
}
uint ha_ndbcluster::max_supported_record_length() const
{ 
  return NDB_MAX_TUPLE_SIZE;
}
uint ha_ndbcluster::max_supported_keys() const
{
  return MAX_KEY;
}
uint ha_ndbcluster::max_supported_key_parts() const 
{
  return NDB_MAX_NO_OF_ATTRIBUTES_IN_KEY;
}
uint ha_ndbcluster::max_supported_key_length() const
{
  return NDB_MAX_KEY_SIZE;
}
bool ha_ndbcluster::low_byte_first() const
{ 
#ifdef WORDS_BIGENDIAN
  return FALSE;
#else
  return TRUE;
#endif
}
bool ha_ndbcluster::has_transactions()
{
  return m_transaction_on;
}
const char* ha_ndbcluster::index_type(uint key_number)
{
  switch (get_index_type(key_number)) {
  case ORDERED_INDEX:
  case UNIQUE_ORDERED_INDEX:
  case PRIMARY_KEY_ORDERED_INDEX:
    return "BTREE";
  case UNIQUE_INDEX:
  case PRIMARY_KEY_INDEX:
  default:
    return "HASH";
  }
}

uint8 ha_ndbcluster::table_cache_type()
{
  DBUG_ENTER("ha_ndbcluster::table_cache_type=HA_CACHE_TBL_ASKTRANSACT");
  DBUG_RETURN(HA_CACHE_TBL_ASKTRANSACT);
}


uint ndb_get_commitcount(THD *thd, char *dbname, char *tabname,
                         Uint64 *commit_count)
{
  DBUG_ENTER("ndb_get_commitcount");

  char name[FN_REFLEN];
  NDB_SHARE *share;
  (void)strxnmov(name, FN_REFLEN, "./",dbname,"/",tabname,NullS);
  DBUG_PRINT("enter", ("name: %s", name));
  pthread_mutex_lock(&ndbcluster_mutex);
  if (!(share=(NDB_SHARE*) hash_search(&ndbcluster_open_tables,
                                       (byte*) name,
                                       strlen(name))))
  {
    pthread_mutex_unlock(&ndbcluster_mutex);
    DBUG_PRINT("info", ("Table %s not found in ndbcluster_open_tables",
                        name));
    DBUG_RETURN(1);
  }
  share->use_count++;
  pthread_mutex_unlock(&ndbcluster_mutex);

  pthread_mutex_lock(&share->mutex);
  if (ndb_cache_check_time > 0)
  {
    if (share->commit_count != 0)
    {
      *commit_count= share->commit_count;
      DBUG_PRINT("info", ("Getting commit_count: %llu from share",
                          share->commit_count));
      pthread_mutex_unlock(&share->mutex);
      free_share(share);
      DBUG_RETURN(0);
    }
  }
  DBUG_PRINT("info", ("Get commit_count from NDB"));
  Ndb *ndb;
  if (!(ndb= check_ndb_in_thd(thd)))
    DBUG_RETURN(1);
  ndb->setDatabaseName(dbname);
  uint lock= share->commit_count_lock;
  pthread_mutex_unlock(&share->mutex);

  struct Ndb_statistics stat;
  if (ndb_get_table_statistics(ndb, tabname, &stat))
  {
    free_share(share);
    DBUG_RETURN(1);
  }

  pthread_mutex_lock(&share->mutex);
  if (share->commit_count_lock == lock)
  {
    DBUG_PRINT("info", ("Setting commit_count to %llu", stat.commit_count));
    share->commit_count= stat.commit_count;
    *commit_count= stat.commit_count;
  }
  else
  {
    DBUG_PRINT("info", ("Discarding commit_count, comit_count_lock changed"));
    *commit_count= 0;
  }
  pthread_mutex_unlock(&share->mutex);
  free_share(share);
  DBUG_RETURN(0);
}


/*
  Check if a cached query can be used.
  This is done by comparing the supplied engine_data to commit_count of
  the table.
  The commit_count is either retrieved from the share for the table, where
  it has been cached by the util thread. If the util thread is not started,
  NDB has to be contacetd to retrieve the commit_count, this will introduce
  a small delay while waiting for NDB to answer.


  SYNOPSIS
  ndbcluster_cache_retrieval_allowed
    thd            thread handle
    full_name      concatenation of database name,
                   the null character '\0', and the table
                   name
    full_name_len  length of the full name,
                   i.e. len(dbname) + len(tablename) + 1

    engine_data    parameter retrieved when query was first inserted into
                   the cache. If the value of engine_data is changed,
                   all queries for this table should be invalidated.

  RETURN VALUE
    TRUE  Yes, use the query from cache
    FALSE No, don't use the cached query, and if engine_data
          has changed, all queries for this table should be invalidated

*/

static my_bool
ndbcluster_cache_retrieval_allowed(THD *thd,
                                   char *full_name, uint full_name_len,
                                   ulonglong *engine_data)
{
  DBUG_ENTER("ndbcluster_cache_retrieval_allowed");

  Uint64 commit_count;
  bool is_autocommit= !(thd->options & (OPTION_NOT_AUTOCOMMIT | OPTION_BEGIN));
  char *dbname= full_name;
  char *tabname= dbname+strlen(dbname)+1;

  DBUG_PRINT("enter", ("dbname: %s, tabname: %s, is_autocommit: %d",
                       dbname, tabname, is_autocommit));

  if (!is_autocommit)
  {
    DBUG_PRINT("exit", ("No, don't use cache in transaction"));
    DBUG_RETURN(FALSE);
  }

  if (ndb_get_commitcount(thd, dbname, tabname, &commit_count))
  {
    *engine_data= 0; /* invalidate */
    DBUG_PRINT("exit", ("No, could not retrieve commit_count"));
    DBUG_RETURN(FALSE);
  }
  DBUG_PRINT("info", ("*engine_data: %llu, commit_count: %llu",
                      *engine_data, commit_count));
  if (commit_count == 0)
  {
    *engine_data= 0; /* invalidate */
    DBUG_PRINT("exit", ("No, local commit has been performed"));
    DBUG_RETURN(FALSE);
  }
  else if (*engine_data != commit_count)
  {
    *engine_data= commit_count; /* invalidate */
     DBUG_PRINT("exit", ("No, commit_count has changed"));
     DBUG_RETURN(FALSE);
   }

  DBUG_PRINT("exit", ("OK to use cache, engine_data: %llu", *engine_data));
  DBUG_RETURN(TRUE);
}


/**
   Register a table for use in the query cache. Fetch the commit_count
   for the table and return it in engine_data, this will later be used
   to check if the table has changed, before the cached query is reused.

   SYNOPSIS
   ha_ndbcluster::can_query_cache_table
    thd            thread handle
    full_name      concatenation of database name,
                   the null character '\0', and the table
                   name
    full_name_len  length of the full name,
                   i.e. len(dbname) + len(tablename) + 1
    qc_engine_callback  function to be called before using cache on this table
    engine_data    out, commit_count for this table

  RETURN VALUE
    TRUE  Yes, it's ok to cahce this query
    FALSE No, don't cach the query

*/

my_bool
ha_ndbcluster::register_query_cache_table(THD *thd,
                                          char *full_name, uint full_name_len,
                                          qc_engine_callback *engine_callback,
                                          ulonglong *engine_data)
{
  DBUG_ENTER("ha_ndbcluster::register_query_cache_table");

  bool is_autocommit= !(thd->options & (OPTION_NOT_AUTOCOMMIT | OPTION_BEGIN));

  DBUG_PRINT("enter",("dbname: %s, tabname: %s, is_autocommit: %d",
		      m_dbname, m_tabname, is_autocommit));

  if (!is_autocommit)
  {
    DBUG_PRINT("exit", ("Can't register table during transaction"))
    DBUG_RETURN(FALSE);
  }

  Uint64 commit_count;
  if (ndb_get_commitcount(thd, m_dbname, m_tabname, &commit_count))
  {
    *engine_data= 0;
    DBUG_PRINT("exit", ("Error, could not get commitcount"))
    DBUG_RETURN(FALSE);
  }
  *engine_data= commit_count;
  *engine_callback= ndbcluster_cache_retrieval_allowed;
  DBUG_PRINT("exit", ("commit_count: %llu", commit_count));
  DBUG_RETURN(commit_count > 0);
}


/*
  Handling the shared NDB_SHARE structure that is needed to
  provide table locking.
  It's also used for sharing data with other NDB handlers
  in the same MySQL Server. There is currently not much
  data we want to or can share.
 */

static byte* ndbcluster_get_key(NDB_SHARE *share,uint *length,
                                my_bool not_used __attribute__((unused)))
{
  *length=share->table_name_length;
  return (byte*) share->table_name;
}

static NDB_SHARE* get_share(const char *table_name)
{
  NDB_SHARE *share;
  pthread_mutex_lock(&ndbcluster_mutex);
  uint length=(uint) strlen(table_name);
  if (!(share=(NDB_SHARE*) hash_search(&ndbcluster_open_tables,
                                       (byte*) table_name,
                                       length)))
  {
    if ((share=(NDB_SHARE *) my_malloc(sizeof(*share)+length+1,
                                       MYF(MY_WME | MY_ZEROFILL))))
    {
      share->table_name_length=length;
      share->table_name=(char*) (share+1);
      strmov(share->table_name,table_name);
      if (my_hash_insert(&ndbcluster_open_tables, (byte*) share))
      {
        pthread_mutex_unlock(&ndbcluster_mutex);
        my_free((gptr) share,0);
        return 0;
      }
      thr_lock_init(&share->lock);
      pthread_mutex_init(&share->mutex,MY_MUTEX_INIT_FAST);
      share->commit_count= 0;
      share->commit_count_lock= 0;
    }
    else
    {
      DBUG_PRINT("error", ("Failed to alloc share"));
      pthread_mutex_unlock(&ndbcluster_mutex);
      return 0;
    }
  }
  share->use_count++;

  DBUG_PRINT("share",
	     ("table_name: %s, length: %d, use_count: %d, commit_count: %d",
	      share->table_name, share->table_name_length, share->use_count,
	      share->commit_count));
  pthread_mutex_unlock(&ndbcluster_mutex);
  return share;
}


static void free_share(NDB_SHARE *share)
{
  pthread_mutex_lock(&ndbcluster_mutex);
  if (!--share->use_count)
  {
     hash_delete(&ndbcluster_open_tables, (byte*) share);
    thr_lock_delete(&share->lock);
    pthread_mutex_destroy(&share->mutex);
    my_free((gptr) share, MYF(0));
  }
  pthread_mutex_unlock(&ndbcluster_mutex);
}



/*
  Internal representation of the frm blob
   
*/

struct frm_blob_struct 
{
  struct frm_blob_header 
  {
    uint ver;      // Version of header
    uint orglen;   // Original length of compressed data
    uint complen;  // Compressed length of data, 0=uncompressed
  } head;
  char data[1];  
};



static int packfrm(const void *data, uint len, 
                   const void **pack_data, uint *pack_len)
{
  int error;
  ulong org_len, comp_len;
  uint blob_len;
  frm_blob_struct* blob;
  DBUG_ENTER("packfrm");
  DBUG_PRINT("enter", ("data: %x, len: %d", data, len));
  
  error= 1;
  org_len= len;
  if (my_compress((byte*)data, &org_len, &comp_len))
    goto err;
  
  DBUG_PRINT("info", ("org_len: %d, comp_len: %d", org_len, comp_len));
  DBUG_DUMP("compressed", (char*)data, org_len);
  
  error= 2;
  blob_len= sizeof(frm_blob_struct::frm_blob_header)+org_len;
  if (!(blob= (frm_blob_struct*) my_malloc(blob_len,MYF(MY_WME))))
    goto err;
  
  // Store compressed blob in machine independent format
  int4store((char*)(&blob->head.ver), 1);
  int4store((char*)(&blob->head.orglen), comp_len);
  int4store((char*)(&blob->head.complen), org_len);
  
  // Copy frm data into blob, already in machine independent format
  memcpy(blob->data, data, org_len);  
  
  *pack_data= blob;
  *pack_len= blob_len;
  error= 0;
  
  DBUG_PRINT("exit", ("pack_data: %x, pack_len: %d", *pack_data, *pack_len));
err:
  DBUG_RETURN(error);
  
}


static int unpackfrm(const void **unpack_data, uint *unpack_len,
                    const void *pack_data)
{
   const frm_blob_struct *blob= (frm_blob_struct*)pack_data;
   byte *data;
   ulong complen, orglen, ver;
   DBUG_ENTER("unpackfrm");
   DBUG_PRINT("enter", ("pack_data: %x", pack_data));

   complen=     uint4korr((char*)&blob->head.complen);
   orglen=      uint4korr((char*)&blob->head.orglen);
   ver=         uint4korr((char*)&blob->head.ver);
 
   DBUG_PRINT("blob",("ver: %d complen: %d orglen: %d",
                     ver,complen,orglen));
   DBUG_DUMP("blob->data", (char*) blob->data, complen);
 
   if (ver != 1)
     DBUG_RETURN(1);
   if (!(data= my_malloc(max(orglen, complen), MYF(MY_WME))))
     DBUG_RETURN(2);
   memcpy(data, blob->data, complen);
 
   if (my_uncompress(data, &complen, &orglen))
   {
     my_free((char*)data, MYF(0));
     DBUG_RETURN(3);
   }

   *unpack_data= data;
   *unpack_len= complen;

   DBUG_PRINT("exit", ("frmdata: %x, len: %d", *unpack_data, *unpack_len));

   DBUG_RETURN(0);
}

static 
int
ndb_get_table_statistics(Ndb* ndb, const char * table,
                         struct Ndb_statistics * ndbstat)
{
  DBUG_ENTER("ndb_get_table_statistics");
  DBUG_PRINT("enter", ("table: %s", table));
  NdbTransaction* pTrans= ndb->startTransaction();
  do 
  {
    if (pTrans == NULL)
      break;
      
    NdbScanOperation* pOp= pTrans->getNdbScanOperation(table);
    if (pOp == NULL)
      break;
    
    if (pOp->readTuples(NdbOperation::LM_CommittedRead))
      break;
    
    int check= pOp->interpret_exit_last_row();
    if (check == -1)
      break;
    
    Uint64 rows, commits, mem;
    Uint32 size;
    pOp->getValue(NdbDictionary::Column::ROW_COUNT, (char*)&rows);
    pOp->getValue(NdbDictionary::Column::COMMIT_COUNT, (char*)&commits);
    pOp->getValue(NdbDictionary::Column::ROW_SIZE, (char*)&size);
    pOp->getValue(NdbDictionary::Column::FRAGMENT_MEMORY, (char*)&mem);
    
    check= pTrans->execute(NdbTransaction::NoCommit,
                           NdbTransaction::AbortOnError,
                           TRUE);
    if (check == -1)
      break;
    
    Uint32 count= 0;
    Uint64 sum_rows= 0;
    Uint64 sum_commits= 0;
    Uint64 sum_row_size= 0;
    Uint64 sum_mem= 0;
    while((check= pOp->nextResult(TRUE, TRUE)) == 0)
    {
      sum_rows+= rows;
      sum_commits+= commits;
      if (sum_row_size < size)
        sum_row_size= size;
      sum_mem+= mem;
      count++;
    }
    
    if (check == -1)
      break;

    pOp->close(TRUE);

    ndb->closeTransaction(pTrans);

    ndbstat->row_count= sum_rows;
    ndbstat->commit_count= sum_commits;
    ndbstat->row_size= sum_row_size;
    ndbstat->fragment_memory= sum_mem;

    DBUG_PRINT("exit", ("records: %llu commits: %llu "
                        "row_size: %llu mem: %llu count: %u",
			sum_rows, sum_commits, sum_row_size,
                        sum_mem, count));

    DBUG_RETURN(0);
  } while(0);

  if (pTrans)
    ndb->closeTransaction(pTrans);
  DBUG_PRINT("exit", ("failed"));
  DBUG_RETURN(-1);
}

/*
  Create a .ndb file to serve as a placeholder indicating 
  that the table with this name is a ndb table
*/

int ha_ndbcluster::write_ndb_file()
{
  File file;
  bool error=1;
  char path[FN_REFLEN];
  
  DBUG_ENTER("write_ndb_file");
  DBUG_PRINT("enter", ("db: %s, name: %s", m_dbname, m_tabname));

  (void)strxnmov(path, FN_REFLEN, 
                 mysql_data_home,"/",m_dbname,"/",m_tabname,ha_ndb_ext,NullS);

  if ((file=my_create(path, CREATE_MODE,O_RDWR | O_TRUNC,MYF(MY_WME))) >= 0)
  {
    // It's an empty file
    error=0;
    my_close(file,MYF(0));
  }
  DBUG_RETURN(error);
}

int
ha_ndbcluster::read_multi_range_first(KEY_MULTI_RANGE **found_range_p,
                                      KEY_MULTI_RANGE *ranges, 
                                      uint range_count,
                                      bool sorted, 
                                      HANDLER_BUFFER *buffer)
{
  DBUG_ENTER("ha_ndbcluster::read_multi_range_first");
  
  int res;
  KEY* key_info= table->key_info + active_index;
  NDB_INDEX_TYPE index_type= get_index_type(active_index);
  ulong reclength= table->s->reclength;
  NdbOperation* op;

  if (uses_blob_value(m_retrieve_all_fields))
  {
    /**
     * blobs can't be batched currently
     */
    m_disable_multi_read= TRUE;
    DBUG_RETURN(handler::read_multi_range_first(found_range_p, 
                                                ranges, 
                                                range_count,
                                                sorted, 
                                                buffer));
  }

  m_disable_multi_read= FALSE;

  /**
   * Copy arguments into member variables
   */
  m_multi_ranges= ranges;
  multi_range_curr= ranges;
  multi_range_end= ranges+range_count;
  multi_range_sorted= sorted;
  multi_range_buffer= buffer;

  /**
   * read multi range will read ranges as follows (if not ordered)
   *
   * input    read order
   * ======   ==========
   * pk-op 1  pk-op 1
   * pk-op 2  pk-op 2
   * range 3  range (3,5) NOTE result rows will be intermixed
   * pk-op 4  pk-op 4
   * range 5
   * pk-op 6  pk-ok 6
   */   

  /**
   * Variables for loop
   */
  byte *curr= (byte*)buffer->buffer;
  byte *end_of_buffer= (byte*)buffer->buffer_end;
  NdbOperation::LockMode lm= 
    (NdbOperation::LockMode)get_ndb_lock_type(m_lock.type);
  const NDBTAB *tab= (const NDBTAB *) m_table;
  const NDBINDEX *unique_idx= (NDBINDEX *) m_index[active_index].unique_index;
  const NDBINDEX *idx= (NDBINDEX *) m_index[active_index].index; 
  const NdbOperation* lastOp= m_active_trans->getLastDefinedOperation();
  NdbIndexScanOperation* scanOp= 0;
  for (; multi_range_curr<multi_range_end && curr+reclength <= end_of_buffer; 
       multi_range_curr++)
  {
    switch (index_type){
    case PRIMARY_KEY_ORDERED_INDEX:
      if (!(multi_range_curr->start_key.length == key_info->key_length &&
            multi_range_curr->start_key.flag == HA_READ_KEY_EXACT))
      goto range;
      /* fall through */
    case PRIMARY_KEY_INDEX:
    {
      multi_range_curr->range_flag |= UNIQUE_RANGE;
      if ((op= m_active_trans->getNdbOperation(tab)) && 
          !op->readTuple(lm) && 
          !set_primary_key(op, multi_range_curr->start_key.key) &&
          !define_read_attrs(curr, op) &&
          (op->setAbortOption(AO_IgnoreError), TRUE))
        curr += reclength;
      else
        ERR_RETURN(op ? op->getNdbError() : m_active_trans->getNdbError());
      break;
    }
    break;
    case UNIQUE_ORDERED_INDEX:
      if (!(multi_range_curr->start_key.length == key_info->key_length &&
            multi_range_curr->start_key.flag == HA_READ_KEY_EXACT &&
            !check_null_in_key(key_info, multi_range_curr->start_key.key,
                               multi_range_curr->start_key.length)))
      goto range;
      /* fall through */
    case UNIQUE_INDEX:
    {
      multi_range_curr->range_flag |= UNIQUE_RANGE;
      if ((op= m_active_trans->getNdbIndexOperation(unique_idx, tab)) && 
          !op->readTuple(lm) && 
          !set_index_key(op, key_info, multi_range_curr->start_key.key) &&
          !define_read_attrs(curr, op) &&
          (op->setAbortOption(AO_IgnoreError), TRUE))
        curr += reclength;
      else
        ERR_RETURN(op ? op->getNdbError() : m_active_trans->getNdbError());
      break;
    }
    case ORDERED_INDEX:
    {
  range:
      multi_range_curr->range_flag &= ~(uint)UNIQUE_RANGE;
      if (scanOp == 0)
      {
        if (m_multi_cursor)
        {
          scanOp= m_multi_cursor;
          DBUG_ASSERT(scanOp->getSorted() == sorted);
          DBUG_ASSERT(scanOp->getLockMode() == 
                      (NdbOperation::LockMode)get_ndb_lock_type(m_lock.type));
          if (scanOp->reset_bounds(m_force_send))
            DBUG_RETURN(ndb_err(m_active_trans));
          
          end_of_buffer -= reclength;
        }
        else if ((scanOp= m_active_trans->getNdbIndexScanOperation(idx, tab)) 
                 &&!scanOp->readTuples(lm, 0, parallelism, sorted, FALSE, TRUE)
                 &&!generate_scan_filter(m_cond_stack, scanOp)
                 &&!define_read_attrs(end_of_buffer-reclength, scanOp))
        {
          m_multi_cursor= scanOp;
          m_multi_range_cursor_result_ptr= end_of_buffer-reclength;
        }
        else
        {
          ERR_RETURN(scanOp ? scanOp->getNdbError() : 
                     m_active_trans->getNdbError());
        }
      }

      const key_range *keys[2]= { &multi_range_curr->start_key, 
                                  &multi_range_curr->end_key };
      if ((res= set_bounds(scanOp, keys, multi_range_curr-ranges)))
        DBUG_RETURN(res);
      break;
    }
    case UNDEFINED_INDEX:
      DBUG_ASSERT(FALSE);
      DBUG_RETURN(1);
      break;
    }
  }
  
  if (multi_range_curr != multi_range_end)
  {
    /**
     * Mark that we're using entire buffer (even if might not) as
     *   we haven't read all ranges for some reason
     * This as we don't want mysqld to reuse the buffer when we read
     *   the remaining ranges
     */
    buffer->end_of_used_area= (byte*)buffer->buffer_end;
  }
  else
  {
    buffer->end_of_used_area= curr;
  }
  
  /**
   * Set first operation in multi range
   */
  m_current_multi_operation= 
    lastOp ? lastOp->next() : m_active_trans->getFirstDefinedOperation();
  if (!(res= execute_no_commit_ie(this, m_active_trans)))
  {
    m_multi_range_defined= multi_range_curr;
    multi_range_curr= ranges;
    m_multi_range_result_ptr= (byte*)buffer->buffer;
    DBUG_RETURN(read_multi_range_next(found_range_p));
  }
  ERR_RETURN(m_active_trans->getNdbError());
}

#if 0
#define DBUG_MULTI_RANGE(x) printf("read_multi_range_next: case %d\n", x);
#else
#define DBUG_MULTI_RANGE(x)
#endif

int
ha_ndbcluster::read_multi_range_next(KEY_MULTI_RANGE ** multi_range_found_p)
{
  DBUG_ENTER("ha_ndbcluster::read_multi_range_next");
  if (m_disable_multi_read)
  {
    DBUG_RETURN(handler::read_multi_range_next(multi_range_found_p));
  }
  
  int res;
  int range_no;
  ulong reclength= table->s->reclength;
  const NdbOperation* op= m_current_multi_operation;
  for (;multi_range_curr < m_multi_range_defined; multi_range_curr++)
  {
    if (multi_range_curr->range_flag & UNIQUE_RANGE)
    {
      if (op->getNdbError().code == 0)
        goto found_next;
      
      op= m_active_trans->getNextCompletedOperation(op);
      m_multi_range_result_ptr += reclength;
      continue;
    } 
    else if (m_multi_cursor && !multi_range_sorted)
    {
      DBUG_MULTI_RANGE(1);
      if ((res= fetch_next(m_multi_cursor)) == 0)
      {
        DBUG_MULTI_RANGE(2);
        range_no= m_multi_cursor->get_range_no();
        goto found;
      } 
      else
      {
        goto close_scan;
      }
    }
    else if (m_multi_cursor && multi_range_sorted)
    {
      if (m_active_cursor && (res= fetch_next(m_multi_cursor)))
      {
        DBUG_MULTI_RANGE(3);
        goto close_scan;
      }
      
      range_no= m_multi_cursor->get_range_no();
      uint current_range_no= multi_range_curr - m_multi_ranges;
      if ((uint) range_no == current_range_no)
      {
        DBUG_MULTI_RANGE(4);
        // return current row
        goto found;
      }
      else if (range_no > (int)current_range_no)
      {
        DBUG_MULTI_RANGE(5);
        // wait with current row
        m_active_cursor= 0;
        continue;
      }
      else 
      {
        DBUG_MULTI_RANGE(6);
        // First fetch from cursor
        DBUG_ASSERT(range_no == -1);
        if ((res= m_multi_cursor->nextResult(true)))
        {
          goto close_scan;
        }
        multi_range_curr--; // Will be increased in for-loop
        continue;
      }
    }
    else /** m_multi_cursor == 0 */
    {
      DBUG_MULTI_RANGE(7);
      /**
       * Corresponds to range 5 in example in read_multi_range_first
       */
      (void)1;
      continue;
    }
    
    DBUG_ASSERT(FALSE); // Should only get here via goto's
close_scan:
    if (res == 1)
    {
      m_multi_cursor->close(FALSE, TRUE);
      m_active_cursor= m_multi_cursor= 0;
      DBUG_MULTI_RANGE(8);
      continue;
    } 
    else 
    {
      DBUG_RETURN(ndb_err(m_active_trans));
    }
  }
  
  if (multi_range_curr == multi_range_end)
    DBUG_RETURN(HA_ERR_END_OF_FILE);
  
  /**
   * Read remaining ranges
   */
  DBUG_RETURN(read_multi_range_first(multi_range_found_p, 
                                     multi_range_curr,
                                     multi_range_end - multi_range_curr, 
                                     multi_range_sorted,
                                     multi_range_buffer));
  
found:
  /**
   * Found a record belonging to a scan
   */
  m_active_cursor= m_multi_cursor;
  * multi_range_found_p= m_multi_ranges + range_no;
  memcpy(table->record[0], m_multi_range_cursor_result_ptr, reclength);
  setup_recattr(m_active_cursor->getFirstRecAttr());
  unpack_record(table->record[0]);
  table->status= 0;     
  DBUG_RETURN(0);
  
found_next:
  /**
   * Found a record belonging to a pk/index op,
   *   copy result and move to next to prepare for next call
   */
  * multi_range_found_p= multi_range_curr;
  memcpy(table->record[0], m_multi_range_result_ptr, reclength);
  setup_recattr(op->getFirstRecAttr());
  unpack_record(table->record[0]);
  table->status= 0;
  
  multi_range_curr++;
  m_current_multi_operation= m_active_trans->getNextCompletedOperation(op);
  m_multi_range_result_ptr += reclength;
  DBUG_RETURN(0);
}

int
ha_ndbcluster::setup_recattr(const NdbRecAttr* curr)
{
  DBUG_ENTER("setup_recattr");

  Field **field, **end;
  NdbValue *value= m_value;
  
  end= table->field + table->s->fields;
  
  for (field= table->field; field < end; field++, value++)
  {
    if ((* value).ptr)
    {
      DBUG_ASSERT(curr != 0);
      (* value).rec= curr;
      curr= curr->next();
    }
  }
  
  DBUG_RETURN(0);
}

char*
ha_ndbcluster::update_table_comment(
                                /* out: table comment + additional */
        const char*     comment)/* in:  table comment defined by user */
{
  uint length= strlen(comment);
  if (length > 64000 - 3)
  {
    return((char*)comment); /* string too long */
  }

  Ndb* ndb;
  if (!(ndb= get_ndb()))
  {
    return((char*)comment);
  }

  ndb->setDatabaseName(m_dbname);
  NDBDICT* dict= ndb->getDictionary();
  const NDBTAB* tab;
  if (!(tab= dict->getTable(m_tabname)))
  {
    return((char*)comment);
  }

  char *str;
  const char *fmt="%s%snumber_of_replicas: %d";
  const unsigned fmt_len_plus_extra= length + strlen(fmt);
  if ((str= my_malloc(fmt_len_plus_extra, MYF(0))) == NULL)
  {
    return (char*)comment;
  }

  my_snprintf(str,fmt_len_plus_extra,fmt,comment,
              length > 0 ? " ":"",
              tab->getReplicaCount());
  return str;
}


// Utility thread main loop
extern "C" pthread_handler_decl(ndb_util_thread_func,
                                arg __attribute__((unused)))
{
  THD *thd; /* needs to be first for thread_stack */
  Ndb* ndb;
  int error= 0;
  struct timespec abstime;

  my_thread_init();
  DBUG_ENTER("ndb_util_thread");
  DBUG_PRINT("enter", ("ndb_cache_check_time: %d", ndb_cache_check_time));

  thd= new THD; /* note that contructor of THD uses DBUG_ */
  THD_CHECK_SENTRY(thd);
  ndb= new Ndb(g_ndb_cluster_connection, "");

  pthread_detach_this_thread();
  ndb_util_thread= pthread_self();

  thd->thread_stack= (char*)&thd; /* remember where our stack is */
  if (thd->store_globals() && (ndb->init() != -1))
  {
    thd->cleanup();
    delete thd;
    delete ndb;
    DBUG_RETURN(NULL);
  }

  List<NDB_SHARE> util_open_tables;
  set_timespec(abstime, 0);
  for (;;)
  {

    pthread_mutex_lock(&LOCK_ndb_util_thread);
    error= pthread_cond_timedwait(&COND_ndb_util_thread,
                                  &LOCK_ndb_util_thread,
                                  &abstime);
    pthread_mutex_unlock(&LOCK_ndb_util_thread);

    DBUG_PRINT("ndb_util_thread", ("Started, ndb_cache_check_time: %d",
                                   ndb_cache_check_time));

    if (abort_loop)
      break; /* Shutting down server */

    if (ndb_cache_check_time == 0)
    {
      /* Wake up in 1 second to check if value has changed */
      set_timespec(abstime, 1);
      continue;
    }

    /* Lock mutex and fill list with pointers to all open tables */
    NDB_SHARE *share;
    pthread_mutex_lock(&ndbcluster_mutex);
    for (uint i= 0; i < ndbcluster_open_tables.records; i++)
    {
      share= (NDB_SHARE *)hash_element(&ndbcluster_open_tables, i);
      share->use_count++; /* Make sure the table can't be closed */
      DBUG_PRINT("ndb_util_thread",
                 ("Found open table[%d]: %s, use_count: %d",
                  i, share->table_name, share->use_count));

      /* Store pointer to table */
      util_open_tables.push_back(share);
    }
    pthread_mutex_unlock(&ndbcluster_mutex);

    /* Iterate through the  open files list */
    List_iterator_fast<NDB_SHARE> it(util_open_tables);
    while ((share= it++))
    {
      /* Split tab- and dbname */
      char buf[FN_REFLEN];
      char *tabname, *db;
      uint length= dirname_length(share->table_name);
      tabname= share->table_name+length;
      memcpy(buf, share->table_name, length-1);
      buf[length-1]= 0;
      db= buf+dirname_length(buf);
      DBUG_PRINT("ndb_util_thread",
                 ("Fetching commit count for: %s",
                  share->table_name));

      /* Contact NDB to get commit count for table */
      ndb->setDatabaseName(db);
      struct Ndb_statistics stat;

      uint lock;
      pthread_mutex_lock(&share->mutex);
      lock= share->commit_count_lock;
      pthread_mutex_unlock(&share->mutex);

      if (ndb_get_table_statistics(ndb, tabname, &stat) == 0)
      {
        DBUG_PRINT("ndb_util_thread",
                   ("Table: %s, commit_count: %llu, rows: %llu",
                    share->table_name, stat.commit_count, stat.row_count));
      }
      else
      {
        DBUG_PRINT("ndb_util_thread",
                   ("Error: Could not get commit count for table %s",
                    share->table_name));
        stat.commit_count= 0;
      }

      pthread_mutex_lock(&share->mutex);
      if (share->commit_count_lock == lock)
        share->commit_count= stat.commit_count;
      pthread_mutex_unlock(&share->mutex);

      /* Decrease the use count and possibly free share */
      free_share(share);
    }

    /* Clear the list of open tables */
    util_open_tables.empty();

    /* Calculate new time to wake up */
    int secs= 0;
    int msecs= ndb_cache_check_time;

    struct timeval tick_time;
    gettimeofday(&tick_time, 0);
    abstime.tv_sec=  tick_time.tv_sec;
    abstime.tv_nsec= tick_time.tv_usec * 1000;

    if (msecs >= 1000){
      secs=  msecs / 1000;
      msecs= msecs % 1000;
    }

    abstime.tv_sec+=  secs;
    abstime.tv_nsec+= msecs * 1000000;
    if (abstime.tv_nsec >= 1000000000) {
      abstime.tv_sec+=  1;
      abstime.tv_nsec-= 1000000000;
    }
  }

  thd->cleanup();
  delete thd;
  delete ndb;
  DBUG_PRINT("exit", ("ndb_util_thread"));
  my_thread_end();
  pthread_exit(0);
  DBUG_RETURN(NULL);
}

/*
  Condition pushdown
*/
/*
  Push a condition to ndbcluster storage engine for evaluation 
  during table   and index scans. The conditions will be stored on a stack
  for possibly storing several conditions. The stack can be popped
  by calling cond_pop, handler::extra(HA_EXTRA_RESET) (handler::reset())
  will clear the stack.
  The current implementation supports arbitrary AND/OR nested conditions
  with comparisons between columns and constants (including constant
  expressions and function calls) and the following comparison operators:
  =, !=, >, >=, <, <=, "is null", and "is not null".
  
  RETURN
    NULL The condition was supported and will be evaluated for each 
    row found during the scan
    cond The condition was not supported and all rows will be returned from
         the scan for evaluation (and thus not saved on stack)
*/
const 
COND* 
ha_ndbcluster::cond_push(const COND *cond) 
{ 
  DBUG_ENTER("cond_push");
  Ndb_cond_stack *ndb_cond = new Ndb_cond_stack();
  DBUG_EXECUTE("where",print_where((COND *)cond, m_tabname););
  if (m_cond_stack)
    ndb_cond->next= m_cond_stack;
  else
    ndb_cond->next= NULL;
  m_cond_stack= ndb_cond;
  
  if (serialize_cond(cond, ndb_cond))
  {
    DBUG_RETURN(NULL);
  }
  else
  {
    cond_pop();
  }
  DBUG_RETURN(cond); 
}

/*
  Pop the top condition from the condition stack of the handler instance.
*/
void 
ha_ndbcluster::cond_pop() 
{ 
  Ndb_cond_stack *ndb_cond_stack= m_cond_stack;  
  if (ndb_cond_stack)
  {
    m_cond_stack= ndb_cond_stack->next;
    delete ndb_cond_stack;
  }
}

/*
  Clear the condition stack
*/
void
ha_ndbcluster::cond_clear()
{
  DBUG_ENTER("cond_clear");
  while (m_cond_stack)
    cond_pop();

  DBUG_VOID_RETURN;
}

/*
  Serialize the item tree into a linked list represented by Ndb_cond
  for fast generation of NbdScanFilter. Adds information such as
  position of fields that is not directly available in the Item tree.
  Also checks if condition is supported.
*/
void ndb_serialize_cond(const Item *item, void *arg)
{
  Ndb_cond_traverse_context *context= (Ndb_cond_traverse_context *) arg;
  DBUG_ENTER("ndb_serialize_cond");  

  // Check if we are skipping arguments to a function to be evaluated
  if (context->skip)
  {
    DBUG_PRINT("info", ("Skiping argument %d", context->skip));
    context->skip--;
    switch (item->type()) {
    case Item::FUNC_ITEM:
    {
      Item_func *func_item= (Item_func *) item;
      context->skip+= func_item->argument_count();
      break;
    }
    case Item::INT_ITEM:
    case Item::REAL_ITEM:
    case Item::STRING_ITEM:
    case Item::VARBIN_ITEM:
    case Item::DECIMAL_ITEM:
      break;
    default:
      context->supported= FALSE;
      break;
    }
    
    DBUG_VOID_RETURN;
  }
  
  if (context->supported)
  {
    Ndb_rewrite_context *rewrite_context= context->rewrite_stack;
    const Item_func *func_item;
    // Check if we are rewriting some unsupported function call
    if (rewrite_context &&
        (func_item= rewrite_context->func_item) &&
        rewrite_context->count++ == 0)
    {
      switch (func_item->functype()) {
      case Item_func::BETWEEN:
        /*
          Rewrite 
          <field>|<const> BETWEEN <const1>|<field1> AND <const2>|<field2>
          to <field>|<const> > <const1>|<field1> AND 
          <field>|<const> < <const2>|<field2>
          or actually in prefix format
          BEGIN(AND) GT(<field>|<const>, <const1>|<field1>), 
          LT(<field>|<const>, <const2>|<field2>), END()
        */
      case Item_func::IN_FUNC:
      {
        /*
          Rewrite <field>|<const> IN(<const1>|<field1>, <const2>|<field2>,..)
          to <field>|<const> = <const1>|<field1> OR 
          <field> = <const2>|<field2> ...
          or actually in prefix format
          BEGIN(OR) EQ(<field>|<const>, <const1><field1>), 
          EQ(<field>|<const>, <const2>|<field2>), ... END()
          Each part of the disjunction is added for each call
          to ndb_serialize_cond and end of rewrite statement 
          is wrapped in end of ndb_serialize_cond
        */
        if (context->expecting(item->type()))
        {
          // This is the <field>|<const> item, save it in the rewrite context
          rewrite_context->left_hand_item= item;
          if (item->type() == Item::FUNC_ITEM)
          {
            Item_func *func_item= (Item_func *) item;
            if (func_item->functype() == Item_func::UNKNOWN_FUNC &&
                func_item->const_item())
            {
              // Skip any arguments since we will evaluate function instead
              DBUG_PRINT("info", ("Skip until end of arguments marker"));
              context->skip= func_item->argument_count();
            }
            else
            {
              DBUG_PRINT("info", ("Found unsupported functional expression in BETWEEN|IN"));
              context->supported= FALSE;
              DBUG_VOID_RETURN;
              
            }
          }
        }
        else
        {
          // Non-supported BETWEEN|IN expression
          DBUG_PRINT("info", ("Found unexpected item of type %u in BETWEEN|IN",
                              item->type()));
          context->supported= FALSE;
          DBUG_VOID_RETURN;
        }
        break;
      }
      default:
        context->supported= FALSE;
        break;
      }
      DBUG_VOID_RETURN;
    }
    else
    {
      Ndb_cond_stack *ndb_stack= context->stack_ptr;
      Ndb_cond *prev_cond= context->cond_ptr;
      Ndb_cond *curr_cond= context->cond_ptr= new Ndb_cond();
      if (!ndb_stack->ndb_cond)
        ndb_stack->ndb_cond= curr_cond;
      curr_cond->prev= prev_cond;
      if (prev_cond) prev_cond->next= curr_cond;
    // Check if we are rewriting some unsupported function call
      if (context->rewrite_stack)
      {
        Ndb_rewrite_context *rewrite_context= context->rewrite_stack;
        const Item_func *func_item= rewrite_context->func_item;
        switch (func_item->functype()) {
        case Item_func::BETWEEN:
        {
          /*
            Rewrite 
            <field>|<const> BETWEEN <const1>|<field1> AND <const2>|<field2>
            to <field>|<const> > <const1>|<field1> AND 
            <field>|<const> < <const2>|<field2>
            or actually in prefix format
            BEGIN(AND) GT(<field>|<const>, <const1>|<field1>), 
            LT(<field>|<const>, <const2>|<field2>), END()
          */
          if (rewrite_context->count == 2)
          {
            // Lower limit of BETWEEN
            DBUG_PRINT("info", ("GE_FUNC"));      
            curr_cond->ndb_item= new Ndb_item(Item_func::GE_FUNC, 2);
          }
          else if (rewrite_context->count == 3)
          {
            // Upper limit of BETWEEN
            DBUG_PRINT("info", ("LE_FUNC"));      
            curr_cond->ndb_item= new Ndb_item(Item_func::LE_FUNC, 2);
          }
          else
          {
            // Illegal BETWEEN expression
            DBUG_PRINT("info", ("Illegal BETWEEN expression"));
            context->supported= FALSE;
            DBUG_VOID_RETURN;
          }
          break;
        }
        case Item_func::IN_FUNC:
        {
          /*
            Rewrite <field>|<const> IN(<const1>|<field1>, <const2>|<field2>,..)
            to <field>|<const> = <const1>|<field1> OR 
            <field> = <const2>|<field2> ...
            or actually in prefix format
            BEGIN(OR) EQ(<field>|<const>, <const1><field1>), 
            EQ(<field>|<const>, <const2>|<field2>), ... END()
            Each part of the disjunction is added for each call
            to ndb_serialize_cond and end of rewrite statement 
            is wrapped in end of ndb_serialize_cond
          */
          DBUG_PRINT("info", ("EQ_FUNC"));      
          curr_cond->ndb_item= new Ndb_item(Item_func::EQ_FUNC, 2);
          break;
        }
        default:
          context->supported= FALSE;
        }
        // Handle left hand <field>|<const>
        context->rewrite_stack= NULL; // Disable rewrite mode
        context->expect_only(Item::FIELD_ITEM);
        context->expect_field_result(STRING_RESULT);
        context->expect_field_result(REAL_RESULT);
        context->expect_field_result(INT_RESULT);
        context->expect_field_result(DECIMAL_RESULT);
        context->expect(Item::INT_ITEM);
        context->expect(Item::STRING_ITEM);
        context->expect(Item::VARBIN_ITEM);
        context->expect(Item::FUNC_ITEM);
        ndb_serialize_cond(rewrite_context->left_hand_item, arg);
        context->skip= 0; // Any FUNC_ITEM expression has already been parsed
        context->rewrite_stack= rewrite_context; // Enable rewrite mode
        if (!context->supported)
          DBUG_VOID_RETURN;

        prev_cond= context->cond_ptr;
        curr_cond= context->cond_ptr= new Ndb_cond();
        prev_cond->next= curr_cond;
      }
      
      // Check for end of AND/OR expression
      if (!item)
      {
        // End marker for condition group
        DBUG_PRINT("info", ("End of condition group"));
        curr_cond->ndb_item= new Ndb_item(NDB_END_COND);
      }
      else
      {
        switch (item->type()) {
        case Item::FIELD_ITEM:
        {
          Item_field *field_item= (Item_field *) item;
          Field *field= field_item->field;
          enum_field_types type= field->type();
          /*
            Check that the field is part of the table of the handler
            instance and that we expect a field with of this result type.
          */
          if (context->table == field->table)
          {       
            const NDBTAB *tab= (const NDBTAB *) context->ndb_table;
            DBUG_PRINT("info", ("FIELD_ITEM"));
            DBUG_PRINT("info", ("table %s", tab->getName()));
            DBUG_PRINT("info", ("column %s", field->field_name));
            DBUG_PRINT("info", ("result type %d", field->result_type()));
            
            // Check that we are expecting a field and with the correct
            // result type
            if (context->expecting(Item::FIELD_ITEM) &&
                (context->expecting_field_result(field->result_type()) ||
                 // Date and year can be written as strings
                 ((type == MYSQL_TYPE_TIME ||
                   type == MYSQL_TYPE_DATE || 
                   type == MYSQL_TYPE_YEAR ||
                   type == MYSQL_TYPE_DATETIME)
                  ? context->expecting_field_result(STRING_RESULT) : true)) &&
                // Bit fields no yet supported in scan filter
                type != MYSQL_TYPE_BIT)
            {
              const NDBCOL *col= tab->getColumn(field->field_name);
              DBUG_ASSERT(col);
              curr_cond->ndb_item= new Ndb_item(field, col->getColumnNo());
              context->dont_expect(Item::FIELD_ITEM);
              context->expect_no_field_result();
              if (context->expect_mask)
              {
                // We have not seen second argument yet
                if (type == MYSQL_TYPE_TIME ||
                    type == MYSQL_TYPE_DATE || 
                    type == MYSQL_TYPE_YEAR ||
                    type == MYSQL_TYPE_DATETIME)
                {
                  context->expect_only(Item::STRING_ITEM);
                  context->expect(Item::INT_ITEM);
                }
                else
                  switch (field->result_type()) {
                  case STRING_RESULT:
                    // Expect char string or binary string
                    context->expect_only(Item::STRING_ITEM);
                    context->expect(Item::VARBIN_ITEM);
                    context->expect_collation(field_item->collation.collation);
                    break;
                  case REAL_RESULT:
                    context->expect_only(Item::REAL_ITEM);
                    context->expect(Item::DECIMAL_ITEM);
                    context->expect(Item::INT_ITEM);
                    break;
                  case INT_RESULT:
                    context->expect_only(Item::INT_ITEM);
                    context->expect(Item::VARBIN_ITEM);
                    break;
                  case DECIMAL_RESULT:
                    context->expect_only(Item::DECIMAL_ITEM);
                    context->expect(Item::REAL_ITEM);
                    context->expect(Item::INT_ITEM);
                    break;
                  default:
                    break;
                  }    
              }
              else
              {
                // Expect another logical expression
                context->expect_only(Item::FUNC_ITEM);
                context->expect(Item::COND_ITEM);
                // Check that field and string constant collations are the same
                if ((field->result_type() == STRING_RESULT) &&
                    !context->expecting_collation(item->collation.collation)
                    && type != MYSQL_TYPE_TIME
                    && type != MYSQL_TYPE_DATE
                    && type != MYSQL_TYPE_YEAR
                    && type != MYSQL_TYPE_DATETIME)
                {
                  DBUG_PRINT("info", ("Found non-matching collation %s",  
                                      item->collation.collation->name)); 
                  context->supported= FALSE;                
                }
              }
              break;
            }
            else
            {
              DBUG_PRINT("info", ("Was not expecting field of type %u",
                                  field->result_type()));
              context->supported= FALSE;
            }
          }
          else
          {
            DBUG_PRINT("info", ("Was not expecting field from table %s(%s)",
                                context->table->s->table_name, 
                                field->table->s->table_name));
            context->supported= FALSE;
          }
          break;
        }
        case Item::FUNC_ITEM:
        {
          Item_func *func_item= (Item_func *) item;
          // Check that we expect a function or functional expression here
          if (context->expecting(Item::FUNC_ITEM) || 
              func_item->functype() == Item_func::UNKNOWN_FUNC)
            context->expect_nothing();
          else
          {
            // Did not expect function here
            context->supported= FALSE;
            break;
          }
          
          switch (func_item->functype()) {
          case Item_func::EQ_FUNC:
          {
            DBUG_PRINT("info", ("EQ_FUNC"));      
            curr_cond->ndb_item= new Ndb_item(func_item->functype(), 
                                              func_item);      
            context->expect(Item::STRING_ITEM);
            context->expect(Item::INT_ITEM);
            context->expect(Item::REAL_ITEM);
            context->expect(Item::DECIMAL_ITEM);
            context->expect(Item::VARBIN_ITEM);
            context->expect(Item::FIELD_ITEM);
            context->expect_field_result(STRING_RESULT);
            context->expect_field_result(REAL_RESULT);
            context->expect_field_result(INT_RESULT);
            context->expect_field_result(DECIMAL_RESULT);
            break;
          }
          case Item_func::NE_FUNC:
          {
            DBUG_PRINT("info", ("NE_FUNC"));      
            curr_cond->ndb_item= new Ndb_item(func_item->functype(),
                                              func_item);      
            context->expect(Item::STRING_ITEM);
            context->expect(Item::INT_ITEM);
            context->expect(Item::REAL_ITEM);
            context->expect(Item::DECIMAL_ITEM);
            context->expect(Item::VARBIN_ITEM);
            context->expect(Item::FIELD_ITEM);
            context->expect_field_result(STRING_RESULT);
            context->expect_field_result(REAL_RESULT);
            context->expect_field_result(INT_RESULT);
            context->expect_field_result(DECIMAL_RESULT);
            break;
          }
          case Item_func::LT_FUNC:
          {
            DBUG_PRINT("info", ("LT_FUNC"));      
            curr_cond->ndb_item= new Ndb_item(func_item->functype(),
                                              func_item);      
            context->expect(Item::STRING_ITEM);
            context->expect(Item::INT_ITEM);
            context->expect(Item::REAL_ITEM);
            context->expect(Item::DECIMAL_ITEM);
            context->expect(Item::VARBIN_ITEM);
            context->expect(Item::FIELD_ITEM);
            context->expect_field_result(STRING_RESULT);
            context->expect_field_result(REAL_RESULT);
            context->expect_field_result(INT_RESULT);
            context->expect_field_result(DECIMAL_RESULT);
            break;
          }
          case Item_func::LE_FUNC:
          {
            DBUG_PRINT("info", ("LE_FUNC"));      
            curr_cond->ndb_item= new Ndb_item(func_item->functype(),
                                              func_item);      
            context->expect(Item::STRING_ITEM);
            context->expect(Item::INT_ITEM);
            context->expect(Item::REAL_ITEM);
            context->expect(Item::DECIMAL_ITEM);
            context->expect(Item::VARBIN_ITEM);
            context->expect(Item::FIELD_ITEM);
            context->expect_field_result(STRING_RESULT);
            context->expect_field_result(REAL_RESULT);
            context->expect_field_result(INT_RESULT);
            context->expect_field_result(DECIMAL_RESULT);
            break;
          }
          case Item_func::GE_FUNC:
          {
            DBUG_PRINT("info", ("GE_FUNC"));      
            curr_cond->ndb_item= new Ndb_item(func_item->functype(),
                                              func_item);      
            context->expect(Item::STRING_ITEM);
            context->expect(Item::INT_ITEM);
            context->expect(Item::REAL_ITEM);
            context->expect(Item::DECIMAL_ITEM);
            context->expect(Item::VARBIN_ITEM);
            context->expect(Item::FIELD_ITEM);
            context->expect_field_result(STRING_RESULT);
            context->expect_field_result(REAL_RESULT);
            context->expect_field_result(INT_RESULT);
            context->expect_field_result(DECIMAL_RESULT);
            break;
          }
          case Item_func::GT_FUNC:
          {
            DBUG_PRINT("info", ("GT_FUNC"));      
            curr_cond->ndb_item= new Ndb_item(func_item->functype(),
                                              func_item);      
            context->expect(Item::STRING_ITEM);
            context->expect(Item::REAL_ITEM);
            context->expect(Item::DECIMAL_ITEM);
            context->expect(Item::INT_ITEM);
            context->expect(Item::VARBIN_ITEM);
            context->expect(Item::FIELD_ITEM);
            context->expect_field_result(STRING_RESULT);
            context->expect_field_result(REAL_RESULT);
            context->expect_field_result(INT_RESULT);
            context->expect_field_result(DECIMAL_RESULT);
            break;
          }
          case Item_func::LIKE_FUNC:
          {
            DBUG_PRINT("info", ("LIKE_FUNC"));      
            curr_cond->ndb_item= new Ndb_item(func_item->functype(),
                                              func_item);      
            context->expect(Item::STRING_ITEM);
            context->expect(Item::FIELD_ITEM);
            context->expect_field_result(STRING_RESULT);
            context->expect(Item::FUNC_ITEM);
            break;
          }
          case Item_func::NOTLIKE_FUNC:
          {
            DBUG_PRINT("info", ("NOTLIKE_FUNC"));      
            curr_cond->ndb_item= new Ndb_item(func_item->functype(),
                                              func_item);      
            context->expect(Item::STRING_ITEM);
            context->expect(Item::FIELD_ITEM);
            context->expect_field_result(STRING_RESULT);
            context->expect(Item::FUNC_ITEM);
            break;
          }
          case Item_func::ISNULL_FUNC:
          {
            DBUG_PRINT("info", ("ISNULL_FUNC"));      
            curr_cond->ndb_item= new Ndb_item(func_item->functype(),
                                              func_item);      
            context->expect(Item::FIELD_ITEM);
            context->expect_field_result(STRING_RESULT);
            context->expect_field_result(REAL_RESULT);
            context->expect_field_result(INT_RESULT);
            context->expect_field_result(DECIMAL_RESULT);
            break;
          }
          case Item_func::ISNOTNULL_FUNC:
          {
            DBUG_PRINT("info", ("ISNOTNULL_FUNC"));      
            curr_cond->ndb_item= new Ndb_item(func_item->functype(),
                                              func_item);     
            context->expect(Item::FIELD_ITEM);
            context->expect_field_result(STRING_RESULT);
            context->expect_field_result(REAL_RESULT);
            context->expect_field_result(INT_RESULT);
            context->expect_field_result(DECIMAL_RESULT);
            break;
          }
          case Item_func::NOT_FUNC:
          {
            DBUG_PRINT("info", ("NOT_FUNC"));      
            curr_cond->ndb_item= new Ndb_item(func_item->functype(),
                                              func_item);     
            context->expect(Item::FUNC_ITEM);
            context->expect(Item::COND_ITEM);
            break;
          }
          case Item_func::BETWEEN:
          {
            DBUG_PRINT("info", ("BETWEEN, rewriting using AND"));
            Ndb_rewrite_context *rewrite_context= 
              new Ndb_rewrite_context(func_item);
            rewrite_context->next= context->rewrite_stack;
            context->rewrite_stack= rewrite_context;
            DBUG_PRINT("info", ("COND_AND_FUNC"));
            curr_cond->ndb_item= new Ndb_item(Item_func::COND_AND_FUNC, 
                                              func_item->argument_count() - 1);
            context->expect_only(Item::FIELD_ITEM);
            context->expect(Item::INT_ITEM);
            context->expect(Item::STRING_ITEM);
            context->expect(Item::VARBIN_ITEM);
            context->expect(Item::FUNC_ITEM);
            break;
          }
          case Item_func::IN_FUNC:
          {
            DBUG_PRINT("info", ("IN_FUNC, rewriting using OR"));
            Ndb_rewrite_context *rewrite_context= 
              new Ndb_rewrite_context(func_item);
            rewrite_context->next= context->rewrite_stack;
            context->rewrite_stack= rewrite_context;
            DBUG_PRINT("info", ("COND_OR_FUNC"));
            curr_cond->ndb_item= new Ndb_item(Item_func::COND_OR_FUNC, 
                                              func_item->argument_count() - 1);
            context->expect_only(Item::FIELD_ITEM);
            context->expect(Item::INT_ITEM);
            context->expect(Item::STRING_ITEM);
            context->expect(Item::VARBIN_ITEM);
            context->expect(Item::FUNC_ITEM);
            break;
          }
          case Item_func::UNKNOWN_FUNC:
          {
            DBUG_PRINT("info", ("UNKNOWN_FUNC %s", 
                                func_item->const_item()?"const":""));  
            DBUG_PRINT("info", ("result type %d", func_item->result_type()));
            if (func_item->const_item())
            {
              switch (func_item->result_type()) {
              case STRING_RESULT:
              {
                NDB_ITEM_QUALIFICATION q;
                q.value_type= Item::STRING_ITEM;
                curr_cond->ndb_item= new Ndb_item(NDB_VALUE, q, item); 
                if (context->expect_field_result_mask)
                {
                  // We have not seen the field argument yet
                  context->expect_only(Item::FIELD_ITEM);
                  context->expect_only_field_result(STRING_RESULT);
                  context->expect_collation(func_item->collation.collation);
                }
                else
                {
                  // Expect another logical expression
                  context->expect_only(Item::FUNC_ITEM);
                  context->expect(Item::COND_ITEM);
                  // Check that string result have correct collation
                  if (!context->expecting_collation(item->collation.collation))
                  {
                    DBUG_PRINT("info", ("Found non-matching collation %s",  
                                        item->collation.collation->name));
                    context->supported= FALSE;
                  }
                }
                // Skip any arguments since we will evaluate function instead
                DBUG_PRINT("info", ("Skip until end of arguments marker"));
                context->skip= func_item->argument_count();
                break;
              }
              case REAL_RESULT:
              {
                NDB_ITEM_QUALIFICATION q;
                q.value_type= Item::REAL_ITEM;
                curr_cond->ndb_item= new Ndb_item(NDB_VALUE, q, item);
                if (context->expect_field_result_mask) 
                {
                  // We have not seen the field argument yet
                  context->expect_only(Item::FIELD_ITEM);
                  context->expect_only_field_result(REAL_RESULT);
                }
                else
                {
                  // Expect another logical expression
                  context->expect_only(Item::FUNC_ITEM);
                  context->expect(Item::COND_ITEM);
                }
                
                // Skip any arguments since we will evaluate function instead
                DBUG_PRINT("info", ("Skip until end of arguments marker"));
                context->skip= func_item->argument_count();
                break;
              }
              case INT_RESULT:
              {
                NDB_ITEM_QUALIFICATION q;
                q.value_type= Item::INT_ITEM;
                curr_cond->ndb_item= new Ndb_item(NDB_VALUE, q, item);
                if (context->expect_field_result_mask) 
                {
                  // We have not seen the field argument yet
                  context->expect_only(Item::FIELD_ITEM);
                  context->expect_only_field_result(INT_RESULT);
                }
                else
                {
                  // Expect another logical expression
                  context->expect_only(Item::FUNC_ITEM);
                  context->expect(Item::COND_ITEM);
                }
                
                // Skip any arguments since we will evaluate function instead
                DBUG_PRINT("info", ("Skip until end of arguments marker"));
                context->skip= func_item->argument_count();
                break;
              }
              case DECIMAL_RESULT:
              {
                NDB_ITEM_QUALIFICATION q;
                q.value_type= Item::DECIMAL_ITEM;
                curr_cond->ndb_item= new Ndb_item(NDB_VALUE, q, item);
                if (context->expect_field_result_mask) 
                {
                  // We have not seen the field argument yet
                  context->expect_only(Item::FIELD_ITEM);
                  context->expect_only_field_result(DECIMAL_RESULT);
                }
                else
                {
                  // Expect another logical expression
                  context->expect_only(Item::FUNC_ITEM);
                  context->expect(Item::COND_ITEM);
                }
                // Skip any arguments since we will evaluate function instead
                DBUG_PRINT("info", ("Skip until end of arguments marker"));
                context->skip= func_item->argument_count();
                break;
              }
              default:
                break;
              }
            }
            else
              // Function does not return constant expression
              context->supported= FALSE;
            break;
          }
          default:
          {
            DBUG_PRINT("info", ("Found func_item of type %d", 
                                func_item->functype()));
            context->supported= FALSE;
          }
          }
          break;
        }
        case Item::STRING_ITEM:
          DBUG_PRINT("info", ("STRING_ITEM")); 
          if (context->expecting(Item::STRING_ITEM)) 
          {
#ifndef DBUG_OFF
            char buff[256];
            String str(buff,(uint32) sizeof(buff), system_charset_info);
            str.length(0);
            Item_string *string_item= (Item_string *) item;
            DBUG_PRINT("info", ("value \"%s\"", 
                                string_item->val_str(&str)->ptr()));
#endif
            NDB_ITEM_QUALIFICATION q;
            q.value_type= Item::STRING_ITEM;
            curr_cond->ndb_item= new Ndb_item(NDB_VALUE, q, item);      
            if (context->expect_field_result_mask)
            {
              // We have not seen the field argument yet
              context->expect_only(Item::FIELD_ITEM);
              context->expect_only_field_result(STRING_RESULT);
              context->expect_collation(item->collation.collation);
            }
            else 
            {
              // Expect another logical expression
              context->expect_only(Item::FUNC_ITEM);
              context->expect(Item::COND_ITEM);
              // Check that we are comparing with a field with same collation
              if (!context->expecting_collation(item->collation.collation))
              {
                DBUG_PRINT("info", ("Found non-matching collation %s",  
                                    item->collation.collation->name));
                context->supported= FALSE;
              }
            }
          }
          else
            context->supported= FALSE;
          break;
        case Item::INT_ITEM:
          DBUG_PRINT("info", ("INT_ITEM"));
          if (context->expecting(Item::INT_ITEM)) 
          {
            Item_int *int_item= (Item_int *) item;      
            DBUG_PRINT("info", ("value %d", int_item->value));
            NDB_ITEM_QUALIFICATION q;
            q.value_type= Item::INT_ITEM;
            curr_cond->ndb_item= new Ndb_item(NDB_VALUE, q, item);
            if (context->expect_field_result_mask) 
            {
              // We have not seen the field argument yet
              context->expect_only(Item::FIELD_ITEM);
              context->expect_only_field_result(INT_RESULT);
              context->expect_field_result(REAL_RESULT);
              context->expect_field_result(DECIMAL_RESULT);
            }
            else
            {
              // Expect another logical expression
              context->expect_only(Item::FUNC_ITEM);
              context->expect(Item::COND_ITEM);
            }
          }
          else
            context->supported= FALSE;
          break;
        case Item::REAL_ITEM:
          DBUG_PRINT("info", ("REAL_ITEM %s"));
          if (context->expecting(Item::REAL_ITEM)) 
          {
            Item_float *float_item= (Item_float *) item;      
            DBUG_PRINT("info", ("value %f", float_item->value));
            NDB_ITEM_QUALIFICATION q;
            q.value_type= Item::REAL_ITEM;
            curr_cond->ndb_item= new Ndb_item(NDB_VALUE, q, item);
            if (context->expect_field_result_mask) 
            {
              // We have not seen the field argument yet
              context->expect_only(Item::FIELD_ITEM);
              context->expect_only_field_result(REAL_RESULT);
            }
            else
            {
              // Expect another logical expression
              context->expect_only(Item::FUNC_ITEM);
              context->expect(Item::COND_ITEM);
            }
          }
          else
            context->supported= FALSE;
          break;
        case Item::VARBIN_ITEM:
          DBUG_PRINT("info", ("VARBIN_ITEM"));
          if (context->expecting(Item::VARBIN_ITEM)) 
          {
            NDB_ITEM_QUALIFICATION q;
            q.value_type= Item::VARBIN_ITEM;
            curr_cond->ndb_item= new Ndb_item(NDB_VALUE, q, item);      
            if (context->expect_field_result_mask)
            {
              // We have not seen the field argument yet
              context->expect_only(Item::FIELD_ITEM);
              context->expect_only_field_result(STRING_RESULT);
            }
            else
            {
              // Expect another logical expression
              context->expect_only(Item::FUNC_ITEM);
              context->expect(Item::COND_ITEM);
            }
          }
          else
            context->supported= FALSE;
          break;
        case Item::DECIMAL_ITEM:
          DBUG_PRINT("info", ("DECIMAL_ITEM %s"));
          if (context->expecting(Item::DECIMAL_ITEM)) 
          {
            Item_decimal *decimal_item= (Item_decimal *) item;      
            DBUG_PRINT("info", ("value %f", decimal_item->val_real()));
            NDB_ITEM_QUALIFICATION q;
            q.value_type= Item::DECIMAL_ITEM;
            curr_cond->ndb_item= new Ndb_item(NDB_VALUE, q, item);
            if (context->expect_field_result_mask) 
            {
              // We have not seen the field argument yet
              context->expect_only(Item::FIELD_ITEM);
              context->expect_only_field_result(REAL_RESULT);
              context->expect_field_result(DECIMAL_RESULT);
            }
            else
            {
              // Expect another logical expression
              context->expect_only(Item::FUNC_ITEM);
              context->expect(Item::COND_ITEM);
            }
          }
          else
            context->supported= FALSE;
          break;
        case Item::COND_ITEM:
        {
          Item_cond *cond_item= (Item_cond *) item;
          
          if (context->expecting(Item::COND_ITEM))
          {
            switch (cond_item->functype()) {
            case Item_func::COND_AND_FUNC:
              DBUG_PRINT("info", ("COND_AND_FUNC"));
              curr_cond->ndb_item= new Ndb_item(cond_item->functype(),
                                                cond_item);      
              break;
            case Item_func::COND_OR_FUNC:
              DBUG_PRINT("info", ("COND_OR_FUNC"));
              curr_cond->ndb_item= new Ndb_item(cond_item->functype(),
                                                cond_item);      
              break;
            default:
              DBUG_PRINT("info", ("COND_ITEM %d", cond_item->functype()));
              context->supported= FALSE;
              break;
            }
          }
          else
          {
            /* Did not expect condition */
            context->supported= FALSE;          
          }
          break;
        }
        default:
        {
          DBUG_PRINT("info", ("Found item of type %d", item->type()));
          context->supported= FALSE;
        }
        }
      }
      if (context->supported && context->rewrite_stack)
      {
        Ndb_rewrite_context *rewrite_context= context->rewrite_stack;
        if (rewrite_context->count == 
            rewrite_context->func_item->argument_count())
        {
          // Rewrite is done, wrap an END() at the en
          DBUG_PRINT("info", ("End of condition group"));
          prev_cond= curr_cond;
          curr_cond= context->cond_ptr= new Ndb_cond();
          prev_cond->next= curr_cond;
          curr_cond->ndb_item= new Ndb_item(NDB_END_COND);
          // Pop rewrite stack
          context->rewrite_stack= context->rewrite_stack->next;
        }
      }
    }
  }
 
  DBUG_VOID_RETURN;
}

bool
ha_ndbcluster::serialize_cond(const COND *cond, Ndb_cond_stack *ndb_cond)
{
  DBUG_ENTER("serialize_cond");
  Item *item= (Item *) cond;
  Ndb_cond_traverse_context context(table, (void *)m_table, ndb_cond);
  // Expect a logical expression
  context.expect(Item::FUNC_ITEM);
  context.expect(Item::COND_ITEM);
  item->traverse_cond(&ndb_serialize_cond, (void *) &context, Item::PREFIX);
  DBUG_PRINT("info", ("The pushed condition is %ssupported", (context.supported)?"":"not "));

  DBUG_RETURN(context.supported);
}

int
ha_ndbcluster::build_scan_filter_predicate(Ndb_cond * &cond, 
                                           NdbScanFilter *filter,
                                           bool negated)
{
  DBUG_ENTER("build_scan_filter_predicate");  
  switch (cond->ndb_item->type) {
  case NDB_FUNCTION:
  {
    if (!cond->next)
      break;
    Ndb_item *a= cond->next->ndb_item;
    Ndb_item *b, *field, *value= NULL;
    switch (cond->ndb_item->argument_count()) {
    case 1:
      field= 
        (a->type == NDB_FIELD)? a : NULL;
      break;
    case 2:
      if (!cond->next->next)
        break;
      b= cond->next->next->ndb_item;
      value= 
        (a->type == NDB_VALUE)? a
        : (b->type == NDB_VALUE)? b
        : NULL;
      field= 
        (a->type == NDB_FIELD)? a
        : (b->type == NDB_FIELD)? b
        : NULL;
      break;
    default:
      break;
    }
    switch ((negated) ? 
            Ndb_item::negate(cond->ndb_item->qualification.function_type)
            : cond->ndb_item->qualification.function_type) {
    case Item_func::EQ_FUNC:
    {
      if (!value || !field) break;
      // Save value in right format for the field type
      value->save_in_field(field);
      DBUG_PRINT("info", ("Generating EQ filter"));
      if (filter->cmp(NdbScanFilter::COND_EQ, 
                      field->get_field_no(),
                      field->get_val(),
                      field->pack_length()) == -1)
        DBUG_RETURN(1);
      cond= cond->next->next->next;
      DBUG_RETURN(0);
    }
    case Item_func::NE_FUNC:
    {
      if (!value || !field) break;
      // Save value in right format for the field type
      value->save_in_field(field);
      DBUG_PRINT("info", ("Generating NE filter"));
      if (filter->cmp(NdbScanFilter::COND_NE, 
                      field->get_field_no(),
                      field->get_val(),
                      field->pack_length()) == -1)
        DBUG_RETURN(1);
      cond= cond->next->next->next;
      DBUG_RETURN(0);
    }
    case Item_func::LT_FUNC:
    {
      if (!value || !field) break;
      // Save value in right format for the field type
      value->save_in_field(field);
      if (a == field)
      {
        DBUG_PRINT("info", ("Generating LT filter")); 
        if (filter->cmp(NdbScanFilter::COND_LT, 
                        field->get_field_no(),
                        field->get_val(),
                        field->pack_length()) == -1)
          DBUG_RETURN(1);
      }
      else
      {
        DBUG_PRINT("info", ("Generating GT filter")); 
        if (filter->cmp(NdbScanFilter::COND_GT, 
                        field->get_field_no(),
                        field->get_val(),
                        field->pack_length()) == -1)
          DBUG_RETURN(1);
      }
      cond= cond->next->next->next;
      DBUG_RETURN(0);
    }
    case Item_func::LE_FUNC:
    {
      if (!value || !field) break;
      // Save value in right format for the field type
      value->save_in_field(field);
      if (a == field)
      {
        DBUG_PRINT("info", ("Generating LE filter")); 
        if (filter->cmp(NdbScanFilter::COND_LE, 
                        field->get_field_no(),
                        field->get_val(),
                        field->pack_length()) == -1)
          DBUG_RETURN(1);       
      }
      else
      {
        DBUG_PRINT("info", ("Generating GE filter")); 
        if (filter->cmp(NdbScanFilter::COND_GE, 
                        field->get_field_no(),
                        field->get_val(),
                        field->pack_length()) == -1)
          DBUG_RETURN(1);
      }
      cond= cond->next->next->next;
      DBUG_RETURN(0);
    }
    case Item_func::GE_FUNC:
    {
      if (!value || !field) break;
      // Save value in right format for the field type
      value->save_in_field(field);
      if (a == field)
      {
        DBUG_PRINT("info", ("Generating GE filter")); 
        if (filter->cmp(NdbScanFilter::COND_GE, 
                        field->get_field_no(),
                        field->get_val(),
                        field->pack_length()) == -1)
          DBUG_RETURN(1);
      }
      else
      {
        DBUG_PRINT("info", ("Generating LE filter")); 
        if (filter->cmp(NdbScanFilter::COND_LE, 
                        field->get_field_no(),
                        field->get_val(),
                        field->pack_length()) == -1)
          DBUG_RETURN(1);
      }
      cond= cond->next->next->next;
      DBUG_RETURN(0);
    }
    case Item_func::GT_FUNC:
    {
      if (!value || !field) break;
      // Save value in right format for the field type
      value->save_in_field(field);
      if (a == field)
      {
        DBUG_PRINT("info", ("Generating GT filter"));
        if (filter->cmp(NdbScanFilter::COND_GT, 
                        field->get_field_no(),
                        field->get_val(),
                        field->pack_length()) == -1)
          DBUG_RETURN(1);
      }
      else
      {
        DBUG_PRINT("info", ("Generating LT filter"));
        if (filter->cmp(NdbScanFilter::COND_LT, 
                        field->get_field_no(),
                        field->get_val(),
                        field->pack_length()) == -1)
          DBUG_RETURN(1);
      }
      cond= cond->next->next->next;
      DBUG_RETURN(0);
    }
    case Item_func::LIKE_FUNC:
    {
      if (!value || !field) break;
      if ((value->qualification.value_type != Item::STRING_ITEM) &&
          (value->qualification.value_type != Item::VARBIN_ITEM))
          break;
      // Save value in right format for the field type
      value->save_in_field(field);
      DBUG_PRINT("info", ("Generating LIKE filter: like(%d,%s,%d)", 
                          field->get_field_no(), value->get_val(), 
                          value->pack_length()));
      if (filter->cmp(NdbScanFilter::COND_LIKE, 
                      field->get_field_no(),
                      value->get_val(),
                      value->pack_length()) == -1)
        DBUG_RETURN(1);
      cond= cond->next->next->next;
      DBUG_RETURN(0);
    }
    case Item_func::NOTLIKE_FUNC:
    {
      if (!value || !field) break;
      if ((value->qualification.value_type != Item::STRING_ITEM) &&
          (value->qualification.value_type != Item::VARBIN_ITEM))
        break;
      // Save value in right format for the field type
      value->save_in_field(field);
      DBUG_PRINT("info", ("Generating NOTLIKE filter: notlike(%d,%s,%d)", 
                          field->get_field_no(), value->get_val(), 
                          value->pack_length()));
      if (filter->cmp(NdbScanFilter::COND_NOT_LIKE, 
                      field->get_field_no(),
                      value->get_val(),
                      value->pack_length()) == -1)
        DBUG_RETURN(1);
      cond= cond->next->next->next;
      DBUG_RETURN(0);
    }
    case Item_func::ISNULL_FUNC:
      if (!field)
        break;
      DBUG_PRINT("info", ("Generating ISNULL filter"));
      if (filter->isnull(field->get_field_no()) == -1)
        DBUG_RETURN(1);
      cond= cond->next->next;
      DBUG_RETURN(0);
    case Item_func::ISNOTNULL_FUNC:
    {
      if (!field)
        break;
      DBUG_PRINT("info", ("Generating ISNOTNULL filter"));
      if (filter->isnotnull(field->get_field_no()) == -1)
        DBUG_RETURN(1);         
      cond= cond->next->next;
      DBUG_RETURN(0);
    }
    default:
      break;
    }
    break;
  }
  default:
    break;
  }
  DBUG_PRINT("info", ("Found illegal condition"));
  DBUG_RETURN(1);
}

int
ha_ndbcluster::build_scan_filter_group(Ndb_cond* &cond, NdbScanFilter *filter)
{
  uint level=0;
  bool negated= FALSE;
  DBUG_ENTER("build_scan_filter_group");

  do
  {
    if (!cond)
      DBUG_RETURN(1);
    switch (cond->ndb_item->type) {
    case NDB_FUNCTION:
    {
      switch (cond->ndb_item->qualification.function_type) {
      case Item_func::COND_AND_FUNC:
      {
        level++;
        DBUG_PRINT("info", ("Generating %s group %u", (negated)?"NAND":"AND",
                            level));
        if ((negated) ? filter->begin(NdbScanFilter::NAND)
            : filter->begin(NdbScanFilter::AND) == -1)
          DBUG_RETURN(1);
        negated= FALSE;
        cond= cond->next;
        break;
      }
      case Item_func::COND_OR_FUNC:
      {
        level++;
        DBUG_PRINT("info", ("Generating %s group %u", (negated)?"NOR":"OR",
                            level));
        if ((negated) ? filter->begin(NdbScanFilter::NOR)
            : filter->begin(NdbScanFilter::OR) == -1)
          DBUG_RETURN(1);
        negated= FALSE;
        cond= cond->next;
        break;
      }
      case Item_func::NOT_FUNC:
      {
        DBUG_PRINT("info", ("Generating negated query"));
        cond= cond->next;
        negated= TRUE;
        break;
      }
      default:
        if (build_scan_filter_predicate(cond, filter, negated))
          DBUG_RETURN(1);
        negated= FALSE;
        break;
      }
      break;
    }
    case NDB_END_COND:
      DBUG_PRINT("info", ("End of group %u", level));
      level--;
      if (cond) cond= cond->next;
      if (filter->end() == -1)
        DBUG_RETURN(1);
      if (!negated)
        break;
      // else fall through (NOT END is an illegal condition)
    default:
    {
      DBUG_PRINT("info", ("Illegal scan filter"));
    }
    }
  }  while (level > 0 || negated);
  
  DBUG_RETURN(0);
}

int
ha_ndbcluster::build_scan_filter(Ndb_cond * &cond, NdbScanFilter *filter)
{
  bool simple_cond= TRUE;
  DBUG_ENTER("build_scan_filter");  

    switch (cond->ndb_item->type) {
    case NDB_FUNCTION:
      switch (cond->ndb_item->qualification.function_type) {
      case Item_func::COND_AND_FUNC:
      case Item_func::COND_OR_FUNC:
        simple_cond= FALSE;
        break;
      default:
        break;
      }
      break;
    default:
      break;
    }
  if (simple_cond && filter->begin() == -1)
    DBUG_RETURN(1);
  if (build_scan_filter_group(cond, filter))
    DBUG_RETURN(1);
  if (simple_cond && filter->end() == -1)
    DBUG_RETURN(1);

  DBUG_RETURN(0);
}

int
ha_ndbcluster::generate_scan_filter(Ndb_cond_stack *ndb_cond_stack,
                                    NdbScanOperation *op)
{
  DBUG_ENTER("generate_scan_filter");
  if (ndb_cond_stack)
  {
    DBUG_PRINT("info", ("Generating scan filter"));
    NdbScanFilter filter(op);
    bool multiple_cond= FALSE;
    // Wrap an AND group around multiple conditions
    if (ndb_cond_stack->next) {
      multiple_cond= TRUE;
      if (filter.begin() == -1)
        DBUG_RETURN(1); 
    }
    for (Ndb_cond_stack *stack= ndb_cond_stack; 
         (stack); 
         stack= stack->next)
      {
        Ndb_cond *cond= stack->ndb_cond;

        if (build_scan_filter(cond, &filter))
        {
          DBUG_PRINT("info", ("build_scan_filter failed"));
          DBUG_RETURN(1);
        }
      }
    if (multiple_cond && filter.end() == -1)
      DBUG_RETURN(1);
  }
  else
  {  
    DBUG_PRINT("info", ("Empty stack"));
  }

  DBUG_RETURN(0);
}

#endif /* HAVE_NDBCLUSTER_DB */<|MERGE_RESOLUTION|>--- conflicted
+++ resolved
@@ -1266,25 +1266,6 @@
   DBUG_RETURN(0);
 }
 
-<<<<<<< HEAD
-
-int ha_ndbcluster::set_primary_key(NdbOperation *op)
-{
-  DBUG_ENTER("set_primary_key");
-  KEY* key_info= table->key_info + table->s->primary_key;
-  KEY_PART_INFO* key_part= key_info->key_part;
-  KEY_PART_INFO* end= key_part+key_info->key_parts;
-
-  for (; key_part != end; key_part++) 
-  {
-    Field* field= key_part->field;
-    if (set_ndb_key(op, field, 
-                    key_part->fieldnr-1, field->ptr))
-      ERR_RETURN(op->getNdbError());
-  }
-  DBUG_RETURN(0);
-}
-
 int 
 ha_ndbcluster::set_index_key(NdbOperation *op, 
                              const KEY *key_info, 
@@ -1349,8 +1330,6 @@
   DBUG_RETURN(0);
 } 
 
-=======
->>>>>>> 77c48132
 /*
   Read one record from NDB using primary key
 */
@@ -1426,19 +1405,9 @@
   if (!(op= trans->getNdbOperation((const NDBTAB *) m_table)) || 
       op->readTuple(lm) != 0)
     ERR_RETURN(trans->getNdbError());
-<<<<<<< HEAD
-  
-  int res;
-  if ((res= set_primary_key_from_old_data(op, old_data)))
-    ERR_RETURN(trans->getNdbError());
-  
-=======
-
   int res;
   if ((res= set_primary_key_from_record(op, old_data)))
     ERR_RETURN(trans->getNdbError());
-    
->>>>>>> 77c48132
   // Read all unreferenced non-key field(s)
   for (i= 0; i < no_fields; i++) 
   {
@@ -2213,13 +2182,8 @@
     else 
     {
       int res;
-<<<<<<< HEAD
-      if ((res= set_primary_key_from_old_data(op, old_data)))
+      if ((res= set_primary_key_from_record(op, old_data)))
         DBUG_RETURN(res);
-=======
-      if ((res= set_primary_key_from_record(op, old_data)))
-	DBUG_RETURN(res);
->>>>>>> 77c48132
     }
   }
 
@@ -2303,15 +2267,8 @@
     else 
     {
       int res;
-<<<<<<< HEAD
-      if ((res= (m_primary_key_update ?
-                 set_primary_key_from_old_data(op, record)
-                 : set_primary_key(op))))
-          return res;  
-=======
       if ((res= set_primary_key_from_record(op, record)))
         return res;  
->>>>>>> 77c48132
     }
   }
 
