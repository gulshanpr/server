--- conflicted
+++ resolved
@@ -2669,20 +2669,13 @@
     }
     else
     {
-<<<<<<< HEAD
-      Uint64 rows= 100;
-      if (current_thd->variables.ndb_use_exact_count)
-	ndb_get_table_statistics(m_ndb, m_tabname, &rows, 0);
-      records= rows;
-=======
       if ((my_errno= check_ndb_connection()))
         DBUG_VOID_RETURN;
       Ndb *ndb= get_ndb();
-      Uint64 rows;
-      if(ndb_get_table_statistics(ndb, m_tabname, &rows, 0) == 0){
-	records= rows;
-      }
->>>>>>> 523882ab
+      Uint64 rows= 100;
+      if (current_thd->variables.ndb_use_exact_count)
+	ndb_get_table_statistics(ndb, m_tabname, &rows, 0);
+      records= rows;
     }
   }
   if (flag & HA_STATUS_CONST)
@@ -2693,6 +2686,7 @@
   if (flag & HA_STATUS_ERRKEY)
   {
     DBUG_PRINT("info", ("HA_STATUS_ERRKEY"));
+    errkey= m_dupkey;
     errkey= m_dupkey;
   }
   if (flag & HA_STATUS_AUTO)
@@ -2790,7 +2784,7 @@
     {
       DBUG_PRINT("info", ("Ignoring duplicate key"));
       m_ignore_dup_key= TRUE;
-    }
+
     break;
   case HA_EXTRA_NO_IGNORE_DUP_KEY:
     DBUG_PRINT("info", ("HA_EXTRA_NO_IGNORE_DUP_KEY"));
@@ -3692,15 +3686,11 @@
 
 int ha_ndbcluster::alter_table_name(const char *to)
 {
-<<<<<<< HEAD
+  Ndb *ndb= get_ndb();
+  NDBDICT *dict= ndb->getDictionary();
   NDBDICT * dict= m_ndb->getDictionary();
   const NDBTAB *orig_tab= (const NDBTAB *) m_table;
   int ret;
-=======
-  Ndb *ndb= get_ndb();
-  NDBDICT *dict= ndb->getDictionary();
-  const NDBTAB *orig_tab;
->>>>>>> 523882ab
   DBUG_ENTER("alter_table_name_table");
 
   NdbDictionary::Table new_tab= *orig_tab;
@@ -3783,15 +3773,9 @@
     m_rows_to_insert 
     : m_autoincrement_prefetch;
   Uint64 auto_value= 
-<<<<<<< HEAD
     (m_skip_auto_increment) ? 
-    m_ndb->readAutoIncrementValue((const NDBTAB *) m_table)
-    : m_ndb->getAutoIncrementValue((const NDBTAB *) m_table, cache_size);
-=======
-    (skip_auto_increment) ? 
     ndb->readAutoIncrementValue((const NDBTAB *) m_table)
     : ndb->getAutoIncrementValue((const NDBTAB *) m_table, cache_size);
->>>>>>> 523882ab
   DBUG_RETURN((longlong)auto_value);
 }
 
