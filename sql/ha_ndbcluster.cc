--- conflicted
+++ resolved
@@ -4107,11 +4107,7 @@
   DBUG_ENTER("get_auto_increment");
   DBUG_PRINT("enter", ("m_tabname: %s", m_tabname));
   Ndb *ndb= get_ndb();
-<<<<<<< HEAD
-  
-=======
    
->>>>>>> 05d9c6d9
   if (m_rows_inserted > m_rows_to_insert)
     /* We guessed too low */
     m_rows_to_insert+= m_autoincrement_prefetch;
