/* Copyright (c) 2010, Oracle and/or its affiliates. All rights reserved.
   Copyright (c) 2016, 2020, MariaDB Corporation

   This program is free software; you can redistribute it and/or modify
   it under the terms of the GNU General Public License as published by
   the Free Software Foundation; version 2 of the License.

   This program is distributed in the hope that it will be useful,
   but WITHOUT ANY WARRANTY; without even the implied warranty of
   MERCHANTABILITY or FITNESS FOR A PARTICULAR PURPOSE.  See the
   GNU General Public License for more details.

   You should have received a copy of the GNU General Public License
   along with this program; if not, write to the Free Software
   Foundation, Inc., 51 Franklin St, Fifth Floor, Boston, MA 02110-1335  USA */

#include "mariadb.h"
#include "sql_parse.h"                       // check_access
#include "sql_table.h"                       // mysql_alter_table,
                                             // mysql_exchange_partition
#include "sql_alter.h"
#include "wsrep_mysqld.h"

Alter_info::Alter_info(const Alter_info &rhs, MEM_ROOT *mem_root)
  :drop_list(rhs.drop_list, mem_root),
  alter_list(rhs.alter_list, mem_root),
  key_list(rhs.key_list, mem_root),
  alter_rename_key_list(rhs.alter_rename_key_list, mem_root),
  create_list(rhs.create_list, mem_root),
  check_constraint_list(rhs.check_constraint_list, mem_root),
  flags(rhs.flags), partition_flags(rhs.partition_flags),
  keys_onoff(rhs.keys_onoff),
  partition_names(rhs.partition_names, mem_root),
  num_parts(rhs.num_parts),
  requested_algorithm(rhs.requested_algorithm),
  requested_lock(rhs.requested_lock)
{
  /*
    Make deep copies of used objects.
    This is not a fully deep copy - clone() implementations
    of Alter_drop, Alter_column, Key, foreign_key, Key_part_spec
    do not copy string constants. At the same length the only
    reason we make a copy currently is that ALTER/CREATE TABLE
    code changes input Alter_info definitions, but string
    constants never change.
  */
  list_copy_and_replace_each_value(drop_list, mem_root);
  list_copy_and_replace_each_value(alter_list, mem_root);
  list_copy_and_replace_each_value(key_list, mem_root);
  list_copy_and_replace_each_value(alter_rename_key_list, mem_root);
  list_copy_and_replace_each_value(create_list, mem_root);
  /* partition_names are not deeply copied currently */
}


bool Alter_info::set_requested_algorithm(const LEX_CSTRING *str)
{
  // To avoid adding new keywords to the grammar, we match strings here.
  if (lex_string_eq(str, STRING_WITH_LEN("INPLACE")))
    requested_algorithm= ALTER_TABLE_ALGORITHM_INPLACE;
  else if (lex_string_eq(str, STRING_WITH_LEN("COPY")))
    requested_algorithm= ALTER_TABLE_ALGORITHM_COPY;
  else if (lex_string_eq(str, STRING_WITH_LEN("DEFAULT")))
    requested_algorithm= ALTER_TABLE_ALGORITHM_DEFAULT;
  else if (lex_string_eq(str, STRING_WITH_LEN("NOCOPY")))
    requested_algorithm= ALTER_TABLE_ALGORITHM_NOCOPY;
  else if (lex_string_eq(str, STRING_WITH_LEN("INSTANT")))
    requested_algorithm= ALTER_TABLE_ALGORITHM_INSTANT;
  else
    return true;
  return false;
}

void Alter_info::set_requested_algorithm(enum_alter_table_algorithm algo_val)
{
  requested_algorithm= algo_val;
}

bool Alter_info::set_requested_lock(const LEX_CSTRING *str)
{
  // To avoid adding new keywords to the grammar, we match strings here.
  if (lex_string_eq(str, STRING_WITH_LEN("NONE")))
    requested_lock= ALTER_TABLE_LOCK_NONE;
  else if (lex_string_eq(str, STRING_WITH_LEN("SHARED")))
    requested_lock= ALTER_TABLE_LOCK_SHARED;
  else if (lex_string_eq(str, STRING_WITH_LEN("EXCLUSIVE")))
    requested_lock= ALTER_TABLE_LOCK_EXCLUSIVE;
  else if (lex_string_eq(str, STRING_WITH_LEN("DEFAULT")))
    requested_lock= ALTER_TABLE_LOCK_DEFAULT;
  else
    return true;
  return false;
}

const char* Alter_info::algorithm_clause(THD *thd) const
{
  switch (algorithm(thd)) {
  case ALTER_TABLE_ALGORITHM_INPLACE:
    return "ALGORITHM=INPLACE";
  case ALTER_TABLE_ALGORITHM_COPY:
    return "ALGORITHM=COPY";
  case ALTER_TABLE_ALGORITHM_NONE:
    DBUG_ASSERT(0);
    /* Fall through */
  case ALTER_TABLE_ALGORITHM_DEFAULT:
    return "ALGORITHM=DEFAULT";
  case ALTER_TABLE_ALGORITHM_NOCOPY:
    return "ALGORITHM=NOCOPY";
  case ALTER_TABLE_ALGORITHM_INSTANT:
    return "ALGORITHM=INSTANT";
  }

  return NULL; /* purecov: begin deadcode */
}

const char* Alter_info::lock() const
{
  switch (requested_lock) {
  case ALTER_TABLE_LOCK_SHARED:
    return "LOCK=SHARED";
  case ALTER_TABLE_LOCK_NONE:
    return "LOCK=NONE";
  case ALTER_TABLE_LOCK_DEFAULT:
    return "LOCK=DEFAULT";
  case ALTER_TABLE_LOCK_EXCLUSIVE:
    return "LOCK=EXCLUSIVE";
  }
  return NULL; /* purecov: begin deadcode */
}


bool Alter_info::supports_algorithm(THD *thd,
                                    const Alter_inplace_info *ha_alter_info)
{
  switch (ha_alter_info->inplace_supported) {
  case HA_ALTER_INPLACE_EXCLUSIVE_LOCK:
  case HA_ALTER_INPLACE_SHARED_LOCK:
  case HA_ALTER_INPLACE_NO_LOCK:
  case HA_ALTER_INPLACE_INSTANT:
     return false;
  case HA_ALTER_INPLACE_COPY_NO_LOCK:
  case HA_ALTER_INPLACE_COPY_LOCK:
    if (algorithm(thd) >= Alter_info::ALTER_TABLE_ALGORITHM_NOCOPY)
    {
      ha_alter_info->report_unsupported_error(algorithm_clause(thd),
                                              "ALGORITHM=INPLACE");
      return true;
    }
    return false;
  case HA_ALTER_INPLACE_NOCOPY_NO_LOCK:
  case HA_ALTER_INPLACE_NOCOPY_LOCK:
    if (algorithm(thd) == Alter_info::ALTER_TABLE_ALGORITHM_INSTANT)
    {
      ha_alter_info->report_unsupported_error("ALGORITHM=INSTANT",
                                              "ALGORITHM=NOCOPY");
      return true;
    }
    return false;
  case HA_ALTER_INPLACE_NOT_SUPPORTED:
    if (algorithm(thd) >= Alter_info::ALTER_TABLE_ALGORITHM_INPLACE)
    {
      ha_alter_info->report_unsupported_error(algorithm_clause(thd),
					      "ALGORITHM=COPY");
      return true;
    }
    return false;
  case HA_ALTER_ERROR:
    return true;
  }
  /* purecov: begin deadcode */
  DBUG_ASSERT(0);
  return false;
}


bool Alter_info::supports_lock(THD *thd,
                               const Alter_inplace_info *ha_alter_info)
{
  switch (ha_alter_info->inplace_supported) {
  case HA_ALTER_INPLACE_EXCLUSIVE_LOCK:
    // If SHARED lock and no particular algorithm was requested, use COPY.
    if (requested_lock == Alter_info::ALTER_TABLE_LOCK_SHARED &&
        algorithm(thd) == Alter_info::ALTER_TABLE_ALGORITHM_DEFAULT &&
        thd->variables.alter_algorithm ==
                Alter_info::ALTER_TABLE_ALGORITHM_DEFAULT)
         return false;

    if (requested_lock == Alter_info::ALTER_TABLE_LOCK_SHARED ||
        requested_lock == Alter_info::ALTER_TABLE_LOCK_NONE)
    {
      ha_alter_info->report_unsupported_error(lock(), "LOCK=EXCLUSIVE");
      return true;
    }
    return false;
  case HA_ALTER_INPLACE_NO_LOCK:
  case HA_ALTER_INPLACE_INSTANT:
  case HA_ALTER_INPLACE_COPY_NO_LOCK:
  case HA_ALTER_INPLACE_NOCOPY_NO_LOCK:
    return false;
  case HA_ALTER_INPLACE_COPY_LOCK:
  case HA_ALTER_INPLACE_NOCOPY_LOCK:
  case HA_ALTER_INPLACE_NOT_SUPPORTED:
  case HA_ALTER_INPLACE_SHARED_LOCK:
    if (requested_lock == Alter_info::ALTER_TABLE_LOCK_NONE)
    {
      ha_alter_info->report_unsupported_error("LOCK=NONE", "LOCK=SHARED");
      return true;
    }
    return false;
  case HA_ALTER_ERROR:
    return true;
  }
  /* purecov: begin deadcode */
  DBUG_ASSERT(0);
  return false;
}

bool Alter_info::vers_prohibited(THD *thd) const
{
  if (thd->slave_thread ||
      thd->variables.vers_alter_history != VERS_ALTER_HISTORY_ERROR)
  {
    return false;
  }
  if (flags & (
    ALTER_PARSER_ADD_COLUMN |
    ALTER_PARSER_DROP_COLUMN |
    ALTER_CHANGE_COLUMN |
    ALTER_COLUMN_ORDER))
  {
    return true;
  }
  if (flags & ALTER_ADD_INDEX)
  {
    List_iterator_fast<Key> key_it(const_cast<List<Key> &>(key_list));
    Key *key;
    while ((key= key_it++))
    {
      if (key->type == Key::PRIMARY || key->type == Key::UNIQUE)
        return true;
    }
  }
  return false;
}

Alter_info::enum_alter_table_algorithm
Alter_info::algorithm(const THD *thd) const
{
  if (requested_algorithm == ALTER_TABLE_ALGORITHM_NONE)
   return (Alter_info::enum_alter_table_algorithm) thd->variables.alter_algorithm;
  return requested_algorithm;
}


uint Alter_info::check_vcol_field(Item_field *item) const
{
  /*
    vcol->flags are modified in-place, so we'll need to reset them
    if ALTER fails for any reason
  */
  if (item->field && !item->field->table->needs_reopen())
    item->field->table->mark_table_for_reopen();

  if (!item->field &&
      ((item->db_name.length && !db.streq(item->db_name)) ||
       (item->table_name.length && !table_name.streq(item->table_name))))
  {
    char *ptr= (char*)current_thd->alloc(item->db_name.length +
                                         item->table_name.length +
                                         item->field_name.length + 3);
    strxmov(ptr, safe_str(item->db_name.str), item->db_name.length ? "." : "",
            item->table_name.str, ".", item->field_name.str, NullS);
    item->field_name.str= ptr;
    return VCOL_IMPOSSIBLE;
  }
  for (Key &k: key_list)
  {
    if (k.type != Key::FOREIGN_KEY)
      continue;
    Foreign_key *fk= (Foreign_key*) &k;
    if (fk->update_opt < FK_OPTION_CASCADE &&
        fk->delete_opt < FK_OPTION_SET_NULL)
      continue;
    for (Key_part_spec& kp: fk->columns)
    {
      if (item->field_name.streq(kp.field_name))
        return VCOL_NON_DETERMINISTIC;
    }
  }
  for (Create_field &cf: create_list)
  {
    if (item->field_name.streq(cf.field_name))
      return cf.vcol_info ? cf.vcol_info->flags : 0;
  }
  return 0;
}


Alter_table_ctx::Alter_table_ctx()
  : implicit_default_value_error_field(NULL),
    error_if_not_empty(false),
    tables_opened(0),
    db(null_clex_str), table_name(null_clex_str), alias(null_clex_str),
    new_db(null_clex_str), new_name(null_clex_str), new_alias(null_clex_str),
    fk_error_if_delete_row(false), fk_error_id(NULL),
    fk_error_table(NULL), modified_primary_key(false)
#ifdef DBUG_ASSERT_EXISTS
    , tmp_table(false)
#endif
{
}

/*
  TODO: new_name_arg changes if lower case table names.
  Should be copied or converted before call
*/

Alter_table_ctx::Alter_table_ctx(THD *thd, TABLE_LIST *table_list,
                                 uint tables_opened_arg,
                                 const LEX_CSTRING *new_db_arg,
                                 const LEX_CSTRING *new_name_arg)
  : implicit_default_value_error_field(NULL), error_if_not_empty(false),
    tables_opened(tables_opened_arg),
    new_db(*new_db_arg), new_name(*new_name_arg),
    fk_error_if_delete_row(false), fk_error_id(NULL),
    fk_error_table(NULL), modified_primary_key(false)
#ifdef DBUG_ASSERT_EXISTS
    , tmp_table(false)
#endif
{
  /*
    Assign members db, table_name, new_db and new_name
    to simplify further comparisions: we want to see if it's a RENAME
    later just by comparing the pointers, avoiding the need for strcmp.
  */
  db= table_list->db;
  table_name= table_list->table_name;
  alias= (lower_case_table_names == 2) ? table_list->alias : table_name;

  if (!new_db.str || !my_strcasecmp(table_alias_charset, new_db.str, db.str))
    new_db= db;

  if (new_name.str)
  {
    DBUG_PRINT("info", ("new_db.new_name: '%s'.'%s'", new_db.str, new_name.str));

    if (lower_case_table_names == 1) // Convert new_name/new_alias to lower
    {
      new_name.length= my_casedn_str(files_charset_info, (char*) new_name.str);
      new_alias= new_name;
    }
    else if (lower_case_table_names == 2) // Convert new_name to lower case
    {
      new_alias.str=    new_alias_buff;
      new_alias.length= new_name.length;
      strmov(new_alias_buff, new_name.str);
      new_name.length= my_casedn_str(files_charset_info, (char*) new_name.str);

    }
    else
      new_alias= new_name; // LCTN=0 => case sensitive + case preserving

    if (!is_database_changed() &&
        !my_strcasecmp(table_alias_charset, new_name.str, table_name.str))
    {
      /*
        Source and destination table names are equal:
        make is_table_renamed() more efficient.
      */
      new_alias= table_name;
      new_name= table_name;
    }
  }
  else
  {
    new_alias= alias;
    new_name= table_name;
  }

  tmp_name.str= tmp_name_buff;
  tmp_name.length= my_snprintf(tmp_name_buff, sizeof(tmp_name_buff),
                               "%s-alter-%lx-%llx",
                               tmp_file_prefix, current_pid, thd->thread_id);
  /* Safety fix for InnoDB */
  if (lower_case_table_names)
    tmp_name.length= my_casedn_str(files_charset_info, tmp_name_buff);

  if (table_list->table->s->tmp_table == NO_TMP_TABLE)
  {
    build_table_filename(path, sizeof(path) - 1, db.str, table_name.str, "", 0);

    build_table_filename(new_path, sizeof(new_path) - 1, new_db.str, new_name.str, "", 0);

    build_table_filename(new_filename, sizeof(new_filename) - 1,
                         new_db.str, new_name.str, reg_ext, 0);

    build_table_filename(tmp_path, sizeof(tmp_path) - 1, new_db.str, tmp_name.str, "",
                         FN_IS_TMP);
  }
  else
  {
    /*
      We are not filling path, new_path and new_filename members if
      we are altering temporary table as these members are not used in
      this case. This fact is enforced with assert.
    */
    build_tmptable_filename(thd, tmp_path, sizeof(tmp_path));
#ifdef DBUG_ASSERT_EXISTS
    tmp_table= true;
#endif
  }
}


void Alter_table_ctx::report_implicit_default_value_error(THD *thd,
                                                          const TABLE_SHARE *s)
                                                          const
{
  Create_field *error_field= implicit_default_value_error_field;
  const Type_handler *h= error_field->type_handler();
  thd->push_warning_truncated_value_for_field(Sql_condition::WARN_LEVEL_WARN,
                                              h->name().ptr(),
                                              h->default_value().ptr(),
                                              s ? s->db.str : nullptr,
                                              s ? s->table_name.str : nullptr,
                                              error_field->field_name.str);
}


bool Sql_cmd_alter_table::execute(THD *thd)
{
  LEX *lex= thd->lex;
  /* first SELECT_LEX (have special meaning for many of non-SELECTcommands) */
  SELECT_LEX *select_lex= lex->first_select_lex();
  /* first table of first SELECT_LEX */
  TABLE_LIST *first_table= (TABLE_LIST*) select_lex->table_list.first;

  const bool used_engine= lex->create_info.used_fields & HA_CREATE_USED_ENGINE;
  DBUG_ASSERT((m_storage_engine_name.str != NULL) == used_engine);
  if (used_engine)
  {
    if (resolve_storage_engine_with_error(thd, &lex->create_info.db_type,
                                          lex->create_info.tmp_table()))
      return true; // Engine not found, substitution is not allowed
    if (!lex->create_info.db_type) // Not found, but substitution is allowed
      lex->create_info.used_fields&= ~HA_CREATE_USED_ENGINE;
  }

  /*
    Code in mysql_alter_table() may modify its HA_CREATE_INFO argument,
    so we have to use a copy of this structure to make execution
    prepared statement- safe. A shallow copy is enough as no memory
    referenced from this structure will be modified.
    @todo move these into constructor...
  */
  HA_CREATE_INFO create_info(lex->create_info);
  Alter_info alter_info(lex->alter_info, thd->mem_root);
  create_info.alter_info= &alter_info;
  privilege_t priv(NO_ACL);
  privilege_t priv_needed(ALTER_ACL);
  bool result;

  DBUG_ENTER("Sql_cmd_alter_table::execute");

  if (unlikely(thd->is_fatal_error))
  {
    /* out of memory creating a copy of alter_info */
    DBUG_RETURN(TRUE);
  }
  /*
    We also require DROP priv for ALTER TABLE ... DROP PARTITION, as well
    as for RENAME TO, as being done by SQLCOM_RENAME_TABLE
  */
  if ((alter_info.partition_flags & ALTER_PARTITION_DROP) ||
      (alter_info.flags & ALTER_RENAME))
    priv_needed|= DROP_ACL;

  /* Must be set in the parser */
  DBUG_ASSERT(select_lex->db.str);
  DBUG_ASSERT(!(alter_info.partition_flags & ALTER_PARTITION_EXCHANGE));
  DBUG_ASSERT(!(alter_info.partition_flags & ALTER_PARTITION_ADMIN));
  if (check_access(thd, priv_needed, first_table->db.str,
                   &first_table->grant.privilege,
                   &first_table->grant.m_internal,
                   0, 0) ||
      check_access(thd, INSERT_ACL | CREATE_ACL, select_lex->db.str,
                   &priv,
                   NULL, /* Don't use first_tab->grant with sel_lex->db */
                   0, 0))
    DBUG_RETURN(TRUE);                  /* purecov: inspected */

  /* If it is a merge table, check privileges for merge children. */
  if (create_info.merge_list)
  {
    /*
      The user must have (SELECT_ACL | UPDATE_ACL | DELETE_ACL) on the
      underlying base tables, even if there are temporary tables with the same
      names.

      From user's point of view, it might look as if the user must have these
      privileges on temporary tables to create a merge table over them. This is
      one of two cases when a set of privileges is required for operations on
      temporary tables (see also CREATE TABLE).

      The reason for this behavior stems from the following facts:

        - For merge tables, the underlying table privileges are checked only
          at CREATE TABLE / ALTER TABLE time.

          In other words, once a merge table is created, the privileges of
          the underlying tables can be revoked, but the user will still have
          access to the merge table (provided that the user has privileges on
          the merge table itself). 

        - Temporary tables shadow base tables.

          I.e. there might be temporary and base tables with the same name, and
          the temporary table takes the precedence in all operations.

        - For temporary MERGE tables we do not track if their child tables are
          base or temporary. As result we can't guarantee that privilege check
          which was done in presence of temporary child will stay relevant
          later as this temporary table might be removed.

      If SELECT_ACL | UPDATE_ACL | DELETE_ACL privileges were not checked for
      the underlying *base* tables, it would create a security breach as in
      Bug#12771903.
    */

    if (check_table_access(thd, SELECT_ACL | UPDATE_ACL | DELETE_ACL,
                           create_info.merge_list, FALSE, UINT_MAX, FALSE))
      DBUG_RETURN(TRUE);
  }

  if (check_grant(thd, priv_needed, first_table, FALSE, UINT_MAX, FALSE))
    DBUG_RETURN(TRUE);                  /* purecov: inspected */

#ifdef WITH_WSREP
  if (WSREP(thd) &&
      (!thd->is_current_stmt_binlog_format_row() ||
       !thd->find_temporary_table(first_table)))
  {
    /*
      It makes sense to set auto_increment_* to defaults in TOI operations.
      Must be done before wsrep_TOI_begin() since Query_log_event encapsulating
      TOI statement and auto inc variables for wsrep replication is constructed
      there. Variables are reset back in THD::reset_for_next_command() before
      processing of next command.
    */
    if (wsrep_auto_increment_control)
    {
      thd->variables.auto_increment_offset = 1;
      thd->variables.auto_increment_increment = 1;
    }

    wsrep::key_array keys;
<<<<<<< HEAD
    wsrep_append_fk_parent_table(thd, first_table, &keys);

    WSREP_TO_ISOLATION_BEGIN_ALTER(lex->name.str ? select_lex->db.str
                                   : first_table->db.str,
                                   lex->name.str ? lex->name.str
                                   : first_table->table_name.str,
                                   first_table, &alter_info, &keys,
                                   used_engine ? &create_info : nullptr)
=======
    if (!wsrep_append_fk_parent_table(thd, first_table, &keys))
>>>>>>> 66fafdb9
    {
      WSREP_TO_ISOLATION_BEGIN_ALTER((lex->name.str ? select_lex->db.str : NULL),
                                     (lex->name.str ? lex->name.str : NULL),
                                     first_table, &alter_info, &keys)
      {
        WSREP_WARN("ALTER TABLE isolation failure");
        DBUG_RETURN(TRUE);
      }

      DEBUG_SYNC(thd, "wsrep_alter_table_after_toi");
    }
  }
#endif

  if (lex->name.str && !test_all_bits(priv, INSERT_ACL | CREATE_ACL))
  {
    // Rename of table
    TABLE_LIST tmp_table;
    tmp_table.init_one_table(&select_lex->db, &lex->name, 0, TL_IGNORE);
    tmp_table.grant.privilege= priv;
    if (check_grant(thd, INSERT_ACL | CREATE_ACL, &tmp_table, FALSE,
                    UINT_MAX, FALSE))
      DBUG_RETURN(TRUE);                  /* purecov: inspected */
  }

  /* Don't yet allow changing of symlinks with ALTER TABLE */
  if (create_info.data_file_name)
    push_warning_printf(thd, Sql_condition::WARN_LEVEL_WARN,
                        WARN_OPTION_IGNORED, ER_THD(thd, WARN_OPTION_IGNORED),
                        "DATA DIRECTORY");
  if (create_info.index_file_name)
    push_warning_printf(thd, Sql_condition::WARN_LEVEL_WARN,
                        WARN_OPTION_IGNORED, ER_THD(thd, WARN_OPTION_IGNORED),
                        "INDEX DIRECTORY");
  create_info.data_file_name= create_info.index_file_name= NULL;

#ifdef WITH_PARTITION_STORAGE_ENGINE
  thd->work_part_info= 0;
#endif

  Recreate_info recreate_info;
  result= mysql_alter_table(thd, &select_lex->db, &lex->name,
                            &create_info,
                            first_table,
                            &recreate_info,
                            &alter_info,
                            select_lex->order_list.elements,
                            select_lex->order_list.first,
                            lex->ignore, lex->if_exists());

  DBUG_RETURN(result);
}

bool Sql_cmd_discard_import_tablespace::execute(THD *thd)
{
  /* first SELECT_LEX (have special meaning for many of non-SELECTcommands) */
  SELECT_LEX *select_lex= thd->lex->first_select_lex();
  /* first table of first SELECT_LEX */
  TABLE_LIST *table_list= (TABLE_LIST*) select_lex->table_list.first;

  if (check_access(thd, ALTER_ACL, table_list->db.str,
                   &table_list->grant.privilege,
                   &table_list->grant.m_internal,
                   0, 0))
    return true;

  if (check_grant(thd, ALTER_ACL, table_list, false, UINT_MAX, false))
    return true;

  /*
    Check if we attempt to alter mysql.slow_log or
    mysql.general_log table and return an error if
    it is the case.
    TODO: this design is obsolete and will be removed.
  */
  if (check_if_log_table(table_list, TRUE, "ALTER"))
    return true;

  return
    mysql_discard_or_import_tablespace(thd, table_list,
                                       m_tablespace_op == DISCARD_TABLESPACE);
}<|MERGE_RESOLUTION|>--- conflicted
+++ resolved
@@ -554,29 +554,20 @@
     }
 
     wsrep::key_array keys;
-<<<<<<< HEAD
-    wsrep_append_fk_parent_table(thd, first_table, &keys);
-
-    WSREP_TO_ISOLATION_BEGIN_ALTER(lex->name.str ? select_lex->db.str
-                                   : first_table->db.str,
-                                   lex->name.str ? lex->name.str
-                                   : first_table->table_name.str,
-                                   first_table, &alter_info, &keys,
-                                   used_engine ? &create_info : nullptr)
-=======
-    if (!wsrep_append_fk_parent_table(thd, first_table, &keys))
->>>>>>> 66fafdb9
-    {
-      WSREP_TO_ISOLATION_BEGIN_ALTER((lex->name.str ? select_lex->db.str : NULL),
-                                     (lex->name.str ? lex->name.str : NULL),
-                                     first_table, &alter_info, &keys)
+    if (wsrep_append_fk_parent_table(thd, first_table, &keys))
+    {
+      WSREP_TO_ISOLATION_BEGIN_ALTER(lex->name.str ? select_lex->db.str
+                                     : first_table->db.str,
+                                     lex->name.str ? lex->name.str
+                                     : first_table->table_name.str,
+                                     first_table, &alter_info, &keys,
+                                     used_engine ? &create_info : nullptr)
       {
         WSREP_WARN("ALTER TABLE isolation failure");
         DBUG_RETURN(TRUE);
       }
-
-      DEBUG_SYNC(thd, "wsrep_alter_table_after_toi");
-    }
+    }
+    DEBUG_SYNC(thd, "wsrep_alter_table_after_toi");
   }
 #endif
 
