#ifndef SQL_SELECT_INCLUDED
#define SQL_SELECT_INCLUDED

/* Copyright (c) 2000, 2013, Oracle and/or its affiliates.
   Copyright (c) 2008, 2022, MariaDB Corporation.

   This program is free software; you can redistribute it and/or modify
   it under the terms of the GNU General Public License as published by
   the Free Software Foundation; version 2 of the License.

   This program is distributed in the hope that it will be useful,
   but WITHOUT ANY WARRANTY; without even the implied warranty of
   MERCHANTABILITY or FITNESS FOR A PARTICULAR PURPOSE.  See the
   GNU General Public License for more details.

   You should have received a copy of the GNU General Public License
   along with this program; if not, write to the Free Software
   Foundation, Inc., 51 Franklin St, Fifth Floor, Boston, MA 02110-1335  USA */

/**
  @file

  @brief
  classes to use when handling where clause
*/

#ifdef USE_PRAGMA_INTERFACE
#pragma interface			/* gcc class implementation */
#endif

#include "procedure.h"
#include "sql_array.h"                        /* Array */
#include "records.h"                          /* READ_RECORD */
#include "opt_range.h"                /* SQL_SELECT, QUICK_SELECT_I */
#include "filesort.h"

typedef struct st_join_table JOIN_TAB;
/* Values in optimize */
#define KEY_OPTIMIZE_EXISTS		1U
#define KEY_OPTIMIZE_REF_OR_NULL	2U
#define KEY_OPTIMIZE_EQ	                4U

inline uint get_hash_join_key_no() { return MAX_KEY; }

inline bool is_hash_join_key_no(uint key) { return key == MAX_KEY; }

typedef struct keyuse_t {
  TABLE *table;
  Item	*val;				/**< or value if no field */
  table_map used_tables;
  uint	key, keypart, optimize;
  key_part_map keypart_map;
  ha_rows      ref_table_rows;
  /**
    If true, the comparison this value was created from will not be
    satisfied if val has NULL 'value'.
  */
  bool null_rejecting;
  /*
    !NULL - This KEYUSE was created from an equality that was wrapped into
            an Item_func_trig_cond. This means the equality (and validity of 
            this KEYUSE element) can be turned on and off. The on/off state 
            is indicted by the pointed value:
              *cond_guard == TRUE <=> equality condition is on
              *cond_guard == FALSE <=> equality condition is off

    NULL  - Otherwise (the source equality can't be turned off)
  */
  bool *cond_guard;
  /*
     0..64    <=> This was created from semi-join IN-equality # sj_pred_no.
     MAX_UINT  Otherwise
  */
  uint         sj_pred_no;

  /*
    If this is NULL than KEYUSE is always enabled.
    Otherwise it points to the enabling flag for this keyuse (true <=> enabled)
  */
  bool *validity_ref;

  bool is_for_hash_join() { return is_hash_join_key_no(key); }
} KEYUSE;


struct KEYUSE_EXT: public KEYUSE
{
  /*
    This keyuse can be used only when the partial join being extended
    contains the tables from this table map
  */
  table_map needed_in_prefix;
  /* The enabling flag for keyuses usable for splitting */
  bool validity_var;
};

/// Used when finding key fields
struct KEY_FIELD {
  Field		*field;
  Item_bool_func *cond;
  Item		*val;			///< May be empty if diff constant
  uint		level;
  uint		optimize;
  bool		eq_func;
  /**
    If true, the condition this struct represents will not be satisfied
    when val IS NULL.
  */
  bool          null_rejecting;
  bool         *cond_guard; /* See KEYUSE::cond_guard */
  uint          sj_pred_no; /* See KEYUSE::sj_pred_no */
};


#define NO_KEYPART ((uint)(-1))

class store_key;

const int NO_REF_PART= uint(-1);

typedef struct st_table_ref
{
  bool		key_err;
  /** True if something was read into buffer in join_read_key.  */
  bool          has_record;
  uint          key_parts;                ///< num of ...
  uint          key_length;               ///< length of key_buff
  int           key;                      ///< key no
  uchar         *key_buff;                ///< value to look for with key
  uchar         *key_buff2;               ///< key_buff+key_length
  store_key     **key_copy;               //

  /*
    Bitmap of key parts which refer to constants. key_copy only has copiers for
    non-const key parts.
  */
  key_part_map  const_ref_part_map;

  Item          **items;                  ///< val()'s for each keypart
  /*  
    Array of pointers to trigger variables. Some/all of the pointers may be
    NULL.  The ref access can be used iff
    
      for each used key part i, (!cond_guards[i] || *cond_guards[i]) 

    This array is used by subquery code. The subquery code may inject
    triggered conditions, i.e. conditions that can be 'switched off'. A ref 
    access created from such condition is not valid when at least one of the 
    underlying conditions is switched off (see subquery code for more details)
  */
  bool          **cond_guards;
  /**
    (null_rejecting & (1<<i)) means the condition is '=' and no matching
    rows will be produced if items[i] IS NULL (see add_not_null_conds())
  */
  key_part_map  null_rejecting;
  table_map	depend_map;		  ///< Table depends on these tables.

  /* null byte position in the key_buf. Used for REF_OR_NULL optimization */
  uchar          *null_ref_key;
  /* 
    ref_or_null optimization: number of key part that alternates between
    the lookup value or NULL (there's only one such part). 
    If we're not using ref_or_null, the value is NO_REF_PART
  */
  uint           null_ref_part;

  /*
    The number of times the record associated with this key was used
    in the join.
  */
  ha_rows       use_count;

  /*
    TRUE <=> disable the "cache" as doing lookup with the same key value may
    produce different results (because of Index Condition Pushdown)

  */
  bool          disable_cache;

  /*
    If true, this ref access was constructed from equalities generated by
    LATERAL DERIVED (aka GROUP BY splitting) optimization
  */
  bool          uses_splitting;

  bool tmp_table_index_lookup_init(THD *thd, KEY *tmp_key, Item_iterator &it,
                                   bool value, uint skip= 0);
  bool is_access_triggered();
} TABLE_REF;


/*
  The structs which holds the join connections and join states
*/
enum join_type { JT_UNKNOWN,JT_SYSTEM,JT_CONST,JT_EQ_REF,JT_REF,JT_MAYBE_REF,
		 JT_ALL, JT_RANGE, JT_NEXT, JT_FT, JT_REF_OR_NULL,
		 JT_UNIQUE_SUBQUERY, JT_INDEX_SUBQUERY, JT_INDEX_MERGE,
                 JT_HASH, JT_HASH_RANGE, JT_HASH_NEXT, JT_HASH_INDEX_MERGE};

class JOIN;

enum enum_nested_loop_state
{
  NESTED_LOOP_KILLED= -2, NESTED_LOOP_ERROR= -1,
  NESTED_LOOP_OK= 0, NESTED_LOOP_NO_MORE_ROWS= 1,
  NESTED_LOOP_QUERY_LIMIT= 3, NESTED_LOOP_CURSOR_LIMIT= 4
};


/* Possible sj_strategy values */
enum sj_strategy_enum
{
  SJ_OPT_NONE=0,
  SJ_OPT_DUPS_WEEDOUT=1,
  SJ_OPT_LOOSE_SCAN  =2,
  SJ_OPT_FIRST_MATCH =3,
  SJ_OPT_MATERIALIZE =4,
  SJ_OPT_MATERIALIZE_SCAN=5
};

/* Values for JOIN_TAB::packed_info */
#define TAB_INFO_HAVE_VALUE 1U
#define TAB_INFO_USING_INDEX 2U
#define TAB_INFO_USING_WHERE 4U
#define TAB_INFO_FULL_SCAN_ON_NULL 8U

typedef enum_nested_loop_state
(*Next_select_func)(JOIN *, struct st_join_table *, bool);
Next_select_func setup_end_select_func(JOIN *join, JOIN_TAB *tab);
int rr_sequential(READ_RECORD *info);
int read_record_func_for_rr_and_unpack(READ_RECORD *info);
Item *remove_pushed_top_conjuncts(THD *thd, Item *cond);
Item *and_new_conditions_to_optimized_cond(THD *thd, Item *cond,
                                           COND_EQUAL **cond_eq,
                                           List<Item> &new_conds,
                                           Item::cond_result *cond_value);

#include "sql_explain.h"

/**************************************************************************************
 * New EXPLAIN structures END
 *************************************************************************************/

class JOIN_CACHE;
class SJ_TMP_TABLE;
class JOIN_TAB_RANGE;
class AGGR_OP;
class Filesort;
struct SplM_plan_info;
class SplM_opt_info;

typedef struct st_join_table {
  TABLE		*table;
  TABLE_LIST    *tab_list;
  KEYUSE	*keyuse;       /**< pointer to first used key */
  KEY           *hj_key;       /**< descriptor of the used best hash join key
                                    not supported by any index               */
  SQL_SELECT	*select;
  COND		*select_cond;
  COND          *on_precond;    /**< part of on condition to check before
                                     accessing the first inner table         */
  QUICK_SELECT_I *quick;
  /* 
    The value of select_cond before we've attempted to do Index Condition
    Pushdown. We may need to restore everything back if we first choose one
    index but then reconsider (see test_if_skip_sort_order() for such
    scenarios).
    NULL means no index condition pushdown was performed.
  */
  Item          *pre_idx_push_select_cond;
  /*
    Pointer to the associated ON expression. on_expr_ref=!NULL except for
    degenerate joins. 

    Optimization phase: *on_expr_ref!=NULL for tables that are the single
      tables on the inner side of the outer join (t1 LEFT JOIN t2 ON...)

    Execution phase: *on_expr_ref!=NULL for tables that are first inner tables
      within an outer join (which may have multiple tables)
  */
  Item	       **on_expr_ref;
  COND_EQUAL    *cond_equal;    /**< multiple equalities for the on expression */
  st_join_table *first_inner;   /**< first inner table for including outerjoin */
  bool           found;         /**< true after all matches or null complement */
  bool           not_null_compl;/**< true before null complement is added      */
  st_join_table *last_inner;    /**< last table table for embedding outer join */
  st_join_table *first_upper;  /**< first inner table for embedding outer join */
  st_join_table *first_unmatched; /**< used for optimization purposes only     */

  /*
    For join tabs that are inside an SJM bush: root of the bush
  */
  st_join_table *bush_root_tab;

  /* TRUE <=> This join_tab is inside an SJM bush and is the last leaf tab here */
  bool          last_leaf_in_bush;
  
  /*
    ptr  - this is a bush, and ptr points to description of child join_tab
           range
    NULL - this join tab has no bush children
  */
  JOIN_TAB_RANGE *bush_children;
  
  /* Special content for EXPLAIN 'Extra' column or NULL if none */
  enum explain_extra_tag info;
  
  Table_access_tracker *tracker;

  Table_access_tracker *jbuf_tracker;
  /* 
    Bitmap of TAB_INFO_* bits that encodes special line for EXPLAIN 'Extra'
    column, or 0 if there is no info.
  */
  uint          packed_info;

  //  READ_RECORD::Setup_func materialize_table;
  READ_RECORD::Setup_func read_first_record;
  Next_select_func next_select;
  READ_RECORD	read_record;
  /* 
    Currently the following two fields are used only for a [NOT] IN subquery
    if it is executed by an alternative full table scan when the left operand of
    the subquery predicate is evaluated to NULL.
  */  
  READ_RECORD::Setup_func save_read_first_record;/* to save read_first_record */
  READ_RECORD::Read_func save_read_record;/* to save read_record.read_record */
  double	worst_seeks;
  key_map	const_keys;			/**< Keys with constant part */
  key_map	checked_keys;			/**< Keys checked in find_best */
  key_map	needed_reg;
  key_map       keys;                           /**< all keys with can be used */

  /* Either #rows in the table or 1 for const table.  */
  ha_rows	records;
  /*
    Number of records that will be scanned (yes scanned, not returned) by the
    best 'independent' access method, i.e. table scan or QUICK_*_SELECT)
  */
  ha_rows       found_records;
  /*
    Cost of accessing the table using "ALL" or range/index_merge access
    method (but not 'index' for some reason), i.e. this matches method which
    E(#records) is in found_records.
  */
  double        read_time;
  
  /* Copy of POSITION::records_read, set by get_best_combination() */
  double        records_read;
  
  /* The selectivity of the conditions that can be pushed to the table */ 
  double        cond_selectivity;  
  
  /* Startup cost for execution */
  double        startup_cost;
    
  double        partial_join_cardinality;

  table_map	dependent,key_dependent;
  /*
     1 - use quick select
     2 - use "Range checked for each record"
  */
  uint		use_quick;
  /*
    Index to use. Note: this is valid only for 'index' access, but not range or
    ref access.
  */
  uint          index;
  uint		status;				///< Save status for cache
  uint		used_fields;
  ulong         used_fieldlength;
  ulong         max_used_fieldlength;
  uint          used_blobs;
  uint          used_null_fields;
  uint          used_uneven_bit_fields;
  enum join_type type;
  /* If first key part is used for any key in 'key_dependent' */
  bool          key_start_dependent;
  bool          cached_eq_ref_table,eq_ref_table;
  bool          shortcut_for_distinct;
  bool          sorted;
  /* 
    If it's not 0 the number stored this field indicates that the index
    scan has been chosen to access the table data and we expect to scan 
    this number of rows for the table.
  */ 
  ha_rows       limit; 
  TABLE_REF	ref;
  /* TRUE <=> condition pushdown supports other tables presence */
  bool          icp_other_tables_ok;
  /* 
    TRUE <=> condition pushed to the index has to be factored out of
    the condition pushed to the table
  */
  bool          idx_cond_fact_out;
  bool          use_join_cache;
  uint          used_join_cache_level;
  ulong         join_buffer_size_limit;
  JOIN_CACHE	*cache;
  /*
    Index condition for BKA access join
  */
  Item          *cache_idx_cond;
  SQL_SELECT    *cache_select;
  AGGR_OP       *aggr;
  JOIN		*join;
  /*
    Embedding SJ-nest (may be not the direct parent), or NULL if none.
    This variable holds the result of table pullout.
  */
  TABLE_LIST    *emb_sj_nest;

  /* FirstMatch variables (final QEP) */
  struct st_join_table *first_sj_inner_tab;
  struct st_join_table *last_sj_inner_tab;

  /* Variables for semi-join duplicate elimination */
  SJ_TMP_TABLE  *flush_weedout_table;
  SJ_TMP_TABLE  *check_weed_out_table;
  /* for EXPLAIN only: */
  SJ_TMP_TABLE  *first_weedout_table;

  /**
    reference to saved plan and execution statistics
  */
  Explain_table_access *explain_plan;

  /*
    If set, means we should stop join enumeration after we've got the first
    match and return to the specified join tab. May point to
    join->join_tab[-1] which means stop join execution after the first
    match.
  */
  struct st_join_table  *do_firstmatch;
 
  /* 
     ptr  - We're doing a LooseScan, this join tab is the first (i.e. 
            "driving") join tab), and ptr points to the last join tab
            handled by the strategy. loosescan_match_tab->found_match
            should be checked to see if the current value group had a match.
     NULL - Not doing a loose scan on this join tab.
  */
  struct st_join_table *loosescan_match_tab;
  
  /* TRUE <=> we are inside LooseScan range */
  bool inside_loosescan_range;

  /* Buffer to save index tuple to be able to skip duplicates */
  uchar *loosescan_buf;
  
  /* 
    Index used by LooseScan (we store it here separately because ref access
    stores it in tab->ref.key, while range scan stores it in tab->index, etc)
  */
  uint loosescan_key;

  /* Length of key tuple (depends on #keyparts used) to store in the above */
  uint loosescan_key_len;

  /* Used by LooseScan. TRUE<=> there has been a matching record combination */
  bool found_match;
  
  /*
    Used by DuplicateElimination. tab->table->ref must have the rowid
    whenever we have a current record.
  */
  int  keep_current_rowid;

  /* NestedOuterJoins: Bitmap of nested joins this table is part of */
  nested_join_map embedding_map;

  /* Tmp table info */
  TMP_TABLE_PARAM *tmp_table_param;

  /* Sorting related info */
  Filesort *filesort;
  SORT_INFO *filesort_result;
  
  /*
    Non-NULL value means this join_tab must do window function computation
    before reading.
  */
  Window_funcs_computation* window_funcs_step;

  /**
    List of topmost expressions in the select list. The *next* JOIN_TAB
    in the plan should use it to obtain correct values. Same applicable to
    all_fields. These lists are needed because after tmp tables functions
    will be turned to fields. These variables are pointing to
    tmp_fields_list[123]. Valid only for tmp tables and the last non-tmp
    table in the query plan.
    @see JOIN::make_aggr_tables_info()
  */
  List<Item> *fields;
  /** List of all expressions in the select list */
  List<Item> *all_fields;
  /*
    Pointer to the ref array slice which to switch to before sending
    records. Valid only for tmp tables.
  */
  Ref_ptr_array *ref_array;

  /** Number of records saved in tmp table */
  ha_rows send_records;

  /** HAVING condition for checking prior saving a record into tmp table*/
  Item *having;

  /** TRUE <=> remove duplicates on this table. */
  bool distinct;

  /*
    Semi-join strategy to be used for this join table. This is a copy of
    POSITION::sj_strategy field. This field is set up by the
    fix_semijoin_strategies_for_picked_join_order.
  */
  enum sj_strategy_enum sj_strategy;

  uint n_sj_tables;

  bool preread_init_done;

  /*
    Cost info to the range filter used when joining this join table
    (Defined when the best join order has been already chosen)
  */
  Range_rowid_filter_cost_info *range_rowid_filter_info;
  /* Rowid filter to be used when joining this join table */
  Rowid_filter *rowid_filter;
  /* Becomes true just after the used range filter has been built / filled */
  bool is_rowid_filter_built;

  void build_range_rowid_filter_if_needed();

  void cleanup();
  inline bool is_using_loose_index_scan()
  {
    const SQL_SELECT *sel= filesort ? filesort->select : select;
    return (sel && sel->quick &&
            (sel->quick->get_type() == QUICK_SELECT_I::QS_TYPE_GROUP_MIN_MAX));
  }
  bool is_using_agg_loose_index_scan ()
  {
    return (is_using_loose_index_scan() &&
            ((QUICK_GROUP_MIN_MAX_SELECT *)select->quick)->is_agg_distinct());
  }
  bool is_inner_table_of_semi_join_with_first_match()
  {
    return first_sj_inner_tab != NULL;
  }
  bool is_inner_table_of_semijoin()
  {
    return emb_sj_nest != NULL;
  }
  bool is_inner_table_of_outer_join()
  {
    return first_inner != NULL;
  }
  bool is_single_inner_of_semi_join_with_first_match()
  {
    return first_sj_inner_tab == this && last_sj_inner_tab == this;            
  }
  bool is_single_inner_of_outer_join()
  {
    return first_inner == this && first_inner->last_inner == this;
  }
  bool is_first_inner_for_outer_join()
  {
    return first_inner == this;
  }
  bool use_match_flag()
  {
    return is_first_inner_for_outer_join() || first_sj_inner_tab == this ; 
  }
  bool check_only_first_match()
  {
    return is_inner_table_of_semi_join_with_first_match() ||
           (is_inner_table_of_outer_join() &&
            table->reginfo.not_exists_optimize);
  }
  bool is_last_inner_table()
  {
    return (first_inner && first_inner->last_inner == this) ||
           last_sj_inner_tab == this;
  }
  /*
    Check whether the table belongs to a nest of inner tables of an
    outer join or to a nest of inner tables of a semi-join
  */
  bool is_nested_inner()
  {
    if (first_inner && 
        (first_inner != first_inner->last_inner || first_inner->first_upper))
      return TRUE;
    if (first_sj_inner_tab && first_sj_inner_tab != last_sj_inner_tab)
      return TRUE;
    return FALSE;
  }
  struct st_join_table *get_first_inner_table()
  {
    if (first_inner)
      return first_inner;
    return first_sj_inner_tab; 
  }
  void set_select_cond(COND *to, uint line)
  {
    DBUG_PRINT("info", ("select_cond changes %p -> %p at line %u tab %p",
                        select_cond, to, line, this));
    select_cond= to;
  }
  COND *set_cond(COND *new_cond)
  {
    COND *tmp_select_cond= select_cond;
    set_select_cond(new_cond, __LINE__);
    if (select)
      select->cond= new_cond;
    return tmp_select_cond;
  }
  void calc_used_field_length(bool max_fl);
  ulong get_used_fieldlength()
  {
    if (!used_fieldlength)
      calc_used_field_length(FALSE);
    return used_fieldlength;
  }
  ulong get_max_used_fieldlength()
  {
    if (!max_used_fieldlength)
      calc_used_field_length(TRUE);
    return max_used_fieldlength;
  }
  double get_partial_join_cardinality() { return partial_join_cardinality; }
  bool hash_join_is_possible();
  int make_scan_filter();
  bool is_ref_for_hash_join() { return is_hash_join_key_no(ref.key); }
  KEY *get_keyinfo_by_key_no(uint key) 
  {
    return (is_hash_join_key_no(key) ? hj_key : table->key_info+key);
  }
  double scan_time();
  ha_rows get_examined_rows();
  bool preread_init();

  bool pfs_batch_update(JOIN *join);

  bool is_sjm_nest() { return MY_TEST(bush_children); }
  
  /*
    If this join_tab reads a non-merged semi-join (also called jtbm), return
    the select's number.  Otherwise, return 0.
  */
  int get_non_merged_semijoin_select() const
  {
    Item_in_subselect *subq;
    if (table->pos_in_table_list && 
        (subq= table->pos_in_table_list->jtbm_subselect))
    {
      return subq->unit->first_select()->select_number;
    }
    return 0; /* Not a merged semi-join */
  }

  bool access_from_tables_is_allowed(table_map used_tables,
                                     table_map sjm_lookup_tables)
  {
    table_map used_sjm_lookup_tables= used_tables & sjm_lookup_tables;
    return !used_sjm_lookup_tables ||
           (emb_sj_nest && 
            !(used_sjm_lookup_tables & ~emb_sj_nest->sj_inner_tables));
  }

  bool keyuse_is_valid_for_access_in_chosen_plan(JOIN *join, KEYUSE *keyuse);

  void remove_redundant_bnl_scan_conds();

  bool save_explain_data(Explain_table_access *eta, table_map prefix_tables,
                         bool distinct, struct st_join_table *first_top_tab);

  bool use_order() const; ///< Use ordering provided by chosen index?
  bool sort_table();
  bool remove_duplicates();

  void partial_cleanup();
  void add_keyuses_for_splitting();
  SplM_plan_info *choose_best_splitting(double record_count,
                                        table_map remaining_tables);
  bool fix_splitting(SplM_plan_info *spl_plan, table_map remaining_tables,
                     bool is_const_table);
} JOIN_TAB;


#include "sql_join_cache.h"

enum_nested_loop_state
sub_select_cache(JOIN *join, JOIN_TAB *join_tab, bool end_of_records);
enum_nested_loop_state 
sub_select(JOIN *join, JOIN_TAB *join_tab, bool end_of_records);
enum_nested_loop_state
sub_select_postjoin_aggr(JOIN *join, JOIN_TAB *join_tab, bool end_of_records);

enum_nested_loop_state
end_send_group(JOIN *join, JOIN_TAB *join_tab __attribute__((unused)),
	       bool end_of_records);
enum_nested_loop_state
end_write_group(JOIN *join, JOIN_TAB *join_tab __attribute__((unused)),
		bool end_of_records);


class Semi_join_strategy_picker
{
public:
  /* Called when starting to build a new join prefix */
  virtual void set_empty() = 0;

  /* 
    Update internal state after another table has been added to the join
    prefix
  */
  virtual void set_from_prev(POSITION *prev) = 0;
  
  virtual bool check_qep(JOIN *join,
                         uint idx,
                         table_map remaining_tables, 
                         const JOIN_TAB *new_join_tab,
                         double *record_count,
                         double *read_time,
                         table_map *handled_fanout,
                         sj_strategy_enum *strategy,
                         POSITION *loose_scan_pos) = 0;

  virtual void mark_used() = 0;

  virtual ~Semi_join_strategy_picker() {} 
};


/*
  Duplicate Weedout strategy optimization state
*/

class Duplicate_weedout_picker : public Semi_join_strategy_picker
{
  /* The first table that the strategy will need to handle */
  uint  first_dupsweedout_table;

  /*
    Tables that we will need to have in the prefix to do the weedout step
    (all inner and all outer that the involved semi-joins are correlated with)
  */
  table_map dupsweedout_tables;
  
  bool is_used;
public:
  void set_empty()
  {
    dupsweedout_tables= 0;
    first_dupsweedout_table= MAX_TABLES;
    is_used= FALSE;
  }
  void set_from_prev(POSITION *prev);
  
  bool check_qep(JOIN *join,
                 uint idx,
                 table_map remaining_tables, 
                 const JOIN_TAB *new_join_tab,
                 double *record_count,
                 double *read_time,
                 table_map *handled_fanout,
                 sj_strategy_enum *stratey,
                 POSITION *loose_scan_pos);

  void mark_used() { is_used= TRUE; }
  friend void fix_semijoin_strategies_for_picked_join_order(JOIN *join);
};


class Firstmatch_picker : public Semi_join_strategy_picker
{
  /*
    Index of the first inner table that we intend to handle with this
    strategy
  */
  uint first_firstmatch_table;
  /*
    Tables that were not in the join prefix when we've started considering 
    FirstMatch strategy.
  */
  table_map first_firstmatch_rtbl;
  /* 
    Tables that need to be in the prefix before we can calculate the cost
    of using FirstMatch strategy.
   */
  table_map firstmatch_need_tables;

  bool is_used;

  bool in_firstmatch_prefix() { return (first_firstmatch_table != MAX_TABLES); }
  void invalidate_firstmatch_prefix() { first_firstmatch_table= MAX_TABLES; }
public:
  void set_empty()
  {
    invalidate_firstmatch_prefix();
    is_used= FALSE;
  }

  void set_from_prev(POSITION *prev);
  bool check_qep(JOIN *join,
                 uint idx,
                 table_map remaining_tables, 
                 const JOIN_TAB *new_join_tab,
                 double *record_count,
                 double *read_time,
                 table_map *handled_fanout,
                 sj_strategy_enum *strategy,
                 POSITION *loose_scan_pos);

  void mark_used() { is_used= TRUE; }
  friend void fix_semijoin_strategies_for_picked_join_order(JOIN *join);
};


class LooseScan_picker : public Semi_join_strategy_picker
{
public:
  /* The first (i.e. driving) table we're doing loose scan for */
  uint        first_loosescan_table;
  /* 
     Tables that need to be in the prefix before we can calculate the cost
     of using LooseScan strategy.
  */
  table_map   loosescan_need_tables;

  /*
    keyno  -  Planning to do LooseScan on this key. If keyuse is NULL then 
              this is a full index scan, otherwise this is a ref+loosescan
              scan (and keyno matches the KEUSE's)
    MAX_KEY - Not doing a LooseScan
  */
  uint loosescan_key;  // final (one for strategy instance )
  uint loosescan_parts; /* Number of keyparts to be kept distinct */
  
  bool is_used;
  void set_empty()
  {
    first_loosescan_table= MAX_TABLES; 
    is_used= FALSE;
  }

  void set_from_prev(POSITION *prev);
  bool check_qep(JOIN *join,
                 uint idx,
                 table_map remaining_tables, 
                 const JOIN_TAB *new_join_tab,
                 double *record_count,
                 double *read_time,
                 table_map *handled_fanout,
                 sj_strategy_enum *strategy,
                 POSITION *loose_scan_pos);
  void mark_used() { is_used= TRUE; }

  friend class Loose_scan_opt;
  friend void best_access_path(JOIN      *join,
                               JOIN_TAB  *s,
                               table_map remaining_tables,
                               const POSITION *join_positions,
                               uint      idx,
                               bool      disable_jbuf,
                               double    record_count,
                               POSITION *pos,
                               POSITION *loose_scan_pos);
  friend bool get_best_combination(JOIN *join);
  friend int setup_semijoin_loosescan(JOIN *join);
  friend void fix_semijoin_strategies_for_picked_join_order(JOIN *join);
};


class Sj_materialization_picker : public Semi_join_strategy_picker
{
  bool is_used;

  /* The last inner table (valid once we're after it) */
  uint      sjm_scan_last_inner;
  /*
    Tables that we need to have in the prefix to calculate the correct cost.
    Basically, we need all inner tables and outer tables mentioned in the
    semi-join's ON expression so we can correctly account for fanout.
  */
  table_map sjm_scan_need_tables;

public:
  void set_empty()
  {
    sjm_scan_need_tables= 0;
    sjm_scan_last_inner= 0;
    is_used= FALSE;
  }
  void set_from_prev(POSITION *prev);
  bool check_qep(JOIN *join,
                 uint idx,
                 table_map remaining_tables, 
                 const JOIN_TAB *new_join_tab,
                 double *record_count,
                 double *read_time,
                 table_map *handled_fanout,
                 sj_strategy_enum *strategy,
                 POSITION *loose_scan_pos);
  void mark_used() { is_used= TRUE; }

  friend void fix_semijoin_strategies_for_picked_join_order(JOIN *join);
};


class Range_rowid_filter_cost_info;
class Rowid_filter;


/**
  Information about a position of table within a join order. Used in join
  optimization.
*/
class POSITION
{
public:
  /* The table that's put into join order */
  JOIN_TAB *table;

  /*
    The "fanout": number of output rows that will be produced (after
    pushed down selection condition is applied) per each row combination of
    previous tables.
  */
  double records_read;

  /* The selectivity of the pushed down conditions */
  double cond_selectivity;

  /* 
    Cost accessing the table in course of the entire complete join execution,
    i.e. cost of one access method use (e.g. 'range' or 'ref' scan ) times 
    number the access method will be invoked.
  */
  double read_time;

  double    prefix_record_count;

  /*
    NULL  -  'index' or 'range' or 'index_merge' or 'ALL' access is used.
    Other - [eq_]ref[_or_null] access is used. Pointer to {t.keypart1 = expr}
  */
  KEYUSE *key;

  /* Info on splitting plan used at this position */
  SplM_plan_info *spl_plan;

  /* Cost info for the range filter used at this position */
  Range_rowid_filter_cost_info *range_rowid_filter_info;

  /* If ref-based access is used: bitmap of tables this table depends on  */
  table_map ref_depend_map;

  /* tables that may help best_access_path() to find a better key */
  table_map key_dependent;
  /*
    Bitmap of semi-join inner tables that are in the join prefix and for
    which there's no provision for how to eliminate semi-join duplicates
    they produce.
  */
  table_map dups_producing_tables;

  table_map inner_tables_handled_with_other_sjs;

  Duplicate_weedout_picker  dups_weedout_picker;
  Firstmatch_picker         firstmatch_picker;
  LooseScan_picker          loosescan_picker;
  Sj_materialization_picker sjmat_picker;

  /* Cumulative cost and record count for the join prefix */
  Cost_estimate prefix_cost;

  /*
    Current optimization state: Semi-join strategy to be used for this
    and preceding join tables.

    Join optimizer sets this for the *last* join_tab in the
    duplicate-generating range. That is, in order to interpret this field,
    one needs to traverse join->[best_]positions array from right to left.
    When you see a join table with sj_strategy!= SJ_OPT_NONE, some other
    field (depending on the strategy) tells how many preceding positions
    this applies to. The values of covered_preceding_positions->sj_strategy
    must be ignored.
  */
  enum sj_strategy_enum sj_strategy;

  /* Type of join (EQ_REF, REF etc) */
  enum join_type type;
  /*
    Valid only after fix_semijoin_strategies_for_picked_join_order() call:
    if sj_strategy!=SJ_OPT_NONE, this is the number of subsequent tables that
    are covered by the specified semi-join strategy
  */
  uint n_sj_tables;

  /*
    TRUE <=> join buffering will be used. At the moment this is based on
    *very* imprecise guesses made in best_access_path().
  */
  bool use_join_buffer;
  POSITION();
};

typedef Bounds_checked_array<Item_null_result*> Item_null_array;

typedef struct st_rollup
{
  enum State { STATE_NONE, STATE_INITED, STATE_READY };
  State state;
  Item_null_array null_items;
  Ref_ptr_array *ref_pointer_arrays;
  List<Item> *fields;
} ROLLUP;


class JOIN_TAB_RANGE: public Sql_alloc
{
public:
  JOIN_TAB *start;
  JOIN_TAB *end;
};

class Pushdown_query;

/**
  @brief
    Class to perform postjoin aggregation operations

  @details
    The result records are obtained on the put_record() call.
    The aggrgation process is determined by the write_func, it could be:
      end_write          Simply store all records in tmp table.
      end_write_group    Perform grouping using join->group_fields,
                         records are expected to be sorted.
      end_update         Perform grouping using the key generated on tmp
                         table. Input records aren't expected to be sorted.
                         Tmp table uses the heap engine
      end_update_unique  Same as above, but the engine is myisam.

    Lazy table initialization is used - the table will be instantiated and
    rnd/index scan started on the first put_record() call.

*/

class AGGR_OP :public Sql_alloc
{
public:
  JOIN_TAB *join_tab;

  AGGR_OP(JOIN_TAB *tab) : join_tab(tab), write_func(NULL)
  {};

  enum_nested_loop_state put_record() { return put_record(false); };
  /*
    Send the result of operation further (to a next operation/client)
    This function is called after all records were put into tmp table.

    @return return one of enum_nested_loop_state values.
  */
  enum_nested_loop_state end_send();
  /** write_func setter */
  void set_write_func(Next_select_func new_write_func)
  {
    write_func= new_write_func;
  }

private:
  /** Write function that would be used for saving records in tmp table. */
  Next_select_func write_func;
  enum_nested_loop_state put_record(bool end_of_records);
  bool prepare_tmp_table();
};


class JOIN :public Sql_alloc
{
private:
  JOIN(const JOIN &rhs);                        /**< not implemented */
  JOIN& operator=(const JOIN &rhs);             /**< not implemented */

protected:

  /**
    The subset of the state of a JOIN that represents an optimized query
    execution plan. Allows saving/restoring different JOIN plans for the same
    query.
  */
  class Join_plan_state {
  public:
    DYNAMIC_ARRAY keyuse;        /* Copy of the JOIN::keyuse array. */
    POSITION *best_positions;    /* Copy of JOIN::best_positions */
    /* Copies of the JOIN_TAB::keyuse pointers for each JOIN_TAB. */
    KEYUSE **join_tab_keyuse;
    /* Copies of JOIN_TAB::checked_keys for each JOIN_TAB. */
    key_map *join_tab_checked_keys;
    SJ_MATERIALIZATION_INFO **sj_mat_info;
    my_bool error;
  public:
    Join_plan_state(uint tables) : error(0)
    {   
      keyuse.elements= 0;
      keyuse.buffer= NULL;
      keyuse.malloc_flags= 0;
      best_positions= 0;                        /* To detect errors */
      error= my_multi_malloc(PSI_INSTRUMENT_ME, MYF(MY_WME),
                             &best_positions,
                             sizeof(*best_positions) * (tables + 1),
                             &join_tab_keyuse,
                             sizeof(*join_tab_keyuse) * tables,
                             &join_tab_checked_keys,
                             sizeof(*join_tab_checked_keys) * tables,
                             &sj_mat_info,
                             sizeof(sj_mat_info) * tables,
                             NullS) == 0;
    }
    Join_plan_state(JOIN *join);
    ~Join_plan_state()
    {
      delete_dynamic(&keyuse);
      my_free(best_positions);
    }
  };

  /* Results of reoptimizing a JOIN via JOIN::reoptimize(). */
  enum enum_reopt_result {
    REOPT_NEW_PLAN, /* there is a new reoptimized plan */
    REOPT_OLD_PLAN, /* no new improved plan can be found, use the old one */
    REOPT_ERROR,    /* an irrecovarable error occurred during reoptimization */
    REOPT_NONE      /* not yet reoptimized */
  };

  /* Support for plan reoptimization with rewritten conditions. */
  enum_reopt_result reoptimize(Item *added_where, table_map join_tables,
                               Join_plan_state *save_to);
  /* Choose a subquery plan for a table-less subquery. */
  bool choose_tableless_subquery_plan();
  void handle_implicit_grouping_with_window_funcs();

public:
  void save_query_plan(Join_plan_state *save_to);
  void reset_query_plan();
  void restore_query_plan(Join_plan_state *restore_from);

public:
  JOIN_TAB *join_tab, **best_ref;

  /* List of fields that aren't under an aggregate function */
  List<Item_field> non_agg_fields;

  JOIN_TAB **map2table;    ///< mapping between table indexes and JOIN_TABs
  List<JOIN_TAB_RANGE> join_tab_ranges;
  
  /*
    Base tables participating in the join. After join optimization is done, the
    tables are stored in the join order (but the only really important part is 
    that const tables are first).
  */
  TABLE    **table;
  /**
    The table which has an index that allows to produce the requried ordering.
    A special value of 0x1 means that the ordering will be produced by
    passing 1st non-const table to filesort(). NULL means no such table exists.
  */
  TABLE    *sort_by_table;
  /* 
    Number of tables in the join. 
    (In MySQL, it is named 'tables' and is also the number of elements in 
     join->join_tab array. In MariaDB, the latter is not true, so we've renamed
     the variable)
  */
  uint	   table_count;
  uint     outer_tables;  /**< Number of tables that are not inside semijoin */
  uint     const_tables;
  /* 
    Number of tables in the top join_tab array. Normally this matches
    (join_tab_ranges.head()->end - join_tab_ranges.head()->start). 
    
    We keep it here so that it is saved/restored with JOIN::restore_tmp.
  */
  uint     top_join_tab_count;
  uint     aggr_tables;     ///< Number of post-join tmp tables 
  uint	   send_group_parts;
  /*
    This represents the number of items in ORDER BY *after* removing
    all const items. This is computed before other optimizations take place,
    such as removal of ORDER BY when it is a prefix of GROUP BY, for example:
    GROUP BY a, b ORDER BY a

    This is used when deciding to send rows, by examining the correct number
    of items in the group_fields list when ORDER BY was previously eliminated.
  */
  uint with_ties_order_count;
  /*
    True if the query has GROUP BY.
    (that is, if group_by != NULL. when DISTINCT is converted into GROUP BY, it
     will set this, too. It is not clear why we need a separate var from 
     group_list)
  */
  bool	   group;
  bool     need_distinct;

  /**
    Indicates that grouping will be performed on the result set during
    query execution. This field belongs to query execution.

    If 'sort_and_group' is set, then the optimizer is going to use on of
    the following algorithms to resolve GROUP BY.

    - If one table, sort the table and then calculate groups on the fly.
    - If more than one table, create a temporary table to hold the join,
      sort it and then resolve group by on the fly.

    The 'on the fly' calculation is done in end_send_group()

    @see make_group_fields, alloc_group_fields, JOIN::exec,
         setup_end_select_func
  */
  bool     sort_and_group; 
  bool     first_record,full_join, no_field_update;
  bool     hash_join;
  bool	   do_send_rows;
  table_map const_table_map;
  /** 
    Bitmap of semijoin tables that the current partial plan decided
    to materialize and access by lookups
  */
  table_map sjm_lookup_tables;
  /** 
    Bitmap of semijoin tables that the chosen plan decided
    to materialize to scan the results of materialization
  */
  table_map sjm_scan_tables;
  /*
    Constant tables for which we have found a row (as opposed to those for
    which we didn't).
  */
  table_map found_const_table_map;
  
  /* Tables removed by table elimination. Set to 0 before the elimination. */
  table_map eliminated_tables;
  /*
     Bitmap of all inner tables from outer joins (set at start of
     make_join_statistics)
  */
  table_map outer_join;
  /* Bitmap of tables used in the select list items */
  table_map select_list_used_tables;
<<<<<<< HEAD
  ha_rows  send_records,found_records,join_examined_rows, accepted_rows;
=======
  /* Tables that has HA_NON_COMPARABLE_ROWID (does not support rowid) set */
  table_map not_usable_rowid_map;
  ha_rows  send_records,found_records,join_examined_rows;
>>>>>>> 179c2833

  /*
    LIMIT for the JOIN operation. When not using aggregation or DISITNCT, this 
    is the same as select's LIMIT clause specifies.
    Note that this doesn't take sql_calc_found_rows into account.
  */
  ha_rows row_limit;

  /*
    How many output rows should be produced after GROUP BY.
    (if sql_calc_found_rows is used, LIMIT is ignored)
  */
  ha_rows select_limit;
  /*
    Number of duplicate rows found in UNION.
  */
  ha_rows duplicate_rows;
  /**
    Used to fetch no more than given amount of rows per one
    fetch operation of server side cursor.
    The value is checked in end_send and end_send_group in fashion, similar
    to offset_limit_cnt:
      - fetch_limit= HA_POS_ERROR if there is no cursor.
      - when we open a cursor, we set fetch_limit to 0,
      - on each fetch iteration we add num_rows to fetch to fetch_limit
    NOTE: currently always HA_POS_ERROR.
  */
  ha_rows  fetch_limit;

  /* Finally picked QEP. This is result of join optimization */
  POSITION *best_positions;

  Pushdown_query *pushdown_query;
  JOIN_TAB *original_join_tab;

/******* Join optimization state members start *******/
  /*
    pointer - we're doing optimization for a semi-join materialization nest.
    NULL    - otherwise
  */
  TABLE_LIST *emb_sjm_nest;
  
  /* Current join optimization state */
  POSITION *positions;
  
  /*
    Bitmap of nested joins embedding the position at the end of the current 
    partial join (valid only during join optimizer run).
  */
  nested_join_map cur_embedding_map;
  
  /*
    Bitmap of inner tables of semi-join nests that have a proper subset of
    their tables in the current join prefix. That is, of those semi-join
    nests that have their tables both in and outside of the join prefix.
    (Note: tables that are constants but have not been pulled out of semi-join
    nests are not considered part of semi-join nests)
  */
  table_map cur_sj_inner_tables;

#ifndef DBUG_OFF
  void dbug_verify_sj_inner_tables(uint n_positions) const;
  int dbug_join_tab_array_size;
#endif

  /* We also maintain a stack of join optimization states in * join->positions[] */
/******* Join optimization state members end *******/

  /*
    Tables within complex firstmatch ranges (i.e. those where inner tables are
    interleaved with outer tables). Join buffering cannot be used for these.
  */
  table_map complex_firstmatch_tables;

  Next_select_func first_select;
  /*
    The cost of best complete join plan found so far during optimization,
    after optimization phase - cost of picked join order (not taking into
    account the changes made by test_if_skip_sort_order()).
  */
  double   best_read;
  /*
    Estimated result rows (fanout) of the join operation. If this is a subquery
    that is reexecuted multiple times, this value includes the estiamted # of
    reexecutions. This value is equal to the multiplication of all
    join->positions[i].records_read of a JOIN.
  */
  double   join_record_count;
  List<Item> *fields;

  /* Used only for FETCH ... WITH TIES to identify peers. */
  List<Cached_item> order_fields;
  /* Used during GROUP BY operations to identify when a group has changed. */
  List<Cached_item> group_fields, group_fields_cache;
  THD	   *thd;
  Item_sum  **sum_funcs, ***sum_funcs_end;
  /** second copy of sumfuncs (for queries with 2 temporary tables */
  Item_sum  **sum_funcs2, ***sum_funcs_end2;
  Procedure *procedure;
  Item	    *having;
  Item      *tmp_having; ///< To store having when processed temporary table
  Item      *having_history; ///< Store having for explain
  ORDER     *group_list_for_estimates;
  bool      having_is_correlated;
  ulonglong  select_options;
  /* 
    Bitmap of allowed types of the join caches that
    can be used for join operations
  */
  uint allowed_join_cache_types;
  bool allowed_semijoin_with_cache;
  bool allowed_outer_join_with_cache;
  /* Maximum level of the join caches that can be used for join operations */ 
  uint max_allowed_join_cache_level;
  select_result *result;
  TMP_TABLE_PARAM tmp_table_param;
  MYSQL_LOCK *lock;
  /// unit structure (with global parameters) for this select
  SELECT_LEX_UNIT *unit;
  /// select that processed
  SELECT_LEX *select_lex;
  /** 
    TRUE <=> optimizer must not mark any table as a constant table.
    This is needed for subqueries in form "a IN (SELECT .. UNION SELECT ..):
    when we optimize the select that reads the results of the union from a
    temporary table, we must not mark the temp. table as constant because
    the number of rows in it may vary from one subquery execution to another.
  */
  bool no_const_tables; 
  /*
    This flag is set if we call no_rows_in_result() as par of end_group().
    This is used as a simple speed optimization to avoiding calling
    restore_no_rows_in_result() in ::reinit()
  */
  bool no_rows_in_result_called;

  /**
    This is set if SQL_CALC_ROWS was calculated by filesort()
    and should be taken from the appropriate JOIN_TAB
  */
  bool filesort_found_rows;

  bool subq_exit_fl;
  
  ROLLUP rollup;				///< Used with rollup
  
  bool mixed_implicit_grouping;
  bool select_distinct;				///< Set if SELECT DISTINCT
  /**
    If we have the GROUP BY statement in the query,
    but the group_list was emptied by optimizer, this
    flag is TRUE.
    It happens when fields in the GROUP BY are from
    constant table
  */
  bool group_optimized_away;

  /*
    simple_xxxxx is set if ORDER/GROUP BY doesn't include any references
    to other tables than the first non-constant table in the JOIN.
    It's also set if ORDER/GROUP BY is empty.
    Used for deciding for or against using a temporary table to compute 
    GROUP/ORDER BY.
  */
  bool simple_order, simple_group;

  /*
    ordered_index_usage is set if an ordered index access
    should be used instead of a filesort when computing 
    ORDER/GROUP BY.
  */
  enum
  {
    ordered_index_void,       // No ordered index avail.
    ordered_index_group_by,   // Use index for GROUP BY
    ordered_index_order_by    // Use index for ORDER BY
  } ordered_index_usage;

  /**
    Is set only in case if we have a GROUP BY clause
    and no ORDER BY after constant elimination of 'order'.
  */
  bool no_order;
  /** Is set if we have a GROUP BY and we have ORDER BY on a constant. */
  bool          skip_sort_order;

  bool need_tmp; 
  bool hidden_group_fields;
  /* TRUE if there was full cleunap of the JOIN */
  bool cleaned;
  DYNAMIC_ARRAY keyuse;
  Item::cond_result cond_value, having_value;
  /**
    Impossible where after reading const tables 
    (set in make_join_statistics())
  */
  bool impossible_where; 
  List<Item> all_fields; ///< to store all fields that used in query
  ///Above list changed to use temporary table
  List<Item> tmp_all_fields1, tmp_all_fields2, tmp_all_fields3;
  ///Part, shared with list above, emulate following list
  List<Item> tmp_fields_list1, tmp_fields_list2, tmp_fields_list3;
  List<Item> &fields_list; ///< hold field list passed to mysql_select
  List<Item> procedure_fields_list;
  int error;

  ORDER *order, *group_list, *proc_param; //hold parameters of mysql_select
  COND *conds;                            // ---"---
  Item *conds_history;                    // store WHERE for explain
  COND *outer_ref_cond;       ///<part of conds containing only outer references
  COND *pseudo_bits_cond;     // part of conds containing special bita
  TABLE_LIST *tables_list;           ///<hold 'tables' parameter of mysql_select
  List<TABLE_LIST> *join_list;       ///< list of joined tables in reverse order
  COND_EQUAL *cond_equal;
  COND_EQUAL *having_equal;
  /*
    Constant codition computed during optimization, but evaluated during
    join execution. Typically expensive conditions that should not be
    evaluated at optimization time.
  */
  Item *exec_const_cond;
  /*
    Constant ORDER and/or GROUP expressions that contain subqueries. Such
    expressions need to evaluated to verify that the subquery indeed
    returns a single row. The evaluation of such expressions is delayed
    until query execution.
  */
  List<Item> exec_const_order_group_cond;
  SQL_SELECT *select;                ///<created in optimisation phase
  JOIN_TAB *return_tab;              ///<used only for outer joins

  /*
    Used pointer reference for this select.
    select_lex->ref_pointer_array contains five "slices" of the same length:
    |========|========|========|========|========|
     ref_ptrs items0   items1   items2   items3
   */
  Ref_ptr_array ref_ptrs;
  // Copy of the initial slice above, to be used with different lists
  Ref_ptr_array items0, items1, items2, items3;
  // Used by rollup, to restore ref_ptrs after overwriting it.
  Ref_ptr_array current_ref_ptrs;

  const char *zero_result_cause; ///< not 0 if exec must return zero result
  
  bool union_part; ///< this subselect is part of union 

  enum join_optimization_state { NOT_OPTIMIZED=0,
                                 OPTIMIZATION_IN_PROGRESS=1,
                                 OPTIMIZATION_PHASE_1_DONE=2,
                                 OPTIMIZATION_DONE=3};
  // state of JOIN optimization
  enum join_optimization_state optimization_state;
  bool initialized; ///< flag to avoid double init_execution calls

  Explain_select *explain;
  
  enum { QEP_NOT_PRESENT_YET, QEP_AVAILABLE, QEP_DELETED} have_query_plan;

  // if keep_current_rowid=true, whether they should be saved in temporary table
  bool tmp_table_keep_current_rowid;

  /*
    Additional WHERE and HAVING predicates to be considered for IN=>EXISTS
    subquery transformation of a JOIN object.
  */
  Item *in_to_exists_where;
  Item *in_to_exists_having;
  
  /* Temporary tables used to weed-out semi-join duplicates */
  List<TABLE> sj_tmp_tables;
  /* SJM nests that are executed with SJ-Materialization strategy */
  List<SJ_MATERIALIZATION_INFO> sjm_info_list;

  /** TRUE <=> ref_pointer_array is set to items3. */
  bool set_group_rpa;
  /** Exec time only: TRUE <=> current group has been sent */
  bool group_sent;
  /**
    TRUE if the query contains an aggregate function but has no GROUP
    BY clause. 
  */
  bool implicit_grouping; 

  bool with_two_phase_optimization;

  /* Saved execution plan for this join */
  Join_plan_state *save_qep;
  /* Info on splittability of the table materialized by this plan*/
  SplM_opt_info *spl_opt_info;
  /* Contains info on keyuses usable for splitting */
  Dynamic_array<KEYUSE_EXT> *ext_keyuses_for_splitting;

  JOIN_TAB *sort_and_group_aggr_tab;
  /*
    Flag is set to true if select_lex was found to be degenerated before
    the optimize_cond() call in JOIN::optimize_inner() method.
  */
  bool is_orig_degenerated;

  JOIN(THD *thd_arg, List<Item> &fields_arg, ulonglong select_options_arg,
       select_result *result_arg)
    :fields_list(fields_arg)
  {
    init(thd_arg, fields_arg, select_options_arg, result_arg);
  }

  void init(THD *thd_arg, List<Item> &fields_arg, ulonglong select_options_arg,
<<<<<<< HEAD
            select_result *result_arg);
=======
       select_result *result_arg)
  {
    join_tab= 0;
    table= 0;
    table_count= 0;
    top_join_tab_count= 0;
    const_tables= 0;
    const_table_map= found_const_table_map= not_usable_rowid_map= 0;
    aggr_tables= 0;
    eliminated_tables= 0;
    join_list= 0;
    implicit_grouping= FALSE;
    sort_and_group= 0;
    first_record= 0;
    do_send_rows= 1;
    duplicate_rows= send_records= 0;
    found_records= 0;
    fetch_limit= HA_POS_ERROR;
    thd= thd_arg;
    sum_funcs= sum_funcs2= 0;
    procedure= 0;
    having= tmp_having= having_history= 0;
    having_is_correlated= false;
    group_list_for_estimates= 0;
    select_options= select_options_arg;
    result= result_arg;
    lock= thd_arg->lock;
    select_lex= 0; //for safety
    select_distinct= MY_TEST(select_options & SELECT_DISTINCT);
    no_order= 0;
    simple_order= 0;
    simple_group= 0;
    ordered_index_usage= ordered_index_void;
    need_distinct= 0;
    skip_sort_order= 0;
    with_two_phase_optimization= 0;
    save_qep= 0;
    spl_opt_info= 0;
    ext_keyuses_for_splitting= 0;
    spl_opt_info= 0;
    need_tmp= 0;
    hidden_group_fields= 0; /*safety*/
    error= 0;
    select= 0;
    return_tab= 0;
    ref_ptrs.reset();
    items0.reset();
    items1.reset();
    items2.reset();
    items3.reset();
    zero_result_cause= 0;
    optimization_state= JOIN::NOT_OPTIMIZED;
    have_query_plan= QEP_NOT_PRESENT_YET;
    initialized= 0;
    cleaned= 0;
    cond_equal= 0;
    having_equal= 0;
    exec_const_cond= 0;
    group_optimized_away= 0;
    no_rows_in_result_called= 0;
    positions= best_positions= 0;
    pushdown_query= 0;
    original_join_tab= 0;
    explain= NULL;
    tmp_table_keep_current_rowid= 0;

    all_fields= fields_arg;
    if (&fields_list != &fields_arg)      /* Avoid valgrind-warning */
      fields_list= fields_arg;
    non_agg_fields.empty();
    bzero((char*) &keyuse,sizeof(keyuse));
    having_value= Item::COND_UNDEF;
    tmp_table_param.init();
    tmp_table_param.end_write_records= HA_POS_ERROR;
    rollup.state= ROLLUP::STATE_NONE;

    no_const_tables= FALSE;
    first_select= sub_select;
    set_group_rpa= false;
    group_sent= 0;

    outer_ref_cond= pseudo_bits_cond= NULL;
    in_to_exists_where= NULL;
    in_to_exists_having= NULL;
    emb_sjm_nest= NULL;
    sjm_lookup_tables= 0;
    sjm_scan_tables= 0;
    is_orig_degenerated= false;
  }
>>>>>>> 179c2833

  /* True if the plan guarantees that it will be returned zero or one row */
  bool only_const_tables()  { return const_tables == table_count; }
  /* Number of tables actually joined at the top level */
  uint exec_join_tab_cnt() { return tables_list ? top_join_tab_count : 0; }

  /*
    Number of tables in the join which also includes the temporary tables
    created for GROUP BY, DISTINCT , WINDOW FUNCTION etc.
  */
  uint total_join_tab_cnt()
  {
    return exec_join_tab_cnt() + aggr_tables - 1;
  }

  int prepare(TABLE_LIST *tables, COND *conds, uint og_num, ORDER *order,
              bool skip_order_by, ORDER *group, Item *having,
              ORDER *proc_param, SELECT_LEX *select, SELECT_LEX_UNIT *unit);
  bool prepare_stage2();
  int optimize();
  int optimize_inner();
  int optimize_stage2();
  bool build_explain();
  int reinit();
  int init_execution();
  void exec();

  void exec_inner();
  bool prepare_result(List<Item> **columns_list);
  int destroy();
  void restore_tmp();
  bool alloc_func_list();
  bool flatten_subqueries();
  bool optimize_unflattened_subqueries();
  bool optimize_constant_subqueries();
  bool make_range_rowid_filters();
  bool init_range_rowid_filters();
  bool make_sum_func_list(List<Item> &all_fields, List<Item> &send_fields,
			  bool before_group_by);

  /// Initialzes a slice, see comments for ref_ptrs above.
  Ref_ptr_array ref_ptr_array_slice(size_t slice_num)
  {
    size_t slice_sz= select_lex->ref_pointer_array.size() / 5U;
    DBUG_ASSERT(select_lex->ref_pointer_array.size() % 5 == 0);
    DBUG_ASSERT(slice_num < 5U);
    return Ref_ptr_array(&select_lex->ref_pointer_array[slice_num * slice_sz],
                         slice_sz);
  }

  /**
     Overwrites one slice with the contents of another slice.
     In the normal case, dst and src have the same size().
     However: the rollup slices may have smaller size than slice_sz.
   */
  void copy_ref_ptr_array(Ref_ptr_array dst_arr, Ref_ptr_array src_arr)
  {
    DBUG_ASSERT(dst_arr.size() >= src_arr.size());
    if (src_arr.size() == 0)
      return;

    void *dest= dst_arr.array();
    const void *src= src_arr.array();
    memcpy(dest, src, src_arr.size() * src_arr.element_size());
  }

  /// Overwrites 'ref_ptrs' and remembers the the source as 'current'.
  void set_items_ref_array(Ref_ptr_array src_arr)
  {
    copy_ref_ptr_array(ref_ptrs, src_arr);
    current_ref_ptrs= src_arr;
  }

  /// Initializes 'items0' and remembers that it is 'current'.
  void init_items_ref_array()
  {
    items0= ref_ptr_array_slice(1);
    copy_ref_ptr_array(items0, ref_ptrs);
    current_ref_ptrs= items0;
  }

  bool rollup_init();
  bool rollup_process_const_fields();
  bool rollup_make_fields(List<Item> &all_fields, List<Item> &fields,
			  Item_sum ***func);
  int rollup_send_data(uint idx);
  int rollup_write_data(uint idx, TMP_TABLE_PARAM *tmp_table_param, TABLE *table);
  void join_free();
  /** Cleanup this JOIN, possibly for reuse */
  void cleanup(bool full);
  void clear();
  bool send_row_on_empty_set()
  {
    return (do_send_rows && implicit_grouping && !group_optimized_away &&
            having_value != Item::COND_FALSE);
  }
  bool empty_result() { return (zero_result_cause && !implicit_grouping); }
  bool change_result(select_result *new_result, select_result *old_result);
  bool is_top_level_join() const
  {
    return (unit == &thd->lex->unit && (unit->fake_select_lex == 0 ||
                                        select_lex == unit->fake_select_lex));
  }
  void cache_const_exprs();
  inline table_map all_tables_map()
  {
    return (table_map(1) << table_count) - 1;
  }
  void drop_unused_derived_keys();
  bool get_best_combination();
  bool add_sorting_to_table(JOIN_TAB *tab, ORDER *order);
  inline void eval_select_list_used_tables();
  /* 
    Return the table for which an index scan can be used to satisfy 
    the sort order needed by the ORDER BY/(implicit) GROUP BY clause 
  */
  JOIN_TAB *get_sort_by_join_tab()
  {
    return (need_tmp || !sort_by_table || skip_sort_order ||
            ((group || tmp_table_param.sum_func_count) && !group_list)) ?
              NULL : join_tab+const_tables;
  }
  bool setup_subquery_caches();
  bool shrink_join_buffers(JOIN_TAB *jt, 
                           ulonglong curr_space,
                           ulonglong needed_space);
  void set_allowed_join_cache_types();
  bool is_allowed_hash_join_access()
  { 
    return MY_TEST(allowed_join_cache_types & JOIN_CACHE_HASHED_BIT) &&
           max_allowed_join_cache_level > JOIN_CACHE_HASHED_BIT;
  }
  /*
    Check if we need to create a temporary table.
    This has to be done if all tables are not already read (const tables)
    and one of the following conditions holds:
    - We are using DISTINCT (simple distinct's are already optimized away)
    - We are using an ORDER BY or GROUP BY on fields not in the first table
    - We are using different ORDER BY and GROUP BY orders
    - The user wants us to buffer the result.
    - We are using WINDOW functions.
    When the WITH ROLLUP modifier is present, we cannot skip temporary table
    creation for the DISTINCT clause just because there are only const tables.
  */
  bool test_if_need_tmp_table()
  {
    return ((const_tables != table_count &&
	    ((select_distinct || !simple_order || !simple_group) ||
	     (group_list && order) ||
             MY_TEST(select_options & OPTION_BUFFER_RESULT))) ||
            (rollup.state != ROLLUP::STATE_NONE && select_distinct) ||
            select_lex->have_window_funcs());
  }
  bool choose_subquery_plan(table_map join_tables);
  void get_partial_cost_and_fanout(int end_tab_idx,
                                   table_map filter_map,
                                   double *read_time_arg, 
                                   double *record_count_arg);
  void get_prefix_cost_and_fanout(uint n_tables, 
                                  double *read_time_arg,
                                  double *record_count_arg);
  double get_examined_rows();
  /* defined in opt_subselect.cc */
  bool transform_max_min_subquery();
  /* True if this JOIN is a subquery under an IN predicate. */
  bool is_in_subquery()
  {
    return (unit->item && unit->item->is_in_predicate());
  }
  bool save_explain_data(Explain_query *output, bool can_overwrite,
                         bool need_tmp_table, bool need_order, bool distinct);
  int save_explain_data_intern(Explain_query *output, bool need_tmp_table,
                               bool need_order, bool distinct,
                               const char *message);
  JOIN_TAB *first_breadth_first_tab() { return join_tab; }
  bool check_two_phase_optimization(THD *thd);
  bool inject_cond_into_where(Item *injected_cond);
  bool check_for_splittable_materialized();
  void add_keyuses_for_splitting();
  bool inject_best_splitting_cond(table_map remaining_tables);
  bool fix_all_splittings_in_plan();
  bool inject_splitting_cond_for_all_tables_with_split_opt();
  void make_notnull_conds_for_range_scans();

  bool transform_in_predicates_into_in_subq(THD *thd);

  bool optimize_upper_rownum_func();

private:
  /**
    Create a temporary table to be used for processing DISTINCT/ORDER
    BY/GROUP BY.

    @note Will modify JOIN object wrt sort/group attributes

    @param tab              the JOIN_TAB object to attach created table to
    @param tmp_table_fields List of items that will be used to define
                            column types of the table.
    @param tmp_table_group  Group key to use for temporary table, NULL if none.
    @param save_sum_fields  If true, do not replace Item_sum items in 
                            @c tmp_fields list with Item_field items referring 
                            to fields in temporary table.

    @returns false on success, true on failure
  */
  bool create_postjoin_aggr_table(JOIN_TAB *tab, List<Item> *tmp_table_fields,
                                  ORDER *tmp_table_group,
                                  bool save_sum_fields,
                                  bool distinct,
                                  bool keep_row_ordermake);
  /**
    Optimize distinct when used on a subset of the tables.

    E.g.,: SELECT DISTINCT t1.a FROM t1,t2 WHERE t1.b=t2.b
    In this case we can stop scanning t2 when we have found one t1.a
  */
  void optimize_distinct();

  void cleanup_item_list(List<Item> &items) const;
  bool add_having_as_table_cond(JOIN_TAB *tab);
  bool make_aggr_tables_info();
  bool add_fields_for_current_rowid(JOIN_TAB *cur, List<Item> *fields);
  void free_pushdown_handlers(List<TABLE_LIST>& join_list);
  void init_join_cache_and_keyread();
  bool transform_in_predicates_into_equalities(THD *thd);
  bool transform_all_conds_and_on_exprs(THD *thd,
                                        Item_transformer transformer);
  bool transform_all_conds_and_on_exprs_in_join_list(THD *thd,
                                                 List<TABLE_LIST> *join_list,
                                                 Item_transformer transformer);
};

enum enum_with_bush_roots { WITH_BUSH_ROOTS, WITHOUT_BUSH_ROOTS};
enum enum_with_const_tables { WITH_CONST_TABLES, WITHOUT_CONST_TABLES};

JOIN_TAB *first_linear_tab(JOIN *join,
                           enum enum_with_bush_roots include_bush_roots,
                           enum enum_with_const_tables const_tbls);
JOIN_TAB *next_linear_tab(JOIN* join, JOIN_TAB* tab, 
                          enum enum_with_bush_roots include_bush_roots);

JOIN_TAB *first_top_level_tab(JOIN *join, enum enum_with_const_tables with_const);
JOIN_TAB *next_top_level_tab(JOIN *join, JOIN_TAB *tab);

typedef struct st_select_check {
  uint const_ref,reg_ref;
} SELECT_CHECK;

extern const char *join_type_str[];

/* Extern functions in sql_select.cc */
void count_field_types(SELECT_LEX *select_lex, TMP_TABLE_PARAM *param, 
                       List<Item> &fields, bool reset_with_sum_func);
bool setup_copy_fields(THD *thd, TMP_TABLE_PARAM *param,
		       Ref_ptr_array ref_pointer_array,
		       List<Item> &new_list1, List<Item> &new_list2,
		       uint elements, List<Item> &fields);
void copy_fields(TMP_TABLE_PARAM *param);
bool copy_funcs(Item **func_ptr, const THD *thd);
uint find_shortest_key(TABLE *table, const key_map *usable_keys);
bool is_indexed_agg_distinct(JOIN *join, List<Item_field> *out_args);

/* functions from opt_sum.cc */
bool simple_pred(Item_func *func_item, Item **args, bool *inv_order);
int opt_sum_query(THD* thd,
                  List<TABLE_LIST> &tables, List<Item> &all_fields, COND *conds);

/* from sql_delete.cc, used by opt_range.cc */
extern "C" int refpos_order_cmp(void* arg, const void *a,const void *b);

/** class to copying an field/item to a key struct */

class store_key :public Sql_alloc
{
public:
  bool null_key; /* TRUE <=> the value of the key has a null part */
  enum store_key_result { STORE_KEY_OK, STORE_KEY_FATAL, STORE_KEY_CONV };
  enum Type { FIELD_STORE_KEY, ITEM_STORE_KEY, CONST_ITEM_STORE_KEY };
  store_key(THD *thd, Field *field_arg, uchar *ptr, uchar *null, uint length)
    :null_key(0), null_ptr(null), err(0)
  {
    to_field=field_arg->new_key_field(thd->mem_root, field_arg->table,
                                      ptr, length, null, 1);
  }
  store_key(store_key &arg)
    :Sql_alloc(), null_key(arg.null_key), to_field(arg.to_field),
             null_ptr(arg.null_ptr), err(arg.err)

  {}
  virtual ~store_key() {}			/** Not actually needed */
  virtual enum Type type() const=0;
  virtual const char *name() const=0;
  virtual bool store_key_is_const() { return false; }

  /**
    @brief sets ignore truncation warnings mode and calls the real copy method

    @details this function makes sure truncation warnings when preparing the
    key buffers don't end up as errors (because of an enclosing INSERT/UPDATE).
  */
  enum store_key_result copy(THD *thd)
  {
    enum_check_fields org_count_cuted_fields= thd->count_cuted_fields;
    Use_relaxed_field_copy urfc(to_field->table->in_use);
    store_key_result result= copy_inner();
    thd->count_cuted_fields= org_count_cuted_fields;
    return result;
  }

 protected:
  Field *to_field;				// Store data here
  uchar *null_ptr;
  uchar err;

  virtual enum store_key_result copy_inner()=0;
};


class store_key_field: public store_key
{
  Copy_field copy_field;
  const char *field_name;
 public:
  store_key_field(THD *thd, Field *to_field_arg, uchar *ptr,
                  uchar *null_ptr_arg,
		  uint length, Field *from_field, const char *name_arg)
    :store_key(thd, to_field_arg,ptr,
	       null_ptr_arg ? null_ptr_arg : from_field->maybe_null() ? &err
	       : (uchar*) 0, length), field_name(name_arg)
  {
    if (to_field)
    {
      copy_field.set(to_field,from_field,0);
    }
  }  

  enum Type type() const override { return FIELD_STORE_KEY; }
  const char *name() const override { return field_name; }

  void change_source_field(Item_field *fld_item)
  {
    copy_field.set(to_field, fld_item->field, 0);
    field_name= fld_item->full_name();
  }

 protected: 
  enum store_key_result copy_inner() override
  {
    TABLE *table= copy_field.to_field->table;
    MY_BITMAP *old_map= dbug_tmp_use_all_columns(table,
                                                 &table->write_set);

    /* 
      It looks like the next statement is needed only for a simplified
      hash function over key values used now in BNLH join.
      When the implementation of this function will be replaced for a proper
      full version this statement probably should be removed.
    */  
    bzero(copy_field.to_ptr,copy_field.to_length);

    copy_field.do_copy(&copy_field);
    dbug_tmp_restore_column_map(&table->write_set, old_map);
    null_key= to_field->is_null();
    return err != 0 ? STORE_KEY_FATAL : STORE_KEY_OK;
  }
};


class store_key_item :public store_key
{
 protected:
  Item *item;
  /*
    Flag that forces usage of save_val() method which save value of the
    item instead of save_in_field() method which saves result.
  */
  bool use_value;
public:
  store_key_item(THD *thd, Field *to_field_arg, uchar *ptr,
                 uchar *null_ptr_arg, uint length, Item *item_arg, bool val)
    :store_key(thd, to_field_arg, ptr,
	       null_ptr_arg ? null_ptr_arg : item_arg->maybe_null() ?
	       &err : (uchar*) 0, length), item(item_arg), use_value(val)
  {}
  store_key_item(store_key &arg, Item *new_item, bool val)
    :store_key(arg), item(new_item), use_value(val)
  {}


  enum Type type() const override { return ITEM_STORE_KEY; }
  const char *name() const  override { return "func"; }

 protected:  
  enum store_key_result copy_inner() override
  {
    TABLE *table= to_field->table;
    MY_BITMAP *old_map= dbug_tmp_use_all_columns(table,
                                                 &table->write_set);
    int res= FALSE;

    /* 
      It looks like the next statement is needed only for a simplified
      hash function over key values used now in BNLH join.
      When the implementation of this function will be replaced for a proper
      full version this statement probably should be removed.
    */  
    to_field->reset();

    if (use_value)
      item->save_val(to_field);
    else
      res= item->save_in_field(to_field, 1);
    /*
     Item::save_in_field() may call Item::val_xxx(). And if this is a subquery
     we need to check for errors executing it and react accordingly
    */
    if (!res && table->in_use->is_error())
      res= 1; /* STORE_KEY_FATAL */
    dbug_tmp_restore_column_map(&table->write_set, old_map);
    null_key= to_field->is_null() || item->null_value;
    return ((err != 0 || res < 0 || res > 2) ? STORE_KEY_FATAL : 
            (store_key_result) res);
  }
};


class store_key_const_item :public store_key_item
{
  bool inited;
public:
  store_key_const_item(THD *thd, Field *to_field_arg, uchar *ptr,
		       uchar *null_ptr_arg, uint length,
		       Item *item_arg)
    :store_key_item(thd, to_field_arg, ptr,
		    null_ptr_arg ? null_ptr_arg : item_arg->maybe_null() ?
		    &err : (uchar*) 0, length, item_arg, FALSE), inited(0)
  {
  }
  store_key_const_item(store_key &arg, Item *new_item)
    :store_key_item(arg, new_item, FALSE), inited(0)
  {}

  enum Type type() const override { return CONST_ITEM_STORE_KEY; }
  const char *name() const  override { return "const"; }
  bool store_key_is_const() override { return true; }

protected:  
  enum store_key_result copy_inner() override
  {
    int res;
    if (!inited)
    {
      inited=1;
      TABLE *table= to_field->table;
      MY_BITMAP *old_map= dbug_tmp_use_all_columns(table,
                                                   &table->write_set);
      if ((res= item->save_in_field(to_field, 1)))
      {       
        if (!err)
          err= res < 0 ? 1 : res; /* 1=STORE_KEY_FATAL */
      }
      /*
        Item::save_in_field() may call Item::val_xxx(). And if this is a subquery
        we need to check for errors executing it and react accordingly
        */
      if (!err && to_field->table->in_use->is_error())
        err= 1; /* STORE_KEY_FATAL */
      dbug_tmp_restore_column_map(&table->write_set, old_map);
    }
    null_key= to_field->is_null() || item->null_value;
    return (err > 2 ? STORE_KEY_FATAL : (store_key_result) err);
  }
};

void best_access_path(JOIN *join, JOIN_TAB *s,
                      table_map remaining_tables,
                      const POSITION *join_positions, uint idx,
                      bool disable_jbuf, double record_count,
                      POSITION *pos, POSITION *loose_scan_pos);
bool cp_buffer_from_ref(THD *thd, TABLE *table, TABLE_REF *ref);
bool error_if_full_join(JOIN *join);
int report_error(TABLE *table, int error);
int safe_index_read(JOIN_TAB *tab);
int get_quick_record(SQL_SELECT *select);
int setup_order(THD *thd, Ref_ptr_array ref_pointer_array, TABLE_LIST *tables,
                List<Item> &fields, List <Item> &all_fields, ORDER *order,
                bool from_window_spec= false);
int setup_group(THD *thd,  Ref_ptr_array ref_pointer_array, TABLE_LIST *tables,
		List<Item> &fields, List<Item> &all_fields, ORDER *order,
		bool *hidden_group_fields, bool from_window_spec= false);
bool fix_inner_refs(THD *thd, List<Item> &all_fields, SELECT_LEX *select,
                    Ref_ptr_array ref_pointer_array);
int join_read_key2(THD *thd, struct st_join_table *tab, TABLE *table,
                   struct st_table_ref *table_ref);

bool handle_select(THD *thd, LEX *lex, select_result *result,
                   ulong setup_tables_done_option);
bool mysql_select(THD *thd, TABLE_LIST *tables, List<Item> &list,
                  COND *conds, uint og_num, ORDER *order, ORDER *group,
                  Item *having, ORDER *proc_param, ulonglong select_type, 
                  select_result *result, SELECT_LEX_UNIT *unit, 
                  SELECT_LEX *select_lex);
void free_underlaid_joins(THD *thd, SELECT_LEX *select);
bool mysql_explain_union(THD *thd, SELECT_LEX_UNIT *unit,
                         select_result *result);

/*
  General routine to change field->ptr of a NULL-terminated array of Field
  objects. Useful when needed to call val_int, val_str or similar and the
  field data is not in table->record[0] but in some other structure.
  set_key_field_ptr changes all fields of an index using a key_info object.
  All methods presume that there is at least one field to change.
*/


class Virtual_tmp_table: public TABLE
{
  /**
    Destruct collected fields. This method can be called on errors,
    when we could not make the virtual temporary table completely,
    e.g. when some of the fields could not be created or added.

    This is needed to avoid memory leaks, as some fields can be BLOB
    variants and thus can have String onboard. Strings must be destructed
    as they store data on the heap (not on MEM_ROOT).
  */
  void destruct_fields()
  {
    for (uint i= 0; i < s->fields; i++)
    {
      field[i]->free();
      delete field[i];  // to invoke the field destructor
    }
    s->fields= 0;       // safety
  }

protected:
  /**
     The number of the fields that are going to be in the table.
     We remember the number of the fields at init() time, and
     at open() we check that all of the fields were really added.
  */
  uint m_alloced_field_count;

  /**
    Setup field pointers and null-bit pointers.
  */
  void setup_field_pointers();

public:
  /**
    Create a new empty virtual temporary table on the thread mem_root.
    After creation, the caller must:
    - call init()
    - populate the table with new fields using add().
    - call open().
    @param thd         - Current thread.
  */
  static void *operator new(size_t size, THD *thd) throw();
  static void operator delete(void *ptr, size_t size) { TRASH_FREE(ptr, size); }
  static void operator delete(void *, THD *) throw(){}

  Virtual_tmp_table(THD *thd) : m_alloced_field_count(0)
  {
    reset();
    temp_pool_slot= MY_BIT_NONE;
    in_use= thd;
    copy_blobs= true;
    alias.set("", 0, &my_charset_bin);
  }

  ~Virtual_tmp_table()
  {
    if (s)
      destruct_fields();
  }

  /**
    Allocate components for the given number of fields.
     - fields[]
     - s->blob_fields[],
     - bitmaps: def_read_set, def_write_set, tmp_set, eq_join_set, cond_set.
    @param field_count - The number of fields we plan to add to the table.
    @returns false     - on success.
    @returns true      - on error.
  */
  bool init(uint field_count);

  /**
    Add one Field to the end of the field array, update members:
    s->reclength, s->fields, s->blob_fields, s->null_fuelds.
  */
  bool add(Field *new_field)
  {
    DBUG_ASSERT(s->fields < m_alloced_field_count);
    new_field->init(this);
    field[s->fields]= new_field;
    s->reclength+= new_field->pack_length();
    if (!(new_field->flags & NOT_NULL_FLAG))
      s->null_fields++;
    if (new_field->flags & BLOB_FLAG)
    {
      // Note, s->blob_fields was incremented in Field_blob::Field_blob
      DBUG_ASSERT(s->blob_fields);
      DBUG_ASSERT(s->blob_fields <= m_alloced_field_count);
      s->blob_field[s->blob_fields - 1]= s->fields;
    }
    new_field->field_index= s->fields++;
    return false;
  }

  /**
    Add fields from a Spvar_definition list
    @returns false - on success.
    @returns true  - on error.
  */
  bool add(List<Spvar_definition> &field_list);

  /**
    Open a virtual table for read/write:
    - Setup end markers in TABLE::field and TABLE_SHARE::blob_fields,
    - Allocate a buffer in TABLE::record[0].
    - Set field pointers (Field::ptr, Field::null_pos, Field::null_bit) to
      the allocated record.
    This method is called when all of the fields have been added to the table.
    After calling this method the table is ready for read and write operations.
    @return false - on success
    @return true  - on error (e.g. could not allocate the record buffer).
  */
  bool open();

  void set_all_fields_to_null()
  {
    for (uint i= 0; i < s->fields; i++)
      field[i]->set_null();
  }
  /**
    Set all fields from a compatible item list.
    The number of fields in "this" must be equal to the number
    of elements in "value".
  */
  bool sp_set_all_fields_from_item_list(THD *thd, List<Item> &items);

  /**
    Set all fields from a compatible item.
    The number of fields in "this" must be the same with the number
    of elements in "value".
  */
  bool sp_set_all_fields_from_item(THD *thd, Item *value);

  /**
    Find a ROW element index by its name
    Assumes that "this" is used as a storage for a ROW-type SP variable.
    @param [OUT] idx        - the index of the found field is returned here
    @param [IN]  field_name - find a field with this name
    @return      true       - on error (the field was not found)
    @return      false      - on success (idx[0] was set to the field index)
  */
  bool sp_find_field_by_name(uint *idx, const LEX_CSTRING &name) const;

  /**
    Find a ROW element index by its name.
    If the element is not found, and error is issued.
    @param [OUT] idx        - the index of the found field is returned here
    @param [IN]  var_name   - the name of the ROW variable (for error reporting)
    @param [IN]  field_name - find a field with this name
    @return      true       - on error (the field was not found)
    @return      false      - on success (idx[0] was set to the field index)
  */
  bool sp_find_field_by_name_or_error(uint *idx,
                                      const LEX_CSTRING &var_name,
                                      const LEX_CSTRING &field_name) const;
};


/**
  Create a reduced TABLE object with properly set up Field list from a
  list of field definitions.

    The created table doesn't have a table handler associated with
    it, has no keys, no group/distinct, no copy_funcs array.
    The sole purpose of this TABLE object is to use the power of Field
    class to read/write data to/from table->record[0]. Then one can store
    the record in any container (RB tree, hash, etc).
    The table is created in THD mem_root, so are the table's fields.
    Consequently, if you don't BLOB fields, you don't need to free it.

  @param thd         connection handle
  @param field_list  list of column definitions

  @return
    0 if out of memory, or a
    TABLE object ready for read and write in case of success
*/

inline Virtual_tmp_table *
create_virtual_tmp_table(THD *thd, List<Spvar_definition> &field_list)
{
  Virtual_tmp_table *table;
  if (!(table= new(thd) Virtual_tmp_table(thd)))
    return NULL;

  /*
    If "simulate_create_virtual_tmp_table_out_of_memory" debug option
    is enabled, we now enable "simulate_out_of_memory". This effectively
    makes table->init() fail on OOM inside multi_alloc_root().
    This is done to test that ~Virtual_tmp_table() called from the "delete"
    below correcly handles OOM.
  */
  DBUG_EXECUTE_IF("simulate_create_virtual_tmp_table_out_of_memory",
                  DBUG_SET("+d,simulate_out_of_memory"););

  if (table->init(field_list.elements) ||
      table->add(field_list) ||
      table->open())
  {
    delete table;
    return NULL;
  }
  return table;
}


/**
  Create a new virtual temporary table consisting of a single field.
  SUM(DISTINCT expr) and similar numeric aggregate functions use this.
  @param thd    - Current thread
  @param field  - The field that will be added into the table.
  @return NULL  - On error.
  @return !NULL - A pointer to the created table that is ready
                  for read and write.
*/
inline TABLE *
create_virtual_tmp_table(THD *thd, Field *field)
{
  Virtual_tmp_table *table;
  DBUG_ASSERT(field);
  if (!(table= new(thd) Virtual_tmp_table(thd)))
    return NULL;
  if (table->init(1) ||
      table->add(field) ||
      table->open())
  {
    delete table;
    return NULL;
  }
  return table;
}


int test_if_item_cache_changed(List<Cached_item> &list);
int join_init_read_record(JOIN_TAB *tab);
void set_position(JOIN *join,uint idx,JOIN_TAB *table,KEYUSE *key);
inline Item * and_items(THD *thd, Item* cond, Item *item)
{
  return (cond ? (new (thd->mem_root) Item_cond_and(thd, cond, item)) : item);
}
inline Item * or_items(THD *thd, Item* cond, Item *item)
{
  return (cond ? (new (thd->mem_root) Item_cond_or(thd, cond, item)) : item);
}
bool choose_plan(JOIN *join, table_map join_tables);
void optimize_wo_join_buffering(JOIN *join, uint first_tab, uint last_tab, 
                                table_map last_remaining_tables, 
                                bool first_alt, uint no_jbuf_before,
                                double *outer_rec_count, double *reopt_cost);
Item_equal *find_item_equal(COND_EQUAL *cond_equal, Field *field,
                            bool *inherited_fl);
extern bool test_if_ref(Item *, 
                 Item_field *left_item,Item *right_item);

inline bool optimizer_flag(THD *thd, ulonglong flag)
{ 
  return (thd->variables.optimizer_switch & flag);
}

/*
int print_fake_select_lex_join(select_result_sink *result, bool on_the_fly,
                               SELECT_LEX *select_lex, uint8 select_options);
*/

uint get_index_for_order(ORDER *order, TABLE *table, SQL_SELECT *select,
                         ha_rows limit, ha_rows *scanned_limit, 
                         bool *need_sort, bool *reverse);
ORDER *simple_remove_const(ORDER *order, COND *where);
bool const_expression_in_where(COND *cond, Item *comp_item,
                               Field *comp_field= NULL,
                               Item **const_item= NULL);
bool cond_is_datetime_is_null(Item *cond);
bool cond_has_datetime_is_null(Item *cond);

/* Table elimination entry point function */
void eliminate_tables(JOIN *join);

/* Index Condition Pushdown entry point function */
void push_index_cond(JOIN_TAB *tab, uint keyno);

#define OPT_LINK_EQUAL_FIELDS    1

/* EXPLAIN-related utility functions */
int print_explain_message_line(select_result_sink *result, 
                               uint8 options, bool is_analyze,
                               uint select_number,
                               const char *select_type,
                               ha_rows *rows,
                               const char *message);
void explain_append_mrr_info(QUICK_RANGE_SELECT *quick, String *res);
int append_possible_keys(MEM_ROOT *alloc, String_list &list, TABLE *table, 
                         key_map possible_keys);
void unpack_to_base_table_fields(TABLE *table);

/****************************************************************************
  Temporary table support for SQL Runtime
 ***************************************************************************/

#define STRING_TOTAL_LENGTH_TO_PACK_ROWS 128
#define AVG_STRING_LENGTH_TO_PACK_ROWS   64
#define RATIO_TO_PACK_ROWS	       2
#define MIN_STRING_LENGTH_TO_PACK_ROWS   10

void calc_group_buffer(TMP_TABLE_PARAM *param, ORDER *group);
TABLE *create_tmp_table(THD *thd,TMP_TABLE_PARAM *param,List<Item> &fields,
			ORDER *group, bool distinct, bool save_sum_fields,
			ulonglong select_options, ha_rows rows_limit,
                        const LEX_CSTRING *alias, bool do_not_open=FALSE,
                        bool keep_row_order= FALSE);
TABLE *create_tmp_table_for_schema(THD *thd, TMP_TABLE_PARAM *param,
                                   const ST_SCHEMA_TABLE &schema_table,
                                   longlong select_options,
                                   const LEX_CSTRING &alias,
                                   bool do_not_open, bool keep_row_order);

void free_tmp_table(THD *thd, TABLE *entry);
bool create_internal_tmp_table_from_heap(THD *thd, TABLE *table,
                                         TMP_ENGINE_COLUMNDEF *start_recinfo,
                                         TMP_ENGINE_COLUMNDEF **recinfo, 
                                         int error, bool ignore_last_dupp_key_error,
                                         bool *is_duplicate);
bool create_internal_tmp_table(TABLE *table, KEY *keyinfo, 
                               TMP_ENGINE_COLUMNDEF *start_recinfo,
                               TMP_ENGINE_COLUMNDEF **recinfo, 
                               ulonglong options);
bool instantiate_tmp_table(TABLE *table, KEY *keyinfo, 
                           TMP_ENGINE_COLUMNDEF *start_recinfo,
                           TMP_ENGINE_COLUMNDEF **recinfo,
                           ulonglong options);
bool open_tmp_table(TABLE *table);
double prev_record_reads(const POSITION *positions, uint idx, table_map found_ref);
void fix_list_after_tbl_changes(SELECT_LEX *new_parent, List<TABLE_LIST> *tlist);
double get_tmp_table_lookup_cost(THD *thd, double row_count, uint row_size);
double get_tmp_table_write_cost(THD *thd, double row_count, uint row_size);
void optimize_keyuse(JOIN *join, DYNAMIC_ARRAY *keyuse_array);
bool sort_and_filter_keyuse(THD *thd, DYNAMIC_ARRAY *keyuse,
                            bool skip_unprefixed_keyparts);

struct st_cond_statistic
{
  Item *cond;
  Field *field_arg;
  ulong positive;
};
typedef struct st_cond_statistic COND_STATISTIC;

ulong check_selectivity(THD *thd,
                        ulong rows_to_read,
                        TABLE *table,
                        List<COND_STATISTIC> *conds);

class Pushdown_query: public Sql_alloc
{
public:
  SELECT_LEX *select_lex;
  bool store_data_in_temp_table;
  group_by_handler *handler;
  Item *having;

  Pushdown_query(SELECT_LEX *select_lex_arg, group_by_handler *handler_arg)
    : select_lex(select_lex_arg), store_data_in_temp_table(0),
    handler(handler_arg), having(0) {}

  ~Pushdown_query() { delete handler; }

  /* Function that calls the above scan functions */
  int execute(JOIN *);
};

class derived_handler;

class Pushdown_derived: public Sql_alloc
{
private:
  bool is_analyze;
public:
  TABLE_LIST *derived;
  derived_handler *handler;

  Pushdown_derived(TABLE_LIST *tbl, derived_handler *h);

  int execute(); 
};


class select_handler;


bool test_if_order_compatible(SQL_I_List<ORDER> &a, SQL_I_List<ORDER> &b);
int test_if_group_changed(List<Cached_item> &list);
int create_sort_index(THD *thd, JOIN *join, JOIN_TAB *tab, Filesort *fsort);

JOIN_TAB *first_explain_order_tab(JOIN* join);
JOIN_TAB *next_explain_order_tab(JOIN* join, JOIN_TAB* tab);

bool is_eliminated_table(table_map eliminated_tables, TABLE_LIST *tbl);

bool check_simple_equality(THD *thd, const Item::Context &ctx,
                           Item *left_item, Item *right_item,
                           COND_EQUAL *cond_equal);

void propagate_new_equalities(THD *thd, Item *cond,
                              List<Item_equal> *new_equalities,
                              COND_EQUAL *inherited,
                              bool *is_simplifiable_cond);

#endif /* SQL_SELECT_INCLUDED */<|MERGE_RESOLUTION|>--- conflicted
+++ resolved
@@ -1254,13 +1254,9 @@
   table_map outer_join;
   /* Bitmap of tables used in the select list items */
   table_map select_list_used_tables;
-<<<<<<< HEAD
-  ha_rows  send_records,found_records,join_examined_rows, accepted_rows;
-=======
   /* Tables that has HA_NON_COMPARABLE_ROWID (does not support rowid) set */
   table_map not_usable_rowid_map;
-  ha_rows  send_records,found_records,join_examined_rows;
->>>>>>> 179c2833
+  ha_rows  send_records,found_records,join_examined_rows, accepted_rows;
 
   /*
     LIMIT for the JOIN operation. When not using aggregation or DISITNCT, this 
@@ -1569,99 +1565,7 @@
   }
 
   void init(THD *thd_arg, List<Item> &fields_arg, ulonglong select_options_arg,
-<<<<<<< HEAD
             select_result *result_arg);
-=======
-       select_result *result_arg)
-  {
-    join_tab= 0;
-    table= 0;
-    table_count= 0;
-    top_join_tab_count= 0;
-    const_tables= 0;
-    const_table_map= found_const_table_map= not_usable_rowid_map= 0;
-    aggr_tables= 0;
-    eliminated_tables= 0;
-    join_list= 0;
-    implicit_grouping= FALSE;
-    sort_and_group= 0;
-    first_record= 0;
-    do_send_rows= 1;
-    duplicate_rows= send_records= 0;
-    found_records= 0;
-    fetch_limit= HA_POS_ERROR;
-    thd= thd_arg;
-    sum_funcs= sum_funcs2= 0;
-    procedure= 0;
-    having= tmp_having= having_history= 0;
-    having_is_correlated= false;
-    group_list_for_estimates= 0;
-    select_options= select_options_arg;
-    result= result_arg;
-    lock= thd_arg->lock;
-    select_lex= 0; //for safety
-    select_distinct= MY_TEST(select_options & SELECT_DISTINCT);
-    no_order= 0;
-    simple_order= 0;
-    simple_group= 0;
-    ordered_index_usage= ordered_index_void;
-    need_distinct= 0;
-    skip_sort_order= 0;
-    with_two_phase_optimization= 0;
-    save_qep= 0;
-    spl_opt_info= 0;
-    ext_keyuses_for_splitting= 0;
-    spl_opt_info= 0;
-    need_tmp= 0;
-    hidden_group_fields= 0; /*safety*/
-    error= 0;
-    select= 0;
-    return_tab= 0;
-    ref_ptrs.reset();
-    items0.reset();
-    items1.reset();
-    items2.reset();
-    items3.reset();
-    zero_result_cause= 0;
-    optimization_state= JOIN::NOT_OPTIMIZED;
-    have_query_plan= QEP_NOT_PRESENT_YET;
-    initialized= 0;
-    cleaned= 0;
-    cond_equal= 0;
-    having_equal= 0;
-    exec_const_cond= 0;
-    group_optimized_away= 0;
-    no_rows_in_result_called= 0;
-    positions= best_positions= 0;
-    pushdown_query= 0;
-    original_join_tab= 0;
-    explain= NULL;
-    tmp_table_keep_current_rowid= 0;
-
-    all_fields= fields_arg;
-    if (&fields_list != &fields_arg)      /* Avoid valgrind-warning */
-      fields_list= fields_arg;
-    non_agg_fields.empty();
-    bzero((char*) &keyuse,sizeof(keyuse));
-    having_value= Item::COND_UNDEF;
-    tmp_table_param.init();
-    tmp_table_param.end_write_records= HA_POS_ERROR;
-    rollup.state= ROLLUP::STATE_NONE;
-
-    no_const_tables= FALSE;
-    first_select= sub_select;
-    set_group_rpa= false;
-    group_sent= 0;
-
-    outer_ref_cond= pseudo_bits_cond= NULL;
-    in_to_exists_where= NULL;
-    in_to_exists_having= NULL;
-    emb_sjm_nest= NULL;
-    sjm_lookup_tables= 0;
-    sjm_scan_tables= 0;
-    is_orig_degenerated= false;
-  }
->>>>>>> 179c2833
 
   /* True if the plan guarantees that it will be returned zero or one row */
   bool only_const_tables()  { return const_tables == table_count; }
