--- conflicted
+++ resolved
@@ -339,12 +339,7 @@
             WSREP_WARN("ROW event unpack field: %s  metadata: 0x%x;"
                        " conv_table %p conv_field %p table %s"
                        " row_end: %p",
-<<<<<<< HEAD
-                       f->field_name.str, metadata,
-                       old_pack_ptr, conv_table, conv_field,
-=======
-                       f->field_name, metadata, conv_table, conv_field,
->>>>>>> f203245e
+                       f->field_name.str, metadata, conv_table, conv_field,
                        (table_found) ? "found" : "not found", row_end
             );
 	  }
