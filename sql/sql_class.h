/* Copyright (C) 2000 MySQL AB & MySQL Finland AB & TCX DataKonsult AB

   This program is free software; you can redistribute it and/or modify
   it under the terms of the GNU General Public License as published by
   the Free Software Foundation; either version 2 of the License, or
   (at your option) any later version.

   This program is distributed in the hope that it will be useful,
   but WITHOUT ANY WARRANTY; without even the implied warranty of
   MERCHANTABILITY or FITNESS FOR A PARTICULAR PURPOSE.  See the
   GNU General Public License for more details.

   You should have received a copy of the GNU General Public License
   along with this program; if not, write to the Free Software
   Foundation, Inc., 59 Temple Place, Suite 330, Boston, MA  02111-1307  USA */


/* Classes in mysql */

#ifdef USE_PRAGMA_INTERFACE
#pragma interface			/* gcc class implementation */
#endif

// TODO: create log.h and move all the log header stuff there

class Query_log_event;
class Load_log_event;
class Slave_log_event;

enum enum_enable_or_disable { LEAVE_AS_IS, ENABLE, DISABLE };
enum enum_ha_read_modes { RFIRST, RNEXT, RPREV, RLAST, RKEY, RNEXT_SAME };
enum enum_duplicates { DUP_ERROR, DUP_REPLACE, DUP_UPDATE };
enum enum_log_type { LOG_CLOSED, LOG_TO_BE_OPENED, LOG_NORMAL, LOG_NEW, LOG_BIN};
enum enum_delay_key_write { DELAY_KEY_WRITE_NONE, DELAY_KEY_WRITE_ON,
			    DELAY_KEY_WRITE_ALL };

enum enum_check_fields { CHECK_FIELD_IGNORE, CHECK_FIELD_WARN,
			 CHECK_FIELD_ERROR_FOR_NULL };

extern char internal_table_name[2];

/* log info errors */
#define LOG_INFO_EOF -1
#define LOG_INFO_IO  -2
#define LOG_INFO_INVALID -3
#define LOG_INFO_SEEK -4
#define LOG_INFO_MEM -6
#define LOG_INFO_FATAL -7
#define LOG_INFO_IN_USE -8

/* bitmap to SQL_LOG::close() */
#define LOG_CLOSE_INDEX		1
#define LOG_CLOSE_TO_BE_OPENED	2
#define LOG_CLOSE_STOP_EVENT	4

struct st_relay_log_info;

typedef struct st_log_info
{
  char log_file_name[FN_REFLEN];
  my_off_t index_file_offset, index_file_start_offset;
  my_off_t pos;
  bool fatal; // if the purge happens to give us a negative offset
  pthread_mutex_t lock;
  st_log_info():fatal(0) { pthread_mutex_init(&lock, MY_MUTEX_INIT_FAST);}
  ~st_log_info() { pthread_mutex_destroy(&lock);}
} LOG_INFO;

typedef struct st_user_var_events
{
  user_var_entry *user_var_event;
  char *value;
  ulong length;
  Item_result type;
  uint charset_number;
} BINLOG_USER_VAR_EVENT;

class Log_event;

class MYSQL_LOG
 {
 private:
  /* LOCK_log and LOCK_index are inited by init_pthread_objects() */
  pthread_mutex_t LOCK_log, LOCK_index;
  pthread_cond_t update_cond;
  ulonglong bytes_written;
  time_t last_time,query_start;
  IO_CACHE log_file;
  IO_CACHE index_file;
  char *name;
  char time_buff[20],db[NAME_LEN+1];
  char log_file_name[FN_REFLEN],index_file_name[FN_REFLEN];
  // current file sequence number for load data infile binary logging
  uint file_id;
  uint open_count;				// For replication
  volatile enum_log_type log_type;
  enum cache_type io_cache_type;
  bool write_error, inited;
  bool need_start_event;
  bool no_auto_events;				// For relay binlog
  /* 
     The max size before rotation (usable only if log_type == LOG_BIN: binary
     logs and relay logs).
     For a binlog, max_size should be max_binlog_size.
     For a relay log, it should be max_relay_log_size if this is non-zero,
     max_binlog_size otherwise.
     max_size is set in init(), and dynamically changed (when one does SET
     GLOBAL MAX_BINLOG_SIZE|MAX_RELAY_LOG_SIZE) by fix_max_binlog_size and
     fix_max_relay_log_size). 
  */
  ulong max_size;
  friend class Log_event;

public:
  MYSQL_LOG();
  ~MYSQL_LOG();
  void reset_bytes_written()
  {
    bytes_written = 0;
  }
  void harvest_bytes_written(ulonglong* counter)
  {
#ifndef DBUG_OFF
    char buf1[22],buf2[22];
#endif	
    DBUG_ENTER("harvest_bytes_written");
    (*counter)+=bytes_written;
    DBUG_PRINT("info",("counter: %s  bytes_written: %s", llstr(*counter,buf1),
		       llstr(bytes_written,buf2)));
    bytes_written=0;
    DBUG_VOID_RETURN;
  }
  void set_max_size(ulong max_size_arg);
  void signal_update();
  void wait_for_update(THD* thd, bool master_or_slave);
  void set_need_start_event() { need_start_event = 1; }
  void init(enum_log_type log_type_arg,
	    enum cache_type io_cache_type_arg,
	    bool no_auto_events_arg, ulong max_size);
  void init_pthread_objects();
  void cleanup();
  bool open(const char *log_name,enum_log_type log_type,
	    const char *new_name, const char *index_file_name_arg,
	    enum cache_type io_cache_type_arg,
	    bool no_auto_events_arg, ulong max_size);
  void new_file(bool need_lock= 1);
  bool write(THD *thd, enum enum_server_command command,
	     const char *format, ...) ATTRIBUTE_FORMAT(printf, 4, 5);
  bool write(THD *thd, const char *query, uint query_length,
	     time_t query_start=0);
  bool write(Log_event* event_info); // binary log write
  bool write(THD *thd, IO_CACHE *cache, bool commit_or_rollback);

  /*
    v stands for vector
    invoked as appendv(buf1,len1,buf2,len2,...,bufn,lenn,0)
  */
  bool appendv(const char* buf,uint len,...);
  bool append(Log_event* ev);
  
  int generate_new_name(char *new_name,const char *old_name);
  void make_log_name(char* buf, const char* log_ident);
  bool is_active(const char* log_file_name);
  int update_log_index(LOG_INFO* linfo, bool need_update_threads);
  int purge_logs(const char *to_log, bool included, 
                 bool need_mutex, bool need_update_threads,
                 ulonglong *decrease_log_space);
  int purge_logs_before_date(time_t purge_time);
  int purge_first_log(struct st_relay_log_info* rli, bool included); 
  bool reset_logs(THD* thd);
  void close(uint exiting);
  bool cut_spurious_tail();
  void report_pos_in_innodb();

  // iterating through the log index file
  int find_log_pos(LOG_INFO* linfo, const char* log_name,
		   bool need_mutex);
  int find_next_log(LOG_INFO* linfo, bool need_mutex);
  int get_current_log(LOG_INFO* linfo);
  int raw_get_current_log(LOG_INFO* linfo);
  uint next_file_id();
  inline bool is_open() { return log_type != LOG_CLOSED; }
  inline char* get_index_fname() { return index_file_name;}
  inline char* get_log_fname() { return log_file_name; }
  inline pthread_mutex_t* get_log_lock() { return &LOCK_log; }
  inline IO_CACHE* get_log_file() { return &log_file; }

  inline void lock_index() { pthread_mutex_lock(&LOCK_index);}
  inline void unlock_index() { pthread_mutex_unlock(&LOCK_index);}
  inline IO_CACHE *get_index_file() { return &index_file;}
  inline uint32 get_open_count() { return open_count; }
};

/* character conversion tables */


typedef struct st_copy_info {
  ha_rows records;
  ha_rows deleted;
  ha_rows updated;
  ha_rows copied;
  ha_rows error_count;
  enum enum_duplicates handle_duplicates;
  int escape_char, last_errno;
  bool ignore;
  /* for INSERT ... UPDATE */
  List<Item> *update_fields;
  List<Item> *update_values;
} COPY_INFO;


class key_part_spec :public Sql_alloc {
public:
  const char *field_name;
  uint length;
  key_part_spec(const char *name,uint len=0) :field_name(name), length(len) {}
  bool operator==(const key_part_spec& other) const;
};


class Alter_drop :public Sql_alloc {
public:
  enum drop_type {KEY, COLUMN };
  const char *name;
  enum drop_type type;
  Alter_drop(enum drop_type par_type,const char *par_name)
    :name(par_name), type(par_type) {}
};


class Alter_column :public Sql_alloc {
public:
  const char *name;
  Item *def;
  Alter_column(const char *par_name,Item *literal)
    :name(par_name), def(literal) {}
};


class Key :public Sql_alloc {
public:
  enum Keytype { PRIMARY, UNIQUE, MULTIPLE, FULLTEXT, SPATIAL, FOREIGN_KEY};
  enum Keytype type;
  enum ha_key_alg algorithm;
  List<key_part_spec> columns;
  const char *name;
  bool generated;

  Key(enum Keytype type_par, const char *name_arg, enum ha_key_alg alg_par,
      bool generated_arg, List<key_part_spec> &cols)
    :type(type_par), algorithm(alg_par), columns(cols), name(name_arg),
    generated(generated_arg)
  {}
  ~Key() {}
  /* Equality comparison of keys (ignoring name) */
  friend bool foreign_key_prefix(Key *a, Key *b);
};

class Table_ident;

class foreign_key: public Key {
public:
  enum fk_match_opt { FK_MATCH_UNDEF, FK_MATCH_FULL,
		      FK_MATCH_PARTIAL, FK_MATCH_SIMPLE};
  enum fk_option { FK_OPTION_UNDEF, FK_OPTION_RESTRICT, FK_OPTION_CASCADE,
		   FK_OPTION_SET_NULL, FK_OPTION_NO_ACTION, FK_OPTION_DEFAULT};

  Table_ident *ref_table;
  List<key_part_spec> ref_columns;
  uint delete_opt, update_opt, match_opt;
  foreign_key(const char *name_arg, List<key_part_spec> &cols,
	      Table_ident *table,   List<key_part_spec> &ref_cols,
	      uint delete_opt_arg, uint update_opt_arg, uint match_opt_arg)
    :Key(FOREIGN_KEY, name_arg, HA_KEY_ALG_UNDEF, 0, cols),
    ref_table(table), ref_columns(cols),
    delete_opt(delete_opt_arg), update_opt(update_opt_arg),
    match_opt(match_opt_arg)
  {}
};

typedef struct st_mysql_lock
{
  TABLE **table;
  uint table_count,lock_count;
  THR_LOCK_DATA **locks;
} MYSQL_LOCK;


class LEX_COLUMN : public Sql_alloc
{
public:
  String column;
  uint rights;
  LEX_COLUMN (const String& x,const  uint& y ): column (x),rights (y) {}
};

#include "sql_lex.h"				/* Must be here */

/* Needed to be able to have an I_List of char* strings in mysqld.cc. */

class i_string: public ilink
{
public:
  char* ptr;
  i_string():ptr(0) { }
  i_string(char* s) : ptr(s) {}
};

/* needed for linked list of two strings for replicate-rewrite-db */
class i_string_pair: public ilink
{
public:
  char* key;
  char* val;
  i_string_pair():key(0),val(0) { }
  i_string_pair(char* key_arg, char* val_arg) : key(key_arg),val(val_arg) {}
};


class MYSQL_ERROR: public Sql_alloc
{
public:
  enum enum_warning_level
  { WARN_LEVEL_NOTE, WARN_LEVEL_WARN, WARN_LEVEL_ERROR, WARN_LEVEL_END};

  uint code;
  enum_warning_level level;
  char *msg;
  
  MYSQL_ERROR(THD *thd, uint code_arg, enum_warning_level level_arg,
	      const char *msg_arg)
    :code(code_arg), level(level_arg)
  {
    if (msg_arg)
      set_msg(thd, msg_arg);
  }
  void set_msg(THD *thd, const char *msg_arg);
};


class delayed_insert;
class select_result;

#define THD_SENTRY_MAGIC 0xfeedd1ff
#define THD_SENTRY_GONE  0xdeadbeef

#define THD_CHECK_SENTRY(thd) DBUG_ASSERT(thd->dbug_sentry == THD_SENTRY_MAGIC)

struct system_variables
{
  ulonglong myisam_max_extra_sort_file_size;
  ulonglong myisam_max_sort_file_size;
  ha_rows select_limit;
  ha_rows max_join_size;
  ulong bulk_insert_buff_size;
  ulong join_buff_size;
  ulong long_query_time;
  ulong max_allowed_packet;
  ulong max_error_count;
  ulong max_heap_table_size;
  ulong max_length_for_sort_data;
  ulong max_sort_length;
  ulong max_tmp_tables;
  ulong max_insert_delayed_threads;
  ulong myisam_repair_threads;
  ulong myisam_sort_buff_size;
  ulong myisam_stats_method;
  ulong net_buffer_length;
  ulong net_interactive_timeout;
  ulong net_read_timeout;
  ulong net_retry_count;
  ulong net_wait_timeout;
  ulong net_write_timeout;
  ulong preload_buff_size;
  ulong query_cache_type;
  ulong read_buff_size;
  ulong read_rnd_buff_size;
  ulong sortbuff_size;
  ulong table_type;
  ulong tmp_table_size;
  ulong tx_isolation;
  /* Determines which non-standard SQL behaviour should be enabled */
  ulong sql_mode;
  ulong default_week_format;
  ulong max_seeks_for_key;
  ulong range_alloc_block_size;
  ulong query_alloc_block_size;
  ulong query_prealloc_size;
  ulong trans_alloc_block_size;
  ulong trans_prealloc_size;
  ulong log_warnings;
  ulong group_concat_max_len;
  /*
    In slave thread we need to know in behalf of which
    thread the query is being run to replicate temp tables properly
  */
  ulong pseudo_thread_id;

  my_bool low_priority_updates;
  my_bool new_mode;
  my_bool query_cache_wlock_invalidate;
#ifdef HAVE_REPLICATION
  ulong sync_replication;
  ulong sync_replication_slave_id;
  ulong sync_replication_timeout;
#endif /* HAVE_REPLICATION */
#ifdef HAVE_INNOBASE_DB
  my_bool innodb_table_locks;
#endif /* HAVE_INNOBASE_DB */
#ifdef HAVE_NDBCLUSTER_DB
  ulong ndb_autoincrement_prefetch_sz;
  my_bool ndb_force_send;
  my_bool ndb_use_exact_count;
  my_bool ndb_use_transactions;
#endif /* HAVE_NDBCLUSTER_DB */
  my_bool old_passwords;
  
  /* Only charset part of these variables is sensible */
  CHARSET_INFO 	*character_set_client;
  CHARSET_INFO  *character_set_results;
  
  /* Both charset and collation parts of these variables are important */
  CHARSET_INFO	*collation_server;
  CHARSET_INFO	*collation_database;
  CHARSET_INFO  *collation_connection;

  /* Locale Support */
  MY_LOCALE *lc_time_names;

  Time_zone *time_zone;

  /* DATE, DATETIME and TIME formats */
  DATE_TIME_FORMAT *date_format;
  DATE_TIME_FORMAT *datetime_format;
  DATE_TIME_FORMAT *time_format;
};

void free_tmp_table(THD *thd, TABLE *entry);


class Item_arena
{
public:
  /*
    List of items created in the parser for this query. Every item puts
    itself to the list on creation (see Item::Item() for details))
  */
  Item *free_list;
  MEM_ROOT main_mem_root;
  MEM_ROOT *mem_root;                   // Pointer to current memroot
  enum enum_state 
  {
    INITIALIZED= 0, PREPARED= 1, EXECUTED= 3, CONVENTIONAL_EXECUTION= 2, 
    ERROR= -1
  };
  
  enum_state state;

  /* We build without RTTI, so dynamic_cast can't be used. */
  enum Type
  {
    STATEMENT, PREPARED_STATEMENT, STORED_PROCEDURE
  };

  /*
    This constructor is used only when Item_arena is created as
    backup storage for another instance of Item_arena.
  */
  Item_arena() {};
  /*
    Create arena for already constructed THD using its variables as
    parameters for memory root initialization.
  */
  Item_arena(THD *thd);
  /*
    Create arena and optionally init memory root with minimal values.
    Particularly used if Item_arena is part of Statement.
  */
  Item_arena(bool init_mem_root);
  virtual Type type() const;
  virtual ~Item_arena() {};

  inline bool is_stmt_prepare() const { return (int)state < (int)PREPARED; }
  inline bool is_first_stmt_execute() const { return state == PREPARED; }
  inline bool is_stmt_execute() const
  { return state == PREPARED || state == EXECUTED; }
  inline bool is_conventional_execution() const
  { return state == CONVENTIONAL_EXECUTION; }
  inline gptr alloc(unsigned int size) { return alloc_root(mem_root,size); }
  inline gptr calloc(unsigned int size)
  {
    gptr ptr;
    if ((ptr=alloc_root(mem_root,size)))
      bzero((char*) ptr,size);
    return ptr;
  }
  inline char *strdup(const char *str)
  { return strdup_root(mem_root,str); }
  inline char *strmake(const char *str, uint size)
  { return strmake_root(mem_root,str,size); }
  inline char *memdup(const char *str, uint size)
  { return memdup_root(mem_root,str,size); }
  inline char *memdup_w_gap(const char *str, uint size, uint gap)
  {
    gptr ptr;
    if ((ptr=alloc_root(mem_root,size+gap)))
      memcpy(ptr,str,size);
    return ptr;
  }

  void set_n_backup_item_arena(Item_arena *set, Item_arena *backup);
  void restore_backup_item_arena(Item_arena *set, Item_arena *backup);
  void set_item_arena(Item_arena *set);
};


/*
  State of a single command executed against this connection.
  One connection can contain a lot of simultaneously running statements,
  some of which could be:
   - prepared, that is, contain placeholders,
   - opened as cursors. We maintain 1 to 1 relationship between
     statement and cursor - if user wants to create another cursor for his
     query, we create another statement for it. 
  To perform some action with statement we reset THD part to the state  of
  that statement, do the action, and then save back modified state from THD
  to the statement. It will be changed in near future, and Statement will
  be used explicitly.
*/

class Statement: public Item_arena
{
  Statement(const Statement &rhs);              /* not implemented: */
  Statement &operator=(const Statement &rhs);   /* non-copyable */
public:
  /* FIXME: must be private */
  LEX     main_lex;

  /*
    Uniquely identifies each statement object in thread scope; change during
    statement lifetime. FIXME: must be const
  */
   ulong id;

  /*
    - if set_query_id=1, we set field->query_id for all fields. In that case 
    field list can not contain duplicates.
  */
  bool set_query_id;
  /*
    This variable is used in post-parse stage to declare that sum-functions,
    or functions which have sense only if GROUP BY is present, are allowed.
    For example in queries
    SELECT MIN(i) FROM foo
    SELECT GROUP_CONCAT(a, b, MIN(i)) FROM ... GROUP BY ...
    MIN(i) have no sense.
    Though it's grammar-related issue, it's hard to catch it out during the
    parse stage because GROUP BY clause goes in the end of query. This
    variable is mainly used in setup_fields/fix_fields.
    See item_sum.cc for details.
  */
  bool allow_sum_func;

  LEX_STRING name; /* name for named prepared statements */
  LEX *lex;                                     // parse tree descriptor
  /*
    Points to the query associated with this statement. It's const, but
    we need to declare it char * because all table handlers are written
    in C and need to point to it.

    Note that (A) if we set query = NULL, we must at the same time set
    query_length = 0, and protect the whole operation with the
    LOCK_thread_count mutex. And (B) we are ONLY allowed to set query to a
    non-NULL value if its previous value is NULL. We do not need to protect
    operation (B) with any mutex. To avoid crashes in races, if we do not
    know that thd->query cannot change at the moment, one should print
    thd->query like this:
      (1) reserve the LOCK_thread_count mutex;
      (2) check if thd->query is NULL;
      (3) if not NULL, then print at most thd->query_length characters from
      it. We will see the query_length field as either 0, or the right value
      for it.
    Assuming that the write and read of an n-bit memory field in an n-bit
    computer is atomic, we can avoid races in the above way. 
    This printing is needed at least in SHOW PROCESSLIST and SHOW INNODB
    STATUS.
  */
  char *query;
  uint32 query_length;                          // current query length

public:

  /*
    This constructor is called when statement is a subobject of THD:
    some variables are initialized in THD::init due to locking problems
  */
  Statement();

  Statement(THD *thd);
  virtual ~Statement();

  /* Assign execution context (note: not all members) of given stmt to self */
  void set_statement(Statement *stmt);
  void set_n_backup_statement(Statement *stmt, Statement *backup);
  void restore_backup_statement(Statement *stmt, Statement *backup);
  /* return class type */
  virtual Type type() const;
};


/*
  Container for all statements created/used in a connection.
  Statements in Statement_map have unique Statement::id (guaranteed by id
  assignment in Statement::Statement)
  Non-empty statement names are unique too: attempt to insert a new statement
  with duplicate name causes older statement to be deleted

  Statements are auto-deleted when they are removed from the map and when the
  map is deleted.
*/

class Statement_map
{
public:
  Statement_map();

  int insert(THD *thd, Statement *statement);

  Statement *find_by_name(LEX_STRING *name)
  {
    Statement *stmt;
    stmt= (Statement*)hash_search(&names_hash, (byte*)name->str,
                                  name->length);
    return stmt;
  }

  Statement *find(ulong id)
  {
    if (last_found_statement == 0 || id != last_found_statement->id)
    {
      Statement *stmt;
      stmt= (Statement *) hash_search(&st_hash, (byte *) &id, sizeof(id));
      if (stmt && stmt->name.str)
        return NULL;
      last_found_statement= stmt;
    }
    return last_found_statement;
  }
  void erase(Statement *statement);
  /* Erase all statements (calls Statement destructor) */
  void reset();
  ~Statement_map();
private:
  HASH st_hash;
  HASH names_hash;
  Statement *last_found_statement;
};


/*
  A registry for item tree transformations performed during
  query optimization. We register only those changes which require
  a rollback to re-execute a prepared statement or stored procedure
  yet another time.
*/

struct Item_change_record;
typedef I_List<Item_change_record> Item_change_list;


/*
  For each client connection we create a separate thread with THD serving as
  a thread/connection descriptor
*/

class THD :public ilink, 
           public Statement
{
public:
#ifdef EMBEDDED_LIBRARY
  struct st_mysql  *mysql;
  struct st_mysql_data *data;
  unsigned long	 client_stmt_id;
  unsigned long  client_param_count;
  struct st_mysql_bind *client_params;
  char *extra_data;
  ulong extra_length;
  String query_rest;
  /*
    In embedded server it points to the statement that is processed
    in the current query. We store some results directly in statement
    fields then.
  */
  struct st_mysql_stmt *current_stmt;
#endif
  NET	  net;				// client connection descriptor
  MEM_ROOT warn_root;			// For warnings and errors
  Protocol *protocol;			// Current protocol
  Protocol_simple protocol_simple;	// Normal protocol
  Protocol_prep protocol_prep;		// Binary protocol
  HASH    user_vars;			// hash for user variables
  String  packet;			// dynamic buffer for network I/O
  String  convert_buffer;               // buffer for charset conversions
  struct  sockaddr_in remote;		// client socket address
  struct  rand_struct rand;		// used for authentication
  struct  system_variables variables;	// Changeable local variables
  pthread_mutex_t LOCK_delete;		// Locked before thd is deleted
  /* all prepared statements and cursors of this connection */
  Statement_map stmt_map; 
  /*
    keeps THD state while it is used for active statement
    Note: we perform special cleanup for it in THD destructor.
  */
  Statement stmt_backup;
  /*
    A pointer to the stack frame of handle_one_connection(),
    which is called first in the thread for handling a client
  */
  char	  *thread_stack;

  /*
    host - host of the client
    user - user of the client, set to NULL until the user has been read from
     the connection
    priv_user - The user privilege we are using. May be '' for anonymous user.
    db - currently selected database
    ip - client IP
   */
  char	  *host,*user,*priv_user,*db,*ip;
  char	  priv_host[MAX_HOSTNAME];
  /* remote (peer) port */
  uint16 peer_port;
  /*
    Points to info-string that we show in SHOW PROCESSLIST
    You are supposed to update thd->proc_info only if you have coded
    a time-consuming piece that MySQL can get stuck in for a long time.
  */
  const char *proc_info;
  /* points to host if host is available, otherwise points to ip */
  const char *host_or_ip;

  ulong client_capabilities;		/* What the client supports */
  ulong max_client_packet_length;
  ulong master_access;			/* Global privileges from mysql.user */
  ulong db_access;			/* Privileges for current db */

  /*
    open_tables - list of regular tables in use by this thread
    temporary_tables - list of temp tables in use by this thread
    handler_tables - list of tables that were opened with HANDLER OPEN
     and are still in use by this thread
  */
  TABLE   *open_tables,*temporary_tables, *handler_tables, *derived_tables;
  /*
    During a MySQL session, one can lock tables in two modes: automatic
    or manual. In automatic mode all necessary tables are locked just before
    statement execution, and all acquired locks are stored in 'lock'
    member. Unlocking takes place automatically as well, when the
    statement ends.
    Manual mode comes into play when a user issues a 'LOCK TABLES'
    statement. In this mode the user can only use the locked tables.
    Trying to use any other tables will give an error. The locked tables are
    stored in 'locked_tables' member.  Manual locking is described in
    the 'LOCK_TABLES' chapter of the MySQL manual.
    See also lock_tables() for details.
  */
  MYSQL_LOCK	*lock;				/* Current locks */
  MYSQL_LOCK	*locked_tables;			/* Tables locked with LOCK */
  HASH		handler_tables_hash;
  /*
    One thread can hold up to one named user-level lock. This variable
    points to a lock object if the lock is present. See item_func.cc and
    chapter 'Miscellaneous functions', for functions GET_LOCK, RELEASE_LOCK. 
  */
  User_level_lock *ull;
#ifndef DBUG_OFF
  uint dbug_sentry; // watch out for memory corruption
#endif
  struct st_my_thread_var *mysys_var;
  /*
    Type of current query: COM_PREPARE, COM_QUERY, etc. Set from 
    first byte of the packet in do_command()
  */
  enum enum_server_command command;
  uint32     server_id;
  uint32     file_id;			// for LOAD DATA INFILE
  /*
    Used in error messages to tell user in what part of MySQL we found an
    error. E. g. when where= "having clause", if fix_fields() fails, user
    will know that the error was in having clause.
  */
  const char *where;
  time_t     start_time,time_after_lock,user_time;
  time_t     connect_time,thr_create_time; // track down slow pthread_create
  thr_lock_type update_lock_default;
  delayed_insert *di;
  my_bool    tablespace_op;	/* This is TRUE in DISCARD/IMPORT TABLESPACE */
  struct st_transactions {
    IO_CACHE trans_log;                 // Inited ONLY if binlog is open !
    THD_TRANS all;			// Trans since BEGIN WORK
    THD_TRANS stmt;			// Trans for current statement
    uint bdb_lock_count;
#ifdef HAVE_NDBCLUSTER_DB
    void* thd_ndb;
#endif
    bool on;
    /*
       Tables changed in transaction (that must be invalidated in query cache).
       List contain only transactional tables, that not invalidated in query
       cache (instead of full list of changed in transaction tables).
    */
    CHANGED_TABLE_LIST* changed_tables;
    MEM_ROOT mem_root; // Transaction-life memory allocation pool
    void cleanup()
    {
      changed_tables = 0;
      free_root(&mem_root,MYF(MY_KEEP_PREALLOC));
    }
  } transaction;
  Field      *dupp_field;
#ifndef __WIN__
  sigset_t signals,block_signals;
#endif
#ifdef SIGNAL_WITH_VIO_CLOSE
  Vio* active_vio;
#endif
  /*
    This is to track items changed during execution of a prepared
    statement/stored procedure. It's created by
    register_item_tree_change() in memory root of THD, and freed in
    rollback_item_tree_changes(). For conventional execution it's always 0.
  */
  Item_change_list change_list;

  /*
    Current prepared Item_arena if there one, or 0
  */
  Item_arena *current_arena;
  /*
    next_insert_id is set on SET INSERT_ID= #. This is used as the next
    generated auto_increment value in handler.cc
  */
  ulonglong  next_insert_id;

  /*
    At the beginning of the statement last_insert_id holds the first
    generated value of the previous statement.  During statement
    execution it is updated to the value just generated, but then
    restored to the value that was generated first, so for the next
    statement it will again be "the first generated value of the
    previous statement".

    It may also be set with "LAST_INSERT_ID(expr)" or
    "@@LAST_INSERT_ID= expr", but the effect of such setting will be
    seen only in the next statement.
  */
  ulonglong  last_insert_id;

  /*
    current_insert_id remembers the first generated value of the
    previous statement, and does not change during statement
    execution.  Its value returned from LAST_INSERT_ID() and
    @@LAST_INSERT_ID.
  */
  ulonglong  current_insert_id;

  ulonglong  limit_found_rows;
  ha_rows    cuted_fields,
             sent_row_count, examined_row_count;
  table_map  used_tables;
  USER_CONN *user_connect;
  CHARSET_INFO *db_charset;
  List<TABLE> temporary_tables_should_be_free; // list of temporary tables
  /*
    FIXME: this, and some other variables like 'count_cuted_fields'
    maybe should be statement/cursor local, that is, moved to Statement
    class. With current implementation warnings produced in each prepared
    statement/cursor settle here.
  */
  List	     <MYSQL_ERROR> warn_list;
  uint	     warn_count[(uint) MYSQL_ERROR::WARN_LEVEL_END];
  uint	     total_warn_count;
  /*
    Id of current query. Statement can be reused to execute several queries
    query_id is global in context of the whole MySQL server.
    ID is automatically generated from mutex-protected counter.
    It's used in handler code for various purposes: to check which columns
    from table are necessary for this select, to check if it's necessary to
    update auto-updatable fields (like auto_increment and timestamp).
  */
  ulong	     query_id;
  ulong	     warn_id, version, options, thread_id, col_access;

  /* Statement id is thread-wide. This counter is used to generate ids */
  ulong      statement_id_counter;
  ulong	     rand_saved_seed1, rand_saved_seed2;
  ulong      row_count;  // Row counter, mainly for errors and warnings
  long	     dbug_thread_id;
  pthread_t  real_id;
  uint	     current_tablenr,tmp_table,global_read_lock;
  uint	     server_status,open_options,system_thread;
  uint32     db_length;
  uint       select_number;             //number of select (used for EXPLAIN)
  /* variables.transaction_isolation is reset to this after each commit */
  enum_tx_isolation session_tx_isolation;
  enum_check_fields count_cuted_fields;
  /* for user variables replication*/
  DYNAMIC_ARRAY user_var_events;

  /* scramble - random string sent to client on handshake */
  char	     scramble[SCRAMBLE_LENGTH+1];

  bool       slave_thread, one_shot_set;
  bool	     locked, some_tables_deleted;
  bool       last_cuted_field;
  bool	     no_errors, password, is_fatal_error;
  bool	     query_start_used, rand_used;

  /*
    last_insert_id_used is set when current statement calls
    LAST_INSERT_ID() or reads @@LAST_INSERT_ID, so that binary log
    LAST_INSERT_ID_EVENT be generated.
  */
  bool	     last_insert_id_used;

  /*
    insert_id_used is set when current statement updates
    THD::last_insert_id, so that binary log INSERT_ID_EVENT be
    generated.
  */
  bool       insert_id_used;

  /* for IS NULL => = last_insert_id() fix in remove_eq_conds() */
  bool       substitute_null_with_insert_id;
  bool	     time_zone_used;
  bool	     in_lock_tables;
  bool       query_error, bootstrap, cleanup_done;
  bool	     tmp_table_used;
  bool	     charset_is_system_charset, charset_is_collation_connection;
  bool       enable_slow_log;   /* enable slow log for current statement */
  my_bool    volatile killed;

  /*
    If we do a purge of binary logs, log index info of the threads
    that are currently reading it needs to be adjusted. To do that
    each thread that is using LOG_INFO needs to adjust the pointer to it
  */
  LOG_INFO*  current_linfo;
  NET*       slave_net;			// network connection from slave -> m.
  /* Used by the sys_var class to store temporary values */
  union
  {
    my_bool my_bool_value;
    long    long_value;
    ulong   ulong_value;
  } sys_var_tmp;

  THD();
  ~THD();

  void init(void);
  /*
    Initialize memory roots necessary for query processing and (!)
    pre-allocate memory for it. We can't do that in THD constructor because
    there are use cases (acl_init, delayed inserts, watcher threads,
    killing mysqld) where it's vital to not allocate excessive and not used
    memory. Note, that we still don't return error from init_for_queries():
    if preallocation fails, we should notice that at the first call to
    alloc_root. 
  */
  void init_for_queries();
  void change_user(void);
  void cleanup(void);
  bool store_globals();
#ifdef SIGNAL_WITH_VIO_CLOSE
  inline void set_active_vio(Vio* vio)
  {
    pthread_mutex_lock(&LOCK_delete);
    active_vio = vio;
    pthread_mutex_unlock(&LOCK_delete);
  }
  inline void clear_active_vio()
  {
    pthread_mutex_lock(&LOCK_delete);
    active_vio = 0;
    pthread_mutex_unlock(&LOCK_delete);
  }
  void close_active_vio();
#endif  
  void awake(bool prepare_to_die);
  /*
    For enter_cond() / exit_cond() to work the mutex must be got before
    enter_cond() (in 4.1 an assertion will soon ensure this); this mutex is
    then released by exit_cond(). Use must be:
    lock mutex; enter_cond(); your code; exit_cond().
  */
  inline const char* enter_cond(pthread_cond_t *cond, pthread_mutex_t* mutex,
			  const char* msg)
  {
    const char* old_msg = proc_info;
    mysys_var->current_mutex = mutex;
    mysys_var->current_cond = cond;
    proc_info = msg;
    return old_msg;
  }
  inline void exit_cond(const char* old_msg)
  {
    /*
      Putting the mutex unlock in exit_cond() ensures that
      mysys_var->current_mutex is always unlocked _before_ mysys_var->mutex is
      locked (if that would not be the case, you'll get a deadlock if someone
      does a THD::awake() on you).
    */
    pthread_mutex_unlock(mysys_var->current_mutex);
    pthread_mutex_lock(&mysys_var->mutex);
    mysys_var->current_mutex = 0;
    mysys_var->current_cond = 0;
    proc_info = old_msg;
    pthread_mutex_unlock(&mysys_var->mutex);
  }

  static inline void safe_time(time_t *t)
  {
    /**
       Wrapper around time() which retries on error (-1)

       @details
       This is needed because, despite the documentation, time() may fail
       in some circumstances.  Here we retry time() until it succeeds, and
       log the failure so that performance problems related to this can be
       identified.
    */
    while(unlikely(time(t) == ((time_t) -1)))
      sql_print_information("time() failed with %d", errno);
  }

  inline time_t query_start() { query_start_used=1; return start_time; }
  inline void	set_time()    { if (user_time) start_time=time_after_lock=user_time; else { safe_time(&start_time); time_after_lock= start_time; }}
  inline void	end_time()    { safe_time(&start_time); }
  inline void	set_time(time_t t) { time_after_lock=start_time=user_time=t; }
<<<<<<< HEAD
  inline void	lock_time()   { time(&time_after_lock); }
  inline void	insert_id(ulonglong id_arg)
  {
    last_insert_id= id_arg;
    insert_id_used=1;
    substitute_null_with_insert_id= TRUE;
=======
  inline void	lock_time()   { safe_time(&time_after_lock); }
  inline void	insert_id(ulonglong id)
  { last_insert_id=id; insert_id_used=1; }
  inline ulonglong insert_id(void)
  {
    if (!last_insert_id_used)
    {
      last_insert_id_used=1;
      current_insert_id=last_insert_id;
    }
    return last_insert_id;
>>>>>>> 200550db
  }
  inline ulonglong found_rows(void)
  {
    return limit_found_rows;
  }
  inline bool active_transaction()
  {
#ifdef USING_TRANSACTIONS    
    return (transaction.all.bdb_tid != 0 ||
	    transaction.all.innodb_active_trans != 0 ||
	    transaction.all.ndb_tid != 0);
#else
    return 0;
#endif
  }
  inline gptr trans_alloc(unsigned int size) 
  { 
    return alloc_root(&transaction.mem_root,size);
  }

  bool convert_string(LEX_STRING *to, CHARSET_INFO *to_cs,
		      const char *from, uint from_length,
		      CHARSET_INFO *from_cs);

  bool convert_string(String *s, CHARSET_INFO *from_cs, CHARSET_INFO *to_cs);

  void add_changed_table(TABLE *table);
  void add_changed_table(const char *key, long key_length);
  CHANGED_TABLE_LIST * changed_table_dup(const char *key, long key_length);
  int send_explain_fields(select_result *result);
#ifndef EMBEDDED_LIBRARY
  inline void clear_error()
  {
    net.last_error[0]= 0;
    net.last_errno= 0;
    net.report_error= 0;
  }
  inline bool vio_ok() const { return net.vio != 0; }
#else
  void clear_error();
  inline bool vio_ok() const { return true; }
#endif
  inline void fatal_error()
  {
    is_fatal_error= 1;
    net.report_error= 1; 
    DBUG_PRINT("error",("Fatal error set"));
  }
  inline CHARSET_INFO *charset() { return variables.character_set_client; }
  void update_charset();

  inline Item_arena *change_arena_if_needed(Item_arena *backup)
  {
    /*
      use new arena if we are in a prepared statements and we have not
      already changed to use this arena.
    */
    if (current_arena->is_stmt_prepare() &&
        mem_root != &current_arena->main_mem_root)
    {
      set_n_backup_item_arena(current_arena, backup);
      return current_arena;
    }
    return 0;
  }

  void change_item_tree(Item **place, Item *new_value)
  {
    /* TODO: check for OOM condition here */
    if (!current_arena->is_conventional_execution())
      nocheck_register_item_tree_change(place, *place, mem_root);
    *place= new_value;
  }
  void nocheck_register_item_tree_change(Item **place, Item *old_value,
                                         MEM_ROOT *runtime_memroot);
  void rollback_item_tree_changes();

  /*
    Cleanup statement parse state (parse tree, lex) and execution
    state after execution of a non-prepared SQL statement.
  */
  void end_statement();
};

#define tmp_disable_binlog(A)       \
  ulong save_options= (A)->options; \
  (A)->options&= ~OPTION_BIN_LOG;

#define reenable_binlog(A)          (A)->options= save_options;

/* Flags for the THD::system_thread (bitmap) variable */
#define SYSTEM_THREAD_DELAYED_INSERT 1
#define SYSTEM_THREAD_SLAVE_IO 2
#define SYSTEM_THREAD_SLAVE_SQL 4

/*
  Used to hold information about file and file structure in exchainge 
  via non-DB file (...INTO OUTFILE..., ...LOAD DATA...)
  XXX: We never call destructor for objects of this class.
*/

class sql_exchange :public Sql_alloc
{
public:
  char *file_name;
  String *field_term,*enclosed,*line_term,*line_start,*escaped;
  bool opt_enclosed;
  bool dumpfile;
  ulong skip_lines;
  sql_exchange(char *name,bool dumpfile_flag);
};

#include "log_event.h"

/*
  This is used to get result from a select
*/

class JOIN;

void send_error(THD *thd, uint sql_errno=0, const char *err=0);

class select_result :public Sql_alloc {
protected:
  THD *thd;
  SELECT_LEX_UNIT *unit;
public:
  select_result();
  virtual ~select_result() {};
  virtual int prepare(List<Item> &list, SELECT_LEX_UNIT *u)
  {
    unit= u;
    return 0;
  }
  /*
    Because of peculiarities of prepared statements protocol
    we need to know number of columns in the result set (if
    there is a result set) apart from sending columns metadata.
  */
  virtual uint field_count(List<Item> &fields) const
  { return fields.elements; }
  virtual bool send_fields(List<Item> &list,uint flag)=0;
  virtual bool send_data(List<Item> &items)=0;
  virtual bool initialize_tables (JOIN *join=0) { return 0; }
  virtual void send_error(uint errcode,const char *err);
  virtual bool send_eof()=0;
  virtual void abort() {}
  /*
    Cleanup instance of this class for next execution of a prepared
    statement/stored procedure.
  */
  virtual void cleanup();
};


/*
  Base class for select_result descendands which intercept and
  transform result set rows. As the rows are not sent to the client,
  sending of result set metadata should be suppressed as well.
*/

class select_result_interceptor: public select_result
{
public:
  uint field_count(List<Item> &fields) const { return 0; }
  bool send_fields(List<Item> &fields, uint flag) { return FALSE; }
};


class select_send :public select_result {
public:
  select_send() {}
  bool send_fields(List<Item> &list,uint flag);
  bool send_data(List<Item> &items);
  bool send_eof();
};


class select_to_file :public select_result_interceptor {
protected:
  sql_exchange *exchange;
  File file;
  IO_CACHE cache;
  ha_rows row_count;
  char path[FN_REFLEN];

public:
  select_to_file(sql_exchange *ex) :exchange(ex), file(-1),row_count(0L)
  { path[0]=0; }
  ~select_to_file();
  void send_error(uint errcode,const char *err);
  bool send_eof();
  void cleanup();
};


#define ESCAPE_CHARS "ntrb0ZN" // keep synchronous with READ_INFO::unescape


class select_export :public select_to_file {
  uint field_term_length;
  int field_sep_char,escape_char,line_sep_char;
  /*
    The is_ambiguous_field_sep field is true if a value of the field_sep_char
    field is one of the 'n', 't', 'r' etc characters
    (see the READ_INFO::unescape method and the ESCAPE_CHARS constant value).
  */
  bool is_ambiguous_field_sep;
  bool fixed_row_size;
public:
  select_export(sql_exchange *ex) :select_to_file(ex) {}
  ~select_export();
  int prepare(List<Item> &list, SELECT_LEX_UNIT *u);
  bool send_data(List<Item> &items);
};


class select_dump :public select_to_file {
public:
  select_dump(sql_exchange *ex) :select_to_file(ex) {}
  int prepare(List<Item> &list, SELECT_LEX_UNIT *u);
  bool send_data(List<Item> &items);
};


class select_insert :public select_result_interceptor {
 public:
  TABLE *table;
  List<Item> *fields;
  ulonglong last_insert_id;
  COPY_INFO info;
  TABLE_LIST *insert_table_list;
  TABLE_LIST *dup_table_list;

  select_insert(TABLE *table_par, List<Item> *fields_par,
		enum_duplicates duplic, bool ignore)
    :table(table_par), fields(fields_par), last_insert_id(0),
     insert_table_list(0), dup_table_list(0)
  {
    bzero((char*) &info,sizeof(info));
    info.ignore= ignore;
    info.handle_duplicates=duplic;
  }
  select_insert(TABLE *table_par,
		TABLE_LIST *insert_table_list_par,
		TABLE_LIST *dup_table_list_par,
		List<Item> *fields_par,
		List<Item> *update_fields, List<Item> *update_values,
		enum_duplicates duplic, bool ignore)
    :table(table_par), fields(fields_par), last_insert_id(0),
     insert_table_list(insert_table_list_par),
     dup_table_list(dup_table_list_par)
  {
    bzero((char*) &info,sizeof(info));
    info.ignore= ignore;
    info.handle_duplicates= duplic;
    info.update_fields= update_fields;
    info.update_values= update_values;
  }
  ~select_insert();
  int prepare(List<Item> &list, SELECT_LEX_UNIT *u);
  bool send_data(List<Item> &items);
  virtual void store_values(List<Item> &values);
  void send_error(uint errcode,const char *err);
  bool send_eof();
  /* not implemented: select_insert is never re-used in prepared statements */
  void cleanup();
};


class select_create: public select_insert {
  ORDER *group;
  const char *db;
  const char *name;
  HA_CREATE_INFO *create_info;
  Alter_info *alter_info;
  MYSQL_LOCK *lock;
  Field **field;
public:
  select_create(const char *db_name, const char *table_name,
                HA_CREATE_INFO *create_info_arg,
                Alter_info *alter_info_arg,
                List<Item> &select_fields,
                enum_duplicates duplic, bool ignore)
    :select_insert(NULL, &select_fields, duplic, ignore),
    db(db_name), name(table_name),
    create_info(create_info_arg),
    alter_info(alter_info_arg),
    lock(0)
    {}
  int prepare(List<Item> &list, SELECT_LEX_UNIT *u);
  void store_values(List<Item> &values);
  void send_error(uint errcode,const char *err);
  bool send_eof();
  void abort();
};

#include <myisam.h>

/* 
  Param to create temporary tables when doing SELECT:s 
  NOTE
    This structure is copied using memcpy as a part of JOIN.
*/

class TMP_TABLE_PARAM :public Sql_alloc
{
private:
  /* Prevent use of these (not safe because of lists and copy_field) */
  TMP_TABLE_PARAM(const TMP_TABLE_PARAM &);
  void operator=(TMP_TABLE_PARAM &);

public:
  List<Item> copy_funcs;
  List<Item> save_copy_funcs;
  Copy_field *copy_field, *copy_field_end;
  Copy_field *save_copy_field, *save_copy_field_end;
  byte	    *group_buff;
  Item	    **items_to_copy;			/* Fields in tmp table */
  MI_COLUMNDEF *recinfo,*start_recinfo;
  KEY *keyinfo;
  ha_rows end_write_records;
  uint	field_count,sum_func_count,func_count;
  uint  hidden_field_count;
  uint	group_parts,group_length,group_null_parts;
  uint	quick_group;
  bool  using_indirect_summary_function;
  /* If >0 convert all blob fields to varchar(convert_blob_length) */
  uint  convert_blob_length; 
  bool force_copy_fields;
  TMP_TABLE_PARAM()
    :copy_field(0), group_parts(0),
    group_length(0), group_null_parts(0), convert_blob_length(0),
    force_copy_fields(0)
  {}
  ~TMP_TABLE_PARAM()
  {
    cleanup();
  }
  void init(void);
  inline void cleanup(void)
  {
    if (copy_field)				/* Fix for Intel compiler */
    {
      delete [] copy_field;
      save_copy_field= copy_field= 0;
    }
  }
};

class select_union :public select_result_interceptor {
 public:
  TABLE *table;
  COPY_INFO info;
  TMP_TABLE_PARAM tmp_table_param;

  select_union(TABLE *table_par);
  ~select_union();
  int prepare(List<Item> &list, SELECT_LEX_UNIT *u);
  bool send_data(List<Item> &items);
  bool send_eof();
  bool flush();
  void set_table(TABLE *tbl) { table= tbl; }
};

/* Base subselect interface class */
class select_subselect :public select_result_interceptor
{
protected:
  Item_subselect *item;
public:
  select_subselect(Item_subselect *item);
  bool send_data(List<Item> &items)=0;
  bool send_eof() { return 0; };
};

/* Single value subselect interface class */
class select_singlerow_subselect :public select_subselect
{
public:
  select_singlerow_subselect(Item_subselect *item):select_subselect(item){}
  bool send_data(List<Item> &items);
};

/* used in independent ALL/ANY optimisation */
class select_max_min_finder_subselect :public select_subselect
{
  Item_cache *cache;
  bool (select_max_min_finder_subselect::*op)();
  bool fmax;
public:
  select_max_min_finder_subselect(Item_subselect *item, bool mx)
    :select_subselect(item), cache(0), fmax(mx)
  {}
  void cleanup();
  bool send_data(List<Item> &items);
  bool cmp_real();
  bool cmp_int();
  bool cmp_str();
};

/* EXISTS subselect interface class */
class select_exists_subselect :public select_subselect
{
public:
  select_exists_subselect(Item_subselect *item):select_subselect(item){}
  bool send_data(List<Item> &items);
};

/* Structs used when sorting */

typedef struct st_sort_field {
  Field *field;				/* Field to sort */
  Item	*item;				/* Item if not sorting fields */
  uint	 length;			/* Length of sort field */
  Item_result result_type;		/* Type of item */
  bool reverse;				/* if descending sort */
  bool need_strxnfrm;			/* If we have to use strxnfrm() */
} SORT_FIELD;


typedef struct st_sort_buffer {
  uint index;					/* 0 or 1 */
  uint sort_orders;
  uint change_pos;				/* If sort-fields changed */
  char **buff;
  SORT_FIELD *sortorder;
} SORT_BUFFER;

/* Structure for db & table in sql_yacc */

class Table_ident :public Sql_alloc
{
 public:
  LEX_STRING db;
  LEX_STRING table;
  SELECT_LEX_UNIT *sel;
  inline Table_ident(THD *thd, LEX_STRING db_arg, LEX_STRING table_arg,
		     bool force)
    :table(table_arg), sel((SELECT_LEX_UNIT *)0)
  {
    if (!force && (thd->client_capabilities & CLIENT_NO_SCHEMA))
      db.str=0;
    else
      db= db_arg;
  }
  inline Table_ident(LEX_STRING table_arg) 
    :table(table_arg), sel((SELECT_LEX_UNIT *)0)
  {
    db.str=0;
  }
  inline Table_ident(SELECT_LEX_UNIT *s) : sel(s) 
  {
    /* We must have a table name here as this is used with add_table_to_list */
    db.str=0; table.str= internal_table_name; table.length=1;
  }
  inline void change_db(char *db_name)
  {
    db.str= db_name; db.length= (uint) strlen(db_name);
  }
};

// this is needed for user_vars hash
class user_var_entry
{
 public:
  LEX_STRING name;
  char *value;
  ulong length, update_query_id, used_query_id;
  Item_result type;

  double val(my_bool *null_value);
  longlong val_int(my_bool *null_value);
  String *val_str(my_bool *null_value, String *str, uint decimals);
  DTCollation collation;
};


/* Class for unique (removing of duplicates) */

class Unique :public Sql_alloc
{
  DYNAMIC_ARRAY file_ptrs;
  ulong max_elements, max_in_memory_size;
  IO_CACHE file;
  TREE tree;
  byte *record_pointers;
  bool flush();
  uint size;

public:
  ulong elements;
  Unique(qsort_cmp2 comp_func, void * comp_func_fixed_arg,
	 uint size_arg, ulong max_in_memory_size_arg);
  ~Unique();
  inline bool unique_add(gptr ptr)
  {
    if (tree.elements_in_tree > max_elements && flush())
      return 1;
    return !tree_insert(&tree, ptr, 0, tree.custom_arg);
  }

  bool get(TABLE *table);

  friend int unique_write_to_file(gptr key, element_count count, Unique *unique);
  friend int unique_write_to_ptrs(gptr key, element_count count, Unique *unique);
};


class multi_delete :public select_result_interceptor
{
  TABLE_LIST *delete_tables, *table_being_deleted;
  Unique **tempfiles;
  THD *thd;
  ha_rows deleted, found;
  uint num_of_tables;
  int error;
  bool do_delete, transactional_tables, log_delayed, normal_tables;
public:
  multi_delete(THD *thd, TABLE_LIST *dt, uint num_of_tables);
  ~multi_delete();
  int prepare(List<Item> &list, SELECT_LEX_UNIT *u);
  bool send_data(List<Item> &items);
  bool initialize_tables (JOIN *join);
  void send_error(uint errcode,const char *err);
  int  do_deletes (bool from_send_error);
  bool send_eof();
};


class multi_update :public select_result_interceptor
{
  TABLE_LIST *all_tables, *update_tables, *table_being_updated;
  THD *thd;
  TABLE **tmp_tables, *main_table, *table_to_update;
  TMP_TABLE_PARAM *tmp_table_param;
  ha_rows updated, found;
  List <Item> *fields, *values;
  List <Item> **fields_for_table, **values_for_table;
  uint table_count;
  Copy_field *copy_field;
  enum enum_duplicates handle_duplicates;
  bool do_update, trans_safe, transactional_tables, log_delayed, ignore;

public:
  multi_update(THD *thd_arg, TABLE_LIST *ut, List<Item> *fields,
	       List<Item> *values, enum_duplicates handle_duplicates, bool ignore);
  ~multi_update();
  int prepare(List<Item> &list, SELECT_LEX_UNIT *u);
  bool send_data(List<Item> &items);
  bool initialize_tables (JOIN *join);
  void send_error(uint errcode,const char *err);
  int  do_updates (bool from_send_error);
  bool send_eof();
};


class select_dumpvar :public select_result_interceptor {
  ha_rows row_count;
public:
  List<LEX_STRING> var_list;
  select_dumpvar()  { var_list.empty(); row_count= 0;}
  ~select_dumpvar() {}
  int prepare(List<Item> &list, SELECT_LEX_UNIT *u);
  bool send_data(List<Item> &items);
  bool send_eof();
  void cleanup();
};<|MERGE_RESOLUTION|>--- conflicted
+++ resolved
@@ -1038,31 +1038,17 @@
   inline void	set_time()    { if (user_time) start_time=time_after_lock=user_time; else { safe_time(&start_time); time_after_lock= start_time; }}
   inline void	end_time()    { safe_time(&start_time); }
   inline void	set_time(time_t t) { time_after_lock=start_time=user_time=t; }
-<<<<<<< HEAD
-  inline void	lock_time()   { time(&time_after_lock); }
+  inline void	lock_time()   { safe_time(&time_after_lock); }
   inline void	insert_id(ulonglong id_arg)
   {
     last_insert_id= id_arg;
     insert_id_used=1;
     substitute_null_with_insert_id= TRUE;
-=======
-  inline void	lock_time()   { safe_time(&time_after_lock); }
-  inline void	insert_id(ulonglong id)
-  { last_insert_id=id; insert_id_used=1; }
-  inline ulonglong insert_id(void)
-  {
-    if (!last_insert_id_used)
-    {
-      last_insert_id_used=1;
-      current_insert_id=last_insert_id;
-    }
-    return last_insert_id;
->>>>>>> 200550db
   }
   inline ulonglong found_rows(void)
   {
     return limit_found_rows;
-  }
+  }                                                                         
   inline bool active_transaction()
   {
 #ifdef USING_TRANSACTIONS    
