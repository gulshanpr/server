--- conflicted
+++ resolved
@@ -5588,13 +5588,8 @@
   uint cleanup_count;
 
   select_union_recursive(THD *thd_arg):
-<<<<<<< HEAD
     select_unit(thd_arg),
-    incr_table(0), first_rec_table_to_update(0) {};
-=======
-    select_union(thd_arg),
     incr_table(0), first_rec_table_to_update(0), cleanup_count(0) {};
->>>>>>> dcbd51ce
 
   int send_data(List<Item> &items);
   bool create_result_table(THD *thd, List<Item> *column_types,
