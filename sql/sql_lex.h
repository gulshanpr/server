/* Copyright (C) 2000 MySQL AB & MySQL Finland AB & TCX DataKonsult AB

   This program is free software; you can redistribute it and/or modify
   it under the terms of the GNU General Public License as published by
   the Free Software Foundation; either version 2 of the License, or
   (at your option) any later version.

   This program is distributed in the hope that it will be useful,
   but WITHOUT ANY WARRANTY; without even the implied warranty of
   MERCHANTABILITY or FITNESS FOR A PARTICULAR PURPOSE.  See the
   GNU General Public License for more details.

   You should have received a copy of the GNU General Public License
   along with this program; if not, write to the Free Software
   Foundation, Inc., 59 Temple Place, Suite 330, Boston, MA  02111-1307  USA */


/* YACC and LEX Definitions */

/* These may not be declared yet */
class Table_ident;
class sql_exchange;
class LEX_COLUMN;

/*
  The following hack is needed because mysql_yacc.cc does not define
  YYSTYPE before including this file
*/

#include "set_var.h"

#ifdef MYSQL_YACC
#define LEX_YYSTYPE void *
#else
#include "lex_symbol.h"
#include "sql_yacc.h"
#define LEX_YYSTYPE YYSTYPE *
#endif

/*
  When a command is added here, be sure it's also added in mysqld.cc
  in "struct show_var_st status_vars[]= {" ...
*/

enum enum_sql_command {
  SQLCOM_SELECT, SQLCOM_CREATE_TABLE, SQLCOM_CREATE_INDEX, SQLCOM_ALTER_TABLE,
  SQLCOM_UPDATE, SQLCOM_INSERT, SQLCOM_INSERT_SELECT,
  SQLCOM_DELETE, SQLCOM_TRUNCATE, SQLCOM_DROP_TABLE, SQLCOM_DROP_INDEX,

  SQLCOM_SHOW_DATABASES, SQLCOM_SHOW_TABLES, SQLCOM_SHOW_FIELDS,
  SQLCOM_SHOW_KEYS, SQLCOM_SHOW_VARIABLES, SQLCOM_SHOW_LOGS, SQLCOM_SHOW_STATUS,
  SQLCOM_SHOW_INNODB_STATUS,SQLCOM_SHOW_NDBCLUSTER_STATUS,
  SQLCOM_SHOW_PROCESSLIST, SQLCOM_SHOW_MASTER_STAT, SQLCOM_SHOW_SLAVE_STAT,
  SQLCOM_SHOW_GRANTS, SQLCOM_SHOW_CREATE, SQLCOM_SHOW_CHARSETS,
  SQLCOM_SHOW_COLLATIONS, SQLCOM_SHOW_CREATE_DB,

  SQLCOM_LOAD,SQLCOM_SET_OPTION,SQLCOM_LOCK_TABLES,SQLCOM_UNLOCK_TABLES,
  SQLCOM_GRANT,
  SQLCOM_CHANGE_DB, SQLCOM_CREATE_DB, SQLCOM_DROP_DB, SQLCOM_ALTER_DB,
  SQLCOM_REPAIR, SQLCOM_REPLACE, SQLCOM_REPLACE_SELECT,
  SQLCOM_CREATE_FUNCTION, SQLCOM_DROP_FUNCTION,
  SQLCOM_REVOKE,SQLCOM_OPTIMIZE, SQLCOM_CHECK, 
  SQLCOM_ASSIGN_TO_KEYCACHE, SQLCOM_PRELOAD_KEYS,
  SQLCOM_FLUSH, SQLCOM_KILL, SQLCOM_ANALYZE,
  SQLCOM_ROLLBACK, SQLCOM_ROLLBACK_TO_SAVEPOINT,
  SQLCOM_COMMIT, SQLCOM_SAVEPOINT,
  SQLCOM_SLAVE_START, SQLCOM_SLAVE_STOP,
  SQLCOM_BEGIN, SQLCOM_LOAD_MASTER_TABLE, SQLCOM_CHANGE_MASTER,
  SQLCOM_RENAME_TABLE, SQLCOM_BACKUP_TABLE, SQLCOM_RESTORE_TABLE,
  SQLCOM_RESET, SQLCOM_PURGE, SQLCOM_PURGE_BEFORE, SQLCOM_SHOW_BINLOGS,
  SQLCOM_SHOW_OPEN_TABLES, SQLCOM_LOAD_MASTER_DATA,
  SQLCOM_HA_OPEN, SQLCOM_HA_CLOSE, SQLCOM_HA_READ,
  SQLCOM_SHOW_SLAVE_HOSTS, SQLCOM_DELETE_MULTI, SQLCOM_UPDATE_MULTI,
  SQLCOM_SHOW_BINLOG_EVENTS, SQLCOM_SHOW_NEW_MASTER, SQLCOM_DO,
  SQLCOM_SHOW_WARNS, SQLCOM_EMPTY_QUERY, SQLCOM_SHOW_ERRORS,
  SQLCOM_SHOW_COLUMN_TYPES, SQLCOM_SHOW_STORAGE_ENGINES, SQLCOM_SHOW_PRIVILEGES,
  SQLCOM_HELP, SQLCOM_DROP_USER, SQLCOM_REVOKE_ALL, SQLCOM_CHECKSUM,

  SQLCOM_PREPARE, SQLCOM_EXECUTE, SQLCOM_DEALLOCATE_PREPARE,
  /* This should be the last !!! */
  SQLCOM_END
};

// describe/explain types
#define DESCRIBE_NORMAL		1
#define DESCRIBE_EXTENDED	2


typedef List<Item> List_item;

typedef struct st_lex_master_info
{
  char *host, *user, *password, *log_file_name;
  uint port, connect_retry;
  ulonglong pos;
  ulong server_id;
  /* 
     Variable for MASTER_SSL option.
     MASTER_SSL=0 in CHANGE MASTER TO corresponds to SSL_DISABLE
     MASTER_SSL=1 corresponds to SSL_ENABLE
  */
  enum {SSL_UNCHANGED=0, SSL_DISABLE, SSL_ENABLE} ssl; 
  char *ssl_key, *ssl_cert, *ssl_ca, *ssl_capath, *ssl_cipher;
  char *relay_log_name;
  ulong relay_log_pos;
} LEX_MASTER_INFO;


enum sub_select_type
{
  UNSPECIFIED_TYPE,UNION_TYPE, INTERSECT_TYPE,
  EXCEPT_TYPE, GLOBAL_OPTIONS_TYPE, DERIVED_TABLE_TYPE, OLAP_TYPE
};

enum olap_type 
{
  UNSPECIFIED_OLAP_TYPE, CUBE_TYPE, ROLLUP_TYPE
};

enum tablespace_op_type
{
  NO_TABLESPACE_OP, DISCARD_TABLESPACE, IMPORT_TABLESPACE
};

/* 
  The state of the lex parsing for selects 
   
   master and slaves are pointers to select_lex.
   master is pointer to upper level node.
   slave is pointer to lower level node
   select_lex is a SELECT without union
   unit is container of either
     - One SELECT
     - UNION of selects
   select_lex and unit are both inherited form select_lex_node
   neighbors are two select_lex or units on the same level

   All select describing structures linked with following pointers:
   - list of neighbors (next/prev) (prev of first element point to slave
     pointer of upper structure)
     - For select this is a list of UNION's (or one element list)
     - For units this is a list of sub queries for the upper level select

   - pointer to master (master), which is
     If this is a unit
       - pointer to outer select_lex
     If this is a select_lex
       - pointer to outer unit structure for select

   - pointer to slave (slave), which is either:
     If this is a unit:
       - first SELECT that belong to this unit
     If this is a select_lex
       - first unit that belong to this SELECT (subquries or derived tables)

   - list of all select_lex (link_next/link_prev)
     This is to be used for things like derived tables creation, where we
     go through this list and create the derived tables.

   If unit contain several selects (UNION now, INTERSECT etc later)
   then it have special select_lex called fake_select_lex. It used for
   storing global parameters (like ORDER BY, LIMIT) and executing union.
   Subqueries used in global ORDER BY clause will be attached to this
   fake_select_lex, which will allow them correctly resolve fields of
   'upper' UNION and outer selects.

   For example for following query:

   select *
     from table1
     where table1.field IN (select * from table1_1_1 union
                            select * from table1_1_2)
     union
   select *
     from table2
     where table2.field=(select (select f1 from table2_1_1_1_1
                                   where table2_1_1_1_1.f2=table2_1_1.f3)
                           from table2_1_1
                           where table2_1_1.f1=table2.f2)
     union
   select * from table3;

   we will have following structure:

   select1: (select * from table1 ...)
   select2: (select * from table2 ...)
   select3: (select * from table3)
   select1.1.1: (select * from table1_1_1)
   ...

     main unit
     fake0
     select1 select2 select3
     |^^     |^
    s|||     ||master
    l|||     |+---------------------------------+
    a|||     +---------------------------------+|
    v|||master                         slave   ||
    e||+-------------------------+             ||
     V|            neighbor      |             V|
     unit1.1<+==================>unit1.2       unit2.1
     fake1.1
     select1.1.1 select 1.1.2    select1.2.1   select2.1.1
                                               |^
                                               ||
                                               V|
                                               unit2.1.1.1
                                               select2.1.1.1.1


   relation in main unit will be following:
   (bigger picture for:
      main unit
      fake0
      select1 select2 select3
   in the above picture)

         main unit
         |^^^^|fake_select_lex
         |||||+--------------------------------------------+
         ||||+--------------------------------------------+|
         |||+------------------------------+              ||
         ||+--------------+                |              ||
    slave||master         |                |              ||
         V|      neighbor |       neighbor |        master|V
         select1<========>select2<========>select3        fake0

    list of all select_lex will be following (as it will be constructed by
    parser):

    select1->select2->select3->select2.1.1->select 2.1.2->select2.1.1.1.1-+
                                                                          |
    +---------------------------------------------------------------------+
    |
    +->select1.1.1->select1.1.2

*/

/* 
    Base class for st_select_lex (SELECT_LEX) & 
    st_select_lex_unit (SELECT_LEX_UNIT)
*/
struct st_lex;
class st_select_lex;
class st_select_lex_unit;
class st_select_lex_node {
protected:
  st_select_lex_node *next, **prev,   /* neighbor list */
    *master, *slave,                  /* vertical links */
    *link_next, **link_prev;          /* list of whole SELECT_LEX */
public:

  ulong options;
  /*
    result of this query can't be cached, bit field, can be :
      UNCACHEABLE_DEPENDENT
      UNCACHEABLE_RAND
      UNCACHEABLE_SIDEEFFECT
      UNCACHEABLE_EXPLAIN
      UNCACHEABLE_PREPARE
  */
  uint8 uncacheable;
  enum sub_select_type linkage;
  bool no_table_names_allowed; /* used for global order by */
  bool no_error; /* suppress error message (convert it to warnings) */

  static void *operator new(size_t size)
  {
    return (void*) sql_alloc((uint) size);
  }
  static void *operator new(size_t size, MEM_ROOT *mem_root)
  { return (void*) alloc_root(mem_root, (uint) size); }
  static void operator delete(void *ptr,size_t size) {}
  static void operator delete(void *ptr, MEM_ROOT *mem_root) {}
  st_select_lex_node(): linkage(UNSPECIFIED_TYPE) {}
  virtual ~st_select_lex_node() {}
  inline st_select_lex_node* get_master() { return master; }
  virtual void init_query();
  virtual void init_select();
  void include_down(st_select_lex_node *upper);
  void include_neighbour(st_select_lex_node *before);
  void include_standalone(st_select_lex_node *sel, st_select_lex_node **ref);
  void include_global(st_select_lex_node **plink);
  void exclude();

  virtual st_select_lex_unit* master_unit()= 0;
  virtual st_select_lex* outer_select()= 0;
  virtual st_select_lex* return_after_parsing()= 0;

  virtual bool set_braces(bool value);
  virtual bool inc_in_sum_expr();
  virtual uint get_in_sum_expr();
  virtual TABLE_LIST* get_table_list();
  virtual List<Item>* get_item_list();
  virtual List<String>* get_use_index();
  virtual List<String>* get_ignore_index();
  virtual ulong get_table_join_options();
  virtual TABLE_LIST *add_table_to_list(THD *thd, Table_ident *table,
					LEX_STRING *alias,
					ulong table_options,
					thr_lock_type flags= TL_UNLOCK,
					List<String> *use_index= 0,
					List<String> *ignore_index= 0,
                                        LEX_STRING *option= 0);
  virtual void set_lock_for_tables(thr_lock_type lock_type) {}

  friend class st_select_lex_unit;
  friend bool mysql_new_select(struct st_lex *lex, bool move_down);
private:
  void fast_exclude();
};
typedef class st_select_lex_node SELECT_LEX_NODE;

/* 
   SELECT_LEX_UNIT - unit of selects (UNION, INTERSECT, ...) group 
   SELECT_LEXs
*/
struct st_lex;
class THD;
class select_result;
class JOIN;
class select_union;
class Procedure;
class st_select_lex_unit: public st_select_lex_node {
protected:
  TABLE_LIST result_table_list;
  select_union *union_result;
  TABLE *table; /* temporary table using for appending UNION results */

  select_result *result;
  int res;
  ulong found_rows_for_union;
  bool  prepared, // prepare phase already performed for UNION (unit)
    optimized, // optimize phase already performed for UNION (unit)
    executed, // already executed
    cleaned;

public:
  // list of fields which points to temporary table for union
  List<Item> item_list;
  /*
    list of types of items inside union (used for union & derived tables)
    
    Item_type_holders from which this list consist may have pointers to Field,
    pointers is valid only after preparing SELECTS of this unit and before
    any SELECT of this unit execution
  */
  List<Item> types;
  /*
    Pointer to 'last' select or pointer to unit where stored
    global parameters for union
  */
  st_select_lex *global_parameters;
  //node on wich we should return current_select pointer after parsing subquery
  st_select_lex *return_to;
  /* LIMIT clause runtime counters */
  ha_rows select_limit_cnt, offset_limit_cnt;
  /* not NULL if unit used in subselect, point to subselect item */
  Item_subselect *item;
  /* thread handler */
  THD *thd;
  /*
    SELECT_LEX for hidden SELECT in onion which process global
    ORDER BY and LIMIT
  */
  st_select_lex *fake_select_lex;

  st_select_lex *union_distinct; /* pointer to the last UNION DISTINCT */
  bool describe; /* union exec() called for EXPLAIN */
  Procedure *last_procedure;	 /* Pointer to procedure, if such exists */

  void init_query();
  bool create_total_list(THD *thd, st_lex *lex, TABLE_LIST **result);
  st_select_lex_unit* master_unit();
  st_select_lex* outer_select();
  st_select_lex* first_select()
  {
    return my_reinterpret_cast(st_select_lex*)(slave);
  }
  st_select_lex* first_select_in_union() 
  { 
    return my_reinterpret_cast(st_select_lex*)(slave);
  }
  st_select_lex_unit* next_unit()
  {
    return my_reinterpret_cast(st_select_lex_unit*)(next);
  }
  st_select_lex* return_after_parsing() { return return_to; }
  void exclude_level();
  void exclude_tree();

  /* UNION methods */
  int prepare(THD *thd, select_result *result, ulong additional_options,
              const char *tmp_table_alias);
  int exec();
  int cleanup();
  inline void unclean() { cleaned= 0; }
  void reinit_exec_mechanism();

  bool check_updateable(char *db, char *table);
  void print(String *str);

  ulong init_prepare_fake_select_lex(THD *thd);
  int change_result(select_subselect *result, select_subselect *old_result);
  inline bool is_prepared() { return prepared; }

  friend void lex_start(THD *thd, uchar *buf, uint length);
  friend int subselect_union_engine::exec();
private:
  bool create_total_list_n_last_return(THD *thd, st_lex *lex,
				       TABLE_LIST ***result);
};
typedef class st_select_lex_unit SELECT_LEX_UNIT;

/*
  SELECT_LEX - store information of parsed SELECT statment
*/
class st_select_lex: public st_select_lex_node
{
public:
  char *db, *db1, *table1, *db2, *table2;      	/* For outer join using .. */
  Item *where, *having;                         /* WHERE & HAVING clauses */
  Item *prep_where; /* saved WHERE clause for prepared statement processing */
  enum olap_type olap;
  SQL_LIST	      table_list, group_list;   /* FROM & GROUP BY clauses */
  List<Item>          item_list; /* list of fields & expressions */
  List<String>        interval_list, use_index, *use_index_ptr,
		      ignore_index, *ignore_index_ptr;
<<<<<<< HEAD
  /* 
    Usualy it is pointer to ftfunc_list_alloc, but in union used to create fake
    select_lex for calling mysql_select under results of union
  */
  List<Item_func_match> *ftfunc_list;
  List<Item_func_match> ftfunc_list_alloc;
  JOIN *join; /* after JOIN::prepare it is pointer to corresponding JOIN */
  const char *type; /* type of select for EXPLAIN */

  SQL_LIST order_list;                /* ORDER clause */
  List<List_item>     expr_list;
  List<List_item>     when_list;      /* WHEN clause (expression) */
  SQL_LIST *gorder_list;
  ha_rows select_limit, offset_limit; /* LIMIT clause parameters */
  // Arrays of pointers to top elements of all_fields list
  Item **ref_pointer_array;

  /*
    number of items in select_list and HAVING clause used to get number
    bigger then can be number of entries that will be added to all item
    list during split_sum_func
  */
  uint select_n_having_items;
  uint cond_count;      /* number of arguments of and/or/xor in where/having */
  enum_parsing_place parsing_place; /* where we are parsing expression */
  bool with_sum_func;   /* sum function indicator */

  ulong table_join_options;
  uint in_sum_expr;
  uint select_number; /* number of select (used for EXPLAIN) */
  uint with_wild; /* item list contain '*' */
  bool  braces;   	/* SELECT ... UNION (SELECT ... ) <- this braces */
  /* TRUE when having fix field called in processing of this SELECT */
  bool having_fix_field;
  /* explicit LIMIT clause was used */
  bool explicit_limit;
  /*
    there are subquery in HAVING clause => we can't close tables before
    query processing end even if we use temporary table
  */
  bool subquery_in_having;

  /* 
     SELECT for SELECT command st_select_lex. Used to privent scaning
     item_list of non-SELECT st_select_lex (no sense find to finding
     reference in it (all should be in tables, it is dangerouse due
     to order of fix_fields calling for non-SELECTs commands (item list
     can be not fix_fieldsd)). This value will be assigned for
     primary select (sql_yac.yy) and for any subquery and
     UNION SELECT (sql_parse.cc mysql_new_select())


     INSERT for primary st_select_lex structure of simple INSERT/REPLACE
     (used for name resolution, see Item_fiels & Item_ref fix_fields,
     FALSE for INSERT/REPLACE ... SELECT, because it's
     st_select_lex->table_list will be preprocessed (first table removed)
     before passing to handle_select)

     NOMATTER for other
  */
  enum {NOMATTER_MODE, SELECT_MODE, INSERT_MODE} resolve_mode;
=======
  List<Item_func_match> ftfunc_list;
  uint in_sum_expr, sort_default;
  bool	create_refs, braces, is_item_list_lookup;
  st_select_lex *next;
} SELECT_LEX;
>>>>>>> 6bfc2d4b


  void init_query();
  void init_select();
  st_select_lex_unit* master_unit();
  st_select_lex_unit* first_inner_unit() 
  { 
    return (st_select_lex_unit*) slave; 
  }
  st_select_lex* outer_select();
  st_select_lex* next_select() { return (st_select_lex*) next; }
  st_select_lex* next_select_in_list() 
  {
    return (st_select_lex*) link_next;
  }
  st_select_lex_node** next_select_in_list_addr()
  {
    return &link_next;
  }
  st_select_lex* return_after_parsing()
  {
    return master_unit()->return_after_parsing();
  }

  void mark_as_dependent(st_select_lex *last);

  bool set_braces(bool value);
  bool inc_in_sum_expr();
  uint get_in_sum_expr();

  bool add_item_to_list(THD *thd, Item *item);
  bool add_group_to_list(THD *thd, Item *item, bool asc);
  bool add_ftfunc_to_list(Item_func_match *func);
  bool add_order_to_list(THD *thd, Item *item, bool asc);
  TABLE_LIST* add_table_to_list(THD *thd, Table_ident *table,
				LEX_STRING *alias,
				ulong table_options,
				thr_lock_type flags= TL_UNLOCK,
				List<String> *use_index= 0,
				List<String> *ignore_index= 0,
                                LEX_STRING *option= 0);
  TABLE_LIST* get_table_list();
  List<Item>* get_item_list();
  List<String>* get_use_index();
  List<String>* get_ignore_index();
  ulong get_table_join_options();
  void set_lock_for_tables(thr_lock_type lock_type);
  inline void init_order()
  {
    order_list.elements= 0;
    order_list.first= 0;
    order_list.next= (byte**) &order_list.first;
  }
  
  bool test_limit();

  friend void lex_start(THD *thd, uchar *buf, uint length);
  st_select_lex() {}
  void make_empty_select()
  {
    init_query();
    init_select();
  }
  bool setup_ref_array(THD *thd, uint order_group_num);
  bool check_updateable(char *db, char *table);
  bool check_updateable_in_subqueries(char *db, char *table);
  void print(THD *thd, String *str);
  static void print_order(String *str, ORDER *order);
  void print_limit(THD *thd, String *str);
};
typedef class st_select_lex SELECT_LEX;

#define ALTER_ADD_COLUMN	1
#define ALTER_DROP_COLUMN	2
#define ALTER_CHANGE_COLUMN	4
#define ALTER_ADD_INDEX		8
#define ALTER_DROP_INDEX	16
#define ALTER_RENAME		32
#define ALTER_ORDER		64
#define ALTER_OPTIONS		128

typedef struct st_alter_info
{
  List<Alter_drop>            drop_list;
  List<Alter_column>          alter_list;
  uint                        flags;
  enum enum_enable_or_disable keys_onoff;
  enum tablespace_op_type     tablespace_op;
  bool                        is_simple;

  st_alter_info(){clear();}
  void clear(){keys_onoff= LEAVE_AS_IS;tablespace_op= NO_TABLESPACE_OP;}
  void reset(){drop_list.empty();alter_list.empty();clear();}
} ALTER_INFO;

/* The state of the lex parsing. This is saved in the THD struct */

typedef struct st_lex
{
  uint	 yylineno,yytoklen;			/* Simulate lex */
  LEX_YYSTYPE yylval;
  SELECT_LEX_UNIT unit;                         /* most upper unit */
  SELECT_LEX select_lex;                        /* first SELECT_LEX */
  /* current SELECT_LEX in parsing */
  SELECT_LEX *current_select;
  /* list of all SELECT_LEX */
  SELECT_LEX *all_selects_list;
  uchar *ptr,*tok_start,*tok_end,*end_of_query;
  char *length,*dec,*change,*name;
  char *help_arg;
  char *backup_dir;				/* For RESTORE/BACKUP */
  char* to_log;                                 /* For PURGE MASTER LOGS TO */
  time_t purge_time;                            /* For PURGE MASTER LOGS BEFORE */
  char* x509_subject,*x509_issuer,*ssl_cipher;
  char* found_colon;                            /* For multi queries - next query */
  String *wild;
  sql_exchange *exchange;
  select_result *result;
  Item *default_value, *on_update_value;
  LEX_STRING *comment, name_and_length;
  LEX_USER *grant_user;
  gptr yacc_yyss,yacc_yyvs;
  THD *thd;
  CHARSET_INFO *charset;

  List<key_part_spec> col_list;
  List<key_part_spec> ref_list;
  List<String>	      interval_list;
  List<LEX_USER>      users_list;
  List<LEX_COLUMN>    columns;
  List<Key>	      key_list;
  List<create_field>  create_list;
  List<Item>	      *insert_list,field_list,value_list,update_list;
  List<List_item>     many_values;
  List<set_var_base>  var_list;
  List<Item_param>    param_list;
  SQL_LIST	      proc_list, auxilliary_table_list, save_list;
  create_field	      *last_field;
  char		      *savepoint_name;		// Transaction savepoint id
  udf_func udf;
  HA_CHECK_OPT   check_opt;			// check/repair options
  HA_CREATE_INFO create_info;
  LEX_MASTER_INFO mi;				// used by CHANGE MASTER
  USER_RESOURCES mqh;
  ulong thread_id,type;
  enum_sql_command sql_command;
  thr_lock_type lock_option, multi_lock_option;
  enum SSL_type ssl_type;			/* defined in violite.h */
  enum my_lex_states next_state;
  enum enum_duplicates duplicates;
  enum enum_tx_isolation tx_isolation;
  enum enum_ha_read_modes ha_read_mode;
  enum ha_rkey_function ha_rkey_mode;
  enum enum_var_type option_type;
  uint uint_geom_type;
  uint grant, grant_tot_col, which_columns;
  uint fk_delete_opt, fk_update_opt, fk_match_option;
  uint slave_thd_opt, start_transaction_opt;
  uint8 describe;
  bool drop_if_exists, drop_temporary, local_file, one_shot_set;
  bool in_comment, ignore_space, verbose, no_write_to_binlog;
  bool derived_tables;
  bool safe_to_cache_query;
  bool subqueries, ignore;
  ALTER_INFO alter_info;
  /* Prepared statements SQL syntax:*/
  LEX_STRING prepared_stmt_name; /* Statement name (in all queries) */
  /* 
    Prepared statement query text or name of variable that holds the
    prepared statement (in PREPARE ... queries)
  */
  LEX_STRING prepared_stmt_code; 
  /* If true, prepared_stmt_code is a name of variable that holds the query */
  bool prepared_stmt_code_is_varref;
  /* Names of user variables holding parameters (in EXECUTE) */
  List<LEX_STRING> prepared_stmt_params; 
  /*
    If points to fake_time_zone_tables_list indicates that time zone
    tables are implicitly used by statement, also is used for holding
    list of those tables after they are opened.
  */
  TABLE_LIST *time_zone_tables_used;
  st_lex();
  inline void uncacheable(uint8 cause)
  {
    safe_to_cache_query= 0;

    /*
      There are no sense to mark select_lex and union fields of LEX,
      but we should merk all subselects as uncacheable from current till
      most upper
    */
    SELECT_LEX *sl;
    SELECT_LEX_UNIT *un;
    for (sl= current_select, un= sl->master_unit();
	 un != &unit;
	 sl= sl->outer_select(), un= sl->master_unit())
    {
      sl->uncacheable|= cause;
      un->uncacheable|= cause;
    }
  }
  TABLE_LIST *unlink_first_table(TABLE_LIST *tables,
				 TABLE_LIST **global_first,
				 TABLE_LIST **local_first);
  TABLE_LIST *link_first_table_back(TABLE_LIST *tables,
				    TABLE_LIST *global_first,
				    TABLE_LIST *local_first);
} LEX;

extern TABLE_LIST fake_time_zone_tables_list;

void lex_init(void);
void lex_free(void);
void lex_start(THD *thd, uchar *buf,uint length);
void lex_end(LEX *lex);

extern pthread_key(LEX*,THR_LEX);

#define current_lex (current_thd->lex)<|MERGE_RESOLUTION|>--- conflicted
+++ resolved
@@ -426,7 +426,7 @@
   List<Item>          item_list; /* list of fields & expressions */
   List<String>        interval_list, use_index, *use_index_ptr,
 		      ignore_index, *ignore_index_ptr;
-<<<<<<< HEAD
+  bool	              is_item_list_lookup;
   /* 
     Usualy it is pointer to ftfunc_list_alloc, but in union used to create fake
     select_lex for calling mysql_select under results of union
@@ -488,13 +488,6 @@
      NOMATTER for other
   */
   enum {NOMATTER_MODE, SELECT_MODE, INSERT_MODE} resolve_mode;
-=======
-  List<Item_func_match> ftfunc_list;
-  uint in_sum_expr, sort_default;
-  bool	create_refs, braces, is_item_list_lookup;
-  st_select_lex *next;
-} SELECT_LEX;
->>>>>>> 6bfc2d4b
 
 
   void init_query();
