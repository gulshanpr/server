/* Copyright (c) 2000, 2013, Oracle and/or its affiliates.
   Copyright (c) 2008, 2014, SkySQL Ab.

   This program is free software; you can redistribute it and/or modify
   it under the terms of the GNU General Public License as published by
   the Free Software Foundation; version 2 of the License.

   This program is distributed in the hope that it will be useful,
   but WITHOUT ANY WARRANTY; without even the implied warranty of
   MERCHANTABILITY or FITNESS FOR A PARTICULAR PURPOSE.  See the
   GNU General Public License for more details.

   You should have received a copy of the GNU General Public License
   along with this program; if not, write to the Free Software
   Foundation, Inc., 51 Franklin St, Fifth Floor, Boston, MA  02110-1301  USA */

#define MYSQL_LEX 1
#include "my_global.h"
#include "sql_priv.h"
#include "unireg.h"                    // REQUIRED: for other includes
#include "sql_parse.h"        // sql_kill, *_precheck, *_prepare
#include "lock.h"             // try_transactional_lock,
                              // check_transactional_lock,
                              // set_handler_table_locks,
                              // lock_global_read_lock,
                              // make_global_read_lock_block_commit
#include "sql_base.h"         // find_temporary_table
#include "sql_cache.h"        // QUERY_CACHE_FLAGS_SIZE, query_cache_*
#include "sql_show.h"         // mysqld_list_*, mysqld_show_*,
                              // calc_sum_of_all_status
#include "mysqld.h"
#include "sql_locale.h"                         // my_locale_en_US
#include "log.h"                                // flush_error_log
#include "sql_view.h"         // mysql_create_view, mysql_drop_view
#include "sql_delete.h"       // mysql_delete
#include "sql_insert.h"       // mysql_insert
#include "sql_update.h"       // mysql_update, mysql_multi_update
#include "sql_partition.h"    // struct partition_info
#include "sql_db.h"           // mysql_change_db, mysql_create_db,
                              // mysql_rm_db, mysql_upgrade_db,
                              // mysql_alter_db,
                              // check_db_dir_existence,
                              // my_dbopt_cleanup
#include "sql_table.h"        // mysql_create_like_table,
                              // mysql_create_table,
                              // mysql_alter_table,
                              // mysql_backup_table,
                              // mysql_restore_table
#include "sql_reload.h"       // reload_acl_and_cache
#include "sql_admin.h"        // mysql_assign_to_keycache
#include "sql_connect.h"      // decrease_user_connections,
                              // check_mqh,
                              // reset_mqh
#include "sql_rename.h"       // mysql_rename_table
#include "sql_tablespace.h"   // mysql_alter_tablespace
#include "hostname.h"         // hostname_cache_refresh
#include "sql_acl.h"          // *_ACL, check_grant, is_acl_user,
                              // has_any_table_level_privileges,
                              // mysql_drop_user, mysql_rename_user,
                              // check_grant_routine,
                              // mysql_routine_grant,
                              // mysql_show_grants,
                              // sp_grant_privileges, ...
#include "sql_test.h"         // mysql_print_status
#include "sql_select.h"       // handle_select, mysql_select,
                              // mysql_explain_union
#include "sql_load.h"         // mysql_load
#include "sql_servers.h"      // create_servers, alter_servers,
                              // drop_servers, servers_reload
#include "sql_handler.h"      // mysql_ha_open, mysql_ha_close,
                              // mysql_ha_read
#include "sql_binlog.h"       // mysql_client_binlog_statement
#include "sql_do.h"           // mysql_do
#include "sql_help.h"         // mysqld_help
#include "rpl_constants.h"    // Incident, INCIDENT_LOST_EVENTS
#include "log_event.h"
#include "sql_repl.h"
#include "rpl_filter.h"
#include "repl_failsafe.h"
#include <m_ctype.h>
#include <myisam.h>
#include <my_dir.h>
#include "rpl_handler.h"
#include "rpl_mi.h"

#include "sp_head.h"
#include "sp.h"
#include "sp_cache.h"
#include "events.h"
#include "sql_trigger.h"
#include "transaction.h"
#include "sql_audit.h"
#include "sql_prepare.h"
#include "debug_sync.h"
#include "probes_mysql.h"
#include "set_var.h"
#include "log_slow.h"
#include "sql_bootstrap.h"

#define FLAGSTR(V,F) ((V)&(F)?#F" ":"")

#ifdef WITH_ARIA_STORAGE_ENGINE
#include "../storage/maria/ha_maria.h"
#endif

#ifdef WITH_WSREP
#include "wsrep_mysqld.h"
#include "wsrep_thd.h"
static void wsrep_mysql_parse(THD *thd, char *rawbuf, uint length,
                              Parser_state *parser_state);
#endif /* WITH_WSREP */
/**
  @defgroup Runtime_Environment Runtime Environment
  @{
*/

/* Used in error handling only */
#define SP_TYPE_STRING(LP) \
  ((LP)->sphead->m_type == TYPE_ENUM_FUNCTION ? "FUNCTION" : "PROCEDURE")
#define SP_COM_STRING(LP) \
  ((LP)->sql_command == SQLCOM_CREATE_SPFUNCTION || \
   (LP)->sql_command == SQLCOM_ALTER_FUNCTION || \
   (LP)->sql_command == SQLCOM_SHOW_CREATE_FUNC || \
   (LP)->sql_command == SQLCOM_DROP_FUNCTION ? \
   "FUNCTION" : "PROCEDURE")

static bool execute_sqlcom_select(THD *thd, TABLE_LIST *all_tables);
static void sql_kill(THD *thd, longlong id, killed_state state, killed_type type);
static void sql_kill_user(THD *thd, LEX_USER *user, killed_state state);
static bool lock_tables_precheck(THD *thd, TABLE_LIST *tables);
static bool execute_show_status(THD *, TABLE_LIST *);
static bool execute_rename_table(THD *, TABLE_LIST *, TABLE_LIST *);

const char *any_db="*any*";	// Special symbol for check_access

const LEX_STRING command_name[]={
  { C_STRING_WITH_LEN("Sleep") },
  { C_STRING_WITH_LEN("Quit") },
  { C_STRING_WITH_LEN("Init DB") },
  { C_STRING_WITH_LEN("Query") },
  { C_STRING_WITH_LEN("Field List") },
  { C_STRING_WITH_LEN("Create DB") },
  { C_STRING_WITH_LEN("Drop DB") },
  { C_STRING_WITH_LEN("Refresh") },
  { C_STRING_WITH_LEN("Shutdown") },
  { C_STRING_WITH_LEN("Statistics") },
  { C_STRING_WITH_LEN("Processlist") },
  { C_STRING_WITH_LEN("Connect") },
  { C_STRING_WITH_LEN("Kill") },
  { C_STRING_WITH_LEN("Debug") },
  { C_STRING_WITH_LEN("Ping") },
  { C_STRING_WITH_LEN("Time") },
  { C_STRING_WITH_LEN("Delayed insert") },
  { C_STRING_WITH_LEN("Change user") },
  { C_STRING_WITH_LEN("Binlog Dump") },
  { C_STRING_WITH_LEN("Table Dump") },
  { C_STRING_WITH_LEN("Connect Out") },
  { C_STRING_WITH_LEN("Register Slave") },
  { C_STRING_WITH_LEN("Prepare") },
  { C_STRING_WITH_LEN("Execute") },
  { C_STRING_WITH_LEN("Long Data") },
  { C_STRING_WITH_LEN("Close stmt") },
  { C_STRING_WITH_LEN("Reset stmt") },
  { C_STRING_WITH_LEN("Set option") },
  { C_STRING_WITH_LEN("Fetch") },
  { C_STRING_WITH_LEN("Daemon") },
  { C_STRING_WITH_LEN("Error") }  // Last command number
};

const char *xa_state_names[]={
  "NON-EXISTING", "ACTIVE", "IDLE", "PREPARED", "ROLLBACK ONLY"
};

#ifdef HAVE_REPLICATION
/**
  Returns true if all tables should be ignored.
*/
inline bool all_tables_not_ok(THD *thd, TABLE_LIST *tables)
{
  Rpl_filter *rpl_filter= thd->system_thread_info.rpl_sql_info->rpl_filter;
  return rpl_filter->is_on() && tables && !thd->spcont &&
         !rpl_filter->tables_ok(thd->db, tables);
}
#endif


static bool some_non_temp_table_to_be_updated(THD *thd, TABLE_LIST *tables)
{
  for (TABLE_LIST *table= tables; table; table= table->next_global)
  {
    DBUG_ASSERT(table->db && table->table_name);
    if (table->updating && !find_temporary_table(thd, table))
      return 1;
  }
  return 0;
}


/*
  Implicitly commit a active transaction if statement requires so.

  @param thd    Thread handle.
  @param mask   Bitmask used for the SQL command match.

  @return 0     No implicit commit
  @return 1     Do a commit
*/
static bool stmt_causes_implicit_commit(THD *thd, uint mask)
{
  LEX *lex= thd->lex;
  bool skip= FALSE;
  DBUG_ENTER("stmt_causes_implicit_commit");

  if (!(sql_command_flags[lex->sql_command] & mask))
    DBUG_RETURN(FALSE);

  switch (lex->sql_command) {
  case SQLCOM_DROP_TABLE:
    skip= (lex->drop_temporary ||
           (thd->variables.option_bits & OPTION_GTID_BEGIN));
    break;
  case SQLCOM_ALTER_TABLE:
    /* If ALTER TABLE of non-temporary table, do implicit commit */
    skip= (lex->create_info.tmp_table());
    break;
  case SQLCOM_CREATE_TABLE:
    /*
      If CREATE TABLE of non-temporary table and the table is not part
      if a BEGIN GTID ... COMMIT group, do a implicit commit.
      This ensures that CREATE ... SELECT will in the same GTID group on the
      master and slave.
    */
    skip= (lex->create_info.tmp_table() ||
           (thd->variables.option_bits & OPTION_GTID_BEGIN));
    break;
  case SQLCOM_SET_OPTION:
    skip= lex->autocommit ? FALSE : TRUE;
    break;
  default:
    break;
  }

  DBUG_RETURN(!skip);
}


/**
  Mark all commands that somehow changes a table.

  This is used to check number of updates / hour.

  sql_command is actually set to SQLCOM_END sometimes
  so we need the +1 to include it in the array.

  See COMMAND_FLAG_xxx for different type of commands
     2  - query that returns meaningful ROW_COUNT() -
          a number of modified rows
*/

uint sql_command_flags[SQLCOM_END+1];
uint server_command_flags[COM_END+1];

void init_update_queries(void)
{
  /* Initialize the server command flags array. */
  memset(server_command_flags, 0, sizeof(server_command_flags));

  server_command_flags[COM_STATISTICS]= CF_SKIP_QUERY_ID | CF_SKIP_QUESTIONS;
  server_command_flags[COM_PING]=       CF_SKIP_QUERY_ID | CF_SKIP_QUESTIONS;
  server_command_flags[COM_STMT_PREPARE]= CF_SKIP_QUESTIONS;
  server_command_flags[COM_STMT_CLOSE]=   CF_SKIP_QUESTIONS;
  server_command_flags[COM_STMT_RESET]=   CF_SKIP_QUESTIONS;

  /* Initialize the sql command flags array. */
  memset(sql_command_flags, 0, sizeof(sql_command_flags));

  /*
    In general, DDL statements do not generate row events and do not go
    through a cache before being written to the binary log. However, the
    CREATE TABLE...SELECT is an exception because it may generate row
    events. For that reason,  the SQLCOM_CREATE_TABLE  which represents
    a CREATE TABLE, including the CREATE TABLE...SELECT, has the
    CF_CAN_GENERATE_ROW_EVENTS flag. The distinction between a regular
    CREATE TABLE and the CREATE TABLE...SELECT is made in other parts of
    the code, in particular in the Query_log_event's constructor.
  */
  sql_command_flags[SQLCOM_CREATE_TABLE]=   CF_CHANGES_DATA | CF_REEXECUTION_FRAGILE |
                                            CF_AUTO_COMMIT_TRANS | CF_REPORT_PROGRESS |
                                            CF_CAN_GENERATE_ROW_EVENTS;
  sql_command_flags[SQLCOM_CREATE_INDEX]=   CF_CHANGES_DATA | CF_AUTO_COMMIT_TRANS;
  sql_command_flags[SQLCOM_ALTER_TABLE]=    CF_CHANGES_DATA | CF_WRITE_LOGS_COMMAND |
                                            CF_AUTO_COMMIT_TRANS | CF_REPORT_PROGRESS |
                                            CF_INSERTS_DATA;
  sql_command_flags[SQLCOM_TRUNCATE]=       CF_CHANGES_DATA | CF_WRITE_LOGS_COMMAND |
                                            CF_AUTO_COMMIT_TRANS;
  sql_command_flags[SQLCOM_DROP_TABLE]=     CF_CHANGES_DATA | CF_AUTO_COMMIT_TRANS;
  sql_command_flags[SQLCOM_LOAD]=           CF_CHANGES_DATA | CF_REEXECUTION_FRAGILE |
                                            CF_CAN_GENERATE_ROW_EVENTS | CF_REPORT_PROGRESS |
                                            CF_INSERTS_DATA;
  sql_command_flags[SQLCOM_CREATE_DB]=      CF_CHANGES_DATA | CF_AUTO_COMMIT_TRANS;
  sql_command_flags[SQLCOM_DROP_DB]=        CF_CHANGES_DATA | CF_AUTO_COMMIT_TRANS;
  sql_command_flags[SQLCOM_ALTER_DB_UPGRADE]= CF_AUTO_COMMIT_TRANS;
  sql_command_flags[SQLCOM_ALTER_DB]=       CF_CHANGES_DATA | CF_AUTO_COMMIT_TRANS;
  sql_command_flags[SQLCOM_RENAME_TABLE]=   CF_CHANGES_DATA | CF_AUTO_COMMIT_TRANS;
  sql_command_flags[SQLCOM_DROP_INDEX]=     CF_CHANGES_DATA | CF_AUTO_COMMIT_TRANS | CF_REPORT_PROGRESS;
  sql_command_flags[SQLCOM_CREATE_VIEW]=    CF_CHANGES_DATA | CF_REEXECUTION_FRAGILE |
                                            CF_AUTO_COMMIT_TRANS;
  sql_command_flags[SQLCOM_DROP_VIEW]=      CF_CHANGES_DATA | CF_AUTO_COMMIT_TRANS;
  sql_command_flags[SQLCOM_CREATE_TRIGGER]= CF_CHANGES_DATA | CF_AUTO_COMMIT_TRANS;
  sql_command_flags[SQLCOM_DROP_TRIGGER]=   CF_CHANGES_DATA | CF_AUTO_COMMIT_TRANS;
  sql_command_flags[SQLCOM_CREATE_EVENT]=   CF_CHANGES_DATA | CF_AUTO_COMMIT_TRANS;
  sql_command_flags[SQLCOM_ALTER_EVENT]=    CF_CHANGES_DATA | CF_AUTO_COMMIT_TRANS;
  sql_command_flags[SQLCOM_DROP_EVENT]=     CF_CHANGES_DATA | CF_AUTO_COMMIT_TRANS;

  sql_command_flags[SQLCOM_UPDATE]=	    CF_CHANGES_DATA | CF_REEXECUTION_FRAGILE |
                                            CF_CAN_GENERATE_ROW_EVENTS |
                                            CF_OPTIMIZER_TRACE |
                                            CF_CAN_BE_EXPLAINED |
                                            CF_UPDATES_DATA;
  sql_command_flags[SQLCOM_UPDATE_MULTI]=   CF_CHANGES_DATA | CF_REEXECUTION_FRAGILE |
                                            CF_CAN_GENERATE_ROW_EVENTS |
                                            CF_OPTIMIZER_TRACE |
                                            CF_CAN_BE_EXPLAINED |
                                            CF_UPDATES_DATA;
  sql_command_flags[SQLCOM_INSERT]=	    CF_CHANGES_DATA | CF_REEXECUTION_FRAGILE |
                                            CF_CAN_GENERATE_ROW_EVENTS |
                                            CF_OPTIMIZER_TRACE |
                                            CF_CAN_BE_EXPLAINED |
                                            CF_INSERTS_DATA;
  sql_command_flags[SQLCOM_INSERT_SELECT]=  CF_CHANGES_DATA | CF_REEXECUTION_FRAGILE |
                                            CF_CAN_GENERATE_ROW_EVENTS |
                                            CF_OPTIMIZER_TRACE |
                                            CF_CAN_BE_EXPLAINED |
                                            CF_INSERTS_DATA;
  sql_command_flags[SQLCOM_DELETE]=         CF_CHANGES_DATA | CF_REEXECUTION_FRAGILE |
                                            CF_CAN_GENERATE_ROW_EVENTS |
                                            CF_OPTIMIZER_TRACE |
                                            CF_CAN_BE_EXPLAINED;
  sql_command_flags[SQLCOM_DELETE_MULTI]=   CF_CHANGES_DATA | CF_REEXECUTION_FRAGILE |
                                            CF_CAN_GENERATE_ROW_EVENTS |
                                            CF_OPTIMIZER_TRACE |
                                            CF_CAN_BE_EXPLAINED;;
  sql_command_flags[SQLCOM_REPLACE]=        CF_CHANGES_DATA | CF_REEXECUTION_FRAGILE |
                                            CF_CAN_GENERATE_ROW_EVENTS |
                                            CF_OPTIMIZER_TRACE |
                                            CF_CAN_BE_EXPLAINED |
                                            CF_INSERTS_DATA;;
  sql_command_flags[SQLCOM_REPLACE_SELECT]= CF_CHANGES_DATA | CF_REEXECUTION_FRAGILE |
                                            CF_CAN_GENERATE_ROW_EVENTS |
                                            CF_OPTIMIZER_TRACE |
                                            CF_CAN_BE_EXPLAINED |
                                            CF_INSERTS_DATA;
  sql_command_flags[SQLCOM_SELECT]=         CF_REEXECUTION_FRAGILE |
                                            CF_CAN_GENERATE_ROW_EVENTS |
                                            CF_OPTIMIZER_TRACE |
                                            CF_CAN_BE_EXPLAINED;
  // (1) so that subquery is traced when doing "SET @var = (subquery)"
  /*
    @todo SQLCOM_SET_OPTION should have CF_CAN_GENERATE_ROW_EVENTS
    set, because it may invoke a stored function that generates row
    events. /Sven
  */
  sql_command_flags[SQLCOM_SET_OPTION]=     CF_REEXECUTION_FRAGILE |
                                            CF_AUTO_COMMIT_TRANS |
                                            CF_OPTIMIZER_TRACE; // (1)
  // (1) so that subquery is traced when doing "DO @var := (subquery)"
  sql_command_flags[SQLCOM_DO]=             CF_REEXECUTION_FRAGILE |
                                            CF_CAN_GENERATE_ROW_EVENTS |
                                            CF_OPTIMIZER_TRACE; // (1)

  sql_command_flags[SQLCOM_SHOW_STATUS_PROC]= CF_STATUS_COMMAND | CF_REEXECUTION_FRAGILE;
  sql_command_flags[SQLCOM_SHOW_STATUS]=      CF_STATUS_COMMAND | CF_REEXECUTION_FRAGILE;
  sql_command_flags[SQLCOM_SHOW_DATABASES]=   CF_STATUS_COMMAND | CF_REEXECUTION_FRAGILE;
  sql_command_flags[SQLCOM_SHOW_TRIGGERS]=    CF_STATUS_COMMAND | CF_REEXECUTION_FRAGILE;
  sql_command_flags[SQLCOM_SHOW_EVENTS]=      CF_STATUS_COMMAND | CF_REEXECUTION_FRAGILE;
  sql_command_flags[SQLCOM_SHOW_OPEN_TABLES]= CF_STATUS_COMMAND | CF_REEXECUTION_FRAGILE;
  sql_command_flags[SQLCOM_SHOW_PLUGINS]=     CF_STATUS_COMMAND;
  sql_command_flags[SQLCOM_SHOW_FIELDS]=      CF_STATUS_COMMAND | CF_REEXECUTION_FRAGILE;
  sql_command_flags[SQLCOM_SHOW_KEYS]=        CF_STATUS_COMMAND | CF_REEXECUTION_FRAGILE;
  sql_command_flags[SQLCOM_SHOW_VARIABLES]=   CF_STATUS_COMMAND | CF_REEXECUTION_FRAGILE;
  sql_command_flags[SQLCOM_SHOW_CHARSETS]=    CF_STATUS_COMMAND | CF_REEXECUTION_FRAGILE;
  sql_command_flags[SQLCOM_SHOW_COLLATIONS]=  CF_STATUS_COMMAND | CF_REEXECUTION_FRAGILE;
  sql_command_flags[SQLCOM_SHOW_BINLOGS]=     CF_STATUS_COMMAND;
  sql_command_flags[SQLCOM_SHOW_SLAVE_HOSTS]= CF_STATUS_COMMAND;
  sql_command_flags[SQLCOM_SHOW_BINLOG_EVENTS]= CF_STATUS_COMMAND;
  sql_command_flags[SQLCOM_SHOW_STORAGE_ENGINES]= CF_STATUS_COMMAND;
  sql_command_flags[SQLCOM_SHOW_AUTHORS]=     CF_STATUS_COMMAND;
  sql_command_flags[SQLCOM_SHOW_CONTRIBUTORS]= CF_STATUS_COMMAND;
  sql_command_flags[SQLCOM_SHOW_PRIVILEGES]=  CF_STATUS_COMMAND;
  sql_command_flags[SQLCOM_SHOW_WARNS]=       CF_STATUS_COMMAND | CF_DIAGNOSTIC_STMT;
  sql_command_flags[SQLCOM_SHOW_ERRORS]=      CF_STATUS_COMMAND | CF_DIAGNOSTIC_STMT;
  sql_command_flags[SQLCOM_SHOW_ENGINE_STATUS]= CF_STATUS_COMMAND;
  sql_command_flags[SQLCOM_SHOW_ENGINE_MUTEX]= CF_STATUS_COMMAND;
  sql_command_flags[SQLCOM_SHOW_ENGINE_LOGS]= CF_STATUS_COMMAND;
  sql_command_flags[SQLCOM_SHOW_EXPLAIN]= CF_STATUS_COMMAND;
  sql_command_flags[SQLCOM_SHOW_PROCESSLIST]= CF_STATUS_COMMAND;
  sql_command_flags[SQLCOM_SHOW_GRANTS]=      CF_STATUS_COMMAND;
  sql_command_flags[SQLCOM_SHOW_CREATE_DB]=   CF_STATUS_COMMAND;
  sql_command_flags[SQLCOM_SHOW_CREATE]=  CF_STATUS_COMMAND;
  sql_command_flags[SQLCOM_SHOW_MASTER_STAT]= CF_STATUS_COMMAND;
  sql_command_flags[SQLCOM_SHOW_SLAVE_STAT]=  CF_STATUS_COMMAND;
  sql_command_flags[SQLCOM_SHOW_CREATE_PROC]= CF_STATUS_COMMAND;
  sql_command_flags[SQLCOM_SHOW_CREATE_FUNC]= CF_STATUS_COMMAND;
  sql_command_flags[SQLCOM_SHOW_CREATE_TRIGGER]=  CF_STATUS_COMMAND;
  sql_command_flags[SQLCOM_SHOW_STATUS_FUNC]= CF_STATUS_COMMAND | CF_REEXECUTION_FRAGILE;
  sql_command_flags[SQLCOM_SHOW_PROC_CODE]=   CF_STATUS_COMMAND;
  sql_command_flags[SQLCOM_SHOW_FUNC_CODE]=   CF_STATUS_COMMAND;
  sql_command_flags[SQLCOM_SHOW_CREATE_EVENT]= CF_STATUS_COMMAND;
  sql_command_flags[SQLCOM_SHOW_PROFILES]=    CF_STATUS_COMMAND;
  sql_command_flags[SQLCOM_SHOW_PROFILE]=     CF_STATUS_COMMAND;
  sql_command_flags[SQLCOM_BINLOG_BASE64_EVENT]= CF_STATUS_COMMAND | CF_CAN_GENERATE_ROW_EVENTS;
  sql_command_flags[SQLCOM_SHOW_CLIENT_STATS]= CF_STATUS_COMMAND;
  sql_command_flags[SQLCOM_SHOW_USER_STATS]=   CF_STATUS_COMMAND;
  sql_command_flags[SQLCOM_SHOW_TABLE_STATS]=  CF_STATUS_COMMAND;
  sql_command_flags[SQLCOM_SHOW_INDEX_STATS]=  CF_STATUS_COMMAND;
  sql_command_flags[SQLCOM_SHOW_TABLES]=       (CF_STATUS_COMMAND | CF_SHOW_TABLE_COMMAND | CF_REEXECUTION_FRAGILE);
  sql_command_flags[SQLCOM_SHOW_TABLE_STATUS]= (CF_STATUS_COMMAND | CF_SHOW_TABLE_COMMAND | CF_REEXECUTION_FRAGILE);


  sql_command_flags[SQLCOM_CREATE_USER]=       CF_CHANGES_DATA;
  sql_command_flags[SQLCOM_RENAME_USER]=       CF_CHANGES_DATA;
  sql_command_flags[SQLCOM_DROP_USER]=         CF_CHANGES_DATA;
  sql_command_flags[SQLCOM_CREATE_ROLE]=       CF_CHANGES_DATA;
  sql_command_flags[SQLCOM_GRANT]=             CF_CHANGES_DATA;
  sql_command_flags[SQLCOM_GRANT_ROLE]=        CF_CHANGES_DATA;
  sql_command_flags[SQLCOM_REVOKE]=            CF_CHANGES_DATA;
  sql_command_flags[SQLCOM_REVOKE_ROLE]=       CF_CHANGES_DATA;
  sql_command_flags[SQLCOM_OPTIMIZE]=          CF_CHANGES_DATA;
  /*
    @todo SQLCOM_CREATE_FUNCTION should have CF_AUTO_COMMIT_TRANS
    set. this currently is binlogged *before* the transaction if
    executed inside a transaction because it does not have an implicit
    pre-commit and is written to the statement cache. /Sven
  */
  sql_command_flags[SQLCOM_CREATE_FUNCTION]=   CF_CHANGES_DATA;
  sql_command_flags[SQLCOM_CREATE_PROCEDURE]=  CF_CHANGES_DATA | CF_AUTO_COMMIT_TRANS;
  sql_command_flags[SQLCOM_CREATE_SPFUNCTION]= CF_CHANGES_DATA | CF_AUTO_COMMIT_TRANS;
  sql_command_flags[SQLCOM_DROP_PROCEDURE]=    CF_CHANGES_DATA | CF_AUTO_COMMIT_TRANS;
  sql_command_flags[SQLCOM_DROP_FUNCTION]=     CF_CHANGES_DATA | CF_AUTO_COMMIT_TRANS;
  sql_command_flags[SQLCOM_ALTER_PROCEDURE]=   CF_CHANGES_DATA | CF_AUTO_COMMIT_TRANS;
  sql_command_flags[SQLCOM_ALTER_FUNCTION]=    CF_CHANGES_DATA | CF_AUTO_COMMIT_TRANS;
  sql_command_flags[SQLCOM_INSTALL_PLUGIN]=    CF_CHANGES_DATA;
  sql_command_flags[SQLCOM_UNINSTALL_PLUGIN]=  CF_CHANGES_DATA;

  /*
    The following is used to preserver CF_ROW_COUNT during the
    a CALL or EXECUTE statement, so the value generated by the
    last called (or executed) statement is preserved.
    See mysql_execute_command() for how CF_ROW_COUNT is used.
  */
  /*
    (1): without it, in "CALL some_proc((subq))", subquery would not be
    traced.
  */
  sql_command_flags[SQLCOM_CALL]=      CF_REEXECUTION_FRAGILE |
                                       CF_CAN_GENERATE_ROW_EVENTS |
                                       CF_OPTIMIZER_TRACE; // (1)
  sql_command_flags[SQLCOM_EXECUTE]=   CF_CAN_GENERATE_ROW_EVENTS;

  /*
    We don't want to change to statement based replication for these commands
  */
  sql_command_flags[SQLCOM_ROLLBACK]|= CF_FORCE_ORIGINAL_BINLOG_FORMAT;
  /* We don't want to replicate ALTER TABLE for temp tables in row format */
  sql_command_flags[SQLCOM_ALTER_TABLE]|= CF_FORCE_ORIGINAL_BINLOG_FORMAT;
  /* We don't want to replicate TRUNCATE for temp tables in row format */
  sql_command_flags[SQLCOM_TRUNCATE]|= CF_FORCE_ORIGINAL_BINLOG_FORMAT;
  /* We don't want to replicate DROP for temp tables in row format */
  sql_command_flags[SQLCOM_DROP_TABLE]|= CF_FORCE_ORIGINAL_BINLOG_FORMAT;
  /* One can change replication mode with SET */
  sql_command_flags[SQLCOM_SET_OPTION]|= CF_FORCE_ORIGINAL_BINLOG_FORMAT;

  /*
    The following admin table operations are allowed
    on log tables.
  */
  sql_command_flags[SQLCOM_REPAIR]=    CF_WRITE_LOGS_COMMAND | CF_AUTO_COMMIT_TRANS | CF_REPORT_PROGRESS;
  sql_command_flags[SQLCOM_OPTIMIZE]|= CF_WRITE_LOGS_COMMAND | CF_AUTO_COMMIT_TRANS | CF_REPORT_PROGRESS;
  sql_command_flags[SQLCOM_ANALYZE]=   CF_WRITE_LOGS_COMMAND | CF_AUTO_COMMIT_TRANS | CF_REPORT_PROGRESS;
  sql_command_flags[SQLCOM_CHECK]=     CF_WRITE_LOGS_COMMAND | CF_AUTO_COMMIT_TRANS | CF_REPORT_PROGRESS;
  sql_command_flags[SQLCOM_CHECKSUM]=  CF_REPORT_PROGRESS;

  sql_command_flags[SQLCOM_CREATE_USER]|=       CF_AUTO_COMMIT_TRANS;
  sql_command_flags[SQLCOM_DROP_USER]|=         CF_AUTO_COMMIT_TRANS;
  sql_command_flags[SQLCOM_RENAME_USER]|=       CF_AUTO_COMMIT_TRANS;
  sql_command_flags[SQLCOM_CREATE_ROLE]|=       CF_AUTO_COMMIT_TRANS;
  sql_command_flags[SQLCOM_DROP_ROLE]|=         CF_AUTO_COMMIT_TRANS;
  sql_command_flags[SQLCOM_REVOKE_ALL]=         CF_AUTO_COMMIT_TRANS;
  sql_command_flags[SQLCOM_REVOKE]|=            CF_AUTO_COMMIT_TRANS;
  sql_command_flags[SQLCOM_REVOKE_ROLE]|=       CF_AUTO_COMMIT_TRANS;
  sql_command_flags[SQLCOM_GRANT]|=             CF_AUTO_COMMIT_TRANS;
  sql_command_flags[SQLCOM_GRANT_ROLE]|=        CF_AUTO_COMMIT_TRANS;

  sql_command_flags[SQLCOM_ASSIGN_TO_KEYCACHE]= CF_AUTO_COMMIT_TRANS;
  sql_command_flags[SQLCOM_PRELOAD_KEYS]=       CF_AUTO_COMMIT_TRANS;

  sql_command_flags[SQLCOM_FLUSH]=              CF_AUTO_COMMIT_TRANS;
  sql_command_flags[SQLCOM_RESET]=              CF_AUTO_COMMIT_TRANS;
  sql_command_flags[SQLCOM_CREATE_SERVER]=      CF_AUTO_COMMIT_TRANS;
  sql_command_flags[SQLCOM_ALTER_SERVER]=       CF_AUTO_COMMIT_TRANS;
  sql_command_flags[SQLCOM_DROP_SERVER]=        CF_AUTO_COMMIT_TRANS;

  /*
    The following statements can deal with temporary tables,
    so temporary tables should be pre-opened for those statements to
    simplify privilege checking.

    There are other statements that deal with temporary tables and open
    them, but which are not listed here. The thing is that the order of
    pre-opening temporary tables for those statements is somewhat custom.
  */
  sql_command_flags[SQLCOM_CREATE_TABLE]|=    CF_PREOPEN_TMP_TABLES;
  sql_command_flags[SQLCOM_DROP_TABLE]|=      CF_PREOPEN_TMP_TABLES;
  sql_command_flags[SQLCOM_CREATE_INDEX]|=    CF_PREOPEN_TMP_TABLES;
  sql_command_flags[SQLCOM_ALTER_TABLE]|=     CF_PREOPEN_TMP_TABLES;
  sql_command_flags[SQLCOM_TRUNCATE]|=        CF_PREOPEN_TMP_TABLES;
  sql_command_flags[SQLCOM_LOAD]|=            CF_PREOPEN_TMP_TABLES;
  sql_command_flags[SQLCOM_DROP_INDEX]|=      CF_PREOPEN_TMP_TABLES;
  sql_command_flags[SQLCOM_UPDATE]|=          CF_PREOPEN_TMP_TABLES;
  sql_command_flags[SQLCOM_UPDATE_MULTI]|=    CF_PREOPEN_TMP_TABLES;
  sql_command_flags[SQLCOM_INSERT_SELECT]|=   CF_PREOPEN_TMP_TABLES;
  sql_command_flags[SQLCOM_DELETE]|=          CF_PREOPEN_TMP_TABLES;
  sql_command_flags[SQLCOM_DELETE_MULTI]|=    CF_PREOPEN_TMP_TABLES;
  sql_command_flags[SQLCOM_REPLACE_SELECT]|=  CF_PREOPEN_TMP_TABLES;
  sql_command_flags[SQLCOM_SELECT]|=          CF_PREOPEN_TMP_TABLES;
  sql_command_flags[SQLCOM_SET_OPTION]|=      CF_PREOPEN_TMP_TABLES;
  sql_command_flags[SQLCOM_DO]|=              CF_PREOPEN_TMP_TABLES;
  sql_command_flags[SQLCOM_HA_OPEN]|=         CF_PREOPEN_TMP_TABLES;
  sql_command_flags[SQLCOM_CALL]|=            CF_PREOPEN_TMP_TABLES;
  sql_command_flags[SQLCOM_CHECKSUM]|=        CF_PREOPEN_TMP_TABLES;
  sql_command_flags[SQLCOM_ANALYZE]|=         CF_PREOPEN_TMP_TABLES;
  sql_command_flags[SQLCOM_CHECK]|=           CF_PREOPEN_TMP_TABLES;
  sql_command_flags[SQLCOM_OPTIMIZE]|=        CF_PREOPEN_TMP_TABLES;
  sql_command_flags[SQLCOM_REPAIR]|=          CF_PREOPEN_TMP_TABLES;
  sql_command_flags[SQLCOM_PRELOAD_KEYS]|=    CF_PREOPEN_TMP_TABLES;
  sql_command_flags[SQLCOM_ASSIGN_TO_KEYCACHE]|= CF_PREOPEN_TMP_TABLES;

  /*
    DDL statements that should start with closing opened handlers.

    We use this flag only for statements for which open HANDLERs
    have to be closed before temporary tables are pre-opened.
  */
  sql_command_flags[SQLCOM_CREATE_TABLE]|=    CF_HA_CLOSE;
  sql_command_flags[SQLCOM_DROP_TABLE]|=      CF_HA_CLOSE;
  sql_command_flags[SQLCOM_ALTER_TABLE]|=     CF_HA_CLOSE;
  sql_command_flags[SQLCOM_TRUNCATE]|=        CF_HA_CLOSE;
  sql_command_flags[SQLCOM_REPAIR]|=          CF_HA_CLOSE;
  sql_command_flags[SQLCOM_OPTIMIZE]|=        CF_HA_CLOSE;
  sql_command_flags[SQLCOM_ANALYZE]|=         CF_HA_CLOSE;
  sql_command_flags[SQLCOM_CHECK]|=           CF_HA_CLOSE;
  sql_command_flags[SQLCOM_CREATE_INDEX]|=    CF_HA_CLOSE;
  sql_command_flags[SQLCOM_DROP_INDEX]|=      CF_HA_CLOSE;
  sql_command_flags[SQLCOM_PRELOAD_KEYS]|=    CF_HA_CLOSE;
  sql_command_flags[SQLCOM_ASSIGN_TO_KEYCACHE]|=  CF_HA_CLOSE;

  /*
    Mark statements that always are disallowed in read-only
    transactions. Note that according to the SQL standard,
    even temporary table DDL should be disallowed.
  */
  sql_command_flags[SQLCOM_CREATE_TABLE]|=     CF_DISALLOW_IN_RO_TRANS;
  sql_command_flags[SQLCOM_ALTER_TABLE]|=      CF_DISALLOW_IN_RO_TRANS;
  sql_command_flags[SQLCOM_DROP_TABLE]|=       CF_DISALLOW_IN_RO_TRANS;
  sql_command_flags[SQLCOM_RENAME_TABLE]|=     CF_DISALLOW_IN_RO_TRANS;
  sql_command_flags[SQLCOM_CREATE_INDEX]|=     CF_DISALLOW_IN_RO_TRANS;
  sql_command_flags[SQLCOM_DROP_INDEX]|=       CF_DISALLOW_IN_RO_TRANS;
  sql_command_flags[SQLCOM_CREATE_DB]|=        CF_DISALLOW_IN_RO_TRANS;
  sql_command_flags[SQLCOM_DROP_DB]|=          CF_DISALLOW_IN_RO_TRANS;
  sql_command_flags[SQLCOM_ALTER_DB_UPGRADE]|= CF_DISALLOW_IN_RO_TRANS;
  sql_command_flags[SQLCOM_ALTER_DB]|=         CF_DISALLOW_IN_RO_TRANS;
  sql_command_flags[SQLCOM_CREATE_VIEW]|=      CF_DISALLOW_IN_RO_TRANS;
  sql_command_flags[SQLCOM_DROP_VIEW]|=        CF_DISALLOW_IN_RO_TRANS;
  sql_command_flags[SQLCOM_CREATE_TRIGGER]|=   CF_DISALLOW_IN_RO_TRANS;
  sql_command_flags[SQLCOM_DROP_TRIGGER]|=     CF_DISALLOW_IN_RO_TRANS;
  sql_command_flags[SQLCOM_CREATE_EVENT]|=     CF_DISALLOW_IN_RO_TRANS;
  sql_command_flags[SQLCOM_ALTER_EVENT]|=      CF_DISALLOW_IN_RO_TRANS;
  sql_command_flags[SQLCOM_DROP_EVENT]|=       CF_DISALLOW_IN_RO_TRANS;
  sql_command_flags[SQLCOM_CREATE_USER]|=      CF_DISALLOW_IN_RO_TRANS;
  sql_command_flags[SQLCOM_RENAME_USER]|=      CF_DISALLOW_IN_RO_TRANS;
  sql_command_flags[SQLCOM_DROP_USER]|=        CF_DISALLOW_IN_RO_TRANS;
  sql_command_flags[SQLCOM_CREATE_SERVER]|=    CF_DISALLOW_IN_RO_TRANS;
  sql_command_flags[SQLCOM_ALTER_SERVER]|=     CF_DISALLOW_IN_RO_TRANS;
  sql_command_flags[SQLCOM_DROP_SERVER]|=      CF_DISALLOW_IN_RO_TRANS;
  sql_command_flags[SQLCOM_CREATE_FUNCTION]|=  CF_DISALLOW_IN_RO_TRANS;
  sql_command_flags[SQLCOM_CREATE_PROCEDURE]|= CF_DISALLOW_IN_RO_TRANS;
  sql_command_flags[SQLCOM_CREATE_SPFUNCTION]|=CF_DISALLOW_IN_RO_TRANS;
  sql_command_flags[SQLCOM_DROP_PROCEDURE]|=   CF_DISALLOW_IN_RO_TRANS;
  sql_command_flags[SQLCOM_DROP_FUNCTION]|=    CF_DISALLOW_IN_RO_TRANS;
  sql_command_flags[SQLCOM_ALTER_PROCEDURE]|=  CF_DISALLOW_IN_RO_TRANS;
  sql_command_flags[SQLCOM_ALTER_FUNCTION]|=   CF_DISALLOW_IN_RO_TRANS;
  sql_command_flags[SQLCOM_TRUNCATE]|=         CF_DISALLOW_IN_RO_TRANS;
  sql_command_flags[SQLCOM_ALTER_TABLESPACE]|= CF_DISALLOW_IN_RO_TRANS;
  sql_command_flags[SQLCOM_REPAIR]|=           CF_DISALLOW_IN_RO_TRANS;
  sql_command_flags[SQLCOM_OPTIMIZE]|=         CF_DISALLOW_IN_RO_TRANS;
  sql_command_flags[SQLCOM_GRANT]|=            CF_DISALLOW_IN_RO_TRANS;
  sql_command_flags[SQLCOM_REVOKE]|=           CF_DISALLOW_IN_RO_TRANS;
  sql_command_flags[SQLCOM_REVOKE_ALL]|=       CF_DISALLOW_IN_RO_TRANS;
  sql_command_flags[SQLCOM_INSTALL_PLUGIN]|=   CF_DISALLOW_IN_RO_TRANS;
  sql_command_flags[SQLCOM_UNINSTALL_PLUGIN]|= CF_DISALLOW_IN_RO_TRANS;
}

bool sqlcom_can_generate_row_events(const THD *thd)
{
  return (sql_command_flags[thd->lex->sql_command] &
          CF_CAN_GENERATE_ROW_EVENTS);
}
 
bool is_update_query(enum enum_sql_command command)
{
  DBUG_ASSERT(command <= SQLCOM_END);
  return (sql_command_flags[command] & CF_CHANGES_DATA) != 0;
}

/**
  Check if a sql command is allowed to write to log tables.
  @param command The SQL command
  @return true if writing is allowed
*/
bool is_log_table_write_query(enum enum_sql_command command)
{
  DBUG_ASSERT(command <= SQLCOM_END);
  return (sql_command_flags[command] & CF_WRITE_LOGS_COMMAND) != 0;
}

void execute_init_command(THD *thd, LEX_STRING *init_command,
                          mysql_rwlock_t *var_lock)
{
  Vio* save_vio;
  ulong save_client_capabilities;

  mysql_rwlock_rdlock(var_lock);
  if (!init_command->length)
  {
    mysql_rwlock_unlock(var_lock);
    return;
  }

  /*
    copy the value under a lock, and release the lock.
    init_command has to be executed without a lock held,
    as it may try to change itself
  */
  size_t len= init_command->length;
  char *buf= thd->strmake(init_command->str, len);
  mysql_rwlock_unlock(var_lock);

#if defined(ENABLED_PROFILING)
  thd->profiling.start_new_query();
  thd->profiling.set_query_source(buf, len);
#endif

  THD_STAGE_INFO(thd, stage_execution_of_init_command);
  save_client_capabilities= thd->client_capabilities;
  thd->client_capabilities|= CLIENT_MULTI_QUERIES;
  /*
    We don't need return result of execution to client side.
    To forbid this we should set thd->net.vio to 0.
  */
  save_vio= thd->net.vio;
  thd->net.vio= 0;
  dispatch_command(COM_QUERY, thd, buf, len);
  thd->client_capabilities= save_client_capabilities;
  thd->net.vio= save_vio;

#if defined(ENABLED_PROFILING)
  thd->profiling.finish_current_query();
#endif
}


static char *fgets_fn(char *buffer, size_t size, fgets_input_t input, int *error)
{
  MYSQL_FILE *in= static_cast<MYSQL_FILE*> (input);
  char *line= mysql_file_fgets(buffer, size, in);
  if (error)
    *error= (line == NULL) ? ferror(in->m_file) : 0;
  return line;
}


static void handle_bootstrap_impl(THD *thd)
{
  MYSQL_FILE *file= bootstrap_file;
  DBUG_ENTER("handle_bootstrap");

#ifndef EMBEDDED_LIBRARY
  pthread_detach_this_thread();
  thd->thread_stack= (char*) &thd;
#endif /* EMBEDDED_LIBRARY */

  thd->security_ctx->user= (char*) my_strdup("boot", MYF(MY_WME));
  thd->security_ctx->priv_user[0]= thd->security_ctx->priv_host[0]=
    thd->security_ctx->priv_role[0]= 0;
  /*
    Make the "client" handle multiple results. This is necessary
    to enable stored procedures with SELECTs and Dynamic SQL
    in init-file.
  */
  thd->client_capabilities|= CLIENT_MULTI_RESULTS;

  thd->init_for_queries();

  for ( ; ; )
  {
    char buffer[MAX_BOOTSTRAP_QUERY_SIZE] = "";
    int rc, length;
    char *query;
    int error= 0;

    rc= read_bootstrap_query(buffer, &length, file, fgets_fn, &error);

    if (rc == READ_BOOTSTRAP_EOF)
      break;
    /*
      Check for bootstrap file errors. SQL syntax errors will be
      caught below.
    */
    if (rc != READ_BOOTSTRAP_SUCCESS)
    {
      /*
        mysql_parse() may have set a successful error status for the previous
        query. We must clear the error status to report the bootstrap error.
      */
      thd->get_stmt_da()->reset_diagnostics_area();

      /* Get the nearest query text for reference. */
      char *err_ptr= buffer + (length <= MAX_BOOTSTRAP_ERROR_LEN ?
                                        0 : (length - MAX_BOOTSTRAP_ERROR_LEN));
      switch (rc)
      {
      case READ_BOOTSTRAP_ERROR:
        my_printf_error(ER_UNKNOWN_ERROR, "Bootstrap file error, return code (%d). "
                        "Nearest query: '%s'", MYF(0), error, err_ptr);
        break;

      case READ_BOOTSTRAP_QUERY_SIZE:
        my_printf_error(ER_UNKNOWN_ERROR, "Boostrap file error. Query size "
                        "exceeded %d bytes near '%s'.", MYF(0),
                        MAX_BOOTSTRAP_LINE_SIZE, err_ptr);
        break;

      default:
        DBUG_ASSERT(false);
        break;
      }

      thd->protocol->end_statement();
      bootstrap_error= 1;
      break;
    }

    query= (char *) thd->memdup_w_gap(buffer, length + 1,
                                      thd->db_length + 1 +
                                      QUERY_CACHE_DB_LENGTH_SIZE +
                                      QUERY_CACHE_FLAGS_SIZE);
    size_t db_len= 0;
    memcpy(query + length + 1, (char *) &db_len, sizeof(size_t));
    thd->set_query_and_id(query, length, thd->charset(), next_query_id());
    int2store(query + length + 1, 0);           // No db in bootstrap
    DBUG_PRINT("query",("%-.4096s",thd->query()));
#if defined(ENABLED_PROFILING)
    thd->profiling.start_new_query();
    thd->profiling.set_query_source(thd->query(), length);
#endif

    /*
      We don't need to obtain LOCK_thread_count here because in bootstrap
      mode we have only one thread.
    */
    thd->set_time();
    Parser_state parser_state;
    if (parser_state.init(thd, thd->query(), length))
    {
      thd->protocol->end_statement();
      bootstrap_error= 1;
      break;
    }

    mysql_parse(thd, thd->query(), length, &parser_state);

    bootstrap_error= thd->is_error();
    thd->protocol->end_statement();

#if defined(ENABLED_PROFILING)
    thd->profiling.finish_current_query();
#endif
    delete_explain_query(thd->lex);

    if (bootstrap_error)
      break;

    free_root(thd->mem_root,MYF(MY_KEEP_PREALLOC));
    free_root(&thd->transaction.mem_root,MYF(MY_KEEP_PREALLOC));
  }

  DBUG_VOID_RETURN;
}


/**
  Execute commands from bootstrap_file.

  Used when creating the initial grant tables.
*/

pthread_handler_t handle_bootstrap(void *arg)
{
  THD *thd=(THD*) arg;

  mysql_thread_set_psi_id(thd->thread_id);

  do_handle_bootstrap(thd);
  return 0;
}

void do_handle_bootstrap(THD *thd)
{
  /* The following must be called before DBUG_ENTER */
  thd->thread_stack= (char*) &thd;
  if (my_thread_init() || thd->store_globals())
  {
#ifndef EMBEDDED_LIBRARY
    close_connection(thd, ER_OUT_OF_RESOURCES);
#endif
    thd->fatal_error();
    goto end;
  }

  handle_bootstrap_impl(thd);

end:
  delete thd;

#ifndef EMBEDDED_LIBRARY
  thread_safe_decrement32(&thread_count, &thread_count_lock);
  in_bootstrap= FALSE;

  mysql_mutex_lock(&LOCK_thread_count);
  mysql_cond_broadcast(&COND_thread_count);
  mysql_mutex_unlock(&LOCK_thread_count);
  my_thread_end();
  pthread_exit(0);
#endif

  return;
}


/* This works because items are allocated with sql_alloc() */

void free_items(Item *item)
{
  Item *next;
  DBUG_ENTER("free_items");
  for (; item ; item=next)
  {
    next=item->next;
    item->delete_self();
  }
  DBUG_VOID_RETURN;
}

/**
   This works because items are allocated with sql_alloc().
   @note The function also handles null pointers (empty list).
*/
void cleanup_items(Item *item)
{
  DBUG_ENTER("cleanup_items");  
  for (; item ; item=item->next)
    item->cleanup();
  DBUG_VOID_RETURN;
}

#ifndef EMBEDDED_LIBRARY

/**
  Read one command from connection and execute it (query or simple command).
  This function is called in loop from thread function.

  For profiling to work, it must never be called recursively.

  @retval
    0  success
  @retval
    1  request of thread shutdown (see dispatch_command() description)
*/

bool do_command(THD *thd)
{
  bool return_value;
  char *packet= 0;
  ulong packet_length;
  NET *net= &thd->net;
  enum enum_server_command command;
  DBUG_ENTER("do_command");
#ifdef WITH_WSREP
  if (WSREP(thd))
  {
    mysql_mutex_lock(&thd->LOCK_wsrep_thd);
    thd->wsrep_query_state= QUERY_IDLE;
    if (thd->wsrep_conflict_state==MUST_ABORT) 
    {
      wsrep_client_rollback(thd);
    }
    mysql_mutex_unlock(&thd->LOCK_wsrep_thd);
  }
#endif /* WITH_WSREP */
  /*
    indicator of uninitialized lex => normal flow of errors handling
    (see my_message_sql)
  */
  thd->lex->current_select= 0;

  /*
    This thread will do a blocking read from the client which
    will be interrupted when the next command is received from
    the client, the connection is closed or "net_wait_timeout"
    number of seconds has passed.
  */
  if(!thd->skip_wait_timeout)
    my_net_set_read_timeout(net, thd->variables.net_wait_timeout);


  /*
    XXX: this code is here only to clear possible errors of init_connect. 
    Consider moving to init_connect() instead.
  */
  thd->clear_error();				// Clear error message
  thd->get_stmt_da()->reset_diagnostics_area();

  net_new_transaction(net);

  /* Save for user statistics */
  thd->start_bytes_received= thd->status_var.bytes_received;

  /*
    Synchronization point for testing of KILL_CONNECTION.
    This sync point can wait here, to simulate slow code execution
    between the last test of thd->killed and blocking in read().

    The goal of this test is to verify that a connection does not
    hang, if it is killed at this point of execution.
    (Bug#37780 - main.kill fails randomly)

    Note that the sync point wait itself will be terminated by a
    kill. In this case it consumes a condition broadcast, but does
    not change anything else. The consumed broadcast should not
    matter here, because the read/recv() below doesn't use it.
  */
  DEBUG_SYNC(thd, "before_do_command_net_read");

<<<<<<< HEAD
  thd->m_server_idle= TRUE;
  packet_length= my_net_read(net);
  thd->m_server_idle= FALSE;
#ifdef WITH_WSREP
  if (WSREP(thd)) {
    mysql_mutex_lock(&thd->LOCK_wsrep_thd);

    /* these THD's are aborted or are aborting during being idle */
    if (thd->wsrep_conflict_state == ABORTING)
    {
      while (thd->wsrep_conflict_state == ABORTING) {
        mysql_mutex_unlock(&thd->LOCK_wsrep_thd);
        my_sleep(1000);
        mysql_mutex_lock(&thd->LOCK_wsrep_thd);
      }
      thd->store_globals();
    }
    else if (thd->wsrep_conflict_state == ABORTED)
    {
      thd->store_globals();
    }
=======
  packet_length= my_net_read_packet(net, 1);
>>>>>>> 4105cbf4

    thd->wsrep_query_state= QUERY_EXEC;
    mysql_mutex_unlock(&thd->LOCK_wsrep_thd);
  }

  if ((WSREP(thd)  && packet_length == packet_error) ||
      (!WSREP(thd) && (packet_length == packet_error)))
#else
  if (packet_length == packet_error)
#endif /* WITH_WSREP */
  {
    DBUG_PRINT("info",("Got error %d reading command from socket %s",
		       net->error,
		       vio_description(net->vio)));

#ifdef WITH_WSREP
    if (WSREP(thd)) {
      mysql_mutex_lock(&thd->LOCK_wsrep_thd);
      if (thd->wsrep_conflict_state == MUST_ABORT)
      {
        DBUG_PRINT("wsrep",("aborted for wsrep rollback: %lu", thd->real_id));
        wsrep_client_rollback(thd);
      }
      mysql_mutex_unlock(&thd->LOCK_wsrep_thd);
    }
#endif /* WITH_WSREP */
    /* Instrument this broken statement as "statement/com/error" */
    thd->m_statement_psi= MYSQL_REFINE_STATEMENT(thd->m_statement_psi,
                                                 com_statement_info[COM_END].
                                                 m_key);


    /* Check if we can continue without closing the connection */

    /* The error must be set. */
    DBUG_ASSERT(thd->is_error());
    thd->protocol->end_statement();

    /* Mark the statement completed. */
    MYSQL_END_STATEMENT(thd->m_statement_psi, thd->get_stmt_da());
    thd->m_statement_psi= NULL;

    if (net->error != 3)
    {
      return_value= TRUE;                       // We have to close it.
      goto out;
    }

    net->error= 0;
    return_value= FALSE;
    goto out;
  }

  packet= (char*) net->read_pos;
  /*
    'packet_length' contains length of data, as it was stored in packet
    header. In case of malformed header, my_net_read returns zero.
    If packet_length is not zero, my_net_read ensures that the returned
    number of bytes was actually read from network.
    There is also an extra safety measure in my_net_read:
    it sets packet[packet_length]= 0, but only for non-zero packets.
  */
  if (packet_length == 0)                       /* safety */
  {
    /* Initialize with COM_SLEEP packet */
    packet[0]= (uchar) COM_SLEEP;
    packet_length= 1;
  }
  /* Do not rely on my_net_read, extra safety against programming errors. */
  packet[packet_length]= '\0';                  /* safety */

  command= (enum enum_server_command) (uchar) packet[0];

  if (command >= COM_END)
    command= COM_END;				// Wrong command

  DBUG_PRINT("info",("Command on %s = %d (%s)",
                     vio_description(net->vio), command,
                     command_name[command].str));

#ifdef WITH_WSREP
  if (WSREP(thd)) {
    /*
     * bail out if DB snapshot has not been installed. We however,
     * allow queries "SET" and "SHOW", they are trapped later in execute_command
     */
    if (thd->variables.wsrep_on && !thd->wsrep_applier && !wsrep_ready &&
        command != COM_QUERY        &&
        command != COM_PING         &&
        command != COM_QUIT         &&
        command != COM_PROCESS_INFO &&
        command != COM_PROCESS_KILL &&
        command != COM_SET_OPTION   &&
        command != COM_SHUTDOWN     &&
        command != COM_SLEEP        &&
        command != COM_STATISTICS   &&
        command != COM_TIME         &&
        command != COM_END
    ) {
      my_message(ER_UNKNOWN_COM_ERROR,
                 "WSREP has not yet prepared node for application use",
                 MYF(0));
      thd->protocol->end_statement();
      return_value= FALSE;
      goto out;
    }
  }
#endif /* WITH_WSREP */
  /* Restore read timeout value */
  my_net_set_read_timeout(net, thd->variables.net_read_timeout);

  DBUG_ASSERT(packet_length);
  DBUG_ASSERT(!thd->apc_target.is_enabled());
  return_value= dispatch_command(command, thd, packet+1, (uint) (packet_length-1));
#ifdef WITH_WSREP
  if (WSREP(thd)) {
    while (thd->wsrep_conflict_state== RETRY_AUTOCOMMIT)
    {
      WSREP_DEBUG("Retry autocommit for: %s\n", thd->wsrep_retry_query);
      CHARSET_INFO *current_charset = thd->variables.character_set_client;
      if (!is_supported_parser_charset(current_charset))
      {
        /* Do not use non-supported parser character sets */
        WSREP_WARN("Current client character set is non-supported parser "
                   "character set: %s", current_charset->csname);
        thd->variables.character_set_client = &my_charset_latin1;
        WSREP_WARN("For retry temporally setting character set to : %s",
                   my_charset_latin1.csname);
      }
      return_value= dispatch_command(command, thd, thd->wsrep_retry_query,
                                     thd->wsrep_retry_query_len);
      thd->variables.character_set_client = current_charset;
    }
  }
  if (thd->wsrep_retry_query && thd->wsrep_conflict_state != REPLAYING)
  {
    my_free(thd->wsrep_retry_query);
    thd->wsrep_retry_query      = NULL;
    thd->wsrep_retry_query_len  = 0;
    thd->wsrep_retry_command    = COM_CONNECT;
  }
#endif /* WITH_WSREP */
  DBUG_ASSERT(!thd->apc_target.is_enabled());

out:
  /* The statement instrumentation must be closed in all cases. */
  DBUG_ASSERT(thd->m_statement_psi == NULL);
  DBUG_RETURN(return_value);
}
#endif  /* EMBEDDED_LIBRARY */

/**
  @brief Determine if an attempt to update a non-temporary table while the
    read-only option was enabled has been made.

  This is a helper function to mysql_execute_command.

  @note SQLCOM_MULTI_UPDATE is an exception and delt with elsewhere.

  @see mysql_execute_command
  @returns Status code
    @retval TRUE The statement should be denied.
    @retval FALSE The statement isn't updating any relevant tables.
*/

static my_bool deny_updates_if_read_only_option(THD *thd,
                                                TABLE_LIST *all_tables)
{
  DBUG_ENTER("deny_updates_if_read_only_option");

  if (!opt_readonly)
    DBUG_RETURN(FALSE);

  LEX *lex= thd->lex;

  const my_bool user_is_super=
    ((ulong)(thd->security_ctx->master_access & SUPER_ACL) ==
     (ulong)SUPER_ACL);

  if (user_is_super)
    DBUG_RETURN(FALSE);

  if (!(sql_command_flags[lex->sql_command] & CF_CHANGES_DATA))
    DBUG_RETURN(FALSE);

  /* Multi update is an exception and is dealt with later. */
  if (lex->sql_command == SQLCOM_UPDATE_MULTI)
    DBUG_RETURN(FALSE);

  const my_bool create_temp_tables= 
    (lex->sql_command == SQLCOM_CREATE_TABLE) &&
    lex->create_info.tmp_table();

  const my_bool drop_temp_tables= 
    (lex->sql_command == SQLCOM_DROP_TABLE) &&
    lex->drop_temporary;

  const my_bool update_real_tables=
    some_non_temp_table_to_be_updated(thd, all_tables) &&
    !(create_temp_tables || drop_temp_tables);


  const my_bool create_or_drop_databases=
    (lex->sql_command == SQLCOM_CREATE_DB) ||
    (lex->sql_command == SQLCOM_DROP_DB);

  if (update_real_tables || create_or_drop_databases)
  {
      /*
        An attempt was made to modify one or more non-temporary tables.
      */
      DBUG_RETURN(TRUE);
  }


  /* Assuming that only temporary tables are modified. */
  DBUG_RETURN(FALSE);
}

#ifdef WITH_WSREP
static my_bool wsrep_read_only_option(THD *thd, TABLE_LIST *all_tables)
{
  int opt_readonly_saved = opt_readonly;
  ulong flag_saved = (ulong)(thd->security_ctx->master_access & SUPER_ACL);

  opt_readonly = 0;
  thd->security_ctx->master_access &= ~SUPER_ACL;

  my_bool ret = !deny_updates_if_read_only_option(thd, all_tables);

  opt_readonly = opt_readonly_saved;
  thd->security_ctx->master_access |= flag_saved;

  return ret;
}

static void wsrep_copy_query(THD *thd)
{
  thd->wsrep_retry_command   = thd->get_command();
  thd->wsrep_retry_query_len = thd->query_length();
  thd->wsrep_retry_query     = (char *)my_malloc(
                                 thd->wsrep_retry_query_len + 1, MYF(0));
  strncpy(thd->wsrep_retry_query, thd->query(), thd->wsrep_retry_query_len);
  thd->wsrep_retry_query[thd->wsrep_retry_query_len] = '\0';
}
#endif /* WITH_WSREP */
/**
  Perform one connection-level (COM_XXXX) command.

  @param command         type of command to perform
  @param thd             connection handle
  @param packet          data for the command, packet is always null-terminated
  @param packet_length   length of packet + 1 (to show that data is
                         null-terminated) except for COM_SLEEP, where it
                         can be zero.

  @todo
    set thd->lex->sql_command to SQLCOM_END here.
  @todo
    The following has to be changed to an 8 byte integer

  @retval
    0   ok
  @retval
    1   request of thread shutdown, i. e. if command is
        COM_QUIT/COM_SHUTDOWN
*/
bool dispatch_command(enum enum_server_command command, THD *thd,
		      char* packet, uint packet_length)
{
  NET *net= &thd->net;
  bool error= 0;
  DBUG_ENTER("dispatch_command");
  DBUG_PRINT("info", ("command: %d", command));

#ifdef WITH_WSREP
  if (WSREP(thd)) {
    if (!thd->in_multi_stmt_transaction_mode())
    {
      thd->wsrep_PA_safe= true;
    }

    mysql_mutex_lock(&thd->LOCK_wsrep_thd);
    thd->wsrep_query_state= QUERY_EXEC;
    if (thd->wsrep_conflict_state== RETRY_AUTOCOMMIT)
    {
      thd->wsrep_conflict_state= NO_CONFLICT;
    }
    if (thd->wsrep_conflict_state== MUST_ABORT)
    {
      wsrep_client_rollback(thd);
    }
    if (thd->wsrep_conflict_state== ABORTED)
    {
      my_error(ER_LOCK_DEADLOCK, MYF(0), "wsrep aborted transaction");
      WSREP_DEBUG("Deadlock error for: %s", thd->query());
      mysql_mutex_unlock(&thd->LOCK_wsrep_thd);
      thd->killed               = NOT_KILLED;
      thd->mysys_var->abort     = 0;
      thd->wsrep_conflict_state = NO_CONFLICT;
      thd->wsrep_retry_counter  = 0;
      /*
        Increment threads running to compensate dec_thread_running() called
        after dispatch_end label.
      */
      inc_thread_running();
      goto dispatch_end;
    }
    mysql_mutex_unlock(&thd->LOCK_wsrep_thd);
  }
#endif /* WITH_WSREP */
#if defined(ENABLED_PROFILING)
  thd->profiling.start_new_query();
#endif
  MYSQL_COMMAND_START(thd->thread_id, command,
                      &thd->security_ctx->priv_user[0],
                      (char *) thd->security_ctx->host_or_ip);
  
  DBUG_EXECUTE_IF("crash_dispatch_command_before",
                  { DBUG_PRINT("crash_dispatch_command_before", ("now"));
                    DBUG_ABORT(); });

  /* Performance Schema Interface instrumentation, begin */
  thd->m_statement_psi= MYSQL_REFINE_STATEMENT(thd->m_statement_psi,
                                               com_statement_info[command].
                                               m_key);
  thd->set_command(command);

  /*
    Commands which always take a long time are logged into
    the slow log only if opt_log_slow_admin_statements is set.
  */
  thd->enable_slow_log= TRUE;
  thd->query_plan_flags= QPLAN_INIT;
  thd->lex->sql_command= SQLCOM_END; /* to avoid confusing VIEW detectors */

  DEBUG_SYNC(thd,"dispatch_command_before_set_time");

  thd->set_time();
  if (!(server_command_flags[command] & CF_SKIP_QUERY_ID))
    thd->set_query_id(next_query_id());
  else
  {
    /*
      ping, get statistics or similar stateless command.
      No reason to increase query id here.
    */
    thd->set_query_id(get_query_id());
  }
  inc_thread_running();

  if (!(server_command_flags[command] & CF_SKIP_QUESTIONS))
    statistic_increment(thd->status_var.questions, &LOCK_status);

  /* Copy data for user stats */
  if ((thd->userstat_running= opt_userstat_running))
  {
    thd->start_cpu_time= my_getcputime();
    memcpy(&thd->org_status_var, &thd->status_var, sizeof(thd->status_var));
    thd->select_commands= thd->update_commands= thd->other_commands= 0;
  }

  /**
    Clear the set of flags that are expected to be cleared at the
    beginning of each command.
  */
  thd->server_status&= ~SERVER_STATUS_CLEAR_SET;
  switch (command) {
  case COM_INIT_DB:
  {
    LEX_STRING tmp;
    status_var_increment(thd->status_var.com_stat[SQLCOM_CHANGE_DB]);
    thd->convert_string(&tmp, system_charset_info,
			packet, packet_length, thd->charset());
    if (!mysql_change_db(thd, &tmp, FALSE))
    {
      general_log_write(thd, command, thd->db, thd->db_length);
      my_ok(thd);
    }
    break;
  }
#ifdef HAVE_REPLICATION
  case COM_REGISTER_SLAVE:
  {
    if (!register_slave(thd, (uchar*)packet, packet_length))
      my_ok(thd);
    break;
  }
#endif
  case COM_CHANGE_USER:
  {
    int auth_rc;
    status_var_increment(thd->status_var.com_other);

    thd->change_user();
    thd->clear_error();                         // if errors from rollback

    /* acl_authenticate() takes the data from net->read_pos */
    net->read_pos= (uchar*)packet;

    uint save_db_length= thd->db_length;
    char *save_db= thd->db;
    USER_CONN *save_user_connect= thd->user_connect;
    Security_context save_security_ctx= *thd->security_ctx;
    CHARSET_INFO *save_character_set_client=
      thd->variables.character_set_client;
    CHARSET_INFO *save_collation_connection=
      thd->variables.collation_connection;
    CHARSET_INFO *save_character_set_results=
      thd->variables.character_set_results;

    /* Ensure we don't free security_ctx->user in case we have to revert */
    thd->security_ctx->user= 0;
    thd->user_connect= 0;

    /*
      to limit COM_CHANGE_USER ability to brute-force passwords,
      we only allow three unsuccessful COM_CHANGE_USER per connection.
    */
    if (thd->failed_com_change_user >= 3)
    {
      my_message(ER_UNKNOWN_COM_ERROR, ER(ER_UNKNOWN_COM_ERROR), MYF(0));
      auth_rc= 1;
    }
    else
      auth_rc= acl_authenticate(thd, packet_length);

    mysql_audit_notify_connection_change_user(thd);
    if (auth_rc)
    {
      /* Free user if allocated by acl_authenticate */
      my_free(thd->security_ctx->user);
      *thd->security_ctx= save_security_ctx;
      if (thd->user_connect)
	decrease_user_connections(thd->user_connect);
      thd->user_connect= save_user_connect;
      thd->reset_db(save_db, save_db_length);
      thd->variables.character_set_client= save_character_set_client;
      thd->variables.collation_connection= save_collation_connection;
      thd->variables.character_set_results= save_character_set_results;
      thd->update_charset();
      thd->failed_com_change_user++;
      my_sleep(1000000);
    }
    else
    {
#ifndef NO_EMBEDDED_ACCESS_CHECKS
      /* we've authenticated new user */
      if (save_user_connect)
	decrease_user_connections(save_user_connect);
#endif /* NO_EMBEDDED_ACCESS_CHECKS */
      my_free(save_db);
      my_free(save_security_ctx.user);
    }
    break;
  }
  case COM_STMT_EXECUTE:
  {
    mysqld_stmt_execute(thd, packet, packet_length);
    break;
  }
  case COM_STMT_FETCH:
  {
    mysqld_stmt_fetch(thd, packet, packet_length);
    break;
  }
  case COM_STMT_SEND_LONG_DATA:
  {
    mysql_stmt_get_longdata(thd, packet, packet_length);
    break;
  }
  case COM_STMT_PREPARE:
  {
    mysqld_stmt_prepare(thd, packet, packet_length);
    break;
  }
  case COM_STMT_CLOSE:
  {
    mysqld_stmt_close(thd, packet);
    break;
  }
  case COM_STMT_RESET:
  {
    mysqld_stmt_reset(thd, packet);
    break;
  }
  case COM_QUERY:
  {
    if (alloc_query(thd, packet, packet_length))
      break;					// fatal error is set
    MYSQL_QUERY_START(thd->query(), thd->thread_id,
                      (char *) (thd->db ? thd->db : ""),
                      &thd->security_ctx->priv_user[0],
                      (char *) thd->security_ctx->host_or_ip);
    char *packet_end= thd->query() + thd->query_length();
    general_log_write(thd, command, thd->query(), thd->query_length());
    DBUG_PRINT("query",("%-.4096s",thd->query()));
#if defined(ENABLED_PROFILING)
    thd->profiling.set_query_source(thd->query(), thd->query_length());
#endif
    MYSQL_SET_STATEMENT_TEXT(thd->m_statement_psi, thd->query(),
                             thd->query_length());

    Parser_state parser_state;
    if (parser_state.init(thd, thd->query(), thd->query_length()))
      break;

#ifdef WITH_WSREP
    wsrep_mysql_parse(thd, thd->query(), thd->query_length(), &parser_state);
#else
    mysql_parse(thd, thd->query(), thd->query_length(), &parser_state);
#endif /* WITH_WSREP */

    while (!thd->killed && (parser_state.m_lip.found_semicolon != NULL) &&
           ! thd->is_error())
    {
      /*
        Multiple queries exist, execute them individually
      */
      char *beginning_of_next_stmt= (char*) parser_state.m_lip.found_semicolon;

#ifdef WITH_ARIA_STORAGE_ENGINE
    ha_maria::implicit_commit(thd, FALSE);
#endif

      /* Finalize server status flags after executing a statement. */
      thd->update_server_status();
      thd->protocol->end_statement();
      query_cache_end_of_result(thd);

      mysql_audit_general(thd, MYSQL_AUDIT_GENERAL_STATUS,
                          thd->get_stmt_da()->is_error()
                            ? thd->get_stmt_da()->sql_errno()
                            : 0,
                          command_name[command].str);

      ulong length= (ulong)(packet_end - beginning_of_next_stmt);

      log_slow_statement(thd);
      DBUG_ASSERT(!thd->apc_target.is_enabled());

      /* Remove garbage at start of query */
      while (length > 0 && my_isspace(thd->charset(), *beginning_of_next_stmt))
      {
        beginning_of_next_stmt++;
        length--;
      }

      /* PSI end */
      MYSQL_END_STATEMENT(thd->m_statement_psi, thd->get_stmt_da());
      thd->m_statement_psi= NULL;

      /* DTRACE end */
      if (MYSQL_QUERY_DONE_ENABLED())
      {
        MYSQL_QUERY_DONE(thd->is_error());
      }

#if defined(ENABLED_PROFILING)
      thd->profiling.finish_current_query();
      thd->profiling.start_new_query("continuing");
      thd->profiling.set_query_source(beginning_of_next_stmt, length);
#endif

      /* DTRACE begin */
      MYSQL_QUERY_START(beginning_of_next_stmt, thd->thread_id,
                        (char *) (thd->db ? thd->db : ""),
                        &thd->security_ctx->priv_user[0],
                        (char *) thd->security_ctx->host_or_ip);

      /* PSI begin */
      thd->m_statement_psi= MYSQL_START_STATEMENT(&thd->m_statement_state,
                                                  com_statement_info[command].m_key,
                                                  thd->db, thd->db_length,
                                                  thd->charset());
      THD_STAGE_INFO(thd, stage_init);
      MYSQL_SET_STATEMENT_TEXT(thd->m_statement_psi, beginning_of_next_stmt,
                               length);

      thd->set_query_and_id(beginning_of_next_stmt, length,
                            thd->charset(), next_query_id());
      /*
        Count each statement from the client.
      */
      statistic_increment(thd->status_var.questions, &LOCK_status);
#ifdef WITH_WSREP
      if (!WSREP(thd))
	thd->set_time(); /* Reset the query start time. */
#else
      thd->set_time(); /* Reset the query start time. */
#endif /* WITH_WSREP */
      parser_state.reset(beginning_of_next_stmt, length);
      /* TODO: set thd->lex->sql_command to SQLCOM_END here */
#ifdef WITH_WSREP
      wsrep_mysql_parse(thd, beginning_of_next_stmt, length, &parser_state);
#else
      mysql_parse(thd, beginning_of_next_stmt, length, &parser_state);
#endif /* WITH_WSREP */
    }

    DBUG_PRINT("info",("query ready"));
    break;
  }
  case COM_FIELD_LIST:				// This isn't actually needed
#ifdef DONT_ALLOW_SHOW_COMMANDS
    my_message(ER_NOT_ALLOWED_COMMAND, ER(ER_NOT_ALLOWED_COMMAND),
               MYF(0));	/* purecov: inspected */
    break;
#else
  {
    char *fields, *packet_end= packet + packet_length, *arg_end;
    /* Locked closure of all tables */
    TABLE_LIST table_list;
    LEX_STRING table_name;
    LEX_STRING db;
    /*
      SHOW statements should not add the used tables to the list of tables
      used in a transaction.
    */
    MDL_savepoint mdl_savepoint= thd->mdl_context.mdl_savepoint();

    status_var_increment(thd->status_var.com_stat[SQLCOM_SHOW_FIELDS]);
    if (thd->copy_db_to(&db.str, &db.length))
      break;
    /*
      We have name + wildcard in packet, separated by endzero
      (The packet is guaranteed to end with an end zero)
    */
    arg_end= strend(packet);
    uint arg_length= arg_end - packet;

    /* Check given table name length. */
    if (packet_length - arg_length > NAME_LEN + 1 || arg_length > SAFE_NAME_LEN)
    {
      my_message(ER_UNKNOWN_COM_ERROR, ER(ER_UNKNOWN_COM_ERROR), MYF(0));
      break;
    }
    thd->convert_string(&table_name, system_charset_info,
			packet, arg_length, thd->charset());
    if (check_table_name(table_name.str, table_name.length, FALSE))
    {
      /* this is OK due to convert_string() null-terminating the string */
      my_error(ER_WRONG_TABLE_NAME, MYF(0), table_name.str);
      break;
    }
    packet= arg_end + 1;
    mysql_reset_thd_for_next_command(thd);
    lex_start(thd);
    /* Must be before we init the table list. */
    if (lower_case_table_names)
    {
      table_name.length= my_casedn_str(files_charset_info, table_name.str);
      db.length= my_casedn_str(files_charset_info, db.str);
    }
    table_list.init_one_table(db.str, db.length, table_name.str,
                              table_name.length, table_name.str, TL_READ);
    /*
      Init TABLE_LIST members necessary when the undelrying
      table is view.
    */
    table_list.select_lex= &(thd->lex->select_lex);
    thd->lex->
      select_lex.table_list.link_in_list(&table_list,
                                         &table_list.next_local);
    thd->lex->add_to_query_tables(&table_list);

    if (is_infoschema_db(table_list.db, table_list.db_length))
    {
      ST_SCHEMA_TABLE *schema_table= find_schema_table(thd, table_list.alias);
      if (schema_table)
        table_list.schema_table= schema_table;
    }

    uint query_length= (uint) (packet_end - packet); // Don't count end \0
    if (!(fields= (char *) thd->memdup(packet, query_length + 1)))
      break;
    thd->set_query(fields, query_length);
    general_log_print(thd, command, "%s %s", table_list.table_name, fields);

    if (open_temporary_tables(thd, &table_list))
      break;

    if (check_table_access(thd, SELECT_ACL, &table_list,
                           TRUE, UINT_MAX, FALSE))
      break;
    /*
      Turn on an optimization relevant if the underlying table
      is a view: do not fill derived tables.
    */
    thd->lex->sql_command= SQLCOM_SHOW_FIELDS;

    mysqld_list_fields(thd,&table_list,fields);
    thd->lex->unit.cleanup();
    /* No need to rollback statement transaction, it's not started. */
    DBUG_ASSERT(thd->transaction.stmt.is_empty());
    close_thread_tables(thd);
    thd->mdl_context.rollback_to_savepoint(mdl_savepoint);

    if (thd->transaction_rollback_request)
    {
      /*
        Transaction rollback was requested since MDL deadlock was
        discovered while trying to open tables. Rollback transaction
        in all storage engines including binary log and release all
        locks.
      */
      trans_rollback_implicit(thd);
      thd->mdl_context.release_transactional_locks();
    }

    thd->cleanup_after_query();
    break;
  }
#endif
  case COM_QUIT:
    /* We don't calculate statistics for this command */
    general_log_print(thd, command, NullS);
    net->error=0;				// Don't give 'abort' message
    thd->get_stmt_da()->disable_status();       // Don't send anything back
    error=TRUE;					// End server
    break;
#ifndef EMBEDDED_LIBRARY
  case COM_BINLOG_DUMP:
    {
      ulong pos;
      ushort flags;
      uint32 slave_server_id;

      status_var_increment(thd->status_var.com_other);

      thd->enable_slow_log= opt_log_slow_admin_statements;
      thd->query_plan_flags|= QPLAN_ADMIN;
      if (check_global_access(thd, REPL_SLAVE_ACL))
	break;

      /* TODO: The following has to be changed to an 8 byte integer */
      pos = uint4korr(packet);
      flags = uint2korr(packet + 4);
      thd->variables.server_id=0; /* avoid suicide */
      if ((slave_server_id= uint4korr(packet+6))) // mysqlbinlog.server_id==0
	kill_zombie_dump_threads(slave_server_id);
      thd->variables.server_id = slave_server_id;

      general_log_print(thd, command, "Log: '%s'  Pos: %ld", packet+10,
                      (long) pos);
      mysql_binlog_send(thd, thd->strdup(packet + 10), (my_off_t) pos, flags);
      unregister_slave(thd,1,1);
      /*  fake COM_QUIT -- if we get here, the thread needs to terminate */
      error = TRUE;
      break;
    }
#endif
  case COM_REFRESH:
  {
    int not_used;

    /*
      Initialize thd->lex since it's used in many base functions, such as
      open_tables(). Otherwise, it remains unitialized and may cause crash
      during execution of COM_REFRESH.
    */
    lex_start(thd);
    
    status_var_increment(thd->status_var.com_stat[SQLCOM_FLUSH]);
    ulonglong options= (ulonglong) (uchar) packet[0];
    if (trans_commit_implicit(thd))
      break;
    thd->mdl_context.release_transactional_locks();
    if (check_global_access(thd,RELOAD_ACL))
      break;
    general_log_print(thd, command, NullS);
#ifndef DBUG_OFF
    bool debug_simulate= FALSE;
    DBUG_EXECUTE_IF("simulate_detached_thread_refresh", debug_simulate= TRUE;);
    if (debug_simulate)
    {
      /*
        Simulate a reload without a attached thread session.
        Provides a environment similar to that of when the
        server receives a SIGHUP signal and reloads caches
        and flushes tables.
      */
      bool res;
      set_current_thd(0);
      res= reload_acl_and_cache(NULL, options | REFRESH_FAST,
                                NULL, &not_used);
      set_current_thd(thd);
      if (res)
        break;
    }
    else
#endif
    {
      thd->lex->relay_log_connection_name.str= (char*) "";
      thd->lex->relay_log_connection_name.length= 0;
      if (reload_acl_and_cache(thd, options, (TABLE_LIST*) 0, &not_used))
        break;
    }
    if (trans_commit_implicit(thd))
      break;
    close_thread_tables(thd);
    thd->mdl_context.release_transactional_locks();
    my_ok(thd);
    break;
  }
#ifndef EMBEDDED_LIBRARY
  case COM_SHUTDOWN:
  {
    status_var_increment(thd->status_var.com_other);
    if (check_global_access(thd,SHUTDOWN_ACL))
      break; /* purecov: inspected */
    /*
      If the client is < 4.1.3, it is going to send us no argument; then
      packet_length is 0, packet[0] is the end 0 of the packet. Note that
      SHUTDOWN_DEFAULT is 0. If client is >= 4.1.3, the shutdown level is in
      packet[0].
    */
    enum mysql_enum_shutdown_level level;
    level= (enum mysql_enum_shutdown_level) (uchar) packet[0];
    if (level == SHUTDOWN_DEFAULT)
      level= SHUTDOWN_WAIT_ALL_BUFFERS; // soon default will be configurable
    else if (level != SHUTDOWN_WAIT_ALL_BUFFERS)
    {
      my_error(ER_NOT_SUPPORTED_YET, MYF(0), "this shutdown level");
      break;
    }
    DBUG_PRINT("quit",("Got shutdown command for level %u", level));
    general_log_print(thd, command, NullS);
    my_eof(thd);
    kill_mysql();
    error=TRUE;
    break;
  }
#endif
  case COM_STATISTICS:
  {
    STATUS_VAR *current_global_status_var;      // Big; Don't allocate on stack
    ulong uptime;
    uint length __attribute__((unused));
    ulonglong queries_per_second1000;
    char buff[250];
    uint buff_len= sizeof(buff);

    if (!(current_global_status_var= (STATUS_VAR*)
          thd->alloc(sizeof(STATUS_VAR))))
      break;
    general_log_print(thd, command, NullS);
    status_var_increment(thd->status_var.com_stat[SQLCOM_SHOW_STATUS]);
    calc_sum_of_all_status(current_global_status_var);
    if (!(uptime= (ulong) (thd->start_time - server_start_time)))
      queries_per_second1000= 0;
    else
      queries_per_second1000= thd->query_id * 1000 / uptime;

    length= my_snprintf(buff, buff_len - 1,
                        "Uptime: %lu  Threads: %d  Questions: %lu  "
                        "Slow queries: %lu  Opens: %lu  Flush tables: %lu  "
                        "Open tables: %u  Queries per second avg: %u.%03u",
                        uptime,
                        (int) thread_count, (ulong) thd->query_id,
                        current_global_status_var->long_query_count,
                        current_global_status_var->opened_tables,
                        tdc_refresh_version(),
                        tc_records(),
                        (uint) (queries_per_second1000 / 1000),
                        (uint) (queries_per_second1000 % 1000));
#ifdef EMBEDDED_LIBRARY
    /* Store the buffer in permanent memory */
    my_ok(thd, 0, 0, buff);
#else
    (void) my_net_write(net, (uchar*) buff, length);
    (void) net_flush(net);
    thd->get_stmt_da()->disable_status();
#endif
    break;
  }
  case COM_PING:
    status_var_increment(thd->status_var.com_other);
    my_ok(thd);				// Tell client we are alive
    break;
  case COM_PROCESS_INFO:
    status_var_increment(thd->status_var.com_stat[SQLCOM_SHOW_PROCESSLIST]);
    if (!thd->security_ctx->priv_user[0] &&
        check_global_access(thd, PROCESS_ACL))
      break;
    general_log_print(thd, command, NullS);
    mysqld_list_processes(thd,
			  thd->security_ctx->master_access & PROCESS_ACL ? 
			  NullS : thd->security_ctx->priv_user, 0);
    break;
  case COM_PROCESS_KILL:
  {
    status_var_increment(thd->status_var.com_stat[SQLCOM_KILL]);
    ulong id=(ulong) uint4korr(packet);
    sql_kill(thd, id, KILL_CONNECTION_HARD, KILL_TYPE_ID);
    break;
  }
  case COM_SET_OPTION:
  {
    status_var_increment(thd->status_var.com_stat[SQLCOM_SET_OPTION]);
    uint opt_command= uint2korr(packet);

    switch (opt_command) {
    case (int) MYSQL_OPTION_MULTI_STATEMENTS_ON:
      thd->client_capabilities|= CLIENT_MULTI_STATEMENTS;
      my_eof(thd);
      break;
    case (int) MYSQL_OPTION_MULTI_STATEMENTS_OFF:
      thd->client_capabilities&= ~CLIENT_MULTI_STATEMENTS;
      my_eof(thd);
      break;
    default:
      my_message(ER_UNKNOWN_COM_ERROR, ER(ER_UNKNOWN_COM_ERROR), MYF(0));
      break;
    }
    break;
  }
  case COM_DEBUG:
    status_var_increment(thd->status_var.com_other);
    if (check_global_access(thd, SUPER_ACL))
      break;					/* purecov: inspected */
    mysql_print_status();
    general_log_print(thd, command, NullS);
    my_eof(thd);
    break;
  case COM_SLEEP:
  case COM_CONNECT:				// Impossible here
  case COM_TIME:				// Impossible from client
  case COM_DELAYED_INSERT:
  case COM_END:
  default:
    my_message(ER_UNKNOWN_COM_ERROR, ER(ER_UNKNOWN_COM_ERROR), MYF(0));
    break;
  }
#ifdef WITH_WSREP
 dispatch_end:

  if (WSREP(thd)) {
    /* wsrep BF abort in query exec phase */
    mysql_mutex_lock(&thd->LOCK_wsrep_thd);
    if ((thd->wsrep_conflict_state != REPLAYING) &&
        (thd->wsrep_conflict_state != RETRY_AUTOCOMMIT))
    {
      mysql_mutex_unlock(&thd->LOCK_wsrep_thd);
      thd->update_server_status();
      thd->protocol->end_statement();
      query_cache_end_of_result(thd);
    } 
    else
    {
      mysql_mutex_unlock(&thd->LOCK_wsrep_thd);
    }
  } else { /* if (WSREP(thd))... */
#endif /* WITH_WSREP */
  DBUG_ASSERT(thd->derived_tables == NULL &&
              (thd->open_tables == NULL ||
               (thd->locked_tables_mode == LTM_LOCK_TABLES)));

  thd_proc_info(thd, "updating status");
  /* Finalize server status flags after executing a command. */
  thd->update_server_status();
  thd->protocol->end_statement();
  query_cache_end_of_result(thd);
#ifdef WITH_WSREP
  }
#endif /* WITH_WSREP */

  if (!thd->is_error() && !thd->killed_errno())
    mysql_audit_general(thd, MYSQL_AUDIT_GENERAL_RESULT, 0, 0);

  mysql_audit_general(thd, MYSQL_AUDIT_GENERAL_STATUS,
                      thd->get_stmt_da()->is_error() ?
                      thd->get_stmt_da()->sql_errno() : 0,
                      command_name[command].str);

  thd->update_all_stats();

  log_slow_statement(thd);

  THD_STAGE_INFO(thd, stage_cleaning_up);
  thd->reset_query();
  thd->set_examined_row_count(0);                   // For processlist
  thd->set_command(COM_SLEEP);

  /* Performance Schema Interface instrumentation, end */
  MYSQL_END_STATEMENT(thd->m_statement_psi, thd->get_stmt_da());
  thd->m_statement_psi= NULL;

  thd->set_time();
  dec_thread_running();
  thd->packet.shrink(thd->variables.net_buffer_length);	// Reclaim some memory
  free_root(thd->mem_root,MYF(MY_KEEP_PREALLOC));

#if defined(ENABLED_PROFILING)
  thd->profiling.finish_current_query();
#endif
  if (MYSQL_QUERY_DONE_ENABLED() || MYSQL_COMMAND_DONE_ENABLED())
  {
    int res __attribute__((unused));
    res= (int) thd->is_error();
    if (command == COM_QUERY)
    {
      MYSQL_QUERY_DONE(res);
    }
    MYSQL_COMMAND_DONE(res);
  }

  /* Check that some variables are reset properly */
  DBUG_ASSERT(thd->abort_on_warning == 0);
  DBUG_RETURN(error);
}


/*
  @note
    This function must call delete_explain_query().
*/
void log_slow_statement(THD *thd)
{
  DBUG_ENTER("log_slow_statement");


  /*
    The following should never be true with our current code base,
    but better to keep this here so we don't accidently try to log a
    statement in a trigger or stored function
  */
  if (unlikely(thd->in_sub_stmt))
    goto end;                           // Don't set time for sub stmt


  /* Follow the slow log filter configuration. */ 
  if (!thd->enable_slow_log ||
      (thd->variables.log_slow_filter
        && !(thd->variables.log_slow_filter & thd->query_plan_flags)))
  {
    goto end; 
  }
 
  if (((thd->server_status & SERVER_QUERY_WAS_SLOW) ||
       ((thd->server_status &
         (SERVER_QUERY_NO_INDEX_USED | SERVER_QUERY_NO_GOOD_INDEX_USED)) &&
        opt_log_queries_not_using_indexes &&
        !(sql_command_flags[thd->lex->sql_command] & CF_STATUS_COMMAND))) &&
      thd->get_examined_row_count() >= thd->variables.min_examined_row_limit)
  {
    thd->status_var.long_query_count++;
    /*
      If rate limiting of slow log writes is enabled, decide whether to log
      this query to the log or not.
    */ 
    if (thd->variables.log_slow_rate_limit > 1 &&
        (global_query_id % thd->variables.log_slow_rate_limit) != 0)
      goto end;

    THD_STAGE_INFO(thd, stage_logging_slow_query);
    slow_log_print(thd, thd->query(), thd->query_length(), 
                   thd->utime_after_query);
  }

end:
  delete_explain_query(thd->lex);
  DBUG_VOID_RETURN;
}


/**
  Create a TABLE_LIST object for an INFORMATION_SCHEMA table.

    This function is used in the parser to convert a SHOW or DESCRIBE
    table_name command to a SELECT from INFORMATION_SCHEMA.
    It prepares a SELECT_LEX and a TABLE_LIST object to represent the
    given command as a SELECT parse tree.

  @param thd              thread handle
  @param lex              current lex
  @param table_ident      table alias if it's used
  @param schema_table_idx the type of the INFORMATION_SCHEMA table to be
                          created

  @note
    Due to the way this function works with memory and LEX it cannot
    be used outside the parser (parse tree transformations outside
    the parser break PS and SP).

  @retval
    0                 success
  @retval
    1                 out of memory or SHOW commands are not allowed
                      in this version of the server.
*/

int prepare_schema_table(THD *thd, LEX *lex, Table_ident *table_ident,
                         enum enum_schema_tables schema_table_idx)
{
  SELECT_LEX *schema_select_lex= NULL;
  DBUG_ENTER("prepare_schema_table");

  switch (schema_table_idx) {
  case SCH_SCHEMATA:
#if defined(DONT_ALLOW_SHOW_COMMANDS)
    my_message(ER_NOT_ALLOWED_COMMAND,
               ER(ER_NOT_ALLOWED_COMMAND), MYF(0));   /* purecov: inspected */
    DBUG_RETURN(1);
#else
    break;
#endif

  case SCH_TABLE_NAMES:
  case SCH_TABLES:
  case SCH_VIEWS:
  case SCH_TRIGGERS:
  case SCH_EVENTS:
#ifdef DONT_ALLOW_SHOW_COMMANDS
    my_message(ER_NOT_ALLOWED_COMMAND,
               ER(ER_NOT_ALLOWED_COMMAND), MYF(0)); /* purecov: inspected */
    DBUG_RETURN(1);
#else
    {
      LEX_STRING db;
      size_t dummy;
      if (lex->select_lex.db == NULL &&
          lex->copy_db_to(&lex->select_lex.db, &dummy))
      {
        DBUG_RETURN(1);
      }
      schema_select_lex= new SELECT_LEX();
      db.str= schema_select_lex->db= lex->select_lex.db;
      schema_select_lex->table_list.first= NULL;
      db.length= strlen(db.str);

      if (check_db_name(&db))
      {
        my_error(ER_WRONG_DB_NAME, MYF(0), db.str);
        DBUG_RETURN(1);
      }
      break;
    }
#endif
  case SCH_COLUMNS:
  case SCH_STATISTICS:
  {
#ifdef DONT_ALLOW_SHOW_COMMANDS
    my_message(ER_NOT_ALLOWED_COMMAND,
               ER(ER_NOT_ALLOWED_COMMAND), MYF(0)); /* purecov: inspected */
    DBUG_RETURN(1);
#else
    DBUG_ASSERT(table_ident);
    TABLE_LIST **query_tables_last= lex->query_tables_last;
    schema_select_lex= new SELECT_LEX();
    /* 'parent_lex' is used in init_query() so it must be before it. */
    schema_select_lex->parent_lex= lex;
    schema_select_lex->init_query();
    if (!schema_select_lex->add_table_to_list(thd, table_ident, 0, 0, TL_READ,
                                              MDL_SHARED_READ))
      DBUG_RETURN(1);
    lex->query_tables_last= query_tables_last;
    break;
#endif
  }
  case SCH_PROFILES:
    /* 
      Mark this current profiling record to be discarded.  We don't
      wish to have SHOW commands show up in profiling.
    */
#if defined(ENABLED_PROFILING)
    thd->profiling.discard_current_query();
#endif
    break;
  case SCH_USER_STATS:
  case SCH_CLIENT_STATS:
    if (check_global_access(thd, SUPER_ACL | PROCESS_ACL, true))
      DBUG_RETURN(1);
  case SCH_TABLE_STATS:
  case SCH_INDEX_STATS:
  case SCH_OPEN_TABLES:
  case SCH_VARIABLES:
  case SCH_STATUS:
  case SCH_PROCEDURES:
  case SCH_CHARSETS:
  case SCH_ENGINES:
  case SCH_COLLATIONS:
  case SCH_COLLATION_CHARACTER_SET_APPLICABILITY:
  case SCH_USER_PRIVILEGES:
  case SCH_SCHEMA_PRIVILEGES:
  case SCH_TABLE_PRIVILEGES:
  case SCH_COLUMN_PRIVILEGES:
  case SCH_TABLE_CONSTRAINTS:
  case SCH_KEY_COLUMN_USAGE:
  default:
    break;
  }
  
  SELECT_LEX *select_lex= lex->current_select;
  if (make_schema_select(thd, select_lex, schema_table_idx))
  {
    DBUG_RETURN(1);
  }
  TABLE_LIST *table_list= select_lex->table_list.first;
  table_list->schema_select_lex= schema_select_lex;
  table_list->schema_table_reformed= 1;
  DBUG_RETURN(0);
}


/**
  Read query from packet and store in thd->query.
  Used in COM_QUERY and COM_STMT_PREPARE.

    Sets the following THD variables:
  - query
  - query_length

  @retval
    FALSE ok
  @retval
    TRUE  error;  In this case thd->fatal_error is set
*/

bool alloc_query(THD *thd, const char *packet, uint packet_length)
{
  char *query;
  /* Remove garbage at start and end of query */
  while (packet_length > 0 && my_isspace(thd->charset(), packet[0]))
  {
    packet++;
    packet_length--;
  }
  const char *pos= packet + packet_length;     // Point at end null
  while (packet_length > 0 &&
	 (pos[-1] == ';' || my_isspace(thd->charset() ,pos[-1])))
  {
    pos--;
    packet_length--;
  }
  /* We must allocate some extra memory for query cache 

    The query buffer layout is:
       buffer :==
            <statement>   The input statement(s)
            '\0'          Terminating null char  (1 byte)
            <length>      Length of following current database name (size_t)
            <db_name>     Name of current database
            <flags>       Flags struct
  */
  if (! (query= (char*) thd->memdup_w_gap(packet,
                                          packet_length,
                                          1 + thd->db_length +
                                          QUERY_CACHE_DB_LENGTH_SIZE +
                                          QUERY_CACHE_FLAGS_SIZE)))
      return TRUE;
  query[packet_length]= '\0';
  /*
    Space to hold the name of the current database is allocated.  We
    also store this length, in case current database is changed during
    execution.  We might need to reallocate the 'query' buffer
  */
  int2store(query + packet_length + 1, thd->db_length);
    
  thd->set_query(query, packet_length);

  /* Reclaim some memory */
  thd->packet.shrink(thd->variables.net_buffer_length);
  thd->convert_buffer.shrink(thd->variables.net_buffer_length);

  return FALSE;
}


bool sp_process_definer(THD *thd)
{
  DBUG_ENTER("sp_process_definer");

  LEX *lex= thd->lex;

  /*
    If the definer is not specified, this means that CREATE-statement missed
    DEFINER-clause. DEFINER-clause can be missed in two cases:

      - The user submitted a statement w/o the clause. This is a normal
        case, we should assign CURRENT_USER as definer.

      - Our slave received an updated from the master, that does not
        replicate definer for stored rountines. We should also assign
        CURRENT_USER as definer here, but also we should mark this routine
        as NON-SUID. This is essential for the sake of backward
        compatibility.

        The problem is the slave thread is running under "special" user (@),
        that actually does not exist. In the older versions we do not fail
        execution of a stored routine if its definer does not exist and
        continue the execution under the authorization of the invoker
        (BUG#13198). And now if we try to switch to slave-current-user (@),
        we will fail.

        Actually, this leads to the inconsistent state of master and
        slave (different definers, different SUID behaviour), but it seems,
        this is the best we can do.
  */

  if (!lex->definer)
  {
    Query_arena original_arena;
    Query_arena *ps_arena= thd->activate_stmt_arena_if_needed(&original_arena);

    lex->definer= create_default_definer(thd, false);

    if (ps_arena)
      thd->restore_active_arena(ps_arena, &original_arena);

    /* Error has been already reported. */
    if (lex->definer == NULL)
      DBUG_RETURN(TRUE);

    if (thd->slave_thread && lex->sphead)
      lex->sphead->m_chistics->suid= SP_IS_NOT_SUID;
  }
  else
  {
    LEX_USER *d= lex->definer= get_current_user(thd, lex->definer);
    if (!d)
      DBUG_RETURN(TRUE);

    /*
      If the specified definer differs from the current user or role, we
      should check that the current user has SUPER privilege (in order
      to create a stored routine under another user one must have
      SUPER privilege).
    */
    bool curuser= !strcmp(d->user.str, thd->security_ctx->priv_user);
    bool currole= !curuser && !strcmp(d->user.str, thd->security_ctx->priv_role);
    bool curuserhost= curuser && d->host.str &&
                  !my_strcasecmp(system_charset_info, d->host.str,
                                 thd->security_ctx->priv_host);
    if (!curuserhost && !currole &&
        check_global_access(thd, SUPER_ACL, false))
      DBUG_RETURN(TRUE);
  }

  /* Check that the specified definer exists. Emit a warning if not. */

#ifndef NO_EMBEDDED_ACCESS_CHECKS
  if (!is_acl_user(lex->definer->host.str, lex->definer->user.str))
  {
    push_warning_printf(thd,
                        Sql_condition::WARN_LEVEL_NOTE,
                        ER_NO_SUCH_USER,
                        ER(ER_NO_SUCH_USER),
                        lex->definer->user.str,
                        lex->definer->host.str);
  }
#endif /* NO_EMBEDDED_ACCESS_CHECKS */

  DBUG_RETURN(FALSE);
}


/**
  Auxiliary call that opens and locks tables for LOCK TABLES statement
  and initializes the list of locked tables.

  @param thd     Thread context.
  @param tables  List of tables to be locked.

  @return FALSE in case of success, TRUE in case of error.
*/

static bool lock_tables_open_and_lock_tables(THD *thd, TABLE_LIST *tables)
{
  Lock_tables_prelocking_strategy lock_tables_prelocking_strategy;
  uint counter;
  TABLE_LIST *table;

  thd->in_lock_tables= 1;

  if (open_tables(thd, &tables, &counter, 0, &lock_tables_prelocking_strategy))
    goto err;

  /*
    We allow to change temporary tables even if they were locked for read
    by LOCK TABLES. To avoid a discrepancy between lock acquired at LOCK
    TABLES time and by the statement which is later executed under LOCK TABLES
    we ensure that for temporary tables we always request a write lock (such
    discrepancy can cause problems for the storage engine).
    We don't set TABLE_LIST::lock_type in this case as this might result in
    extra warnings from THD::decide_logging_format() even though binary logging
    is totally irrelevant for LOCK TABLES.
  */
  for (table= tables; table; table= table->next_global)
    if (!table->placeholder() && table->table->s->tmp_table)
      table->table->reginfo.lock_type= TL_WRITE;

  if (lock_tables(thd, tables, counter, 0) ||
      thd->locked_tables_list.init_locked_tables(thd))
    goto err;

  thd->in_lock_tables= 0;

  return FALSE;

err:
  thd->in_lock_tables= 0;

  trans_rollback_stmt(thd);
  /*
    Need to end the current transaction, so the storage engine (InnoDB)
    can free its locks if LOCK TABLES locked some tables before finding
    that it can't lock a table in its list
  */
  trans_rollback(thd);
  /* Close tables and release metadata locks. */
  close_thread_tables(thd);
  DBUG_ASSERT(!thd->locked_tables_mode);
  thd->mdl_context.release_transactional_locks();
  return TRUE;
}

#ifdef WITH_WSREP
static bool wsrep_is_show_query(enum enum_sql_command command)
{
  DBUG_ASSERT(command >= 0 && command <= SQLCOM_END);
  return (sql_command_flags[command] & CF_STATUS_COMMAND) != 0;
}
#endif /* WITH_WSREP */

/**
  Execute command saved in thd and lex->sql_command.

  @param thd                       Thread handle

  @todo
    - Invalidate the table in the query cache if something changed
    after unlocking when changes become visible.
    TODO: this is workaround. right way will be move invalidating in
    the unlock procedure.
    - TODO: use check_change_password()

  @retval
    FALSE       OK
  @retval
    TRUE        Error
*/

int
mysql_execute_command(THD *thd)
{
  int res= FALSE;
  int  up_result= 0;
  LEX  *lex= thd->lex;
  /* first SELECT_LEX (have special meaning for many of non-SELECTcommands) */
  SELECT_LEX *select_lex= &lex->select_lex;
  /* first table of first SELECT_LEX */
  TABLE_LIST *first_table= select_lex->table_list.first;
  /* list of all tables in query */
  TABLE_LIST *all_tables;
  /* most outer SELECT_LEX_UNIT of query */
  SELECT_LEX_UNIT *unit= &lex->unit;
#ifdef HAVE_REPLICATION
  /* have table map for update for multi-update statement (BUG#37051) */
  bool have_table_map_for_update= FALSE;
  /* */
  Rpl_filter *rpl_filter;
#endif
  DBUG_ENTER("mysql_execute_command");

#ifdef WITH_PARTITION_STORAGE_ENGINE
  thd->work_part_info= 0;
#endif

  DBUG_ASSERT(thd->transaction.stmt.is_empty() || thd->in_sub_stmt);
  /*
    Each statement or replication event which might produce deadlock
    should handle transaction rollback on its own. So by the start of
    the next statement transaction rollback request should be fulfilled
    already.
  */
  DBUG_ASSERT(! thd->transaction_rollback_request || thd->in_sub_stmt);
  /*
    In many cases first table of main SELECT_LEX have special meaning =>
    check that it is first table in global list and relink it first in 
    queries_tables list if it is necessary (we need such relinking only
    for queries with subqueries in select list, in this case tables of
    subqueries will go to global list first)

    all_tables will differ from first_table only if most upper SELECT_LEX
    do not contain tables.

    Because of above in place where should be at least one table in most
    outer SELECT_LEX we have following check:
    DBUG_ASSERT(first_table == all_tables);
    DBUG_ASSERT(first_table == all_tables && first_table != 0);
  */
  lex->first_lists_tables_same();
  /* should be assigned after making first tables same */
  all_tables= lex->query_tables;
  /* set context for commands which do not use setup_tables */
  select_lex->
    context.resolve_in_table_list_only(select_lex->
                                       table_list.first);

  /*
    Reset warning count for each query that uses tables
    A better approach would be to reset this for any commands
    that is not a SHOW command or a select that only access local
    variables, but for now this is probably good enough.
  */
  if ((sql_command_flags[lex->sql_command] & CF_DIAGNOSTIC_STMT) != 0)
    thd->get_stmt_da()->set_warning_info_read_only(TRUE);
  else
  {
    thd->get_stmt_da()->set_warning_info_read_only(FALSE);
    if (all_tables)
      thd->get_stmt_da()->opt_clear_warning_info(thd->query_id);
  }

#ifdef HAVE_REPLICATION
  if (unlikely(thd->slave_thread))
  {
    if (lex->sql_command == SQLCOM_DROP_TRIGGER)
    {
      /*
        When dropping a trigger, we need to load its table name
        before checking slave filter rules.
      */
      add_table_for_trigger(thd, thd->lex->spname, 1, &all_tables);
      
      if (!all_tables)
      {
        /*
          If table name cannot be loaded,
          it means the trigger does not exists possibly because
          CREATE TRIGGER was previously skipped for this trigger
          according to slave filtering rules.
          Returning success without producing any errors in this case.
        */
        DBUG_RETURN(0);
      }
      
      // force searching in slave.cc:tables_ok() 
      all_tables->updating= 1;
    }

    /*
      For fix of BUG#37051, the master stores the table map for update
      in the Query_log_event, and the value is assigned to
      thd->variables.table_map_for_update before executing the update
      query.

      If thd->variables.table_map_for_update is set, then we are
      replicating from a new master, we can use this value to apply
      filter rules without opening all the tables. However If
      thd->variables.table_map_for_update is not set, then we are
      replicating from an old master, so we just skip this and
      continue with the old method. And of course, the bug would still
      exist for old masters.
    */
    if (lex->sql_command == SQLCOM_UPDATE_MULTI &&
        thd->table_map_for_update)
    {
      have_table_map_for_update= TRUE;
      table_map table_map_for_update= thd->table_map_for_update;
      uint nr= 0;
      TABLE_LIST *table;
      for (table=all_tables; table; table=table->next_global, nr++)
      {
        if (table_map_for_update & ((table_map)1 << nr))
          table->updating= TRUE;
        else
          table->updating= FALSE;
      }

      if (all_tables_not_ok(thd, all_tables))
      {
        /* we warn the slave SQL thread */
        my_message(ER_SLAVE_IGNORED_TABLE, ER(ER_SLAVE_IGNORED_TABLE), MYF(0));
      }
      
      for (table=all_tables; table; table=table->next_global)
        table->updating= TRUE;
    }
    
    /*
      Check if statment should be skipped because of slave filtering
      rules

      Exceptions are:
      - UPDATE MULTI: For this statement, we want to check the filtering
        rules later in the code
      - SET: we always execute it (Not that many SET commands exists in
        the binary log anyway -- only 4.1 masters write SET statements,
	in 5.0 there are no SET statements in the binary log)
      - DROP TEMPORARY TABLE IF EXISTS: we always execute it (otherwise we
        have stale files on slave caused by exclusion of one tmp table).
    */
    if (!(lex->sql_command == SQLCOM_UPDATE_MULTI) &&
	!(lex->sql_command == SQLCOM_SET_OPTION) &&
	!(lex->sql_command == SQLCOM_DROP_TABLE &&
          lex->drop_temporary && lex->check_exists) &&
        all_tables_not_ok(thd, all_tables))
    {
      /* we warn the slave SQL thread */
      my_message(ER_SLAVE_IGNORED_TABLE, ER(ER_SLAVE_IGNORED_TABLE), MYF(0));
      DBUG_RETURN(0);
    }
    /* 
       Execute deferred events first
    */
    if (slave_execute_deferred_events(thd))
      DBUG_RETURN(-1);
  }
  else
  {
#endif /* HAVE_REPLICATION */
    /*
      When option readonly is set deny operations which change non-temporary
      tables. Except for the replication thread and the 'super' users.
    */
    if (deny_updates_if_read_only_option(thd, all_tables))
    {
      my_error(ER_OPTION_PREVENTS_STATEMENT, MYF(0), "--read-only");
      DBUG_RETURN(-1);
    }
#ifdef HAVE_REPLICATION
  } /* endif unlikely slave */
#endif
#ifdef WITH_WSREP
  if (WSREP(thd)) {
    /*
      change LOCK TABLE WRITE to transaction
    */
    if (lex->sql_command== SQLCOM_LOCK_TABLES && wsrep_convert_LOCK_to_trx)
    {
      for (TABLE_LIST *table= all_tables; table; table= table->next_global)
      {
	if (table->lock_type >= TL_WRITE_ALLOW_WRITE)
        {
	  lex->sql_command= SQLCOM_BEGIN;
	  thd->wsrep_converted_lock_session= true;
	  break;
	}
      }
    }
    if (lex->sql_command== SQLCOM_UNLOCK_TABLES &&
	thd->wsrep_converted_lock_session)
    {
      thd->wsrep_converted_lock_session= false;
      lex->sql_command= SQLCOM_COMMIT;
      lex->tx_release= TVL_NO;
    }

    /*
     * bail out if DB snapshot has not been installed. We however,
     * allow SET and SHOW queries
     */
    if (thd->variables.wsrep_on && !thd->wsrep_applier && !wsrep_ready &&
        lex->sql_command != SQLCOM_SET_OPTION &&
        !wsrep_is_show_query(lex->sql_command))
    {
#if DIRTY_HACK
      /* Dirty hack for lp:1002714 - trying to recognize mysqldump connection
       * and allow it to continue. Actuall mysqldump_magic_str may be longer
       * and is obviously version dependent and may be issued by any client
       * connection after which connection becomes non-replicating. */
      static char const mysqldump_magic_str[]=
"SELECT LOGFILE_GROUP_NAME, FILE_NAME, TOTAL_EXTENTS, INITIAL_SIZE, ENGINE, EXTRA FROM INFORMATION_SCHEMA.FILES WHERE FILE_TYPE = 'UNDO LOG' AND FILE_NAME IS NOT NULL";
      static const size_t mysqldump_magic_str_len= sizeof(mysqldump_magic_str) -1;
      if (SQLCOM_SELECT != lex->sql_command ||
          thd->query_length() < mysqldump_magic_str_len ||
          strncmp(thd->query(), mysqldump_magic_str, mysqldump_magic_str_len))
      {
#endif /* DIRTY_HACK */
      my_message(ER_UNKNOWN_COM_ERROR,
                 "WSREP has not yet prepared node for application use",
                 MYF(0));
      goto error;
#if DIRTY_HACK
      }
      else
      {
        /* mysqldump connection, allow all further queries to pass */
        thd->variables.wsrep_on= FALSE;
      }
#endif /* DIRTY_HACK */
    }
  }
#endif /* WITH_WSREP */
  status_var_increment(thd->status_var.com_stat[lex->sql_command]);
  thd->progress.report_to_client= MY_TEST(sql_command_flags[lex->sql_command] &
                                          CF_REPORT_PROGRESS);

  DBUG_ASSERT(thd->transaction.stmt.modified_non_trans_table == FALSE);

  /* store old value of binlog format */
  enum_binlog_format orig_binlog_format,orig_current_stmt_binlog_format;

  thd->get_binlog_format(&orig_binlog_format,
                         &orig_current_stmt_binlog_format);

  /*
    Force statement logging for DDL commands to allow us to update
    privilege, system or statistic tables directly without the updates
    getting logged.
  */
  if (!(sql_command_flags[lex->sql_command] &
        (CF_CAN_GENERATE_ROW_EVENTS | CF_FORCE_ORIGINAL_BINLOG_FORMAT |
         CF_STATUS_COMMAND)))
    thd->set_binlog_format_stmt();

  /*
    End a active transaction so that this command will have it's
    own transaction and will also sync the binary log. If a DDL is
    not run in it's own transaction it may simply never appear on
    the slave in case the outside transaction rolls back.
  */
  if (stmt_causes_implicit_commit(thd, CF_IMPLICT_COMMIT_BEGIN))
  {
    /*
      Note that this should never happen inside of stored functions
      or triggers as all such statements prohibited there.
    */
    DBUG_ASSERT(! thd->in_sub_stmt);
    /* Statement transaction still should not be started. */
    DBUG_ASSERT(thd->transaction.stmt.is_empty());
    if (!(thd->variables.option_bits & OPTION_GTID_BEGIN))
    {
      /* Commit the normal transaction if one is active. */
      if (trans_commit_implicit(thd))
      {
        thd->mdl_context.release_transactional_locks();
#ifdef WITH_WSREP
        WSREP_DEBUG("implicit commit failed, MDL released: %lu", thd->thread_id);
#endif /* WITH_WSREP */
        goto error;
      }
      /* Release metadata locks acquired in this transaction. */
      thd->mdl_context.release_transactional_locks();
    }
  }
  
#ifndef DBUG_OFF
  if (lex->sql_command != SQLCOM_SET_OPTION)
    DEBUG_SYNC(thd,"before_execute_sql_command");
#endif

  /*
    Check if we are in a read-only transaction and we're trying to
    execute a statement which should always be disallowed in such cases.

    Note that this check is done after any implicit commits.
  */
  if (thd->tx_read_only &&
      (sql_command_flags[lex->sql_command] & CF_DISALLOW_IN_RO_TRANS))
  {
    my_error(ER_CANT_EXECUTE_IN_READ_ONLY_TRANSACTION, MYF(0));
    goto error;
  }

  /*
    Close tables open by HANDLERs before executing DDL statement
    which is going to affect those tables.

    This should happen before temporary tables are pre-opened as
    otherwise we will get errors about attempt to re-open tables
    if table to be changed is open through HANDLER.

    Note that even although this is done before any privilege
    checks there is no security problem here as closing open
    HANDLER doesn't require any privileges anyway.
  */
  if (sql_command_flags[lex->sql_command] & CF_HA_CLOSE)
    mysql_ha_rm_tables(thd, all_tables);

  /*
    Pre-open temporary tables to simplify privilege checking
    for statements which need this.
  */
  if (sql_command_flags[lex->sql_command] & CF_PREOPEN_TMP_TABLES)
  {
    if (open_temporary_tables(thd, all_tables))
      goto error;
  }

  switch (lex->sql_command) {

  case SQLCOM_SHOW_EVENTS:
#ifndef HAVE_EVENT_SCHEDULER
    my_error(ER_NOT_SUPPORTED_YET, MYF(0), "embedded server");
    break;
#endif
  case SQLCOM_SHOW_STATUS:
  {
#ifdef WITH_WSREP
    if (WSREP_CLIENT(thd) && wsrep_causal_wait(thd)) goto error;
#endif /* WITH_WSREP */
    execute_show_status(thd, all_tables);
    break;
  }
  case SQLCOM_SHOW_EXPLAIN:
  {
    if (!thd->security_ctx->priv_user[0] &&
        check_global_access(thd,PROCESS_ACL))
      break;

    /*
      The select should use only one table, it's the SHOW EXPLAIN pseudo-table
    */
    if (lex->sroutines.records || lex->query_tables->next_global)
    {
      my_message(ER_SET_CONSTANTS_ONLY, ER(ER_SET_CONSTANTS_ONLY),
		 MYF(0));
      goto error;
    }

    Item **it= lex->value_list.head_ref();
    if (!(*it)->basic_const_item() ||
        (!(*it)->fixed && (*it)->fix_fields(lex->thd, it)) || 
        (*it)->check_cols(1))
    {
      my_message(ER_SET_CONSTANTS_ONLY, ER(ER_SET_CONSTANTS_ONLY),
		 MYF(0));
      goto error;
    }
    /* no break; fall through */
  }
  case SQLCOM_SHOW_STATUS_PROC:
  case SQLCOM_SHOW_STATUS_FUNC:
#ifdef WITH_WSREP
    if (WSREP_CLIENT(thd) && wsrep_causal_wait(thd)) goto error;
#endif /* WITH_WSREP */

  case SQLCOM_SHOW_DATABASES:
  case SQLCOM_SHOW_TABLES:
  case SQLCOM_SHOW_TRIGGERS:
  case SQLCOM_SHOW_TABLE_STATUS:
  case SQLCOM_SHOW_OPEN_TABLES:
  case SQLCOM_SHOW_PLUGINS:
  case SQLCOM_SHOW_FIELDS:
  case SQLCOM_SHOW_KEYS:
#ifndef WITH_WSREP
  case SQLCOM_SHOW_VARIABLES:
  case SQLCOM_SHOW_CHARSETS:
  case SQLCOM_SHOW_COLLATIONS:
  case SQLCOM_SHOW_STORAGE_ENGINES:
  case SQLCOM_SHOW_PROFILE:
#endif /* WITH_WSREP */
  case SQLCOM_SHOW_CLIENT_STATS:
  case SQLCOM_SHOW_USER_STATS:
  case SQLCOM_SHOW_TABLE_STATS:
  case SQLCOM_SHOW_INDEX_STATS:
  case SQLCOM_SELECT:
#ifdef WITH_WSREP
    if (WSREP_CLIENT(thd) && wsrep_causal_wait(thd)) goto error;
  case SQLCOM_SHOW_VARIABLES:
  case SQLCOM_SHOW_CHARSETS:
  case SQLCOM_SHOW_COLLATIONS:
  case SQLCOM_SHOW_STORAGE_ENGINES:
  case SQLCOM_SHOW_PROFILE:
#endif /* WITH_WSREP */
   {
    thd->status_var.last_query_cost= 0.0;

    /*
      lex->exchange != NULL implies SELECT .. INTO OUTFILE and this
      requires FILE_ACL access.
    */
    ulong privileges_requested= lex->exchange ? SELECT_ACL | FILE_ACL :
      SELECT_ACL;

    if (all_tables)
      res= check_table_access(thd,
                              privileges_requested,
                              all_tables, FALSE, UINT_MAX, FALSE);
    else
      res= check_access(thd, privileges_requested, any_db, NULL, NULL, 0, 0);

    if (res)
      break;

    res= execute_sqlcom_select(thd, all_tables);
    break;
  }
case SQLCOM_PREPARE:
  {
    mysql_sql_stmt_prepare(thd);
    break;
  }
  case SQLCOM_EXECUTE:
  {
    mysql_sql_stmt_execute(thd);
    break;
  }
  case SQLCOM_DEALLOCATE_PREPARE:
  {
    mysql_sql_stmt_close(thd);
    break;
  }
  case SQLCOM_DO:
    if (check_table_access(thd, SELECT_ACL, all_tables, FALSE, UINT_MAX, FALSE)
        || open_and_lock_tables(thd, all_tables, TRUE, 0))
      goto error;

    res= mysql_do(thd, *lex->insert_list);
    break;

  case SQLCOM_EMPTY_QUERY:
    my_ok(thd);
    break;

  case SQLCOM_HELP:
    res= mysqld_help(thd,lex->help_arg);
    break;

#ifndef EMBEDDED_LIBRARY
  case SQLCOM_PURGE:
  {
    if (check_global_access(thd, SUPER_ACL))
      goto error;
    /* PURGE MASTER LOGS TO 'file' */
    res = purge_master_logs(thd, lex->to_log);
    break;
  }
  case SQLCOM_PURGE_BEFORE:
  {
    Item *it;

    if (check_global_access(thd, SUPER_ACL))
      goto error;
    /* PURGE MASTER LOGS BEFORE 'data' */
    it= (Item *)lex->value_list.head();
    if ((!it->fixed && it->fix_fields(lex->thd, &it)) ||
        it->check_cols(1))
    {
      my_error(ER_WRONG_ARGUMENTS, MYF(0), "PURGE LOGS BEFORE");
      goto error;
    }
    it= new Item_func_unix_timestamp(it);
    it->fix_fields(thd, &it);
    res = purge_master_logs_before_date(thd, (ulong)it->val_int());
    break;
  }
#endif
  case SQLCOM_SHOW_WARNS:
  {
    res= mysqld_show_warnings(thd, (ulong)
			      ((1L << (uint) Sql_condition::WARN_LEVEL_NOTE) |
			       (1L << (uint) Sql_condition::WARN_LEVEL_WARN) |
			       (1L << (uint) Sql_condition::WARN_LEVEL_ERROR)
			       ));
    break;
  }
  case SQLCOM_SHOW_ERRORS:
  {
    res= mysqld_show_warnings(thd, (ulong)
			      (1L << (uint) Sql_condition::WARN_LEVEL_ERROR));
    break;
  }
  case SQLCOM_SHOW_PROFILES:
  {
#if defined(ENABLED_PROFILING)
    thd->profiling.discard_current_query();
    res= thd->profiling.show_profiles();
    if (res)
      goto error;
#else
    my_error(ER_FEATURE_DISABLED, MYF(0), "SHOW PROFILES", "enable-profiling");
    goto error;
#endif
    break;
  }

#ifdef HAVE_REPLICATION
  case SQLCOM_SHOW_SLAVE_HOSTS:
  {
    if (check_global_access(thd, REPL_SLAVE_ACL))
      goto error;
    res = show_slave_hosts(thd);
    break;
  }
  case SQLCOM_SHOW_RELAYLOG_EVENTS: /* fall through */
  case SQLCOM_SHOW_BINLOG_EVENTS:
  {
    if (check_global_access(thd, REPL_SLAVE_ACL))
      goto error;
    res = mysql_show_binlog_events(thd);
    break;
  }
#endif

  case SQLCOM_ASSIGN_TO_KEYCACHE:
  {
    DBUG_ASSERT(first_table == all_tables && first_table != 0);
    if (check_access(thd, INDEX_ACL, first_table->db,
                     &first_table->grant.privilege,
                     &first_table->grant.m_internal,
                     0, 0))
      goto error;
    res= mysql_assign_to_keycache(thd, first_table, &lex->ident);
    break;
  }
  case SQLCOM_PRELOAD_KEYS:
  {
    DBUG_ASSERT(first_table == all_tables && first_table != 0);
    if (check_access(thd, INDEX_ACL, first_table->db,
                     &first_table->grant.privilege,
                     &first_table->grant.m_internal,
                     0, 0))
      goto error;
    res = mysql_preload_keys(thd, first_table);
    break;
  }
#ifdef HAVE_REPLICATION
  case SQLCOM_CHANGE_MASTER:
  {
    LEX_MASTER_INFO *lex_mi= &thd->lex->mi;
    Master_info *mi;
    bool new_master= 0;
    bool master_info_added;

    if (check_global_access(thd, SUPER_ACL))
      goto error;
    mysql_mutex_lock(&LOCK_active_mi);

    mi= master_info_index->get_master_info(&lex_mi->connection_name,
                                           Sql_condition::WARN_LEVEL_NOTE);

    if (mi == NULL)
    {
      /* New replication created */
      mi= new Master_info(&lex_mi->connection_name, relay_log_recovery); 
      if (!mi || mi->error())
      {
        delete mi;
        res= 1;
        mysql_mutex_unlock(&LOCK_active_mi);
        break;
      }
      new_master= 1;
    }

    res= change_master(thd, mi, &master_info_added);
    if (res && new_master)
    {
      /*
        If the new master was added by change_master(), remove it as it didn't
        work (this will free mi as well).

        If new master was not added, we still need to free mi.
      */
      if (master_info_added)
        master_info_index->remove_master_info(&lex_mi->connection_name);
      else
        delete mi;
    }
    else
    {
      mi->rpl_filter= get_or_create_rpl_filter(lex_mi->connection_name.str,
                                               lex_mi->connection_name.length);
    }

    mysql_mutex_unlock(&LOCK_active_mi);
    break;
  }
  case SQLCOM_SHOW_SLAVE_STAT:
  {
    /* Accept one of two privileges */
    if (check_global_access(thd, SUPER_ACL | REPL_CLIENT_ACL))
      goto error;
    mysql_mutex_lock(&LOCK_active_mi);

    if (lex->verbose)
      res= show_all_master_info(thd);
    else
    {
      LEX_MASTER_INFO *lex_mi= &thd->lex->mi;
      Master_info *mi;
      mi= master_info_index->get_master_info(&lex_mi->connection_name,
                                             Sql_condition::WARN_LEVEL_ERROR);
      if (mi != NULL)
      {
        res= show_master_info(thd, mi, 0);
      }
    }
    mysql_mutex_unlock(&LOCK_active_mi);
    break;
  }
  case SQLCOM_SHOW_MASTER_STAT:
  {
    /* Accept one of two privileges */
    if (check_global_access(thd, SUPER_ACL | REPL_CLIENT_ACL))
      goto error;
    res = show_binlog_info(thd);
    break;
  }

#endif /* HAVE_REPLICATION */
  case SQLCOM_SHOW_ENGINE_STATUS:
    {
      if (check_global_access(thd, PROCESS_ACL))
        goto error;
      res = ha_show_status(thd, lex->create_info.db_type, HA_ENGINE_STATUS);
      break;
    }
  case SQLCOM_SHOW_ENGINE_MUTEX:
    {
      if (check_global_access(thd, PROCESS_ACL))
        goto error;
      res = ha_show_status(thd, lex->create_info.db_type, HA_ENGINE_MUTEX);
      break;
    }
  case SQLCOM_CREATE_TABLE:
  {
    DBUG_ASSERT(first_table == all_tables && first_table != 0);
    bool link_to_local;
    TABLE_LIST *create_table= first_table;
    TABLE_LIST *select_tables= lex->create_last_non_select_table->next_global;

    /*
      Code below (especially in mysql_create_table() and select_create
      methods) may modify HA_CREATE_INFO structure in LEX, so we have to
      use a copy of this structure to make execution prepared statement-
      safe. A shallow copy is enough as this code won't modify any memory
      referenced from this structure.
    */
    HA_CREATE_INFO create_info(lex->create_info);
    /*
      We need to copy alter_info for the same reasons of re-execution
      safety, only in case of Alter_info we have to do (almost) a deep
      copy.
    */
    Alter_info alter_info(lex->alter_info, thd->mem_root);

    if (thd->is_fatal_error)
    {
      /* If out of memory when creating a copy of alter_info. */
      res= 1;
      goto end_with_restore_list;
    }

    /* Check privileges */
    if ((res= create_table_precheck(thd, select_tables, create_table)))
      goto end_with_restore_list;

    /* Might have been updated in create_table_precheck */
    create_info.alias= create_table->alias;

    /* Fix names if symlinked or relocated tables */
    if (append_file_to_dir(thd, &create_info.data_file_name,
			   create_table->table_name) ||
	append_file_to_dir(thd, &create_info.index_file_name,
			   create_table->table_name))
      goto end_with_restore_list;

    /*
      If no engine type was given, work out the default now
      rather than at parse-time.
    */
    if (!(create_info.used_fields & HA_CREATE_USED_ENGINE))
      create_info.db_type= ha_default_handlerton(thd);
    /*
      If we are using SET CHARSET without DEFAULT, add an implicit
      DEFAULT to not confuse old users. (This may change).
    */
    if ((create_info.used_fields &
	 (HA_CREATE_USED_DEFAULT_CHARSET | HA_CREATE_USED_CHARSET)) ==
	HA_CREATE_USED_CHARSET)
    {
      create_info.used_fields&= ~HA_CREATE_USED_CHARSET;
      create_info.used_fields|= HA_CREATE_USED_DEFAULT_CHARSET;
      create_info.default_table_charset= create_info.table_charset;
      create_info.table_charset= 0;
    }

    /*
      For CREATE TABLE we should not open the table even if it exists.
      If the table exists, we should either not create it or replace it
    */
    lex->query_tables->open_strategy= TABLE_LIST::OPEN_STUB;

    /*
      If we are a slave, we should add OR REPLACE if we don't have
      IF EXISTS. This will help a slave to recover from
      CREATE TABLE OR EXISTS failures by dropping the table and
      retrying the create.
    */
    create_info.org_options= create_info.options;
    if (thd->slave_thread &&
        slave_ddl_exec_mode_options == SLAVE_EXEC_MODE_IDEMPOTENT &&
        !(lex->create_info.options & HA_LEX_CREATE_IF_NOT_EXISTS))
      create_info.options|= HA_LEX_CREATE_REPLACE;

#ifdef WITH_PARTITION_STORAGE_ENGINE
    {
      partition_info *part_info= thd->lex->part_info;
      if (part_info && !(part_info= thd->lex->part_info->get_clone()))
      {
        res= -1;
        goto end_with_restore_list;
      }
      thd->work_part_info= part_info;
    }
#endif

    if (select_lex->item_list.elements)		// With select
    {
      select_result *result;

      /*
        CREATE TABLE...IGNORE/REPLACE SELECT... can be unsafe, unless
        ORDER BY PRIMARY KEY clause is used in SELECT statement. We therefore
        use row based logging if mixed or row based logging is available.
        TODO: Check if the order of the output of the select statement is
        deterministic. Waiting for BUG#42415
      */
      if(lex->ignore)
        lex->set_stmt_unsafe(LEX::BINLOG_STMT_UNSAFE_CREATE_IGNORE_SELECT);
      
      if(lex->duplicates == DUP_REPLACE)
        lex->set_stmt_unsafe(LEX::BINLOG_STMT_UNSAFE_CREATE_REPLACE_SELECT);

      /*
        If:
        a) we inside an SP and there was NAME_CONST substitution,
        b) binlogging is on (STMT mode),
        c) we log the SP as separate statements
        raise a warning, as it may cause problems
        (see 'NAME_CONST issues' in 'Binary Logging of Stored Programs')
       */
      if (thd->query_name_consts && 
          mysql_bin_log.is_open() &&
          WSREP_FORMAT(thd->variables.binlog_format) == BINLOG_FORMAT_STMT &&
          !mysql_bin_log.is_query_in_union(thd, thd->query_id))
      {
        List_iterator_fast<Item> it(select_lex->item_list);
        Item *item;
        uint splocal_refs= 0;
        /* Count SP local vars in the top-level SELECT list */
        while ((item= it++))
        {
          if (item->is_splocal())
            splocal_refs++;
        }
        /*
          If it differs from number of NAME_CONST substitution applied,
          we may have a SOME_FUNC(NAME_CONST()) in the SELECT list,
          that may cause a problem with binary log (see BUG#35383),
          raise a warning. 
        */
        if (splocal_refs != thd->query_name_consts)
          push_warning(thd, 
                       Sql_condition::WARN_LEVEL_WARN,
                       ER_UNKNOWN_ERROR,
"Invoked routine ran a statement that may cause problems with "
"binary log, see 'NAME_CONST issues' in 'Binary Logging of Stored Programs' "
"section of the manual.");
      }
      
      select_lex->options|= SELECT_NO_UNLOCK;
      unit->set_limit(select_lex);

      /*
        Disable non-empty MERGE tables with CREATE...SELECT. Too
        complicated. See Bug #26379. Empty MERGE tables are read-only
        and don't allow CREATE...SELECT anyway.
      */
      if (create_info.used_fields & HA_CREATE_USED_UNION)
      {
        my_error(ER_WRONG_OBJECT, MYF(0), create_table->db,
                 create_table->table_name, "BASE TABLE");
        res= 1;
        goto end_with_restore_list;
      }

      /* Copy temporarily the statement flags to thd for lock_table_names() */
      uint save_thd_create_info_options= thd->lex->create_info.options;
      thd->lex->create_info.options|= create_info.options;
      res= open_and_lock_tables(thd, lex->query_tables, TRUE, 0);
      thd->lex->create_info.options= save_thd_create_info_options;
      if (res)
      {
        /* Got error or warning. Set res to 1 if error */
        if (!(res= thd->is_error()))
          my_ok(thd);                           // CREATE ... IF NOT EXISTS
        goto end_with_restore_list;
      }

      /* Ensure we don't try to create something from which we select from */
      if ((create_info.options & HA_LEX_CREATE_REPLACE) &&
          !create_info.tmp_table())
      {
        TABLE_LIST *duplicate;
        if ((duplicate= unique_table(thd, lex->query_tables,
                                     lex->query_tables->next_global,
                                     0)))
        {
          update_non_unique_table_error(lex->query_tables, "CREATE",
                                        duplicate);
          res= TRUE;
          goto end_with_restore_list;
        }
      }
      {
        /*
          Remove target table from main select and name resolution
          context. This can't be done earlier as it will break view merging in
          statements like "CREATE TABLE IF NOT EXISTS existing_view SELECT".
        */
        lex->unlink_first_table(&link_to_local);

        /* Store reference to table in case of LOCK TABLES */
        create_info.table= create_table->table;

        /*
          select_create is currently not re-execution friendly and
          needs to be created for every execution of a PS/SP.
        */
        if ((result= new select_create(create_table,
                                       &create_info,
                                       &alter_info,
                                       select_lex->item_list,
                                       lex->duplicates,
                                       lex->ignore,
                                       select_tables)))
        {
          /*
            CREATE from SELECT give its SELECT_LEX for SELECT,
            and item_list belong to SELECT
          */
          if (!(res= handle_select(thd, lex, result, 0)))
          {
            if (create_info.tmp_table())
              thd->variables.option_bits|= OPTION_KEEP_LOG;
          }
          delete result;
        }
        lex->link_first_table_back(create_table, link_to_local);
      }
    }
    else
    {
      /* regular create */
      if (create_info.options & HA_LEX_CREATE_TABLE_LIKE)
      {
        /* CREATE TABLE ... LIKE ... */
        res= mysql_create_like_table(thd, create_table, select_tables,
                                     &create_info);
      }
      else
      {
#ifdef WITH_WSREP
        /* in STATEMENT format, we probably have to replicate also temporary
           tables, like mysql replication does
        */
        if (!thd->is_current_stmt_binlog_format_row() ||
	    !(create_info.options & HA_LEX_CREATE_TMP_TABLE))
          WSREP_TO_ISOLATION_BEGIN(create_table->db, create_table->table_name,
                                   NULL)
#endif /* WITH_WSREP */
        /* Regular CREATE TABLE */
        res= mysql_create_table(thd, create_table,
                                &create_info, &alter_info);
      }
      if (!res)
      {
        /* So that CREATE TEMPORARY TABLE gets to binlog at commit/rollback */
        if (create_info.tmp_table())
          thd->variables.option_bits|= OPTION_KEEP_LOG;
        my_ok(thd);
      }
    }

end_with_restore_list:
    break;
  }
  case SQLCOM_CREATE_INDEX:
    /* Fall through */
  case SQLCOM_DROP_INDEX:
  /*
    CREATE INDEX and DROP INDEX are implemented by calling ALTER
    TABLE with proper arguments.

    In the future ALTER TABLE will notice that the request is to
    only add indexes and create these one by one for the existing
    table without having to do a full rebuild.
  */
  {
    /* Prepare stack copies to be re-execution safe */
    HA_CREATE_INFO create_info;
    Alter_info alter_info(lex->alter_info, thd->mem_root);

    if (thd->is_fatal_error) /* out of memory creating a copy of alter_info */
      goto error;

    DBUG_ASSERT(first_table == all_tables && first_table != 0);
    if (check_one_table_access(thd, INDEX_ACL, all_tables))
      goto error; /* purecov: inspected */
    WSREP_TO_ISOLATION_BEGIN(first_table->db, first_table->table_name, NULL)
    /*
      Currently CREATE INDEX or DROP INDEX cause a full table rebuild
      and thus classify as slow administrative statements just like
      ALTER TABLE.
    */
    thd->enable_slow_log= opt_log_slow_admin_statements;
    thd->query_plan_flags|= QPLAN_ADMIN;

    bzero((char*) &create_info, sizeof(create_info));
    create_info.db_type= 0;
    create_info.row_type= ROW_TYPE_NOT_USED;
    create_info.default_table_charset= thd->variables.collation_database;

    res= mysql_alter_table(thd, first_table->db, first_table->table_name,
                           &create_info, first_table, &alter_info,
                           0, (ORDER*) 0, 0);
    break;
  }
#ifdef HAVE_REPLICATION
  case SQLCOM_SLAVE_START:
  {
    LEX_MASTER_INFO* lex_mi= &thd->lex->mi;
    Master_info *mi;
    int load_error;

    load_error= rpl_load_gtid_slave_state(thd);

    mysql_mutex_lock(&LOCK_active_mi);

    if ((mi= (master_info_index->
              get_master_info(&lex_mi->connection_name,
                              Sql_condition::WARN_LEVEL_ERROR))))
    {
      if (load_error)
      {
        /*
          We cannot start a slave using GTID if we cannot load the GTID position
          from the mysql.gtid_slave_pos table. But we can allow non-GTID
          replication (useful eg. during upgrade).
        */
        if (mi->using_gtid != Master_info::USE_GTID_NO)
        {
          mysql_mutex_unlock(&LOCK_active_mi);
          break;
        }
        else
          thd->clear_error();
      }
      if (!start_slave(thd, mi, 1 /* net report*/))
        my_ok(thd);
    }
    mysql_mutex_unlock(&LOCK_active_mi);
    break;
  }
  case SQLCOM_SLAVE_STOP:
  {
    LEX_MASTER_INFO *lex_mi;
    Master_info *mi;
    /*
      If the client thread has locked tables, a deadlock is possible.
      Assume that
      - the client thread does LOCK TABLE t READ.
      - then the master updates t.
      - then the SQL slave thread wants to update t,
        so it waits for the client thread because t is locked by it.
    - then the client thread does SLAVE STOP.
      SLAVE STOP waits for the SQL slave thread to terminate its
      update t, which waits for the client thread because t is locked by it.
      To prevent that, refuse SLAVE STOP if the
      client thread has locked tables
    */
    if (thd->locked_tables_mode ||
        thd->in_active_multi_stmt_transaction() ||
        thd->global_read_lock.is_acquired())
    {
      my_message(ER_LOCK_OR_ACTIVE_TRANSACTION,
                 ER(ER_LOCK_OR_ACTIVE_TRANSACTION), MYF(0));
      goto error;
    }

    lex_mi= &thd->lex->mi;
    mysql_mutex_lock(&LOCK_active_mi);
    if ((mi= (master_info_index->
              get_master_info(&lex_mi->connection_name,
                              Sql_condition::WARN_LEVEL_ERROR))))
      if (!stop_slave(thd, mi, 1/* net report*/))
        my_ok(thd);
    mysql_mutex_unlock(&LOCK_active_mi);
    break;
  }
  case SQLCOM_SLAVE_ALL_START:
  {
    mysql_mutex_lock(&LOCK_active_mi);
    if (!master_info_index->start_all_slaves(thd))
      my_ok(thd);
    mysql_mutex_unlock(&LOCK_active_mi);
    break;
  }
  case SQLCOM_SLAVE_ALL_STOP:
  {
    if (thd->locked_tables_mode ||
        thd->in_active_multi_stmt_transaction() ||
        thd->global_read_lock.is_acquired())
    {
      my_message(ER_LOCK_OR_ACTIVE_TRANSACTION,
                 ER(ER_LOCK_OR_ACTIVE_TRANSACTION), MYF(0));
      goto error;
    }
    mysql_mutex_lock(&LOCK_active_mi);
    if (!master_info_index->stop_all_slaves(thd))
      my_ok(thd);      
    mysql_mutex_unlock(&LOCK_active_mi);
    break;
  }
#endif /* HAVE_REPLICATION */
  case SQLCOM_RENAME_TABLE:
  {
    WSREP_TO_ISOLATION_BEGIN(0, 0, first_table)
    if (execute_rename_table(thd, first_table, all_tables))
      goto error;
    break;
  }
#ifndef EMBEDDED_LIBRARY
  case SQLCOM_SHOW_BINLOGS:
#ifdef DONT_ALLOW_SHOW_COMMANDS
    my_message(ER_NOT_ALLOWED_COMMAND, ER(ER_NOT_ALLOWED_COMMAND),
               MYF(0)); /* purecov: inspected */
    goto error;
#else
    {
      if (check_global_access(thd, SUPER_ACL | REPL_CLIENT_ACL))
	goto error;
      res = show_binlogs(thd);
      break;
    }
#endif
#endif /* EMBEDDED_LIBRARY */
  case SQLCOM_SHOW_CREATE:
    DBUG_ASSERT(first_table == all_tables && first_table != 0);
#ifdef DONT_ALLOW_SHOW_COMMANDS
    my_message(ER_NOT_ALLOWED_COMMAND, ER(ER_NOT_ALLOWED_COMMAND),
               MYF(0)); /* purecov: inspected */
    goto error;
#else
    {
#ifdef WITH_WSREP
      if (WSREP_CLIENT(thd) && wsrep_causal_wait(thd)) goto error;
#endif /* WITH_WSREP */

     /*
        Access check:
        SHOW CREATE TABLE require any privileges on the table level (ie
        effecting all columns in the table).
        SHOW CREATE VIEW require the SHOW_VIEW and SELECT ACLs on the table
        level.
        NOTE: SHOW_VIEW ACL is checked when the view is created.
      */

      DBUG_PRINT("debug", ("lex->only_view: %d, table: %s.%s",
                           lex->only_view,
                           first_table->db, first_table->table_name));
      if (lex->only_view)
      {
        if (check_table_access(thd, SELECT_ACL, first_table, FALSE, 1, FALSE))
        {
          DBUG_PRINT("debug", ("check_table_access failed"));
          my_error(ER_TABLEACCESS_DENIED_ERROR, MYF(0),
                  "SHOW", thd->security_ctx->priv_user,
                  thd->security_ctx->host_or_ip, first_table->alias);
          goto error;
        }
        DBUG_PRINT("debug", ("check_table_access succeeded"));

        /* Ignore temporary tables if this is "SHOW CREATE VIEW" */
        first_table->open_type= OT_BASE_ONLY;

      }
      else
      {
        /*
          Temporary tables should be opened for SHOW CREATE TABLE, but not
          for SHOW CREATE VIEW.
        */
        if (open_temporary_tables(thd, all_tables))
          goto error;

        /*
          The fact that check_some_access() returned FALSE does not mean that
          access is granted. We need to check if first_table->grant.privilege
          contains any table-specific privilege.
        */
        DBUG_PRINT("debug", ("first_table->grant.privilege: %lx",
                             first_table->grant.privilege));
        if (check_some_access(thd, SHOW_CREATE_TABLE_ACLS, first_table) ||
            (first_table->grant.privilege & SHOW_CREATE_TABLE_ACLS) == 0)
        {
          my_error(ER_TABLEACCESS_DENIED_ERROR, MYF(0),
                  "SHOW", thd->security_ctx->priv_user,
                  thd->security_ctx->host_or_ip, first_table->alias);
          goto error;
        }
      }

      /* Access is granted. Execute the command.  */
      res= mysqld_show_create(thd, first_table);
      break;
    }
#endif
  case SQLCOM_CHECKSUM:
  {
    DBUG_ASSERT(first_table == all_tables && first_table != 0);
#ifdef WITH_WSREP
    if (WSREP_CLIENT(thd) && wsrep_causal_wait(thd)) goto error;
#endif /* WITH_WSREP */

    if (check_table_access(thd, SELECT_ACL, all_tables,
                           FALSE, UINT_MAX, FALSE))
      goto error; /* purecov: inspected */

    res = mysql_checksum_table(thd, first_table, &lex->check_opt);
    break;
  }
  case SQLCOM_UPDATE:
  {
    ha_rows found= 0, updated= 0;
    DBUG_ASSERT(first_table == all_tables && first_table != 0);
    if (update_precheck(thd, all_tables))
      break;

    /*
      UPDATE IGNORE can be unsafe. We therefore use row based
      logging if mixed or row based logging is available.
      TODO: Check if the order of the output of the select statement is
      deterministic. Waiting for BUG#42415
    */
    if (lex->ignore)
      lex->set_stmt_unsafe(LEX::BINLOG_STMT_UNSAFE_UPDATE_IGNORE);

    DBUG_ASSERT(select_lex->offset_limit == 0);
    unit->set_limit(select_lex);
    MYSQL_UPDATE_START(thd->query());
    res= (up_result= mysql_update(thd, all_tables,
                                  select_lex->item_list,
                                  lex->value_list,
                                  select_lex->where,
                                  select_lex->order_list.elements,
                                  select_lex->order_list.first,
                                  unit->select_limit_cnt,
                                  lex->duplicates, lex->ignore,
                                  &found, &updated));
    MYSQL_UPDATE_DONE(res, found, updated);
    /* mysql_update return 2 if we need to switch to multi-update */
    if (up_result != 2)
      break;
    /* Fall through */
  }
  case SQLCOM_UPDATE_MULTI:
  {
    DBUG_ASSERT(first_table == all_tables && first_table != 0);
    /* if we switched from normal update, rights are checked */
    if (up_result != 2)
    {
      if ((res= multi_update_precheck(thd, all_tables)))
        break;
    }
    else
      res= 0;

    res= mysql_multi_update_prepare(thd);

#ifdef HAVE_REPLICATION
    /* Check slave filtering rules */
    if (unlikely(thd->slave_thread && !have_table_map_for_update))
    {
      if (all_tables_not_ok(thd, all_tables))
      {
        if (res!= 0)
        {
          res= 0;             /* don't care of prev failure  */
          thd->clear_error(); /* filters are of highest prior */
        }
        /* we warn the slave SQL thread */
        my_error(ER_SLAVE_IGNORED_TABLE, MYF(0));
        break;
      }
      if (res)
        break;
    }
    else
    {
#endif /* HAVE_REPLICATION */
      if (res)
        break;
      if (opt_readonly &&
	  !(thd->security_ctx->master_access & SUPER_ACL) &&
	  some_non_temp_table_to_be_updated(thd, all_tables))
      {
	my_error(ER_OPTION_PREVENTS_STATEMENT, MYF(0), "--read-only");
	break;
      }
#ifdef HAVE_REPLICATION
    }  /* unlikely */
#endif
    {
      multi_update *result_obj;
      MYSQL_MULTI_UPDATE_START(thd->query());
      res= mysql_multi_update(thd, all_tables,
                              &select_lex->item_list,
                              &lex->value_list,
                              select_lex->where,
                              select_lex->options,
                              lex->duplicates,
                              lex->ignore,
                              unit,
                              select_lex,
                              &result_obj);
      if (result_obj)
      {
        MYSQL_MULTI_UPDATE_DONE(res, result_obj->num_found(),
                                result_obj->num_updated());
        res= FALSE; /* Ignore errors here */
        delete result_obj;
      }
      else
      {
        MYSQL_MULTI_UPDATE_DONE(1, 0, 0);
      }
    }
    break;
  }
  case SQLCOM_REPLACE:
#ifndef DBUG_OFF
    if (mysql_bin_log.is_open())
    {
      /*
        Generate an incident log event before writing the real event
        to the binary log.  We put this event is before the statement
        since that makes it simpler to check that the statement was
        not executed on the slave (since incidents usually stop the
        slave).

        Observe that any row events that are generated will be
        generated before.

        This is only for testing purposes and will not be present in a
        release build.
      */

      Incident incident= INCIDENT_NONE;
      DBUG_PRINT("debug", ("Just before generate_incident()"));
      DBUG_EXECUTE_IF("incident_database_resync_on_replace",
                      incident= INCIDENT_LOST_EVENTS;);
      if (incident)
      {
        Incident_log_event ev(thd, incident);
        (void) mysql_bin_log.write(&ev);        /* error is ignored */
        if (mysql_bin_log.rotate_and_purge(true))
        {
          res= 1;
          break;
        }
      }
      DBUG_PRINT("debug", ("Just after generate_incident()"));
    }
#endif
  case SQLCOM_INSERT:
  {
    DBUG_ASSERT(first_table == all_tables && first_table != 0);

    /*
      Since INSERT DELAYED doesn't support temporary tables, we could
      not pre-open temporary tables for SQLCOM_INSERT / SQLCOM_REPLACE.
      Open them here instead.
    */
    if (first_table->lock_type != TL_WRITE_DELAYED)
    {
      if ((res= open_temporary_tables(thd, all_tables)))
        break;
    }

    if ((res= insert_precheck(thd, all_tables)))
      break;

    MYSQL_INSERT_START(thd->query());
    res= mysql_insert(thd, all_tables, lex->field_list, lex->many_values,
		      lex->update_list, lex->value_list,
                      lex->duplicates, lex->ignore);
    MYSQL_INSERT_DONE(res, (ulong) thd->get_row_count_func());
    /*
      If we have inserted into a VIEW, and the base table has
      AUTO_INCREMENT column, but this column is not accessible through
      a view, then we should restore LAST_INSERT_ID to the value it
      had before the statement.
    */
    if (first_table->view && !first_table->contain_auto_increment)
      thd->first_successful_insert_id_in_cur_stmt=
        thd->first_successful_insert_id_in_prev_stmt;

#ifdef ENABLED_DEBUG_SYNC
    DBUG_EXECUTE_IF("after_mysql_insert",
                    {
                      const char act1[]=
                        "now "
                        "wait_for signal.continue";
                      const char act2[]=
                        "now "
                        "signal signal.continued";
                      DBUG_ASSERT(debug_sync_service);
                      DBUG_ASSERT(!debug_sync_set_action(thd,
                                                         STRING_WITH_LEN(act1)));
                      DBUG_ASSERT(!debug_sync_set_action(thd,
                                                         STRING_WITH_LEN(act2)));
                    };);
    DEBUG_SYNC(thd, "after_mysql_insert");
#endif
    break;
  }
  case SQLCOM_REPLACE_SELECT:
  case SQLCOM_INSERT_SELECT:
  {
    select_result *sel_result;
    bool explain= MY_TEST(lex->describe);
    DBUG_ASSERT(first_table == all_tables && first_table != 0);
    if ((res= insert_precheck(thd, all_tables)))
      break;
#ifdef WITH_WSREP
    if (lex->sql_command == SQLCOM_INSERT_SELECT &&
	thd->wsrep_consistency_check == CONSISTENCY_CHECK_DECLARED)
    {
      thd->wsrep_consistency_check = CONSISTENCY_CHECK_RUNNING;
      WSREP_TO_ISOLATION_BEGIN(first_table->db, first_table->table_name, NULL);
    }

#endif
    /*
      INSERT...SELECT...ON DUPLICATE KEY UPDATE/REPLACE SELECT/
      INSERT...IGNORE...SELECT can be unsafe, unless ORDER BY PRIMARY KEY
      clause is used in SELECT statement. We therefore use row based
      logging if mixed or row based logging is available.
      TODO: Check if the order of the output of the select statement is
      deterministic. Waiting for BUG#42415
    */
    if (lex->sql_command == SQLCOM_INSERT_SELECT &&
        lex->duplicates == DUP_UPDATE)
      lex->set_stmt_unsafe(LEX::BINLOG_STMT_UNSAFE_INSERT_SELECT_UPDATE);

    if (lex->sql_command == SQLCOM_INSERT_SELECT && lex->ignore)
      lex->set_stmt_unsafe(LEX::BINLOG_STMT_UNSAFE_INSERT_IGNORE_SELECT);

    if (lex->sql_command == SQLCOM_REPLACE_SELECT)
      lex->set_stmt_unsafe(LEX::BINLOG_STMT_UNSAFE_REPLACE_SELECT);

    /* Fix lock for first table */
    if (first_table->lock_type == TL_WRITE_DELAYED)
      first_table->lock_type= TL_WRITE;

    /* Don't unlock tables until command is written to binary log */
    select_lex->options|= SELECT_NO_UNLOCK;

    unit->set_limit(select_lex);

    if (!(res= open_and_lock_tables(thd, all_tables, TRUE, 0)))
    {
      MYSQL_INSERT_SELECT_START(thd->query());
      /*
        Only the INSERT table should be merged. Other will be handled by
        select.
      */
      /* Skip first table, which is the table we are inserting in */
      TABLE_LIST *second_table= first_table->next_local;
      select_lex->table_list.first= second_table;
      select_lex->context.table_list= 
        select_lex->context.first_name_resolution_table= second_table;
      res= mysql_insert_select_prepare(thd);
      if (!res && (sel_result= new select_insert(first_table,
                                                 first_table->table,
                                                 &lex->field_list,
                                                 &lex->update_list,
                                                 &lex->value_list,
                                                 lex->duplicates,
                                                 lex->ignore)))
      {
	res= handle_select(thd, lex, sel_result, OPTION_SETUP_TABLES_DONE);
        /*
          Invalidate the table in the query cache if something changed
          after unlocking when changes become visible.
          TODO: this is workaround. right way will be move invalidating in
          the unlock procedure.
        */
        if (!res && first_table->lock_type ==  TL_WRITE_CONCURRENT_INSERT &&
            thd->lock)
        {
          /* INSERT ... SELECT should invalidate only the very first table */
          TABLE_LIST *save_table= first_table->next_local;
          first_table->next_local= 0;
          query_cache_invalidate3(thd, first_table, 1);
          first_table->next_local= save_table;
        }
        delete sel_result;
      }

      if (!res && explain)
        res= thd->lex->explain->send_explain(thd);

      /* revert changes for SP */
      MYSQL_INSERT_SELECT_DONE(res, (ulong) thd->get_row_count_func());
      select_lex->table_list.first= first_table;
    }
    /*
      If we have inserted into a VIEW, and the base table has
      AUTO_INCREMENT column, but this column is not accessible through
      a view, then we should restore LAST_INSERT_ID to the value it
      had before the statement.
    */
    if (first_table->view && !first_table->contain_auto_increment)
      thd->first_successful_insert_id_in_cur_stmt=
        thd->first_successful_insert_id_in_prev_stmt;

    break;
  }
  case SQLCOM_DELETE:
  {
    select_result *sel_result=lex->result;
    DBUG_ASSERT(first_table == all_tables && first_table != 0);
    if ((res= delete_precheck(thd, all_tables)))
      break;
    DBUG_ASSERT(select_lex->offset_limit == 0);
    unit->set_limit(select_lex);

    MYSQL_DELETE_START(thd->query());
    if (!(sel_result= lex->result) && !(sel_result= new select_send()))
      return 1;                       
    res = mysql_delete(thd, all_tables, 
                       select_lex->where, &select_lex->order_list,
                       unit->select_limit_cnt, select_lex->options,
                       sel_result);
    delete sel_result;
    MYSQL_DELETE_DONE(res, (ulong) thd->get_row_count_func());
    break;
  }
  case SQLCOM_DELETE_MULTI:
  {
    DBUG_ASSERT(first_table == all_tables && first_table != 0);
    TABLE_LIST *aux_tables= thd->lex->auxiliary_table_list.first;
    bool explain= MY_TEST(lex->describe);
    multi_delete *result;

    if ((res= multi_delete_precheck(thd, all_tables)))
      break;

    /* condition will be TRUE on SP re-excuting */
    if (select_lex->item_list.elements != 0)
      select_lex->item_list.empty();
    if (add_item_to_list(thd, new Item_null()))
      goto error;

    THD_STAGE_INFO(thd, stage_init);
    if ((res= open_and_lock_tables(thd, all_tables, TRUE, 0)))
      break;

    MYSQL_MULTI_DELETE_START(thd->query());
    if ((res= mysql_multi_delete_prepare(thd)))
    {
      MYSQL_MULTI_DELETE_DONE(1, 0);
      goto error;
    }

    if (!thd->is_fatal_error)
    {
      result= new multi_delete(aux_tables, lex->table_count);
      if (result)
      {
        res= mysql_select(thd, &select_lex->ref_pointer_array,
                          select_lex->get_table_list(),
                          select_lex->with_wild,
                          select_lex->item_list,
                          select_lex->where,
                          0, (ORDER *)NULL, (ORDER *)NULL, (Item *)NULL,
                          (ORDER *)NULL,
                          (select_lex->options | thd->variables.option_bits |
                          SELECT_NO_JOIN_CACHE | SELECT_NO_UNLOCK |
                          OPTION_SETUP_TABLES_DONE) & ~OPTION_BUFFER_RESULT,
                          result, unit, select_lex);
        res|= thd->is_error();

        MYSQL_MULTI_DELETE_DONE(res, result->num_deleted());
        if (res)
          result->abort_result_set(); /* for both DELETE and EXPLAIN DELETE */
        else
        {
          if (explain)
            res= thd->lex->explain->send_explain(thd);
        }
        delete result;
      }
    }
    else
    {
      res= TRUE;                                // Error
      MYSQL_MULTI_DELETE_DONE(1, 0);
    }
    break;
  }
  case SQLCOM_DROP_TABLE:
  {
    DBUG_ASSERT(first_table == all_tables && first_table != 0);
    if (!lex->drop_temporary)
    {
      if (check_table_access(thd, DROP_ACL, all_tables, FALSE, UINT_MAX, FALSE))
	goto error;				/* purecov: inspected */
    }
    else
    {
      /* So that DROP TEMPORARY TABLE gets to binlog at commit/rollback */
      thd->variables.option_bits|= OPTION_KEEP_LOG;
    }
#ifdef WITH_WSREP
   for (TABLE_LIST *table= all_tables; table; table= table->next_global)
   {
     if (!lex->drop_temporary                       &&
	 (!thd->is_current_stmt_binlog_format_row() ||
	  !find_temporary_table(thd, table)))
     {
       WSREP_TO_ISOLATION_BEGIN(NULL, NULL, all_tables);
       break;
     }
   }
#endif /* WITH_WSREP */
    /*
      If we are a slave, we should add IF EXISTS if the query executed
      on the master without an error. This will help a slave to
      recover from multi-table DROP TABLE that was aborted in the
      middle.
    */
    if (thd->slave_thread && !thd->slave_expected_error &&
        slave_ddl_exec_mode_options == SLAVE_EXEC_MODE_IDEMPOTENT)
      lex->check_exists= 1;

    /* DDL and binlog write order are protected by metadata locks. */
    res= mysql_rm_table(thd, first_table, lex->check_exists,
			lex->drop_temporary);
  }
  break;
  case SQLCOM_SHOW_PROCESSLIST:
    if (!thd->security_ctx->priv_user[0] &&
        check_global_access(thd,PROCESS_ACL))
      break;
    mysqld_list_processes(thd,
			  (thd->security_ctx->master_access & PROCESS_ACL ?
                           NullS :
                           thd->security_ctx->priv_user),
                          lex->verbose);
    break;
  case SQLCOM_SHOW_AUTHORS:
    res= mysqld_show_authors(thd);
    break;
  case SQLCOM_SHOW_CONTRIBUTORS:
    res= mysqld_show_contributors(thd);
    break;
  case SQLCOM_SHOW_PRIVILEGES:
    res= mysqld_show_privileges(thd);
    break;
  case SQLCOM_SHOW_ENGINE_LOGS:
#ifdef DONT_ALLOW_SHOW_COMMANDS
    my_message(ER_NOT_ALLOWED_COMMAND, ER(ER_NOT_ALLOWED_COMMAND),
               MYF(0));	/* purecov: inspected */
    goto error;
#else
    {
      if (check_access(thd, FILE_ACL, any_db, NULL, NULL, 0, 0))
	goto error;
      res= ha_show_status(thd, lex->create_info.db_type, HA_ENGINE_LOGS);
      break;
    }
#endif
  case SQLCOM_CHANGE_DB:
  {
    LEX_STRING db_str= { (char *) select_lex->db, strlen(select_lex->db) };

    if (!mysql_change_db(thd, &db_str, FALSE))
      my_ok(thd);
    break;
  }

  case SQLCOM_LOAD:
  {
    DBUG_ASSERT(first_table == all_tables && first_table != 0);
    uint privilege= (lex->duplicates == DUP_REPLACE ?
		     INSERT_ACL | DELETE_ACL : INSERT_ACL) |
                    (lex->local_file ? 0 : FILE_ACL);

    if (lex->local_file)
    {
      if (!(thd->client_capabilities & CLIENT_LOCAL_FILES) ||
          !opt_local_infile)
      {
	my_message(ER_NOT_ALLOWED_COMMAND, ER(ER_NOT_ALLOWED_COMMAND), MYF(0));
	goto error;
      }
    }

    if (check_one_table_access(thd, privilege, all_tables))
      goto error;

    res= mysql_load(thd, lex->exchange, first_table, lex->field_list,
                    lex->update_list, lex->value_list, lex->duplicates,
                    lex->ignore, (bool) lex->local_file);
    break;
  }

  case SQLCOM_SET_OPTION:
  {
    List<set_var_base> *lex_var_list= &lex->var_list;

    if ((check_table_access(thd, SELECT_ACL, all_tables, FALSE, UINT_MAX, FALSE)
         || open_and_lock_tables(thd, all_tables, TRUE, 0)))
      goto error;
    if (!(res= sql_set_variables(thd, lex_var_list)))
    {
      my_ok(thd);
    }
    else
    {
      /*
        We encountered some sort of error, but no message was sent.
        Send something semi-generic here since we don't know which
        assignment in the list caused the error.
      */
      if (!thd->is_error())
        my_error(ER_WRONG_ARGUMENTS,MYF(0),"SET");
      goto error;
    }

    break;
  }

  case SQLCOM_UNLOCK_TABLES:
    /*
      It is critical for mysqldump --single-transaction --master-data that
      UNLOCK TABLES does not implicitely commit a connection which has only
      done FLUSH TABLES WITH READ LOCK + BEGIN. If this assumption becomes
      false, mysqldump will not work.
    */
    if (thd->variables.option_bits & OPTION_TABLE_LOCK)
    {
      res= trans_commit_implicit(thd);
      thd->locked_tables_list.unlock_locked_tables(thd);
      thd->mdl_context.release_transactional_locks();
      thd->variables.option_bits&= ~(OPTION_TABLE_LOCK);
    }
    if (thd->global_read_lock.is_acquired())
      thd->global_read_lock.unlock_global_read_lock(thd);
    if (res)
      goto error;
    my_ok(thd);
    break;
  case SQLCOM_LOCK_TABLES:
    /* We must end the transaction first, regardless of anything */
    res= trans_commit_implicit(thd);
    thd->locked_tables_list.unlock_locked_tables(thd);
    /* Release transactional metadata locks. */
    thd->mdl_context.release_transactional_locks();
    if (res)
      goto error;

    /*
      Here we have to pre-open temporary tables for LOCK TABLES.

      CF_PREOPEN_TMP_TABLES is not set for this SQL statement simply
      because LOCK TABLES calls close_thread_tables() as a first thing
      (it's called from unlock_locked_tables() above). So even if
      CF_PREOPEN_TMP_TABLES was set and the tables would be pre-opened
      in a usual way, they would have been closed.
    */
    if (open_temporary_tables(thd, all_tables))
      goto error;

    if (lock_tables_precheck(thd, all_tables))
      goto error;

    thd->variables.option_bits|= OPTION_TABLE_LOCK;

    res= lock_tables_open_and_lock_tables(thd, all_tables);

    if (res)
    {
      thd->variables.option_bits&= ~(OPTION_TABLE_LOCK);
    }
    else
    {
#ifdef HAVE_QUERY_CACHE
      if (thd->variables.query_cache_wlock_invalidate)
	query_cache.invalidate_locked_for_write(thd, first_table);
#endif /*HAVE_QUERY_CACHE*/
      my_ok(thd);
    }
    break;
  case SQLCOM_CREATE_DB:
  {
    /*
      As mysql_create_db() may modify HA_CREATE_INFO structure passed to
      it, we need to use a copy of LEX::create_info to make execution
      prepared statement- safe.
    */
    HA_CREATE_INFO create_info(lex->create_info);
    if (check_db_name(&lex->name))
    {
      my_error(ER_WRONG_DB_NAME, MYF(0), lex->name.str);
      break;
    }
    /*
      If in a slave thread :
      CREATE DATABASE DB was certainly not preceded by USE DB.
      For that reason, db_ok() in sql/slave.cc did not check the
      do_db/ignore_db. And as this query involves no tables, tables_ok()
      above was not called. So we have to check rules again here.
    */
#ifdef HAVE_REPLICATION
    if (thd->slave_thread)
    {
      rpl_filter= thd->system_thread_info.rpl_sql_info->rpl_filter;
      if (!rpl_filter->db_ok(lex->name.str) ||
          !rpl_filter->db_ok_with_wild_table(lex->name.str))
      {
        my_message(ER_SLAVE_IGNORED_TABLE, ER(ER_SLAVE_IGNORED_TABLE), MYF(0));
        break;
      }
    }
#endif
    if (check_access(thd, CREATE_ACL, lex->name.str, NULL, NULL, 1, 0))
      break;
    WSREP_TO_ISOLATION_BEGIN(lex->name.str, NULL, NULL)
    res= mysql_create_db(thd, lex->name.str, &create_info, 0);
    break;
  }
  case SQLCOM_DROP_DB:
  {
    if (check_db_name(&lex->name))
    {
      my_error(ER_WRONG_DB_NAME, MYF(0), lex->name.str);
      break;
    }
    /*
      If in a slave thread :
      DROP DATABASE DB may not be preceded by USE DB.
      For that reason, maybe db_ok() in sql/slave.cc did not check the 
      do_db/ignore_db. And as this query involves no tables, tables_ok()
      above was not called. So we have to check rules again here.
    */
#ifdef HAVE_REPLICATION
    if (thd->slave_thread)
    {
      rpl_filter= thd->system_thread_info.rpl_sql_info->rpl_filter;
      if (!rpl_filter->db_ok(lex->name.str) ||
          !rpl_filter->db_ok_with_wild_table(lex->name.str))
      {
        my_message(ER_SLAVE_IGNORED_TABLE, ER(ER_SLAVE_IGNORED_TABLE), MYF(0));
        break;
      }
    }
#endif
    if (check_access(thd, DROP_ACL, lex->name.str, NULL, NULL, 1, 0))
      break;
    WSREP_TO_ISOLATION_BEGIN(lex->name.str, NULL, NULL)
    res= mysql_rm_db(thd, lex->name.str, lex->check_exists, 0);
    break;
  }
  case SQLCOM_ALTER_DB_UPGRADE:
  {
    LEX_STRING *db= & lex->name;
#ifdef HAVE_REPLICATION
    if (thd->slave_thread)
    {
      rpl_filter= thd->system_thread_info.rpl_sql_info->rpl_filter;
      if (!rpl_filter->db_ok(db->str) ||
          !rpl_filter->db_ok_with_wild_table(db->str))
      {
        res= 1;
        my_message(ER_SLAVE_IGNORED_TABLE, ER(ER_SLAVE_IGNORED_TABLE), MYF(0));
        break;
      }
    }
#endif
    if (check_db_name(db))
    {
      my_error(ER_WRONG_DB_NAME, MYF(0), db->str);
      break;
    }
    if (check_access(thd, ALTER_ACL, db->str, NULL, NULL, 1, 0) ||
        check_access(thd, DROP_ACL, db->str, NULL, NULL, 1, 0) ||
        check_access(thd, CREATE_ACL, db->str, NULL, NULL, 1, 0))
    {
      res= 1;
      break;
    }
    WSREP_TO_ISOLATION_BEGIN(db->str, NULL, NULL)
    res= mysql_upgrade_db(thd, db);
    if (!res)
      my_ok(thd);
    break;
  }
  case SQLCOM_ALTER_DB:
  {
    LEX_STRING *db= &lex->name;
    HA_CREATE_INFO create_info(lex->create_info);
    if (check_db_name(db))
    {
      my_error(ER_WRONG_DB_NAME, MYF(0), db->str);
      break;
    }
    /*
      If in a slave thread :
      ALTER DATABASE DB may not be preceded by USE DB.
      For that reason, maybe db_ok() in sql/slave.cc did not check the
      do_db/ignore_db. And as this query involves no tables, tables_ok()
      above was not called. So we have to check rules again here.
    */
#ifdef HAVE_REPLICATION
    if (thd->slave_thread)
    {
      rpl_filter= thd->system_thread_info.rpl_sql_info->rpl_filter;
      if (!rpl_filter->db_ok(db->str) ||
          !rpl_filter->db_ok_with_wild_table(db->str))
      {
        my_message(ER_SLAVE_IGNORED_TABLE, ER(ER_SLAVE_IGNORED_TABLE), MYF(0));
        break;
      }
    }
#endif
    if (check_access(thd, ALTER_ACL, db->str, NULL, NULL, 1, 0))
      break;
    WSREP_TO_ISOLATION_BEGIN(db->str, NULL, NULL)
    res= mysql_alter_db(thd, db->str, &create_info);
    break;
  }
  case SQLCOM_SHOW_CREATE_DB:
  {
    char db_name_buff[NAME_LEN+1];
    LEX_STRING db_name;
    DBUG_EXECUTE_IF("4x_server_emul",
                    my_error(ER_UNKNOWN_ERROR, MYF(0)); goto error;);

    db_name.str= db_name_buff;
    db_name.length= lex->name.length;
    strmov(db_name.str, lex->name.str);
    if (check_db_name(&db_name))
    {
      my_error(ER_WRONG_DB_NAME, MYF(0), db_name.str);
      break;
    }
    res= mysqld_show_create_db(thd, &db_name, &lex->name, &lex->create_info);
    break;
  }
  case SQLCOM_CREATE_EVENT:
  case SQLCOM_ALTER_EVENT:
  #ifdef HAVE_EVENT_SCHEDULER
  do
  {
    DBUG_ASSERT(lex->event_parse_data);
    if (lex->table_or_sp_used())
    {
      my_error(ER_NOT_SUPPORTED_YET, MYF(0), "Usage of subqueries or stored "
               "function calls as part of this statement");
      break;
    }

    res= sp_process_definer(thd);
    if (res)
      break;

    WSREP_TO_ISOLATION_BEGIN(WSREP_MYSQL_DB, NULL, NULL)
    switch (lex->sql_command) {
    case SQLCOM_CREATE_EVENT:
    {
      bool if_not_exists= (lex->create_info.options &
                           HA_LEX_CREATE_IF_NOT_EXISTS);
      res= Events::create_event(thd, lex->event_parse_data, if_not_exists);
      break;
    }
    case SQLCOM_ALTER_EVENT:
      res= Events::update_event(thd, lex->event_parse_data,
                                lex->spname ? &lex->spname->m_db : NULL,
                                lex->spname ? &lex->spname->m_name : NULL);
      break;
    default:
      DBUG_ASSERT(0);
    }
    DBUG_PRINT("info",("DDL error code=%d", res));
    if (!res)
      my_ok(thd);

  } while (0);
  /* Don't do it, if we are inside a SP */
  if (!thd->spcont)
  {
    delete lex->sphead;
    lex->sphead= NULL;
  }
  /* lex->unit.cleanup() is called outside, no need to call it here */
  break;
  case SQLCOM_SHOW_CREATE_EVENT:
    res= Events::show_create_event(thd, lex->spname->m_db,
                                   lex->spname->m_name);
    break;
  case SQLCOM_DROP_EVENT:
    WSREP_TO_ISOLATION_BEGIN(WSREP_MYSQL_DB, NULL, NULL)
    if (!(res= Events::drop_event(thd,
                                  lex->spname->m_db, lex->spname->m_name,
                                  lex->check_exists)))
      my_ok(thd);
    break;
#else
    my_error(ER_NOT_SUPPORTED_YET,MYF(0),"embedded server");
    break;
#endif
  case SQLCOM_CREATE_FUNCTION:                  // UDF function
  {
    if (check_access(thd, INSERT_ACL, "mysql", NULL, NULL, 1, 0))
      break;
#ifdef HAVE_DLOPEN
    WSREP_TO_ISOLATION_BEGIN(WSREP_MYSQL_DB, NULL, NULL)
    if (!(res = mysql_create_function(thd, &lex->udf)))
      my_ok(thd);
#else
    my_error(ER_CANT_OPEN_LIBRARY, MYF(0), lex->udf.dl, 0, "feature disabled");
    res= TRUE;
#endif
    break;
  }
#ifndef NO_EMBEDDED_ACCESS_CHECKS
  case SQLCOM_CREATE_USER:
  case SQLCOM_CREATE_ROLE:
  {
    if (check_access(thd, INSERT_ACL, "mysql", NULL, NULL, 1, 1) &&
        check_global_access(thd,CREATE_USER_ACL))
      break;
    WSREP_TO_ISOLATION_BEGIN(WSREP_MYSQL_DB, NULL, NULL)
    /* Conditionally writes to binlog */
    if (!(res= mysql_create_user(thd, lex->users_list,
                                 lex->sql_command == SQLCOM_CREATE_ROLE)))
      my_ok(thd);
    break;
  }
  case SQLCOM_DROP_USER:
  case SQLCOM_DROP_ROLE:
  {
    if (check_access(thd, DELETE_ACL, "mysql", NULL, NULL, 1, 1) &&
        check_global_access(thd,CREATE_USER_ACL))
      break;
    /* Conditionally writes to binlog */
    WSREP_TO_ISOLATION_BEGIN(WSREP_MYSQL_DB, NULL, NULL)
    if (!(res= mysql_drop_user(thd, lex->users_list,
                               lex->sql_command == SQLCOM_DROP_ROLE)))
      my_ok(thd);
    break;
  }
  case SQLCOM_RENAME_USER:
  {
    if (check_access(thd, UPDATE_ACL, "mysql", NULL, NULL, 1, 1) &&
        check_global_access(thd,CREATE_USER_ACL))
      break;
    /* Conditionally writes to binlog */
    WSREP_TO_ISOLATION_BEGIN(WSREP_MYSQL_DB, NULL, NULL)
    if (!(res= mysql_rename_user(thd, lex->users_list)))
      my_ok(thd);
    break;
  }
  case SQLCOM_REVOKE_ALL:
  {
    if (check_access(thd, UPDATE_ACL, "mysql", NULL, NULL, 1, 1) &&
        check_global_access(thd,CREATE_USER_ACL))
      break;

    /* Conditionally writes to binlog */
    WSREP_TO_ISOLATION_BEGIN(WSREP_MYSQL_DB, NULL, NULL)
    if (!(res = mysql_revoke_all(thd, lex->users_list)))
      my_ok(thd);
    break;
  }
  case SQLCOM_REVOKE:
  case SQLCOM_GRANT:
  {
    if (lex->type != TYPE_ENUM_PROXY &&
        check_access(thd, lex->grant | lex->grant_tot_col | GRANT_ACL,
                     first_table ?  first_table->db : select_lex->db,
                     first_table ? &first_table->grant.privilege : NULL,
                     first_table ? &first_table->grant.m_internal : NULL,
                     first_table ? 0 : 1, 0))
      goto error;

    /* Replicate current user as grantor */
    thd->binlog_invoker(false);

    if (thd->security_ctx->user)              // If not replication
    {
      LEX_USER *user;
      bool first_user= TRUE;

      List_iterator <LEX_USER> user_list(lex->users_list);
      while ((user= user_list++))
      {
        if (specialflag & SPECIAL_NO_RESOLVE &&
            hostname_requires_resolving(user->host.str))
          push_warning_printf(thd, Sql_condition::WARN_LEVEL_WARN,
                              ER_WARN_HOSTNAME_WONT_WORK,
                              ER(ER_WARN_HOSTNAME_WONT_WORK));

        /*
          GRANT/REVOKE PROXY has the target user as a first entry in the list. 
         */
        if (lex->type == TYPE_ENUM_PROXY && first_user)
        {
          if (!(user= get_current_user(thd, user)) || !user->host.str)
            goto error;

          first_user= FALSE;
          if (acl_check_proxy_grant_access (thd, user->host.str, user->user.str,
                                        lex->grant & GRANT_ACL))
            goto error;
        } 
        else if (user->password.str)
        {
          // Are we trying to change a password of another user?
          const char *hostname= user->host.str, *username=user->user.str;
          bool userok;
          if (username == current_user.str)
          {
            username= thd->security_ctx->priv_user;
            hostname= thd->security_ctx->priv_host;
            userok= true;
          }
          else
          {
            if (!hostname)
              hostname= host_not_specified.str;
            userok= is_acl_user(hostname, username);
          }

          if (userok && check_change_password (thd, hostname, username, 
                                               user->password.str, 
                                               user->password.length))
            goto error;
        }
      }
    }
    if (first_table)
    {
      if (lex->type == TYPE_ENUM_PROCEDURE ||
          lex->type == TYPE_ENUM_FUNCTION)
      {
        uint grants= lex->all_privileges 
		   ? (PROC_ACLS & ~GRANT_ACL) | (lex->grant & GRANT_ACL)
		   : lex->grant;
        if (check_grant_routine(thd, grants | GRANT_ACL, all_tables,
                                lex->type == TYPE_ENUM_PROCEDURE, 0))
	  goto error;
        /* Conditionally writes to binlog */
        WSREP_TO_ISOLATION_BEGIN(WSREP_MYSQL_DB, NULL, NULL)
        res= mysql_routine_grant(thd, all_tables,
                                 lex->type == TYPE_ENUM_PROCEDURE, 
                                 lex->users_list, grants,
                                 lex->sql_command == SQLCOM_REVOKE, TRUE);
        if (!res)
          my_ok(thd);
      }
      else
      {
	if (check_grant(thd,(lex->grant | lex->grant_tot_col | GRANT_ACL),
                        all_tables, FALSE, UINT_MAX, FALSE))
	  goto error;
        /* Conditionally writes to binlog */
        WSREP_TO_ISOLATION_BEGIN(WSREP_MYSQL_DB, NULL, NULL)
        res= mysql_table_grant(thd, all_tables, lex->users_list,
			       lex->columns, lex->grant,
			       lex->sql_command == SQLCOM_REVOKE);
      }
    }
    else
    {
      if (lex->columns.elements || (lex->type && lex->type != TYPE_ENUM_PROXY))
      {
	my_message(ER_ILLEGAL_GRANT_FOR_TABLE, ER(ER_ILLEGAL_GRANT_FOR_TABLE),
                   MYF(0));
        goto error;
      }
      else
      {
          WSREP_TO_ISOLATION_BEGIN(WSREP_MYSQL_DB, NULL, NULL)
        /* Conditionally writes to binlog */
        res= mysql_grant(thd, select_lex->db, lex->users_list, lex->grant,
                         lex->sql_command == SQLCOM_REVOKE,
                         lex->type == TYPE_ENUM_PROXY);
      }
      if (!res)
      {
	if (lex->sql_command == SQLCOM_GRANT)
	{
	  List_iterator <LEX_USER> str_list(lex->users_list);
	  LEX_USER *user, *tmp_user;
	  while ((tmp_user=str_list++))
          {
            if (!(user= get_current_user(thd, tmp_user)))
              goto error;
	    reset_mqh(user, 0);
          }
	}
      }
    }
    break;
  }
  case SQLCOM_REVOKE_ROLE:
  case SQLCOM_GRANT_ROLE:
  {
    if (!(res= mysql_grant_role(thd, lex->users_list,
                                lex->sql_command != SQLCOM_GRANT_ROLE)))
      my_ok(thd);
    break;
  }
#endif /*!NO_EMBEDDED_ACCESS_CHECKS*/
  case SQLCOM_RESET:
    /*
      RESET commands are never written to the binary log, so we have to
      initialize this variable because RESET shares the same code as FLUSH
    */
    lex->no_write_to_binlog= 1;
  case SQLCOM_FLUSH:
  {
    int write_to_binlog;
    if (check_global_access(thd,RELOAD_ACL))
      goto error;

    if (first_table && lex->type & (REFRESH_READ_LOCK|REFRESH_FOR_EXPORT))
    {
      /* Check table-level privileges. */
      if (check_table_access(thd, LOCK_TABLES_ACL | SELECT_ACL, all_tables,
                             FALSE, UINT_MAX, FALSE))
        goto error;

      if (flush_tables_with_read_lock(thd, all_tables))
        goto error;

      my_ok(thd);
      break;
    }

    /*
      reload_acl_and_cache() will tell us if we are allowed to write to the
      binlog or not.
    */
    if (!reload_acl_and_cache(thd, lex->type, first_table, &write_to_binlog))
    {
      /*
        We WANT to write and we CAN write.
        ! we write after unlocking the table.
      */
      /*
        Presumably, RESET and binlog writing doesn't require synchronization
      */

      if (write_to_binlog > 0)  // we should write
      { 
        if (!lex->no_write_to_binlog)
          res= write_bin_log(thd, FALSE, thd->query(), thd->query_length());
      } else if (write_to_binlog < 0) 
      {
        /* 
           We should not write, but rather report error because 
           reload_acl_and_cache binlog interactions failed 
         */
        res= 1;
      } 

      if (!res)
        my_ok(thd);
    } 
    
    break;
  }
  case SQLCOM_KILL:
  {
    if (lex->table_or_sp_used())
    {
      my_error(ER_NOT_SUPPORTED_YET, MYF(0), "Usage of subqueries or stored "
               "function calls as part of this statement");
      break;
    }

    if (lex->kill_type == KILL_TYPE_ID || lex->kill_type == KILL_TYPE_QUERY)
    {
      Item *it= (Item *)lex->value_list.head();
      if ((!it->fixed && it->fix_fields(lex->thd, &it)) || it->check_cols(1))
      {
        my_message(ER_SET_CONSTANTS_ONLY, ER(ER_SET_CONSTANTS_ONLY),
                   MYF(0));
        goto error;
      }
      sql_kill(thd, it->val_int(), lex->kill_signal, lex->kill_type);
    }
    else
      sql_kill_user(thd, get_current_user(thd, lex->users_list.head()),
                    lex->kill_signal);
    break;
  }
  case SQLCOM_SHUTDOWN:
#ifndef EMBEDDED_LIBRARY
    if (check_global_access(thd,SHUTDOWN_ACL))
      goto error;
    kill_mysql();
    my_ok(thd);
#else
    my_error(ER_NOT_SUPPORTED_YET, MYF(0), "embedded server");
#endif
    break;

#ifndef NO_EMBEDDED_ACCESS_CHECKS
  case SQLCOM_SHOW_GRANTS:
  {
    LEX_USER *grant_user= lex->grant_user;
    if (!grant_user)
      goto error;

    if (grant_user->user.str &&
        !strcmp(thd->security_ctx->priv_user, grant_user->user.str))
      grant_user->user= current_user;

    if (grant_user->user.str == current_user.str ||
        grant_user->user.str == current_role.str ||
        grant_user->user.str == current_user_and_current_role.str ||
        !check_access(thd, SELECT_ACL, "mysql", NULL, NULL, 1, 0))
    {
      res = mysql_show_grants(thd, grant_user);
    }
    break;
  }
#endif
  case SQLCOM_HA_OPEN:
    DBUG_ASSERT(first_table == all_tables && first_table != 0);
    if (check_table_access(thd, SELECT_ACL, all_tables, FALSE, UINT_MAX, FALSE))
      goto error;
    /* Close temporary tables which were pre-opened for privilege checking. */
    close_thread_tables(thd);
    all_tables->table= NULL;
    res= mysql_ha_open(thd, first_table, 0);
    break;
  case SQLCOM_HA_CLOSE:
    DBUG_ASSERT(first_table == all_tables && first_table != 0);
    res= mysql_ha_close(thd, first_table);
    break;
  case SQLCOM_HA_READ:
    DBUG_ASSERT(first_table == all_tables && first_table != 0);
    /*
      There is no need to check for table permissions here, because
      if a user has no permissions to read a table, he won't be
      able to open it (with SQLCOM_HA_OPEN) in the first place.
    */
    unit->set_limit(select_lex);
#ifdef WITH_WSREP
    { char* tmp_info= NULL;
      if (WSREP(thd)) tmp_info = (char *)thd_proc_info(thd, "mysql_ha_read()");
#endif /* WITH_WSREP */
    res= mysql_ha_read(thd, first_table, lex->ha_read_mode, lex->ident.str,
                       lex->insert_list, lex->ha_rkey_mode, select_lex->where,
                       unit->select_limit_cnt, unit->offset_limit_cnt);
#ifdef WITH_WSREP
      if (WSREP(thd)) thd_proc_info(thd, tmp_info);
    }
#endif /* WITH_WSREP */
    break;

  case SQLCOM_BEGIN:
    DBUG_PRINT("info", ("Executing SQLCOM_BEGIN  thd: %p", thd));
    if (trans_begin(thd, lex->start_transaction_opt))
    {
      thd->mdl_context.release_transactional_locks();
#ifdef WITH_WSREP
      WSREP_DEBUG("BEGIN failed, MDL released: %lu", thd->thread_id);
#endif /* WITH_WSREP */
      goto error;
    }
    my_ok(thd);
    break;
  case SQLCOM_COMMIT:
  {
    DBUG_ASSERT(thd->lock == NULL ||
                thd->locked_tables_mode == LTM_LOCK_TABLES);
    bool tx_chain= (lex->tx_chain == TVL_YES ||
                    (thd->variables.completion_type == 1 &&
                     lex->tx_chain != TVL_NO));
    bool tx_release= (lex->tx_release == TVL_YES ||
                      (thd->variables.completion_type == 2 &&
                       lex->tx_release != TVL_NO));
    if (trans_commit(thd))
    {
      thd->mdl_context.release_transactional_locks();
#ifdef WITH_WSREP
      WSREP_DEBUG("COMMIT failed, MDL released: %lu", thd->thread_id);
#endif /* WITH_WSREP */
      goto error;
    }
    thd->mdl_context.release_transactional_locks();
    /* Begin transaction with the same isolation level. */
    if (tx_chain)
    {
      if (trans_begin(thd))
        goto error;
    }
    else
    {
      /* Reset the isolation level and access mode if no chaining transaction.*/
      thd->tx_isolation= (enum_tx_isolation) thd->variables.tx_isolation;
      thd->tx_read_only= thd->variables.tx_read_only;
    }
    /* Disconnect the current client connection. */
    if (tx_release)
    {
      thd->killed= KILL_CONNECTION;
      thd->print_aborted_warning(3, "RELEASE");
    }
#ifdef WITH_WSREP
    if (WSREP(thd)) {

      if (thd->wsrep_conflict_state == NO_CONFLICT ||
          thd->wsrep_conflict_state == REPLAYING)
      {
        my_ok(thd);
      }
    } else {
#endif /* WITH_WSREP */
    my_ok(thd);
#ifdef WITH_WSREP
    }
#endif /* WITH_WSREP */
    break;
  }
  case SQLCOM_ROLLBACK:
  {
    DBUG_ASSERT(thd->lock == NULL ||
                thd->locked_tables_mode == LTM_LOCK_TABLES);
    bool tx_chain= (lex->tx_chain == TVL_YES ||
                    (thd->variables.completion_type == 1 &&
                     lex->tx_chain != TVL_NO));
    bool tx_release= (lex->tx_release == TVL_YES ||
                      (thd->variables.completion_type == 2 &&
                       lex->tx_release != TVL_NO));

    if (trans_rollback(thd))
    {
      thd->mdl_context.release_transactional_locks();
#ifdef WITH_WSREP
      WSREP_DEBUG("rollback failed, MDL released: %lu", thd->thread_id);
#endif /* WITH_WSREP */
      goto error;
    }
    thd->mdl_context.release_transactional_locks();
    /* Begin transaction with the same isolation level. */
    if (tx_chain)
    {
      if (trans_begin(thd))
        goto error;
    }
    else
    {
      /* Reset the isolation level and access mode if no chaining transaction.*/
      thd->tx_isolation= (enum_tx_isolation) thd->variables.tx_isolation;
      thd->tx_read_only= thd->variables.tx_read_only;
    }
    /* Disconnect the current client connection. */
    if (tx_release)
      thd->killed= KILL_CONNECTION;
#ifdef WITH_WSREP
    if (WSREP(thd)) {
      if (thd->wsrep_conflict_state == NO_CONFLICT) {
        my_ok(thd);
      }
    } else {
#endif /* WITH_WSREP */
  my_ok(thd);
#ifdef WITH_WSREP
    }
#endif /* WITH_WSREP */
   break;
  }
  case SQLCOM_RELEASE_SAVEPOINT:
    if (trans_release_savepoint(thd, lex->ident))
      goto error;
    my_ok(thd);
    break;
  case SQLCOM_ROLLBACK_TO_SAVEPOINT:
    if (trans_rollback_to_savepoint(thd, lex->ident))
      goto error;
    my_ok(thd);
    break;
  case SQLCOM_SAVEPOINT:
    if (trans_savepoint(thd, lex->ident))
      goto error;
    my_ok(thd);
    break;
  case SQLCOM_CREATE_PROCEDURE:
  case SQLCOM_CREATE_SPFUNCTION:
  {
    uint namelen;
    char *name;
    int sp_result= SP_INTERNAL_ERROR;

    DBUG_ASSERT(lex->sphead != 0);
    DBUG_ASSERT(lex->sphead->m_db.str); /* Must be initialized in the parser */
    /*
      Verify that the database name is allowed, optionally
      lowercase it.
    */
    if (check_db_name(&lex->sphead->m_db))
    {
      my_error(ER_WRONG_DB_NAME, MYF(0), lex->sphead->m_db.str);
      goto create_sp_error;
    }

    if (check_access(thd, CREATE_PROC_ACL, lex->sphead->m_db.str,
                     NULL, NULL, 0, 0))
      goto create_sp_error;

    /*
      Check that a database directory with this name
      exists. Design note: This won't work on virtual databases
      like information_schema.
    */
    if (check_db_dir_existence(lex->sphead->m_db.str))
    {
      my_error(ER_BAD_DB_ERROR, MYF(0), lex->sphead->m_db.str);
      goto create_sp_error;
    }

    name= lex->sphead->name(&namelen);
#ifdef HAVE_DLOPEN
    if (lex->sphead->m_type == TYPE_ENUM_FUNCTION)
    {
      udf_func *udf = find_udf(name, namelen);

      if (udf)
      {
        my_error(ER_UDF_EXISTS, MYF(0), name);
        goto create_sp_error;
      }
    }
#endif

    if (sp_process_definer(thd))
      goto create_sp_error;

    WSREP_TO_ISOLATION_BEGIN(WSREP_MYSQL_DB, NULL, NULL)
    res= (sp_result= sp_create_routine(thd, lex->sphead->m_type, lex->sphead));
    switch (sp_result) {
    case SP_OK: {
#ifndef NO_EMBEDDED_ACCESS_CHECKS
      /* only add privileges if really neccessary */

      Security_context security_context;
      bool restore_backup_context= false;
      Security_context *backup= NULL;
      LEX_USER *definer= thd->lex->definer;
      /*
        We're going to issue an implicit GRANT statement so we close all
        open tables. We have to keep metadata locks as this ensures that
        this statement is atomic against concurent FLUSH TABLES WITH READ
        LOCK. Deadlocks which can arise due to fact that this implicit
        statement takes metadata locks should be detected by a deadlock
        detector in MDL subsystem and reported as errors.

        No need to commit/rollback statement transaction, it's not started.

        TODO: Long-term we should either ensure that implicit GRANT statement
              is written into binary log as a separate statement or make both
              creation of routine and implicit GRANT parts of one fully atomic
              statement.
      */
      DBUG_ASSERT(thd->transaction.stmt.is_empty());
      close_thread_tables(thd);
      /*
        Check if the definer exists on slave, 
        then use definer privilege to insert routine privileges to mysql.procs_priv.

        For current user of SQL thread has GLOBAL_ACL privilege, 
        which doesn't any check routine privileges, 
        so no routine privilege record  will insert into mysql.procs_priv.
      */
      if (thd->slave_thread && is_acl_user(definer->host.str, definer->user.str))
      {
        security_context.change_security_context(thd, 
                                                 &thd->lex->definer->user,
                                                 &thd->lex->definer->host,
                                                 &thd->lex->sphead->m_db,
                                                 &backup);
        restore_backup_context= true;
      }

      if (sp_automatic_privileges && !opt_noacl &&
          check_routine_access(thd, DEFAULT_CREATE_PROC_ACLS,
                               lex->sphead->m_db.str, name,
                               lex->sql_command == SQLCOM_CREATE_PROCEDURE, 1))
      {
        if (sp_grant_privileges(thd, lex->sphead->m_db.str, name,
                                lex->sql_command == SQLCOM_CREATE_PROCEDURE))
          push_warning(thd, Sql_condition::WARN_LEVEL_WARN,
                       ER_PROC_AUTO_GRANT_FAIL, ER(ER_PROC_AUTO_GRANT_FAIL));
        thd->clear_error();
      }

      /*
        Restore current user with GLOBAL_ACL privilege of SQL thread
      */ 
      if (restore_backup_context)
      {
        DBUG_ASSERT(thd->slave_thread == 1);
        thd->security_ctx->restore_security_context(thd, backup);
      }

#endif
    break;
    }
    case SP_WRITE_ROW_FAILED:
      my_error(ER_SP_ALREADY_EXISTS, MYF(0), SP_TYPE_STRING(lex), name);
    break;
    case SP_BAD_IDENTIFIER:
      my_error(ER_TOO_LONG_IDENT, MYF(0), name);
    break;
    case SP_BODY_TOO_LONG:
      my_error(ER_TOO_LONG_BODY, MYF(0), name);
    break;
    case SP_FLD_STORE_FAILED:
      my_error(ER_CANT_CREATE_SROUTINE, MYF(0), name);
      break;
    default:
      my_error(ER_SP_STORE_FAILED, MYF(0), SP_TYPE_STRING(lex), name);
    break;
    } /* end switch */

    /*
      Capture all errors within this CASE and
      clean up the environment.
    */
create_sp_error:
    if (sp_result != SP_OK )
      goto error;
    my_ok(thd);
    break; /* break super switch */
  } /* end case group bracket */
  case SQLCOM_CALL:
    {
      sp_head *sp;
      /*
        This will cache all SP and SF and open and lock all tables
        required for execution.
      */
      if (check_table_access(thd, SELECT_ACL, all_tables, FALSE,
                             UINT_MAX, FALSE) ||
          open_and_lock_tables(thd, all_tables, TRUE, 0))
       goto error;

      if (check_routine_access(thd, EXECUTE_ACL, lex->spname->m_db.str,
                               lex->spname->m_name.str, TRUE, FALSE))
        goto error;

      /*
        By this moment all needed SPs should be in cache so no need to look 
        into DB. 
      */
      if (!(sp= sp_find_routine(thd, TYPE_ENUM_PROCEDURE, lex->spname,
                                &thd->sp_proc_cache, TRUE)))
      {
	my_error(ER_SP_DOES_NOT_EXIST, MYF(0), "PROCEDURE",
                 lex->spname->m_qname.str);
	goto error;
      }
      else
      {
	ha_rows select_limit;
        /* bits that should be cleared in thd->server_status */
	uint bits_to_be_cleared= 0;
        /*
          Check that the stored procedure doesn't contain Dynamic SQL
          and doesn't return result sets: such stored procedures can't
          be called from a function or trigger.
        */
        if (thd->in_sub_stmt)
        {
          const char *where= (thd->in_sub_stmt & SUB_STMT_TRIGGER ?
                              "trigger" : "function");
          if (sp->is_not_allowed_in_function(where))
            goto error;
        }

	if (sp->m_flags & sp_head::MULTI_RESULTS)
	{
	  if (! (thd->client_capabilities & CLIENT_MULTI_RESULTS))
	  {
            /*
              The client does not support multiple result sets being sent
              back
            */
	    my_error(ER_SP_BADSELECT, MYF(0), sp->m_qname.str);
	    goto error;
	  }
          /*
            If SERVER_MORE_RESULTS_EXISTS is not set,
            then remember that it should be cleared
          */
	  bits_to_be_cleared= (~thd->server_status &
                               SERVER_MORE_RESULTS_EXISTS);
	  thd->server_status|= SERVER_MORE_RESULTS_EXISTS;
	}

	select_limit= thd->variables.select_limit;
	thd->variables.select_limit= HA_POS_ERROR;

        /* 
          We never write CALL statements into binlog:
           - If the mode is non-prelocked, each statement will be logged
             separately.
           - If the mode is prelocked, the invoking statement will care
             about writing into binlog.
          So just execute the statement.
        */
	res= sp->execute_procedure(thd, &lex->value_list);

	thd->variables.select_limit= select_limit;

        thd->server_status&= ~bits_to_be_cleared;

	if (!res)
        {
          my_ok(thd, (thd->get_row_count_func() < 0) ? 0 : thd->get_row_count_func());
        }
	else
        {
          DBUG_ASSERT(thd->is_error() || thd->killed);
	  goto error;		// Substatement should already have sent error
        }
      }
      break;
    }
  case SQLCOM_ALTER_PROCEDURE:
  case SQLCOM_ALTER_FUNCTION:
    {
      int sp_result;
      enum stored_procedure_type type;
      type= (lex->sql_command == SQLCOM_ALTER_PROCEDURE ?
                 TYPE_ENUM_PROCEDURE : TYPE_ENUM_FUNCTION);

      if (check_routine_access(thd, ALTER_PROC_ACL, lex->spname->m_db.str,
                               lex->spname->m_name.str,
                               lex->sql_command == SQLCOM_ALTER_PROCEDURE, 0))
        goto error;

      /*
        Note that if you implement the capability of ALTER FUNCTION to
        alter the body of the function, this command should be made to
        follow the restrictions that log-bin-trust-function-creators=0
        already puts on CREATE FUNCTION.
      */
      /* Conditionally writes to binlog */
      WSREP_TO_ISOLATION_BEGIN(WSREP_MYSQL_DB, NULL, NULL)
      sp_result= sp_update_routine(thd, type, lex->spname, &lex->sp_chistics);
      switch (sp_result)
      {
      case SP_OK:
	my_ok(thd);
	break;
      case SP_KEY_NOT_FOUND:
	my_error(ER_SP_DOES_NOT_EXIST, MYF(0),
                 SP_COM_STRING(lex), lex->spname->m_qname.str);
	goto error;
      default:
	my_error(ER_SP_CANT_ALTER, MYF(0),
                 SP_COM_STRING(lex), lex->spname->m_qname.str);
	goto error;
      }
      break;
    }
  case SQLCOM_DROP_PROCEDURE:
  case SQLCOM_DROP_FUNCTION:
    {
#ifdef HAVE_DLOPEN
      if (lex->sql_command == SQLCOM_DROP_FUNCTION &&
          ! lex->spname->m_explicit_name)
      {
        /* DROP FUNCTION <non qualified name> */
        udf_func *udf = find_udf(lex->spname->m_name.str,
                                 lex->spname->m_name.length);
        if (udf)
        {
          if (check_access(thd, DELETE_ACL, "mysql", NULL, NULL, 1, 0))
            goto error;

          if (!(res = mysql_drop_function(thd, &lex->spname->m_name)))
          {
            my_ok(thd);
            break;
          }
          my_error(ER_SP_DROP_FAILED, MYF(0),
                   "FUNCTION (UDF)", lex->spname->m_name.str);
          goto error;
        }

        if (lex->spname->m_db.str == NULL)
        {
          if (lex->check_exists)
          {
            push_warning_printf(thd, Sql_condition::WARN_LEVEL_NOTE,
                                ER_SP_DOES_NOT_EXIST, ER(ER_SP_DOES_NOT_EXIST),
                                "FUNCTION (UDF)", lex->spname->m_name.str);
            res= FALSE;
            my_ok(thd);
            break;
          }
          my_error(ER_SP_DOES_NOT_EXIST, MYF(0),
                   "FUNCTION (UDF)", lex->spname->m_name.str);
          goto error;
        }
        /* Fall thought to test for a stored function */
      }
#endif

      int sp_result;
      enum stored_procedure_type type;
      type= (lex->sql_command == SQLCOM_DROP_PROCEDURE ?
                 TYPE_ENUM_PROCEDURE : TYPE_ENUM_FUNCTION);
      char *db= lex->spname->m_db.str;
      char *name= lex->spname->m_name.str;

      if (check_routine_access(thd, ALTER_PROC_ACL, db, name,
                               lex->sql_command == SQLCOM_DROP_PROCEDURE, 0))
        goto error;
      WSREP_TO_ISOLATION_BEGIN(WSREP_MYSQL_DB, NULL, NULL)

      /* Conditionally writes to binlog */
      sp_result= sp_drop_routine(thd, type, lex->spname);

#ifndef NO_EMBEDDED_ACCESS_CHECKS
      /*
        We're going to issue an implicit REVOKE statement so we close all
        open tables. We have to keep metadata locks as this ensures that
        this statement is atomic against concurent FLUSH TABLES WITH READ
        LOCK. Deadlocks which can arise due to fact that this implicit
        statement takes metadata locks should be detected by a deadlock
        detector in MDL subsystem and reported as errors.

        No need to commit/rollback statement transaction, it's not started.

        TODO: Long-term we should either ensure that implicit REVOKE statement
              is written into binary log as a separate statement or make both
              dropping of routine and implicit REVOKE parts of one fully atomic
              statement.
      */
      DBUG_ASSERT(thd->transaction.stmt.is_empty());
      close_thread_tables(thd);

      if (sp_result != SP_KEY_NOT_FOUND &&
          sp_automatic_privileges && !opt_noacl &&
          sp_revoke_privileges(thd, db, name,
                               lex->sql_command == SQLCOM_DROP_PROCEDURE))
      {
        push_warning(thd, Sql_condition::WARN_LEVEL_WARN,
                     ER_PROC_AUTO_REVOKE_FAIL,
                     ER(ER_PROC_AUTO_REVOKE_FAIL));
        /* If this happens, an error should have been reported. */
        goto error;
      }
#endif

      res= sp_result;
      switch (sp_result) {
      case SP_OK:
	my_ok(thd);
	break;
      case SP_KEY_NOT_FOUND:
	if (lex->check_exists)
	{
          res= write_bin_log(thd, TRUE, thd->query(), thd->query_length());
	  push_warning_printf(thd, Sql_condition::WARN_LEVEL_NOTE,
			      ER_SP_DOES_NOT_EXIST, ER(ER_SP_DOES_NOT_EXIST),
                              SP_COM_STRING(lex), lex->spname->m_qname.str);
          if (!res)
            my_ok(thd);
	  break;
	}
	my_error(ER_SP_DOES_NOT_EXIST, MYF(0),
                 SP_COM_STRING(lex), lex->spname->m_qname.str);
	goto error;
      default:
	my_error(ER_SP_DROP_FAILED, MYF(0),
                 SP_COM_STRING(lex), lex->spname->m_qname.str);
	goto error;
      }
      break;
    }
  case SQLCOM_SHOW_CREATE_PROC:
    {
      if (sp_show_create_routine(thd, TYPE_ENUM_PROCEDURE, lex->spname))
        goto error;
      break;
    }
  case SQLCOM_SHOW_CREATE_FUNC:
    {
      if (sp_show_create_routine(thd, TYPE_ENUM_FUNCTION, lex->spname))
	goto error;
      break;
    }
  case SQLCOM_SHOW_PROC_CODE:
  case SQLCOM_SHOW_FUNC_CODE:
    {
#ifndef DBUG_OFF
      sp_head *sp;
      stored_procedure_type type= (lex->sql_command == SQLCOM_SHOW_PROC_CODE ?
                 TYPE_ENUM_PROCEDURE : TYPE_ENUM_FUNCTION);

      if (sp_cache_routine(thd, type, lex->spname, FALSE, &sp))
        goto error;
      if (!sp || sp->show_routine_code(thd))
      {
        /* We don't distinguish between errors for now */
        my_error(ER_SP_DOES_NOT_EXIST, MYF(0),
                 SP_COM_STRING(lex), lex->spname->m_name.str);
        goto error;
      }
      break;
#else
      my_error(ER_FEATURE_DISABLED, MYF(0),
               "SHOW PROCEDURE|FUNCTION CODE", "--with-debug");
      goto error;
#endif // ifndef DBUG_OFF
    }
  case SQLCOM_SHOW_CREATE_TRIGGER:
    {
      if (lex->spname->m_name.length > NAME_LEN)
      {
        my_error(ER_TOO_LONG_IDENT, MYF(0), lex->spname->m_name.str);
        goto error;
      }

      if (show_create_trigger(thd, lex->spname))
        goto error; /* Error has been already logged. */

      break;
    }
  case SQLCOM_CREATE_VIEW:
    {
      /*
        Note: SQLCOM_CREATE_VIEW also handles 'ALTER VIEW' commands
        as specified through the thd->lex->create_view_mode flag.
      */
      WSREP_TO_ISOLATION_BEGIN(WSREP_MYSQL_DB, NULL, NULL)
      res= mysql_create_view(thd, first_table, thd->lex->create_view_mode);
      break;
    }
  case SQLCOM_DROP_VIEW:
    {
      if (check_table_access(thd, DROP_ACL, all_tables, FALSE, UINT_MAX, FALSE))
        goto error;
      /* Conditionally writes to binlog. */
      WSREP_TO_ISOLATION_BEGIN(WSREP_MYSQL_DB, NULL, NULL)
      res= mysql_drop_view(thd, first_table, thd->lex->drop_mode);
      break;
    }
  case SQLCOM_CREATE_TRIGGER:
  {
    /* Conditionally writes to binlog. */
    WSREP_TO_ISOLATION_BEGIN(WSREP_MYSQL_DB, NULL, NULL)
    res= mysql_create_or_drop_trigger(thd, all_tables, 1);

    break;
  }
  case SQLCOM_DROP_TRIGGER:
  {
    /* Conditionally writes to binlog. */
    WSREP_TO_ISOLATION_BEGIN(WSREP_MYSQL_DB, NULL, NULL)
    res= mysql_create_or_drop_trigger(thd, all_tables, 0);
    break;
  }
  case SQLCOM_XA_START:
    if (trans_xa_start(thd))
      goto error;
    my_ok(thd);
    break;
  case SQLCOM_XA_END:
    if (trans_xa_end(thd))
      goto error;
    my_ok(thd);
    break;
  case SQLCOM_XA_PREPARE:
    if (trans_xa_prepare(thd))
      goto error;
    my_ok(thd);
    break;
  case SQLCOM_XA_COMMIT:
    if (trans_xa_commit(thd))
    {
      thd->mdl_context.release_transactional_locks();
#ifdef WITH_WSREP
      WSREP_DEBUG("XA commit failed, MDL released: %lu", thd->thread_id);
#endif /* WITH_WSREP */
      goto error;
    }
    thd->mdl_context.release_transactional_locks();
    /*
      We've just done a commit, reset transaction
      isolation level and access mode to the session default.
    */
    thd->tx_isolation= (enum_tx_isolation) thd->variables.tx_isolation;
    thd->tx_read_only= thd->variables.tx_read_only;
    my_ok(thd);
    break;
  case SQLCOM_XA_ROLLBACK:
    if (trans_xa_rollback(thd))
    {
      thd->mdl_context.release_transactional_locks();
#ifdef WITH_WSREP
      WSREP_DEBUG("XA rollback failed, MDL released: %lu", thd->thread_id);
#endif /* WITH_WSREP */
      goto error;
    }
    thd->mdl_context.release_transactional_locks();
    /*
      We've just done a rollback, reset transaction
      isolation level and access mode to the session default.
    */
    thd->tx_isolation= (enum_tx_isolation) thd->variables.tx_isolation;
    thd->tx_read_only= thd->variables.tx_read_only;
    my_ok(thd);
    break;
  case SQLCOM_XA_RECOVER:
    res= mysql_xa_recover(thd);
    break;
  case SQLCOM_ALTER_TABLESPACE:
    if (check_global_access(thd, CREATE_TABLESPACE_ACL))
      break;
    if (!(res= mysql_alter_tablespace(thd, lex->alter_tablespace_info)))
      my_ok(thd);
    break;
  case SQLCOM_INSTALL_PLUGIN:
    WSREP_TO_ISOLATION_BEGIN(WSREP_MYSQL_DB, NULL, NULL)
    if (! (res= mysql_install_plugin(thd, &thd->lex->comment,
                                     &thd->lex->ident)))
      my_ok(thd);
    break;
  case SQLCOM_UNINSTALL_PLUGIN:
    WSREP_TO_ISOLATION_BEGIN(WSREP_MYSQL_DB, NULL, NULL)
    if (! (res= mysql_uninstall_plugin(thd, &thd->lex->comment,
                                       &thd->lex->ident)))
      my_ok(thd);
    break;
  case SQLCOM_BINLOG_BASE64_EVENT:
  {
#ifndef EMBEDDED_LIBRARY
    mysql_client_binlog_statement(thd);
#else /* EMBEDDED_LIBRARY */
    my_error(ER_OPTION_PREVENTS_STATEMENT, MYF(0), "embedded");
#endif /* EMBEDDED_LIBRARY */
    break;
  }
  case SQLCOM_CREATE_SERVER:
  {
    int error;
    LEX *lex= thd->lex;
    DBUG_PRINT("info", ("case SQLCOM_CREATE_SERVER"));

    if (check_global_access(thd, SUPER_ACL))
      break;

    if ((error= create_server(thd, &lex->server_options)))
    {
      DBUG_PRINT("info", ("problem creating server <%s>",
                          lex->server_options.server_name));
      my_error(error, MYF(0), lex->server_options.server_name);
      break;
    }
    my_ok(thd, 1);
    break;
  }
  case SQLCOM_ALTER_SERVER:
  {
    int error;
    LEX *lex= thd->lex;
    DBUG_PRINT("info", ("case SQLCOM_ALTER_SERVER"));

    if (check_global_access(thd, SUPER_ACL))
      break;

    if ((error= alter_server(thd, &lex->server_options)))
    {
      DBUG_PRINT("info", ("problem altering server <%s>",
                          lex->server_options.server_name));
      my_error(error, MYF(0), lex->server_options.server_name);
      break;
    }
    my_ok(thd, 1);
    break;
  }
  case SQLCOM_DROP_SERVER:
  {
    int err_code;
    LEX *lex= thd->lex;
    DBUG_PRINT("info", ("case SQLCOM_DROP_SERVER"));

    if (check_global_access(thd, SUPER_ACL))
      break;

    if ((err_code= drop_server(thd, &lex->server_options)))
    {
      if (! lex->check_exists && err_code == ER_FOREIGN_SERVER_DOESNT_EXIST)
      {
        DBUG_PRINT("info", ("problem dropping server %s",
                            lex->server_options.server_name));
        my_error(err_code, MYF(0), lex->server_options.server_name);
      }
      else
      {
        my_ok(thd, 0);
      }
      break;
    }
    my_ok(thd, 1);
    break;
  }
  case SQLCOM_ANALYZE:
  case SQLCOM_CHECK:
  case SQLCOM_OPTIMIZE:
  case SQLCOM_REPAIR:
  case SQLCOM_TRUNCATE:
  case SQLCOM_ALTER_TABLE:
      thd->query_plan_flags|= QPLAN_ADMIN;
      DBUG_ASSERT(first_table == all_tables && first_table != 0);
    /* fall through */
  case SQLCOM_SIGNAL:
  case SQLCOM_RESIGNAL:
  case SQLCOM_GET_DIAGNOSTICS:
    DBUG_ASSERT(lex->m_sql_cmd != NULL);
    res= lex->m_sql_cmd->execute(thd);
    break;
  default:

#ifndef EMBEDDED_LIBRARY
    DBUG_ASSERT(0);                             /* Impossible */
#endif
    my_ok(thd);
    break;
  }
  THD_STAGE_INFO(thd, stage_query_end);
  thd->update_stats();

  goto finish;

error:
  res= TRUE;

finish:

  DBUG_ASSERT(!thd->in_active_multi_stmt_transaction() ||
               thd->in_multi_stmt_transaction_mode());

  lex->unit.cleanup();

  if (! thd->in_sub_stmt)
  {
    if (thd->killed != NOT_KILLED)
    {
      /* report error issued during command execution */
      if (thd->killed_errno())
      {
        /* If we already sent 'ok', we can ignore any kill query statements */
        if (! thd->get_stmt_da()->is_set())
          thd->send_kill_message();
      }
      if (thd->killed < KILL_CONNECTION)
      {
        thd->reset_killed();
        thd->mysys_var->abort= 0;
      }
    }
    if (thd->is_error() || (thd->variables.option_bits & OPTION_MASTER_SQL_ERROR))
      trans_rollback_stmt(thd);
    else
    {
      /* If commit fails, we should be able to reset the OK status. */
      thd->get_stmt_da()->set_overwrite_status(true);
      trans_commit_stmt(thd);
      thd->get_stmt_da()->set_overwrite_status(false);
    }
#ifdef WITH_ARIA_STORAGE_ENGINE
    ha_maria::implicit_commit(thd, FALSE);
#endif
  }

  /* Free tables */
  close_thread_tables(thd);
#ifdef WITH_WSREP
  thd->wsrep_consistency_check= NO_CONSISTENCY_CHECK;
#endif /* WITH_WSREP */

#ifndef DBUG_OFF
  if (lex->sql_command != SQLCOM_SET_OPTION && ! thd->in_sub_stmt)
    DEBUG_SYNC(thd, "execute_command_after_close_tables");
#endif
  if (!(sql_command_flags[lex->sql_command] &
        (CF_CAN_GENERATE_ROW_EVENTS | CF_FORCE_ORIGINAL_BINLOG_FORMAT |
         CF_STATUS_COMMAND)))
    thd->set_binlog_format(orig_binlog_format,
                           orig_current_stmt_binlog_format);

  if (! thd->in_sub_stmt && thd->transaction_rollback_request)
  {
    /*
      We are not in sub-statement and transaction rollback was requested by
      one of storage engines (e.g. due to deadlock). Rollback transaction in
      all storage engines including binary log.
    */
    trans_rollback_implicit(thd);
    thd->mdl_context.release_transactional_locks();
  }
  else if (stmt_causes_implicit_commit(thd, CF_IMPLICIT_COMMIT_END))
  {
    /* No transaction control allowed in sub-statements. */
    DBUG_ASSERT(! thd->in_sub_stmt);
    if (!(thd->variables.option_bits & OPTION_GTID_BEGIN))
    {
      /* If commit fails, we should be able to reset the OK status. */
      thd->get_stmt_da()->set_overwrite_status(true);
      /* Commit the normal transaction if one is active. */
      trans_commit_implicit(thd);
      thd->get_stmt_da()->set_overwrite_status(false);
      thd->mdl_context.release_transactional_locks();
    }
  }
  else if (! thd->in_sub_stmt && ! thd->in_multi_stmt_transaction_mode())
  {
    /*
      - If inside a multi-statement transaction,
      defer the release of metadata locks until the current
      transaction is either committed or rolled back. This prevents
      other statements from modifying the table for the entire
      duration of this transaction.  This provides commit ordering
      and guarantees serializability across multiple transactions.
      - If in autocommit mode, or outside a transactional context,
      automatically release metadata locks of the current statement.
    */
    thd->mdl_context.release_transactional_locks();
  }
  else if (! thd->in_sub_stmt)
  {
    thd->mdl_context.release_statement_locks();
  }
  WSREP_TO_ISOLATION_END;

#ifdef WITH_WSREP
  /*
    Force release of transactional locks if not in active MST and wsrep is on.
  */
  if (WSREP(thd) &&
      ! thd->in_sub_stmt &&
      ! thd->in_active_multi_stmt_transaction() &&
      thd->mdl_context.has_transactional_locks())
  {
    WSREP_DEBUG("Forcing release of transactional locks for thd %lu",
               thd->thread_id);
    thd->mdl_context.release_transactional_locks();
  }
#endif /* WITH_WSREP */

  DBUG_RETURN(res || thd->is_error());
}


static bool execute_sqlcom_select(THD *thd, TABLE_LIST *all_tables)
{
  LEX	*lex= thd->lex;
  select_result *result=lex->result;
  bool res;
  /* assign global limit variable if limit is not given */
  {
    SELECT_LEX *param= lex->unit.global_parameters;
    if (!param->explicit_limit)
      param->select_limit=
        new Item_int((ulonglong) thd->variables.select_limit);
  }
  if (!(res= open_and_lock_tables(thd, all_tables, TRUE, 0)))
  {
    if (lex->describe)
    {
      /*
        We always use select_send for EXPLAIN, even if it's an EXPLAIN
        for SELECT ... INTO OUTFILE: a user application should be able
        to prepend EXPLAIN to any query and receive output for it,
        even if the query itself redirects the output.
      */
      if (!(result= new select_send()))
        return 1;                               /* purecov: inspected */
      thd->send_explain_fields(result);
        
      /*
        This will call optimize() for all parts of query. The query plan is
        printed out below.
      */
      res= mysql_explain_union(thd, &thd->lex->unit, result);
      
      /* Print EXPLAIN only if we don't have an error */
      if (!res)
      {
        /* 
          Do like the original select_describe did: remove OFFSET from the
          top-level LIMIT
        */        
        result->reset_offset_limit(); 
        thd->lex->explain->print_explain(result, thd->lex->describe);
        if (lex->describe & DESCRIBE_EXTENDED)
        {
          char buff[1024];
          String str(buff,(uint32) sizeof(buff), system_charset_info);
          str.length(0);
          /*
            The warnings system requires input in utf8, @see
            mysqld_show_warnings().
          */
          thd->lex->unit.print(&str, QT_TO_SYSTEM_CHARSET);
          push_warning(thd, Sql_condition::WARN_LEVEL_NOTE,
                       ER_YES, str.c_ptr_safe());
        }
      }

      if (res)
        result->abort_result_set();
      else
        result->send_eof();
      delete result;
    }
    else
    {
      if (!result && !(result= new select_send()))
        return 1;                               /* purecov: inspected */
      query_cache_store_query(thd, all_tables);
      res= handle_select(thd, lex, result, 0);
      if (result != lex->result)
        delete result;
    }
  }
  /* Count number of empty select queries */
  if (!thd->get_sent_row_count())
    status_var_increment(thd->status_var.empty_queries);
  else
    status_var_add(thd->status_var.rows_sent, thd->get_sent_row_count());
#ifdef WITH_WSREP
    if (lex->sql_command == SQLCOM_SHOW_STATUS) wsrep_free_status(thd);
#endif /* WITH_WSREP */
  return res;
}


static bool execute_show_status(THD *thd, TABLE_LIST *all_tables)
{
  bool res;
  system_status_var old_status_var= thd->status_var;
  thd->initial_status_var= &old_status_var;
  if (!(res= check_table_access(thd, SELECT_ACL, all_tables, FALSE,
                                UINT_MAX, FALSE)))
    res= execute_sqlcom_select(thd, all_tables);
  /* Don't log SHOW STATUS commands to slow query log */
  thd->server_status&= ~(SERVER_QUERY_NO_INDEX_USED |
                         SERVER_QUERY_NO_GOOD_INDEX_USED);
  /*
    restore status variables, as we don't want 'show status' to cause
    changes
  */
  mysql_mutex_lock(&LOCK_status);
  add_diff_to_status(&global_status_var, &thd->status_var,
                     &old_status_var);
  memcpy(&thd->status_var, &old_status_var,
         offsetof(STATUS_VAR, last_cleared_system_status_var));
  mysql_mutex_unlock(&LOCK_status);
  return res;
}


static bool execute_rename_table(THD *thd, TABLE_LIST *first_table,
                                 TABLE_LIST *all_tables)
{
  DBUG_ASSERT(first_table == all_tables && first_table != 0);
  TABLE_LIST *table;
  for (table= first_table; table; table= table->next_local->next_local)
  {
    if (check_access(thd, ALTER_ACL | DROP_ACL, table->db,
                     &table->grant.privilege,
                     &table->grant.m_internal,
                     0, 0) ||
        check_access(thd, INSERT_ACL | CREATE_ACL, table->next_local->db,
                     &table->next_local->grant.privilege,
                     &table->next_local->grant.m_internal,
                     0, 0))
      return 1;
    TABLE_LIST old_list, new_list;
    /*
      we do not need initialize old_list and new_list because we will
      come table[0] and table->next[0] there
    */
    old_list= table[0];
    new_list= table->next_local[0];
    if (check_grant(thd, ALTER_ACL | DROP_ACL, &old_list, FALSE, 1, FALSE) ||
       (!test_all_bits(table->next_local->grant.privilege,
                       INSERT_ACL | CREATE_ACL) &&
        check_grant(thd, INSERT_ACL | CREATE_ACL, &new_list, FALSE, 1,
                    FALSE)))
      return 1;
  }

  return mysql_rename_tables(thd, first_table, 0);
}


/**
  @brief Compare requested privileges with the privileges acquired from the
    User- and Db-tables.
  @param thd          Thread handler
  @param want_access  The requested access privileges.
  @param db           A pointer to the Db name.
  @param[out] save_priv A pointer to the granted privileges will be stored.
  @param grant_internal_info A pointer to the internal grant cache.
  @param dont_check_global_grants True if no global grants are checked.
  @param no_error     True if no errors should be sent to the client.

  'save_priv' is used to save the User-table (global) and Db-table grants for
  the supplied db name. Note that we don't store db level grants if the global
  grants is enough to satisfy the request AND the global grants contains a
  SELECT grant.

  For internal databases (INFORMATION_SCHEMA, PERFORMANCE_SCHEMA),
  additional rules apply, see ACL_internal_schema_access.

  @see check_grant

  @return Status of denial of access by exclusive ACLs.
    @retval FALSE Access can't exclusively be denied by Db- and User-table
      access unless Column- and Table-grants are checked too.
    @retval TRUE Access denied.
*/

bool
check_access(THD *thd, ulong want_access, const char *db, ulong *save_priv,
             GRANT_INTERNAL_INFO *grant_internal_info,
             bool dont_check_global_grants, bool no_errors)
{
#ifdef NO_EMBEDDED_ACCESS_CHECKS
  if (save_priv)
    *save_priv= GLOBAL_ACLS;
  return false;
#else
  Security_context *sctx= thd->security_ctx;
  ulong db_access;

  /*
    GRANT command:
    In case of database level grant the database name may be a pattern,
    in case of table|column level grant the database name can not be a pattern.
    We use 'dont_check_global_grants' as a flag to determine
    if it's database level grant command
    (see SQLCOM_GRANT case, mysql_execute_command() function) and
    set db_is_pattern according to 'dont_check_global_grants' value.
  */
  bool  db_is_pattern= ((want_access & GRANT_ACL) && dont_check_global_grants);
  ulong dummy;
  DBUG_ENTER("check_access");
  DBUG_PRINT("enter",("db: %s  want_access: %lu  master_access: %lu",
                      db ? db : "", want_access, sctx->master_access));

  if (save_priv)
    *save_priv=0;
  else
  {
    save_priv= &dummy;
    dummy= 0;
  }

  THD_STAGE_INFO(thd, stage_checking_permissions);
  if ((!db || !db[0]) && !thd->db && !dont_check_global_grants)
  {
    DBUG_PRINT("error",("No database"));
    if (!no_errors)
      my_message(ER_NO_DB_ERROR, ER(ER_NO_DB_ERROR),
                 MYF(0));                       /* purecov: tested */
    DBUG_RETURN(TRUE);				/* purecov: tested */
  }

  if ((db != NULL) && (db != any_db))
  {
    /*
      Check if this is reserved database, like information schema or
      performance schema
    */
    const ACL_internal_schema_access *access;
    access= get_cached_schema_access(grant_internal_info, db);
    if (access)
    {
      switch (access->check(want_access, save_priv))
      {
      case ACL_INTERNAL_ACCESS_GRANTED:
        /*
          All the privileges requested have been granted internally.
          [out] *save_privileges= Internal privileges.
        */
        DBUG_RETURN(FALSE);
      case ACL_INTERNAL_ACCESS_DENIED:
        if (! no_errors)
        {
          status_var_increment(thd->status_var.access_denied_errors);
          my_error(ER_DBACCESS_DENIED_ERROR, MYF(0),
                   sctx->priv_user, sctx->priv_host, db);
        }
        DBUG_RETURN(TRUE);
      case ACL_INTERNAL_ACCESS_CHECK_GRANT:
        /*
          Only some of the privilege requested have been granted internally,
          proceed with the remaining bits of the request (want_access).
        */
        want_access&= ~(*save_priv);
        break;
      }
    }
  }

  if ((sctx->master_access & want_access) == want_access)
  {
    /*
      1. If we don't have a global SELECT privilege, we have to get the
      database specific access rights to be able to handle queries of type
      UPDATE t1 SET a=1 WHERE b > 0
      2. Change db access if it isn't current db which is being addressed
    */
    if (!(sctx->master_access & SELECT_ACL))
    {
      if (db && (!thd->db || db_is_pattern || strcmp(db, thd->db)))
      {
        db_access= acl_get(sctx->host, sctx->ip, sctx->priv_user, db,
                           db_is_pattern);
        if (sctx->priv_role[0])
          db_access|= acl_get("", "", sctx->priv_role, db, db_is_pattern);
      }
      else
      {
        /* get access for current db */
        db_access= sctx->db_access;
      }
      /*
        The effective privileges are the union of the global privileges
        and the intersection of db- and host-privileges,
        plus the internal privileges.
      */
      *save_priv|= sctx->master_access | db_access;
    }
    else
      *save_priv|= sctx->master_access;
    DBUG_RETURN(FALSE);
  }
  if (((want_access & ~sctx->master_access) & ~DB_ACLS) ||
      (! db && dont_check_global_grants))
  {						// We can never grant this
    DBUG_PRINT("error",("No possible access"));
    if (!no_errors)
    {
      status_var_increment(thd->status_var.access_denied_errors);
      my_error(access_denied_error_code(thd->password), MYF(0),
               sctx->priv_user,
               sctx->priv_host,
               (thd->password ?
                ER(ER_YES) :
                ER(ER_NO)));                    /* purecov: tested */
    }
    DBUG_RETURN(TRUE);				/* purecov: tested */
  }

  if (db == any_db)
  {
    /*
      Access granted; Allow select on *any* db.
      [out] *save_privileges= 0
    */
    DBUG_RETURN(FALSE);
  }

  if (db && (!thd->db || db_is_pattern || strcmp(db,thd->db)))
  {
    db_access= acl_get(sctx->host, sctx->ip, sctx->priv_user, db,
                       db_is_pattern);
    if (sctx->priv_role[0])
    {
      db_access|= acl_get("", "", sctx->priv_role, db, db_is_pattern);
    }
  }
  else
    db_access= sctx->db_access;
  DBUG_PRINT("info",("db_access: %lu  want_access: %lu",
                     db_access, want_access));

  /*
    Save the union of User-table and the intersection between Db-table and
    Host-table privileges, with the already saved internal privileges.
  */
  db_access= (db_access | sctx->master_access);
  *save_priv|= db_access;

  /*
    We need to investigate column- and table access if all requested privileges
    belongs to the bit set of .
  */
  bool need_table_or_column_check=
    (want_access & (TABLE_ACLS | PROC_ACLS | db_access)) == want_access;

  /*
    Grant access if the requested access is in the intersection of
    host- and db-privileges (as retrieved from the acl cache),
    also grant access if all the requested privileges are in the union of
    TABLES_ACLS and PROC_ACLS; see check_grant.
  */
  if ( (db_access & want_access) == want_access ||
      (!dont_check_global_grants &&
       need_table_or_column_check))
  {
    /*
       Ok; but need to check table- and column privileges.
       [out] *save_privileges is (User-priv | (Db-priv & Host-priv) | Internal-priv)
    */
    DBUG_RETURN(FALSE);
  }

  /*
    Access is denied;
    [out] *save_privileges is (User-priv | (Db-priv & Host-priv) | Internal-priv)
  */
  DBUG_PRINT("error",("Access denied"));
  if (!no_errors)
  {
    status_var_increment(thd->status_var.access_denied_errors);
    my_error(ER_DBACCESS_DENIED_ERROR, MYF(0),
             sctx->priv_user, sctx->priv_host,
             (db ? db : (thd->db ?
                         thd->db :
                         "unknown")));
  }
  DBUG_RETURN(TRUE);
#endif // NO_EMBEDDED_ACCESS_CHECKS
}


#ifndef NO_EMBEDDED_ACCESS_CHECKS
/**
  Check grants for commands which work only with one table.

  @param thd                    Thread handler
  @param privilege              requested privilege
  @param all_tables             global table list of query
  @param no_errors              FALSE/TRUE - report/don't report error to
                            the client (using my_error() call).

  @retval
    0   OK
  @retval
    1   access denied, error is sent to client
*/

bool check_single_table_access(THD *thd, ulong privilege, 
                               TABLE_LIST *all_tables, bool no_errors)
{
  Security_context * backup_ctx= thd->security_ctx;

  /* we need to switch to the saved context (if any) */
  if (all_tables->security_ctx)
    thd->security_ctx= all_tables->security_ctx;

  const char *db_name;
  if ((all_tables->view || all_tables->field_translation) &&
      !all_tables->schema_table)
    db_name= all_tables->view_db.str;
  else
    db_name= all_tables->db;

  if (check_access(thd, privilege, db_name,
                   &all_tables->grant.privilege,
                   &all_tables->grant.m_internal,
                   0, no_errors))
    goto deny;

  /* Show only 1 table for check_grant */
  if (!(all_tables->belong_to_view &&
        (thd->lex->sql_command == SQLCOM_SHOW_FIELDS)) &&
      check_grant(thd, privilege, all_tables, FALSE, 1, no_errors))
    goto deny;

  thd->security_ctx= backup_ctx;
  return 0;

deny:
  thd->security_ctx= backup_ctx;
  return 1;
}

/**
  Check grants for commands which work only with one table and all other
  tables belonging to subselects or implicitly opened tables.

  @param thd			Thread handler
  @param privilege		requested privilege
  @param all_tables		global table list of query

  @retval
    0   OK
  @retval
    1   access denied, error is sent to client
*/

bool check_one_table_access(THD *thd, ulong privilege, TABLE_LIST *all_tables)
{
  if (check_single_table_access (thd,privilege,all_tables, FALSE))
    return 1;

  /* Check rights on tables of subselects and implictly opened tables */
  TABLE_LIST *subselects_tables, *view= all_tables->view ? all_tables : 0;
  if ((subselects_tables= all_tables->next_global))
  {
    /*
      Access rights asked for the first table of a view should be the same
      as for the view
    */
    if (view && subselects_tables->belong_to_view == view)
    {
      if (check_single_table_access (thd, privilege, subselects_tables, FALSE))
        return 1;
      subselects_tables= subselects_tables->next_global;
    }
    if (subselects_tables &&
        (check_table_access(thd, SELECT_ACL, subselects_tables, FALSE,
                            UINT_MAX, FALSE)))
      return 1;
  }
  return 0;
}


static bool check_show_access(THD *thd, TABLE_LIST *table)
{
  /*
    This is a SHOW command using an INFORMATION_SCHEMA table.
    check_access() has not been called for 'table',
    and SELECT is currently always granted on the I_S, so we automatically
    grant SELECT on table here, to bypass a call to check_access().
    Note that not calling check_access(table) is an optimization,
    which needs to be revisited if the INFORMATION_SCHEMA does
    not always automatically grant SELECT but use the grant tables.
    See Bug#38837 need a way to disable information_schema for security
  */
  table->grant.privilege= SELECT_ACL;

  switch (get_schema_table_idx(table->schema_table)) {
  case SCH_SCHEMATA:
    return (specialflag & SPECIAL_SKIP_SHOW_DB) &&
      check_global_access(thd, SHOW_DB_ACL);

  case SCH_TABLE_NAMES:
  case SCH_TABLES:
  case SCH_VIEWS:
  case SCH_TRIGGERS:
  case SCH_EVENTS:
  {
    const char *dst_db_name= table->schema_select_lex->db;

    DBUG_ASSERT(dst_db_name);

    if (check_access(thd, SELECT_ACL, dst_db_name,
                     &thd->col_access, NULL, FALSE, FALSE))
      return TRUE;

    if (!thd->col_access && check_grant_db(thd, dst_db_name))
    {
      status_var_increment(thd->status_var.access_denied_errors);
      my_error(ER_DBACCESS_DENIED_ERROR, MYF(0),
               thd->security_ctx->priv_user,
               thd->security_ctx->priv_host,
               dst_db_name);
      return TRUE;
    }

    return FALSE;
  }

  case SCH_COLUMNS:
  case SCH_STATISTICS:
  {
    TABLE_LIST *dst_table;
    dst_table= table->schema_select_lex->table_list.first;

    DBUG_ASSERT(dst_table);

    /*
      Open temporary tables to be able to detect them during privilege check.
    */
    if (open_temporary_tables(thd, dst_table))
      return TRUE;

    if (check_access(thd, SELECT_ACL, dst_table->db,
                     &dst_table->grant.privilege,
                     &dst_table->grant.m_internal,
                     FALSE, FALSE))
          return TRUE; /* Access denied */

    /*
      Check_grant will grant access if there is any column privileges on
      all of the tables thanks to the fourth parameter (bool show_table).
    */
    if (check_grant(thd, SELECT_ACL, dst_table, TRUE, UINT_MAX, FALSE))
      return TRUE; /* Access denied */

    close_thread_tables(thd);
    dst_table->table= NULL;

    /* Access granted */
    return FALSE;
  }
  default:
    break;
  }

  return FALSE;
}



/**
  @brief Check if the requested privileges exists in either User-, Host- or
    Db-tables.
  @param thd          Thread context
  @param want_access  Privileges requested
  @param tables       List of tables to be compared against
  @param no_errors    Don't report error to the client (using my_error() call).
  @param any_combination_of_privileges_will_do TRUE if any privileges on any
    column combination is enough.
  @param number       Only the first 'number' tables in the linked list are
                      relevant.

  The suppled table list contains cached privileges. This functions calls the
  help functions check_access and check_grant to verify the first three steps
  in the privileges check queue:
  1. Global privileges
  2. OR (db privileges AND host privileges)
  3. OR table privileges
  4. OR column privileges (not checked by this function!)
  5. OR routine privileges (not checked by this function!)

  @see check_access
  @see check_grant

  @note This functions assumes that table list used and
  thd->lex->query_tables_own_last value correspond to each other
  (the latter should be either 0 or point to next_global member
  of one of elements of this table list).

  @return
    @retval FALSE OK
    @retval TRUE  Access denied; But column or routine privileges might need to
      be checked also.
*/

bool
check_table_access(THD *thd, ulong requirements,TABLE_LIST *tables,
		   bool any_combination_of_privileges_will_do,
                   uint number, bool no_errors)
{
  TABLE_LIST *org_tables= tables;
  TABLE_LIST *first_not_own_table= thd->lex->first_not_own_table();
  Security_context *sctx= thd->security_ctx, *backup_ctx= thd->security_ctx;
  uint i= 0;
  /*
    The check that first_not_own_table is not reached is for the case when
    the given table list refers to the list for prelocking (contains tables
    of other queries). For simple queries first_not_own_table is 0.
  */
  for (; i < number && tables != first_not_own_table && tables;
       tables= tables->next_global, i++)
  {
    ulong want_access= requirements;
    if (tables->security_ctx)
      sctx= tables->security_ctx;
    else
      sctx= backup_ctx;

    /*
       Register access for view underlying table.
       Remove SHOW_VIEW_ACL, because it will be checked during making view
     */
    tables->grant.orig_want_privilege= (want_access & ~SHOW_VIEW_ACL);

    if (tables->schema_table_reformed)
    {
      if (check_show_access(thd, tables))
        goto deny;
      continue;
    }

    DBUG_PRINT("info", ("derived: %d  view: %d", tables->derived != 0,
                        tables->view != 0));

    if (tables->is_anonymous_derived_table())
      continue;

    thd->security_ctx= sctx;

    if (check_access(thd, want_access, tables->get_db_name(),
                     &tables->grant.privilege,
                     &tables->grant.m_internal,
                     0, no_errors))
      goto deny;
  }
  thd->security_ctx= backup_ctx;
  return check_grant(thd,requirements,org_tables,
                     any_combination_of_privileges_will_do,
                     number, no_errors);
deny:
  thd->security_ctx= backup_ctx;
  return TRUE;
}


bool
check_routine_access(THD *thd, ulong want_access,char *db, char *name,
		     bool is_proc, bool no_errors)
{
  TABLE_LIST tables[1];
  
  bzero((char *)tables, sizeof(TABLE_LIST));
  tables->db= db;
  tables->table_name= tables->alias= name;
  
  /*
    The following test is just a shortcut for check_access() (to avoid
    calculating db_access) under the assumption that it's common to
    give persons global right to execute all stored SP (but not
    necessary to create them).
    Note that this effectively bypasses the ACL_internal_schema_access checks
    that are implemented for the INFORMATION_SCHEMA and PERFORMANCE_SCHEMA,
    which are located in check_access().
    Since the I_S and P_S do not contain routines, this bypass is ok,
    as long as this code path is not abused to create routines.
    The assert enforce that.
  */
  DBUG_ASSERT((want_access & CREATE_PROC_ACL) == 0);
  if ((thd->security_ctx->master_access & want_access) == want_access)
    tables->grant.privilege= want_access;
  else if (check_access(thd, want_access, db,
                        &tables->grant.privilege,
                        &tables->grant.m_internal,
                        0, no_errors))
    return TRUE;
  
  return check_grant_routine(thd, want_access, tables, is_proc, no_errors);
}


/**
  Check if the routine has any of the routine privileges.

  @param thd	       Thread handler
  @param db           Database name
  @param name         Routine name

  @retval
    0            ok
  @retval
    1            error
*/

bool check_some_routine_access(THD *thd, const char *db, const char *name,
                               bool is_proc)
{
  ulong save_priv;
  /*
    The following test is just a shortcut for check_access() (to avoid
    calculating db_access)
    Note that this effectively bypasses the ACL_internal_schema_access checks
    that are implemented for the INFORMATION_SCHEMA and PERFORMANCE_SCHEMA,
    which are located in check_access().
    Since the I_S and P_S do not contain routines, this bypass is ok,
    as it only opens SHOW_PROC_ACLS.
  */
  if (thd->security_ctx->master_access & SHOW_PROC_ACLS)
    return FALSE;
  if (!check_access(thd, SHOW_PROC_ACLS, db, &save_priv, NULL, 0, 1) ||
      (save_priv & SHOW_PROC_ACLS))
    return FALSE;
  return check_routine_level_acl(thd, db, name, is_proc);
}


/*
  Check if the given table has any of the asked privileges

  @param thd		 Thread handler
  @param want_access	 Bitmap of possible privileges to check for

  @retval
    0  ok
  @retval
    1  error
*/

bool check_some_access(THD *thd, ulong want_access, TABLE_LIST *table)
{
  ulong access;
  DBUG_ENTER("check_some_access");

  /* This loop will work as long as we have less than 32 privileges */
  for (access= 1; access < want_access ; access<<= 1)
  {
    if (access & want_access)
    {
      if (!check_access(thd, access, table->db,
                        &table->grant.privilege,
                        &table->grant.m_internal,
                        0, 1) &&
           !check_grant(thd, access, table, FALSE, 1, TRUE))
        DBUG_RETURN(0);
    }
  }
  DBUG_PRINT("exit",("no matching access rights"));
  DBUG_RETURN(1);
}

#endif /*NO_EMBEDDED_ACCESS_CHECKS*/


/**
  check for global access and give descriptive error message if it fails.

  @param thd			Thread handler
  @param want_access		Use should have any of these global rights

  @warning
    One gets access right if one has ANY of the rights in want_access.
    This is useful as one in most cases only need one global right,
    but in some case we want to check if the user has SUPER or
    REPL_CLIENT_ACL rights.

  @retval
    0	ok
  @retval
    1	Access denied.  In this case an error is sent to the client
*/

bool check_global_access(THD *thd, ulong want_access, bool no_errors)
{
#ifndef NO_EMBEDDED_ACCESS_CHECKS
  char command[128];
  if ((thd->security_ctx->master_access & want_access))
    return 0;
  if (!no_errors)
  {
    get_privilege_desc(command, sizeof(command), want_access);
    my_error(ER_SPECIFIC_ACCESS_DENIED_ERROR, MYF(0), command);
  }
  status_var_increment(thd->status_var.access_denied_errors);
  return 1;
#else
  return 0;
#endif
}

/****************************************************************************
	Check stack size; Send error if there isn't enough stack to continue
****************************************************************************/


#if STACK_DIRECTION < 0
#define used_stack(A,B) (long) (A - B)
#else
#define used_stack(A,B) (long) (B - A)
#endif

#ifndef DBUG_OFF
long max_stack_used;
#endif

/**
  @note
  Note: The 'buf' parameter is necessary, even if it is unused here.
  - fix_fields functions has a "dummy" buffer large enough for the
    corresponding exec. (Thus we only have to check in fix_fields.)
  - Passing to check_stack_overrun() prevents the compiler from removing it.
*/
bool check_stack_overrun(THD *thd, long margin,
			 uchar *buf __attribute__((unused)))
{
  long stack_used;
  DBUG_ASSERT(thd == current_thd);
  if ((stack_used=used_stack(thd->thread_stack,(char*) &stack_used)) >=
      (long) (my_thread_stack_size - margin))
  {
    /*
      Do not use stack for the message buffer to ensure correct
      behaviour in cases we have close to no stack left.
    */
    char* ebuff= new char[MYSQL_ERRMSG_SIZE];
    if (ebuff) {
      my_snprintf(ebuff, MYSQL_ERRMSG_SIZE, ER(ER_STACK_OVERRUN_NEED_MORE),
                  stack_used, my_thread_stack_size, margin);
      my_message(ER_STACK_OVERRUN_NEED_MORE, ebuff, MYF(ME_FATALERROR));
      delete [] ebuff;
    }
    return 1;
  }
#ifndef DBUG_OFF
  max_stack_used= MY_MAX(max_stack_used, stack_used);
#endif
  return 0;
}


#define MY_YACC_INIT 1000			// Start with big alloc
#define MY_YACC_MAX  32000			// Because of 'short'

bool my_yyoverflow(short **yyss, YYSTYPE **yyvs, ulong *yystacksize)
{
  Yacc_state *state= & current_thd->m_parser_state->m_yacc;
  ulong old_info=0;
  DBUG_ASSERT(state);
  if ((uint) *yystacksize >= MY_YACC_MAX)
    return 1;
  if (!state->yacc_yyvs)
    old_info= *yystacksize;
  *yystacksize= set_zone((*yystacksize)*2,MY_YACC_INIT,MY_YACC_MAX);
  if (!(state->yacc_yyvs= (uchar*)
        my_realloc(state->yacc_yyvs,
                   *yystacksize*sizeof(**yyvs),
                   MYF(MY_ALLOW_ZERO_PTR | MY_FREE_ON_ERROR))) ||
      !(state->yacc_yyss= (uchar*)
        my_realloc(state->yacc_yyss,
                   *yystacksize*sizeof(**yyss),
                   MYF(MY_ALLOW_ZERO_PTR | MY_FREE_ON_ERROR))))
    return 1;
  if (old_info)
  {
    /*
      Only copy the old stack on the first call to my_yyoverflow(),
      when replacing a static stack (YYINITDEPTH) by a dynamic stack.
      For subsequent calls, my_realloc already did preserve the old stack.
    */
    memcpy(state->yacc_yyss, *yyss, old_info*sizeof(**yyss));
    memcpy(state->yacc_yyvs, *yyvs, old_info*sizeof(**yyvs));
  }
  *yyss= (short*) state->yacc_yyss;
  *yyvs= (YYSTYPE*) state->yacc_yyvs;
  return 0;
}


/**
  Reset the part of THD responsible for the state of command
  processing.

  This needs to be called before execution of every statement
  (prepared or conventional).  It is not called by substatements of
  routines.

  @todo Remove mysql_reset_thd_for_next_command and only use the
  member function.

  @todo Call it after we use THD for queries, not before.
*/
void mysql_reset_thd_for_next_command(THD *thd)
{
  thd->reset_for_next_command();
}

void THD::reset_for_next_command()
{
  THD *thd= this;
  DBUG_ENTER("THD::reset_for_next_command");
  DBUG_ASSERT(!thd->spcont); /* not for substatements of routines */
  DBUG_ASSERT(! thd->in_sub_stmt);
  thd->free_list= 0;
  thd->select_number= 1;
  /*
    Those two lines below are theoretically unneeded as
    THD::cleanup_after_query() should take care of this already.
  */
  thd->auto_inc_intervals_in_cur_stmt_for_binlog.empty();
  thd->stmt_depends_on_first_successful_insert_id_in_prev_stmt= 0;

#ifdef WITH_WSREP
  /*
    Autoinc variables should be adjusted only for locally executed
    transactions. Appliers and replayers are either processing ROW
    events or get autoinc variable values from Query_log_event.
  */
  if (WSREP(thd) && thd->wsrep_exec_mode == LOCAL_STATE) {
    if (wsrep_auto_increment_control)
    {
      if (thd->variables.auto_increment_offset !=
	  global_system_variables.auto_increment_offset)
	thd->variables.auto_increment_offset=
	  global_system_variables.auto_increment_offset;
      if (thd->variables.auto_increment_increment !=
	  global_system_variables.auto_increment_increment)
	thd->variables.auto_increment_increment=
	  global_system_variables.auto_increment_increment;
    }
  }
#endif /* WITH_WSREP */
  thd->query_start_used= 0;
  thd->query_start_sec_part_used= 0;
  thd->is_fatal_error= thd->time_zone_used= 0;
  thd->log_current_statement= 0;

  /*
    Clear the status flag that are expected to be cleared at the
    beginning of each SQL statement.
  */
  thd->server_status&= ~SERVER_STATUS_CLEAR_SET;
  /*
    If in autocommit mode and not in a transaction, reset
    OPTION_STATUS_NO_TRANS_UPDATE | OPTION_KEEP_LOG to not get warnings
    in ha_rollback_trans() about some tables couldn't be rolled back.
  */
  if (!thd->in_multi_stmt_transaction_mode())
  {
    thd->variables.option_bits&= ~OPTION_KEEP_LOG;
    thd->transaction.all.modified_non_trans_table= FALSE;
  }
  DBUG_ASSERT(thd->security_ctx== &thd->main_security_ctx);
  thd->thread_specific_used= FALSE;

  if (opt_bin_log)
  {
    reset_dynamic(&thd->user_var_events);
    thd->user_var_events_alloc= thd->mem_root;
  }
  thd->clear_error();
  thd->get_stmt_da()->reset_diagnostics_area();
  thd->get_stmt_da()->reset_for_next_command();
  thd->rand_used= 0;
  thd->m_sent_row_count= thd->m_examined_row_count= 0;
  thd->accessed_rows_and_keys= 0;

  thd->query_plan_flags= QPLAN_INIT;
  thd->query_plan_fsort_passes= 0;

  thd->reset_current_stmt_binlog_format_row();
  thd->binlog_unsafe_warning_flags= 0;

  DBUG_PRINT("debug",
             ("is_current_stmt_binlog_format_row(): %d",
              thd->is_current_stmt_binlog_format_row()));

  DBUG_VOID_RETURN;
}


/**
  Resets the lex->current_select object.
  @note It is assumed that lex->current_select != NULL

  This function is a wrapper around select_lex->init_select() with an added
  check for the special situation when using INTO OUTFILE and LOAD DATA.
*/

void
mysql_init_select(LEX *lex)
{
  SELECT_LEX *select_lex= lex->current_select;
  select_lex->init_select();
  lex->wild= 0;
  if (select_lex == &lex->select_lex)
  {
    DBUG_ASSERT(lex->result == 0);
    lex->exchange= 0;
  }
}


/**
  Used to allocate a new SELECT_LEX object on the current thd mem_root and
  link it into the relevant lists.

  This function is always followed by mysql_init_select.

  @see mysql_init_select

  @retval TRUE An error occurred
  @retval FALSE The new SELECT_LEX was successfully allocated.
*/

bool
mysql_new_select(LEX *lex, bool move_down)
{
  SELECT_LEX *select_lex;
  THD *thd= lex->thd;
  DBUG_ENTER("mysql_new_select");

  if (!(select_lex= new (thd->mem_root) SELECT_LEX()))
    DBUG_RETURN(1);
  select_lex->select_number= ++thd->select_number;
  select_lex->parent_lex= lex; /* Used in init_query. */
  select_lex->init_query();
  select_lex->init_select();
  lex->nest_level++;
  if (lex->nest_level > (int) MAX_SELECT_NESTING)
  {
    my_error(ER_TOO_HIGH_LEVEL_OF_NESTING_FOR_SELECT, MYF(0));
    DBUG_RETURN(1);
  }
  select_lex->nest_level= lex->nest_level;
  select_lex->nest_level_base= &thd->lex->unit;
  if (move_down)
  {
    SELECT_LEX_UNIT *unit;
    lex->subqueries= TRUE;
    /* first select_lex of subselect or derived table */
    if (!(unit= new (thd->mem_root) SELECT_LEX_UNIT()))
      DBUG_RETURN(1);

    unit->init_query();
    unit->init_select();
    unit->thd= thd;
    unit->include_down(lex->current_select);
    unit->link_next= 0;
    unit->link_prev= 0;
    unit->return_to= lex->current_select;
    select_lex->include_down(unit);
    /*
      By default we assume that it is usual subselect and we have outer name
      resolution context, if no we will assign it to 0 later
    */
    select_lex->context.outer_context= &select_lex->outer_select()->context;
  }
  else
  {
    if (lex->current_select->order_list.first && !lex->current_select->braces)
    {
      my_error(ER_WRONG_USAGE, MYF(0), "UNION", "ORDER BY");
      DBUG_RETURN(1);
    }
    select_lex->include_neighbour(lex->current_select);
    SELECT_LEX_UNIT *unit= select_lex->master_unit();                              
    if (!unit->fake_select_lex && unit->add_fake_select_lex(lex->thd))
      DBUG_RETURN(1);
    select_lex->context.outer_context= 
                unit->first_select()->context.outer_context;
  }

  select_lex->master_unit()->global_parameters= select_lex;
  select_lex->include_global((st_select_lex_node**)&lex->all_selects_list);
  lex->current_select= select_lex;
  /*
    in subquery is SELECT query and we allow resolution of names in SELECT
    list
  */
  select_lex->context.resolve_in_select_list= TRUE;
  DBUG_RETURN(0);
}

/**
  Create a select to return the same output as 'SELECT @@var_name'.

  Used for SHOW COUNT(*) [ WARNINGS | ERROR].

  This will crash with a core dump if the variable doesn't exists.

  @param var_name		Variable name
*/

void create_select_for_variable(const char *var_name)
{
  THD *thd;
  LEX *lex;
  LEX_STRING tmp, null_lex_string;
  Item *var;
  char buff[MAX_SYS_VAR_LENGTH*2+4+8], *end;
  DBUG_ENTER("create_select_for_variable");

  thd= current_thd;
  lex= thd->lex;
  mysql_init_select(lex);
  lex->sql_command= SQLCOM_SELECT;
  tmp.str= (char*) var_name;
  tmp.length=strlen(var_name);
  bzero((char*) &null_lex_string.str, sizeof(null_lex_string));
  /*
    We set the name of Item to @@session.var_name because that then is used
    as the column name in the output.
  */
  if ((var= get_system_var(thd, OPT_SESSION, tmp, null_lex_string)))
  {
    end= strxmov(buff, "@@session.", var_name, NullS);
    var->set_name(buff, end-buff, system_charset_info);
    add_item_to_list(thd, var);
  }
  DBUG_VOID_RETURN;
}


void mysql_init_multi_delete(LEX *lex)
{
  lex->sql_command=  SQLCOM_DELETE_MULTI;
  mysql_init_select(lex);
  lex->select_lex.select_limit= 0;
  lex->unit.select_limit_cnt= HA_POS_ERROR;
  lex->select_lex.table_list.save_and_clear(&lex->auxiliary_table_list);
  lex->query_tables= 0;
  lex->query_tables_last= &lex->query_tables;
}

#ifdef WITH_WSREP
static void wsrep_mysql_parse(THD *thd, char *rawbuf, uint length,
                 Parser_state *parser_state)
{
  bool is_autocommit= 
    !thd->in_multi_stmt_transaction_mode()                  &&
    thd->wsrep_conflict_state == NO_CONFLICT                &&
    !thd->wsrep_applier                                     &&
    wsrep_read_only_option(thd, thd->lex->query_tables);

  do
  {
    if (thd->wsrep_conflict_state== RETRY_AUTOCOMMIT)
    {
      thd->wsrep_conflict_state= NO_CONFLICT;
      /* Performance Schema Interface instrumentation, begin */
      thd->m_statement_psi= MYSQL_REFINE_STATEMENT(thd->m_statement_psi,
	      com_statement_info[thd->get_command()].m_key);
      MYSQL_SET_STATEMENT_TEXT(thd->m_statement_psi, thd->query(),
	                       thd->query_length());
    }
    mysql_parse(thd, rawbuf, length, parser_state);

    if (WSREP(thd)) {
      /* wsrep BF abort in query exec phase */
      mysql_mutex_lock(&thd->LOCK_wsrep_thd);
      if (thd->wsrep_conflict_state == MUST_ABORT) {
        wsrep_client_rollback(thd);

        WSREP_DEBUG("abort in exec query state, avoiding autocommit");
      }

      if (thd->wsrep_conflict_state== MUST_REPLAY) 
      {
        wsrep_replay_transaction(thd);
      }

      /* setting error code for BF aborted trxs */
      if (thd->wsrep_conflict_state == ABORTED ||
          thd->wsrep_conflict_state == CERT_FAILURE)
      {
        mysql_reset_thd_for_next_command(thd);
        thd->killed= NOT_KILLED;
        if (is_autocommit                           &&
            thd->lex->sql_command != SQLCOM_SELECT  &&
            (thd->wsrep_retry_counter < thd->variables.wsrep_retry_autocommit))
        {
          WSREP_DEBUG("wsrep retrying AC query: %s", 
                      (thd->query()) ? thd->query() : "void");

	  /* Performance Schema Interface instrumentation, end */
	  MYSQL_END_STATEMENT(thd->m_statement_psi, thd->get_stmt_da());
	  thd->m_statement_psi= NULL;
          close_thread_tables(thd);

          thd->wsrep_conflict_state= RETRY_AUTOCOMMIT;
          thd->wsrep_retry_counter++;            // grow
          wsrep_copy_query(thd);
          thd->set_time();
          parser_state->reset(rawbuf, length);
        }
        else
        {
          WSREP_DEBUG("%s, thd: %lu is_AC: %d, retry: %lu - %lu SQL: %s", 
                      (thd->wsrep_conflict_state == ABORTED) ? 
                      "BF Aborted" : "cert failure",
                      thd->thread_id, is_autocommit, thd->wsrep_retry_counter, 
                      thd->variables.wsrep_retry_autocommit, thd->query());
          my_error(ER_LOCK_DEADLOCK, MYF(0), "wsrep aborted transaction");
          thd->killed= NOT_KILLED;
          thd->wsrep_conflict_state= NO_CONFLICT;
          if (thd->wsrep_conflict_state != REPLAYING)
            thd->wsrep_retry_counter= 0;             //  reset
        }
      }
      else
      {
        set_if_smaller(thd->wsrep_retry_counter, 0); // reset; eventually ok
      }
      mysql_mutex_unlock(&thd->LOCK_wsrep_thd);
    }

    /* If retry is requested clean up explain structure */
    if (thd->wsrep_conflict_state == RETRY_AUTOCOMMIT && thd->lex->explain)
        delete_explain_query(thd->lex);

  }  while (thd->wsrep_conflict_state== RETRY_AUTOCOMMIT);

  if (thd->wsrep_retry_query)
  {
    WSREP_DEBUG("releasing retry_query: conf %d sent %d kill %d  errno %d SQL %s",
                thd->wsrep_conflict_state,
	    thd->get_stmt_da()->is_sent(),
                thd->killed,
	    thd->get_stmt_da()->is_error() ? thd->get_stmt_da()->sql_errno() : 0,
                thd->wsrep_retry_query);
    my_free(thd->wsrep_retry_query);
    thd->wsrep_retry_query      = NULL;
    thd->wsrep_retry_query_len  = 0;
    thd->wsrep_retry_command    = COM_CONNECT;
  }
}
#endif /* WITH_WSREP */

/*
  When you modify mysql_parse(), you may need to mofify
  mysql_test_parse_for_slave() in this same file.
*/

/**
  Parse a query.

  @param       thd     Current thread
  @param       rawbuf  Begining of the query text
  @param       length  Length of the query text
  @param[out]  found_semicolon For multi queries, position of the character of
                               the next query in the query text.
*/

void mysql_parse(THD *thd, char *rawbuf, uint length,
                 Parser_state *parser_state)
{
  int error __attribute__((unused));
  DBUG_ENTER("mysql_parse");
  DBUG_EXECUTE_IF("parser_debug", turn_parser_debug_on(););

  /*
    Warning.
    The purpose of query_cache_send_result_to_client() is to lookup the
    query in the query cache first, to avoid parsing and executing it.
    So, the natural implementation would be to:
    - first, call query_cache_send_result_to_client,
    - second, if caching failed, initialise the lexical and syntactic parser.
    The problem is that the query cache depends on a clean initialization
    of (among others) lex->safe_to_cache_query and thd->server_status,
    which are reset respectively in
    - lex_start()
    - mysql_reset_thd_for_next_command()
    So, initializing the lexical analyser *before* using the query cache
    is required for the cache to work properly.
    FIXME: cleanup the dependencies in the code to simplify this.
  */
  lex_start(thd);
  mysql_reset_thd_for_next_command(thd);

  if (query_cache_send_result_to_client(thd, rawbuf, length) <= 0)
  {
    LEX *lex= thd->lex;

    bool err= parse_sql(thd, parser_state, NULL, true);

    if (!err)
    {
      thd->m_statement_psi=
        MYSQL_REFINE_STATEMENT(thd->m_statement_psi,
                               sql_statement_info[thd->lex->sql_command].
                               m_key);

#ifndef NO_EMBEDDED_ACCESS_CHECKS
      if (mqh_used && thd->user_connect &&
	  check_mqh(thd, lex->sql_command))
      {
	thd->net.error = 0;
      }
      else
#endif
      {
	if (! thd->is_error())
	{
          const char *found_semicolon= parser_state->m_lip.found_semicolon;
          /*
            Binlog logs a string starting from thd->query and having length
            thd->query_length; so we set thd->query_length correctly (to not
            log several statements in one event, when we executed only first).
            We set it to not see the ';' (otherwise it would get into binlog
            and Query_log_event::print() would give ';;' output).
            This also helps display only the current query in SHOW
            PROCESSLIST.
            Note that we don't need LOCK_thread_count to modify query_length.
          */
          if (found_semicolon && (ulong) (found_semicolon - thd->query()))
            thd->set_query_inner(thd->query(),
                                 (uint32) (found_semicolon -
                                           thd->query() - 1),
                                 thd->charset());
          /* Actually execute the query */
          if (found_semicolon)
          {
            lex->safe_to_cache_query= 0;
            thd->server_status|= SERVER_MORE_RESULTS_EXISTS;
          }
          lex->set_trg_event_type_for_tables();
          MYSQL_QUERY_EXEC_START(thd->query(),
                                 thd->thread_id,
                                 (char *) (thd->db ? thd->db : ""),
                                 &thd->security_ctx->priv_user[0],
                                 (char *) thd->security_ctx->host_or_ip,
                                 0);

          error= mysql_execute_command(thd);
          MYSQL_QUERY_EXEC_DONE(error);
	}
      }
    }
    else
    {
      /* Instrument this broken statement as "statement/sql/error" */
      thd->m_statement_psi=
        MYSQL_REFINE_STATEMENT(thd->m_statement_psi,
                               sql_statement_info[SQLCOM_END].m_key);
      DBUG_ASSERT(thd->is_error());
      DBUG_PRINT("info",("Command aborted. Fatal_error: %d",
			 thd->is_fatal_error));

      query_cache_abort(&thd->query_cache_tls);
    }
    THD_STAGE_INFO(thd, stage_freeing_items);
    sp_cache_enforce_limit(thd->sp_proc_cache, stored_program_cache_size);
    sp_cache_enforce_limit(thd->sp_func_cache, stored_program_cache_size);
    thd->end_statement();
    thd->cleanup_after_query();
    DBUG_ASSERT(thd->change_list.is_empty());
  }
  else
  {
    /* Update statistics for getting the query from the cache */
    thd->lex->sql_command= SQLCOM_SELECT;
    thd->m_statement_psi=
      MYSQL_REFINE_STATEMENT(thd->m_statement_psi,
                             sql_statement_info[SQLCOM_SELECT].m_key);
    status_var_increment(thd->status_var.com_stat[SQLCOM_SELECT]);
    thd->update_stats();
  }
  DBUG_VOID_RETURN;
}


#ifdef HAVE_REPLICATION
/*
  Usable by the replication SQL thread only: just parse a query to know if it
  can be ignored because of replicate-*-table rules.

  @retval
    0	cannot be ignored
  @retval
    1	can be ignored
*/

bool mysql_test_parse_for_slave(THD *thd, char *rawbuf, uint length)
{
  LEX *lex= thd->lex;
  bool error= 0;
  DBUG_ENTER("mysql_test_parse_for_slave");

  Parser_state parser_state;
  if (!(error= parser_state.init(thd, rawbuf, length)))
  {
    lex_start(thd);
    mysql_reset_thd_for_next_command(thd);

    if (!parse_sql(thd, & parser_state, NULL, true) &&
        all_tables_not_ok(thd, lex->select_lex.table_list.first))
      error= 1;                  /* Ignore question */
    thd->end_statement();
  }
  thd->cleanup_after_query();
  DBUG_RETURN(error);
}
#endif



/**
  Store field definition for create.

  @return
    Return 0 if ok
*/

bool add_field_to_list(THD *thd, LEX_STRING *field_name, enum_field_types type,
		       char *length, char *decimals,
		       uint type_modifier,
		       Item *default_value, Item *on_update_value,
                       LEX_STRING *comment,
		       char *change,
                       List<String> *interval_list, CHARSET_INFO *cs,
		       uint uint_geom_type,
		       Virtual_column_info *vcol_info,
                       engine_option_value *create_options)
{
  register Create_field *new_field;
  LEX  *lex= thd->lex;
  uint8 datetime_precision= length ? atoi(length) : 0;
  DBUG_ENTER("add_field_to_list");

  if (check_string_char_length(field_name, "", NAME_CHAR_LEN,
                               system_charset_info, 1))
  {
    my_error(ER_TOO_LONG_IDENT, MYF(0), field_name->str); /* purecov: inspected */
    DBUG_RETURN(1);				/* purecov: inspected */
  }
  if (type_modifier & PRI_KEY_FLAG)
  {
    Key *key;
    lex->col_list.push_back(new Key_part_spec(*field_name, 0));
    key= new Key(Key::PRIMARY, null_lex_str,
                      &default_key_create_info,
                      0, lex->col_list, NULL, lex->check_exists);
    lex->alter_info.key_list.push_back(key);
    lex->col_list.empty();
  }
  if (type_modifier & (UNIQUE_FLAG | UNIQUE_KEY_FLAG))
  {
    Key *key;
    lex->col_list.push_back(new Key_part_spec(*field_name, 0));
    key= new Key(Key::UNIQUE, null_lex_str,
                 &default_key_create_info, 0,
                 lex->col_list, NULL, lex->check_exists);
    lex->alter_info.key_list.push_back(key);
    lex->col_list.empty();
  }

  if (default_value)
  {
    /* 
      Default value should be literal => basic constants =>
      no need fix_fields()
      
      We allow only one function as part of default value - 
      NOW() as default for TIMESTAMP and DATETIME type.
    */
    if (default_value->type() == Item::FUNC_ITEM && 
        (static_cast<Item_func*>(default_value)->functype() !=
         Item_func::NOW_FUNC ||
         (mysql_type_to_time_type(type) != MYSQL_TIMESTAMP_DATETIME) ||
         default_value->decimals < datetime_precision))
    {
      my_error(ER_INVALID_DEFAULT, MYF(0), field_name->str);
      DBUG_RETURN(1);
    }
    else if (default_value->type() == Item::NULL_ITEM)
    {
      default_value= 0;
      if ((type_modifier & (NOT_NULL_FLAG | AUTO_INCREMENT_FLAG)) ==
	  NOT_NULL_FLAG)
      {
	my_error(ER_INVALID_DEFAULT, MYF(0), field_name->str);
	DBUG_RETURN(1);
      }
    }
    else if (type_modifier & AUTO_INCREMENT_FLAG)
    {
      my_error(ER_INVALID_DEFAULT, MYF(0), field_name->str);
      DBUG_RETURN(1);
    }
  }

  if (on_update_value &&
      (mysql_type_to_time_type(type) != MYSQL_TIMESTAMP_DATETIME ||
       on_update_value->decimals < datetime_precision))
  {
    my_error(ER_INVALID_ON_UPDATE, MYF(0), field_name->str);
    DBUG_RETURN(1);
  }

  if (!(new_field= new Create_field()) ||
      new_field->init(thd, field_name->str, type, length, decimals, type_modifier,
                      default_value, on_update_value, comment, change,
                      interval_list, cs, uint_geom_type, vcol_info,
                      create_options, lex->check_exists))
    DBUG_RETURN(1);

  lex->alter_info.create_list.push_back(new_field);
  lex->last_field=new_field;
  DBUG_RETURN(0);
}


/** Store position for column in ALTER TABLE .. ADD column. */

void store_position_for_column(const char *name)
{
  current_thd->lex->last_field->after=(char*) (name);
}

bool
add_proc_to_list(THD* thd, Item *item)
{
  ORDER *order;
  Item	**item_ptr;

  if (!(order = (ORDER *) thd->alloc(sizeof(ORDER)+sizeof(Item*))))
    return 1;
  item_ptr = (Item**) (order+1);
  *item_ptr= item;
  order->item=item_ptr;
  order->free_me=0;
  thd->lex->proc_list.link_in_list(order, &order->next);
  return 0;
}


/**
  save order by and tables in own lists.
*/

bool add_to_list(THD *thd, SQL_I_List<ORDER> &list, Item *item,bool asc)
{
  ORDER *order;
  DBUG_ENTER("add_to_list");
  if (!(order = (ORDER *) thd->alloc(sizeof(ORDER))))
    DBUG_RETURN(1);
  order->item_ptr= item;
  order->item= &order->item_ptr;
  order->asc = asc;
  order->free_me=0;
  order->used=0;
  order->counter_used= 0;
  order->fast_field_copier_setup= 0; 
  list.link_in_list(order, &order->next);
  DBUG_RETURN(0);
}


/**
  Add a table to list of used tables.

  @param table		Table to add
  @param alias		alias for table (or null if no alias)
  @param table_options	A set of the following bits:
                         - TL_OPTION_UPDATING : Table will be updated
                         - TL_OPTION_FORCE_INDEX : Force usage of index
                         - TL_OPTION_ALIAS : an alias in multi table DELETE
  @param lock_type	How table should be locked
  @param mdl_type       Type of metadata lock to acquire on the table.
  @param use_index	List of indexed used in USE INDEX
  @param ignore_index	List of indexed used in IGNORE INDEX

  @retval
      0		Error
  @retval
    \#	Pointer to TABLE_LIST element added to the total table list
*/

TABLE_LIST *st_select_lex::add_table_to_list(THD *thd,
					     Table_ident *table,
					     LEX_STRING *alias,
					     ulong table_options,
					     thr_lock_type lock_type,
					     enum_mdl_type mdl_type,
					     List<Index_hint> *index_hints_arg,
                                             List<String> *partition_names,
                                             LEX_STRING *option)
{
  register TABLE_LIST *ptr;
  TABLE_LIST *previous_table_ref; /* The table preceding the current one. */
  char *alias_str;
  LEX *lex= thd->lex;
  DBUG_ENTER("add_table_to_list");
  LINT_INIT(previous_table_ref);

  if (!table)
    DBUG_RETURN(0);				// End of memory
  alias_str= alias ? alias->str : table->table.str;
  if (!MY_TEST(table_options & TL_OPTION_ALIAS) &&
      check_table_name(table->table.str, table->table.length, FALSE))
  {
    my_error(ER_WRONG_TABLE_NAME, MYF(0), table->table.str);
    DBUG_RETURN(0);
  }

  if (table->is_derived_table() == FALSE && table->db.str &&
      check_db_name(&table->db))
  {
    my_error(ER_WRONG_DB_NAME, MYF(0), table->db.str);
    DBUG_RETURN(0);
  }

  if (!alias)					/* Alias is case sensitive */
  {
    if (table->sel)
    {
      my_message(ER_DERIVED_MUST_HAVE_ALIAS,
                 ER(ER_DERIVED_MUST_HAVE_ALIAS), MYF(0));
      DBUG_RETURN(0);
    }
    if (!(alias_str= (char*) thd->memdup(alias_str,table->table.length+1)))
      DBUG_RETURN(0);
  }
  if (!(ptr = (TABLE_LIST *) thd->calloc(sizeof(TABLE_LIST))))
    DBUG_RETURN(0);				/* purecov: inspected */
  if (table->db.str)
  {
    ptr->is_fqtn= TRUE;
    ptr->db= table->db.str;
    ptr->db_length= table->db.length;
  }
  else if (lex->copy_db_to(&ptr->db, &ptr->db_length))
    DBUG_RETURN(0);
  else
    ptr->is_fqtn= FALSE;

  ptr->alias= alias_str;
  ptr->is_alias= alias ? TRUE : FALSE;
  if (lower_case_table_names)
  {
    if (table->table.length)
      table->table.length= my_casedn_str(files_charset_info, table->table.str);
    if (ptr->db_length && ptr->db != any_db)
      ptr->db_length= my_casedn_str(files_charset_info, ptr->db);
  }
      
  ptr->table_name=table->table.str;
  ptr->table_name_length=table->table.length;
  ptr->lock_type=   lock_type;
  ptr->updating=    MY_TEST(table_options & TL_OPTION_UPDATING);
  /* TODO: remove TL_OPTION_FORCE_INDEX as it looks like it's not used */
  ptr->force_index= MY_TEST(table_options & TL_OPTION_FORCE_INDEX);
  ptr->ignore_leaves= MY_TEST(table_options & TL_OPTION_IGNORE_LEAVES);
  ptr->derived=	    table->sel;
  if (!ptr->derived && is_infoschema_db(ptr->db, ptr->db_length))
  {
    ST_SCHEMA_TABLE *schema_table;
    if (ptr->updating &&
        /* Special cases which are processed by commands itself */
        lex->sql_command != SQLCOM_CHECK &&
        lex->sql_command != SQLCOM_CHECKSUM)
    {
      my_error(ER_DBACCESS_DENIED_ERROR, MYF(0),
               thd->security_ctx->priv_user,
               thd->security_ctx->priv_host,
               INFORMATION_SCHEMA_NAME.str);
      DBUG_RETURN(0);
    }
    schema_table= find_schema_table(thd, ptr->table_name);
    if (!schema_table ||
        (schema_table->hidden && 
         ((sql_command_flags[lex->sql_command] & CF_STATUS_COMMAND) == 0 || 
          /*
            this check is used for show columns|keys from I_S hidden table
          */
          lex->sql_command == SQLCOM_SHOW_FIELDS ||
          lex->sql_command == SQLCOM_SHOW_KEYS)))
    {
      my_error(ER_UNKNOWN_TABLE, MYF(0),
               ptr->table_name, INFORMATION_SCHEMA_NAME.str);
      DBUG_RETURN(0);
    }
    ptr->schema_table_name= ptr->table_name;
    ptr->schema_table= schema_table;
  }
  ptr->select_lex=  lex->current_select;
  /*
    We can't cache internal temporary tables between prepares as the
    table may be deleted before next exection.
 */
  ptr->cacheable_table= !table->is_derived_table();
  ptr->index_hints= index_hints_arg;
  ptr->option= option ? option->str : 0;
  /* check that used name is unique */
  if (lock_type != TL_IGNORE)
  {
    TABLE_LIST *first_table= table_list.first;
    if (lex->sql_command == SQLCOM_CREATE_VIEW)
      first_table= first_table ? first_table->next_local : NULL;
    for (TABLE_LIST *tables= first_table ;
	 tables ;
	 tables=tables->next_local)
    {
      if (!my_strcasecmp(table_alias_charset, alias_str, tables->alias) &&
	  !strcmp(ptr->db, tables->db))
      {
	my_error(ER_NONUNIQ_TABLE, MYF(0), alias_str); /* purecov: tested */
	DBUG_RETURN(0);				/* purecov: tested */
      }
    }
  }
  /* Store the table reference preceding the current one. */
  if (table_list.elements > 0)
  {
    /*
      table_list.next points to the last inserted TABLE_LIST->next_local'
      element
      We don't use the offsetof() macro here to avoid warnings from gcc
    */
    previous_table_ref= (TABLE_LIST*) ((char*) table_list.next -
                                       ((char*) &(ptr->next_local) -
                                        (char*) ptr));
    /*
      Set next_name_resolution_table of the previous table reference to point
      to the current table reference. In effect the list
      TABLE_LIST::next_name_resolution_table coincides with
      TABLE_LIST::next_local. Later this may be changed in
      store_top_level_join_columns() for NATURAL/USING joins.
    */
    previous_table_ref->next_name_resolution_table= ptr;
  }

  /*
    Link the current table reference in a local list (list for current select).
    Notice that as a side effect here we set the next_local field of the
    previous table reference to 'ptr'. Here we also add one element to the
    list 'table_list'.
  */
  table_list.link_in_list(ptr, &ptr->next_local);
  ptr->next_name_resolution_table= NULL;
#ifdef WITH_PARTITION_STORAGE_ENGINE
  ptr->partition_names= partition_names;
#endif /* WITH_PARTITION_STORAGE_ENGINE */
  /* Link table in global list (all used tables) */
  lex->add_to_query_tables(ptr);

  // Pure table aliases do not need to be locked:
  if (!MY_TEST(table_options & TL_OPTION_ALIAS))
  {
    ptr->mdl_request.init(MDL_key::TABLE, ptr->db, ptr->table_name, mdl_type,
                          MDL_TRANSACTION);
  }
  DBUG_RETURN(ptr);
}


/**
  Initialize a new table list for a nested join.

    The function initializes a structure of the TABLE_LIST type
    for a nested join. It sets up its nested join list as empty.
    The created structure is added to the front of the current
    join list in the st_select_lex object. Then the function
    changes the current nest level for joins to refer to the newly
    created empty list after having saved the info on the old level
    in the initialized structure.

  @param thd         current thread

  @retval
    0   if success
  @retval
    1   otherwise
*/

bool st_select_lex::init_nested_join(THD *thd)
{
  TABLE_LIST *ptr;
  NESTED_JOIN *nested_join;
  DBUG_ENTER("init_nested_join");

  if (!(ptr= (TABLE_LIST*) thd->calloc(ALIGN_SIZE(sizeof(TABLE_LIST))+
                                       sizeof(NESTED_JOIN))))
    DBUG_RETURN(1);
  nested_join= ptr->nested_join=
    ((NESTED_JOIN*) ((uchar*) ptr + ALIGN_SIZE(sizeof(TABLE_LIST))));

  join_list->push_front(ptr);
  ptr->embedding= embedding;
  ptr->join_list= join_list;
  ptr->alias= (char*) "(nested_join)";
  embedding= ptr;
  join_list= &nested_join->join_list;
  join_list->empty();
  DBUG_RETURN(0);
}


/**
  End a nested join table list.

    The function returns to the previous join nest level.
    If the current level contains only one member, the function
    moves it one level up, eliminating the nest.

  @param thd         current thread

  @return
    - Pointer to TABLE_LIST element added to the total table list, if success
    - 0, otherwise
*/

TABLE_LIST *st_select_lex::end_nested_join(THD *thd)
{
  TABLE_LIST *ptr;
  NESTED_JOIN *nested_join;
  DBUG_ENTER("end_nested_join");

  DBUG_ASSERT(embedding);
  ptr= embedding;
  join_list= ptr->join_list;
  embedding= ptr->embedding;
  nested_join= ptr->nested_join;
  if (nested_join->join_list.elements == 1)
  {
    TABLE_LIST *embedded= nested_join->join_list.head();
    join_list->pop();
    embedded->join_list= join_list;
    embedded->embedding= embedding;
    join_list->push_front(embedded);
    ptr= embedded;
    embedded->lifted= 1;
  }
  else if (nested_join->join_list.elements == 0)
  {
    join_list->pop();
    ptr= 0;                                     // return value
  }
  DBUG_RETURN(ptr);
}


/**
  Nest last join operation.

    The function nest last join operation as if it was enclosed in braces.

  @param thd         current thread

  @retval
    0  Error
  @retval
    \#  Pointer to TABLE_LIST element created for the new nested join
*/

TABLE_LIST *st_select_lex::nest_last_join(THD *thd)
{
  TABLE_LIST *ptr;
  NESTED_JOIN *nested_join;
  List<TABLE_LIST> *embedded_list;
  DBUG_ENTER("nest_last_join");

  if (!(ptr= (TABLE_LIST*) thd->calloc(ALIGN_SIZE(sizeof(TABLE_LIST))+
                                       sizeof(NESTED_JOIN))))
    DBUG_RETURN(0);
  nested_join= ptr->nested_join=
    ((NESTED_JOIN*) ((uchar*) ptr + ALIGN_SIZE(sizeof(TABLE_LIST))));

  ptr->embedding= embedding;
  ptr->join_list= join_list;
  ptr->alias= (char*) "(nest_last_join)";
  embedded_list= &nested_join->join_list;
  embedded_list->empty();

  for (uint i=0; i < 2; i++)
  {
    TABLE_LIST *table= join_list->pop();
    if (!table)
      DBUG_RETURN(NULL);
    table->join_list= embedded_list;
    table->embedding= ptr;
    embedded_list->push_back(table);
    if (table->natural_join)
    {
      ptr->is_natural_join= TRUE;
      /*
        If this is a JOIN ... USING, move the list of joined fields to the
        table reference that describes the join.
      */
      if (prev_join_using)
        ptr->join_using_fields= prev_join_using;
    }
  }
  join_list->push_front(ptr);
  nested_join->used_tables= nested_join->not_null_tables= (table_map) 0;
  DBUG_RETURN(ptr);
}


/**
  Add a table to the current join list.

    The function puts a table in front of the current join list
    of st_select_lex object.
    Thus, joined tables are put into this list in the reverse order
    (the most outer join operation follows first).

  @param table       the table to add

  @return
    None
*/

void st_select_lex::add_joined_table(TABLE_LIST *table)
{
  DBUG_ENTER("add_joined_table");
  join_list->push_front(table);
  table->join_list= join_list;
  table->embedding= embedding;
  DBUG_VOID_RETURN;
}


/**
  Convert a right join into equivalent left join.

    The function takes the current join list t[0],t[1] ... and
    effectively converts it into the list t[1],t[0] ...
    Although the outer_join flag for the new nested table contains
    JOIN_TYPE_RIGHT, it will be handled as the inner table of a left join
    operation.

  EXAMPLES
  @verbatim
    SELECT * FROM t1 RIGHT JOIN t2 ON on_expr =>
      SELECT * FROM t2 LEFT JOIN t1 ON on_expr

    SELECT * FROM t1,t2 RIGHT JOIN t3 ON on_expr =>
      SELECT * FROM t1,t3 LEFT JOIN t2 ON on_expr

    SELECT * FROM t1,t2 RIGHT JOIN (t3,t4) ON on_expr =>
      SELECT * FROM t1,(t3,t4) LEFT JOIN t2 ON on_expr

    SELECT * FROM t1 LEFT JOIN t2 ON on_expr1 RIGHT JOIN t3  ON on_expr2 =>
      SELECT * FROM t3 LEFT JOIN (t1 LEFT JOIN t2 ON on_expr2) ON on_expr1
   @endverbatim

  @param thd         current thread

  @return
    - Pointer to the table representing the inner table, if success
    - 0, otherwise
*/

TABLE_LIST *st_select_lex::convert_right_join()
{
  TABLE_LIST *tab2= join_list->pop();
  TABLE_LIST *tab1= join_list->pop();
  DBUG_ENTER("convert_right_join");

  join_list->push_front(tab2);
  join_list->push_front(tab1);
  tab1->outer_join|= JOIN_TYPE_RIGHT;

  DBUG_RETURN(tab1);
}

/**
  Set lock for all tables in current select level.

  @param lock_type			Lock to set for tables

  @note
    If lock is a write lock, then tables->updating is set 1
    This is to get tables_ok to know that the table is updated by the
    query
*/

void st_select_lex::set_lock_for_tables(thr_lock_type lock_type)
{
  bool for_update= lock_type >= TL_READ_NO_INSERT;
  DBUG_ENTER("set_lock_for_tables");
  DBUG_PRINT("enter", ("lock_type: %d  for_update: %d", lock_type,
		       for_update));
  for (TABLE_LIST *tables= table_list.first;
       tables;
       tables= tables->next_local)
  {
    tables->lock_type= lock_type;
    tables->updating=  for_update;
    tables->mdl_request.set_type((lock_type >= TL_WRITE_ALLOW_WRITE) ?
                                 MDL_SHARED_WRITE : MDL_SHARED_READ);
  }
  DBUG_VOID_RETURN;
}


/**
  Create a fake SELECT_LEX for a unit.

    The method create a fake SELECT_LEX object for a unit.
    This object is created for any union construct containing a union
    operation and also for any single select union construct of the form
    @verbatim
    (SELECT ... ORDER BY order_list [LIMIT n]) ORDER BY ... 
    @endvarbatim
    or of the form
    @varbatim
    (SELECT ... ORDER BY LIMIT n) ORDER BY ...
    @endvarbatim
  
  @param thd_arg		   thread handle

  @note
    The object is used to retrieve rows from the temporary table
    where the result on the union is obtained.

  @retval
    1     on failure to create the object
  @retval
    0     on success
*/

bool st_select_lex_unit::add_fake_select_lex(THD *thd_arg)
{
  SELECT_LEX *first_sl= first_select();
  DBUG_ENTER("add_fake_select_lex");
  DBUG_ASSERT(!fake_select_lex);

  if (!(fake_select_lex= new (thd_arg->mem_root) SELECT_LEX()))
      DBUG_RETURN(1);
  fake_select_lex->include_standalone(this, 
                                      (SELECT_LEX_NODE**)&fake_select_lex);
  fake_select_lex->select_number= INT_MAX;
  fake_select_lex->parent_lex= thd_arg->lex; /* Used in init_query. */
  fake_select_lex->make_empty_select();
  fake_select_lex->linkage= GLOBAL_OPTIONS_TYPE;
  fake_select_lex->select_limit= 0;

  fake_select_lex->context.outer_context=first_sl->context.outer_context;
  /* allow item list resolving in fake select for ORDER BY */
  fake_select_lex->context.resolve_in_select_list= TRUE;
  fake_select_lex->context.select_lex= fake_select_lex;

  if (!is_union())
  {
    /* 
      This works only for 
      (SELECT ... ORDER BY list [LIMIT n]) ORDER BY order_list [LIMIT m],
      (SELECT ... LIMIT n) ORDER BY order_list [LIMIT m]
      just before the parser starts processing order_list
    */ 
    global_parameters= fake_select_lex;
    fake_select_lex->no_table_names_allowed= 1;
    thd_arg->lex->current_select= fake_select_lex;
  }
  thd_arg->lex->pop_context();
  DBUG_RETURN(0);
}


/**
  Push a new name resolution context for a JOIN ... ON clause to the
  context stack of a query block.

    Create a new name resolution context for a JOIN ... ON clause,
    set the first and last leaves of the list of table references
    to be used for name resolution, and push the newly created
    context to the stack of contexts of the query.

  @param thd       pointer to current thread
  @param left_op   left  operand of the JOIN
  @param right_op  rigth operand of the JOIN

  @retval
    FALSE  if all is OK
  @retval
    TRUE   if a memory allocation error occured
*/

bool
push_new_name_resolution_context(THD *thd,
                                 TABLE_LIST *left_op, TABLE_LIST *right_op)
{
  Name_resolution_context *on_context;
  if (!(on_context= new (thd->mem_root) Name_resolution_context))
    return TRUE;
  on_context->init();
  on_context->first_name_resolution_table=
    left_op->first_leaf_for_name_resolution();
  on_context->last_name_resolution_table=
    right_op->last_leaf_for_name_resolution();
  return thd->lex->push_context(on_context);
}


/**
  Fix condition which contains only field (f turns to  f <> 0 )

  @param cond            The condition to fix

  @return fixed condition
*/

Item *normalize_cond(Item *cond)
{
  if (cond)
  {
    Item::Type type= cond->type();
    if (type == Item::FIELD_ITEM || type == Item::REF_ITEM)
    {
      cond= new Item_func_ne(cond, new Item_int(0));
    }
  }
  return cond;
}


/**
  Add an ON condition to the second operand of a JOIN ... ON.

    Add an ON condition to the right operand of a JOIN ... ON clause.

  @param b     the second operand of a JOIN ... ON
  @param expr  the condition to be added to the ON clause

  @retval
    FALSE  if there was some error
  @retval
    TRUE   if all is OK
*/

void add_join_on(TABLE_LIST *b, Item *expr)
{
  if (expr)
  {
    expr= normalize_cond(expr);
    if (!b->on_expr)
      b->on_expr= expr;
    else
    {
      /*
        If called from the parser, this happens if you have both a
        right and left join. If called later, it happens if we add more
        than one condition to the ON clause.
      */
      b->on_expr= new Item_cond_and(b->on_expr,expr);
    }
    b->on_expr->top_level_item();
  }
}


/**
  Mark that there is a NATURAL JOIN or JOIN ... USING between two
  tables.

    This function marks that table b should be joined with a either via
    a NATURAL JOIN or via JOIN ... USING. Both join types are special
    cases of each other, so we treat them together. The function
    setup_conds() creates a list of equal condition between all fields
    of the same name for NATURAL JOIN or the fields in 'using_fields'
    for JOIN ... USING. The list of equality conditions is stored
    either in b->on_expr, or in JOIN::conds, depending on whether there
    was an outer join.

  EXAMPLE
  @verbatim
    SELECT * FROM t1 NATURAL LEFT JOIN t2
     <=>
    SELECT * FROM t1 LEFT JOIN t2 ON (t1.i=t2.i and t1.j=t2.j ... )

    SELECT * FROM t1 NATURAL JOIN t2 WHERE <some_cond>
     <=>
    SELECT * FROM t1, t2 WHERE (t1.i=t2.i and t1.j=t2.j and <some_cond>)

    SELECT * FROM t1 JOIN t2 USING(j) WHERE <some_cond>
     <=>
    SELECT * FROM t1, t2 WHERE (t1.j=t2.j and <some_cond>)
   @endverbatim

  @param a		  Left join argument
  @param b		  Right join argument
  @param using_fields    Field names from USING clause
*/

void add_join_natural(TABLE_LIST *a, TABLE_LIST *b, List<String> *using_fields,
                      SELECT_LEX *lex)
{
  b->natural_join= a;
  lex->prev_join_using= using_fields;
}


/**
  Find a thread by id and return it, locking it LOCK_thd_data

  @param id  Identifier of the thread we're looking for
  @param query_id If true, search by query_id instead of thread_id

  @return NULL    - not found
          pointer - thread found, and its LOCK_thd_data is locked.
*/

THD *find_thread_by_id(longlong id, bool query_id)
{
  THD *tmp;
  mysql_mutex_lock(&LOCK_thread_count); // For unlink from list
  I_List_iterator<THD> it(threads);
  while ((tmp=it++))
  {
    if (tmp->get_command() == COM_DAEMON)
      continue;
    if (id == (query_id ? tmp->query_id : (longlong) tmp->thread_id))
    {
      mysql_mutex_lock(&tmp->LOCK_thd_data);    // Lock from delete
      break;
    }
  }
  mysql_mutex_unlock(&LOCK_thread_count);
  return tmp;
}


/**
  kill one thread.

  @param thd			Thread class
  @param id                     Thread id or query id
  @param kill_signal            Should it kill the query or the connection
  @param type                   Type of id: thread id or query id

  @note
    This is written such that we have a short lock on LOCK_thread_count
*/

uint
kill_one_thread(THD *thd, longlong id, killed_state kill_signal, killed_type type)
{
  THD *tmp;
  uint error= (type == KILL_TYPE_QUERY ? ER_NO_SUCH_QUERY : ER_NO_SUCH_THREAD);
  DBUG_ENTER("kill_one_thread");
  DBUG_PRINT("enter", ("id: %lld  signal: %u", id, (uint) kill_signal));

  if (id && (tmp= find_thread_by_id(id, type == KILL_TYPE_QUERY)))
  {
    /*
      If we're SUPER, we can KILL anything, including system-threads.
      No further checks.

      KILLer: thd->security_ctx->user could in theory be NULL while
      we're still in "unauthenticated" state. This is a theoretical
      case (the code suggests this could happen, so we play it safe).

      KILLee: tmp->security_ctx->user will be NULL for system threads.
      We need to check so Jane Random User doesn't crash the server
      when trying to kill a) system threads or b) unauthenticated users'
      threads (Bug#43748).

      If user of both killer and killee are non-NULL, proceed with
      slayage if both are string-equal.

      It's ok to also kill DELAYED threads with KILL_CONNECTION instead of
      KILL_SYSTEM_THREAD; The difference is that KILL_CONNECTION may be
      faster and do a harder kill than KILL_SYSTEM_THREAD;
    */

#ifdef WITH_WSREP
    if (((thd->security_ctx->master_access & SUPER_ACL) ||
        thd->security_ctx->user_matches(tmp->security_ctx)) &&
        !wsrep_thd_is_BF((void *)tmp, true))
#else
    if ((thd->security_ctx->master_access & SUPER_ACL) ||
        thd->security_ctx->user_matches(tmp->security_ctx))
#endif /* WITH_WSREP */
    {
      tmp->awake(kill_signal);
      error=0;
    }
    else
      error=ER_KILL_DENIED_ERROR;
    mysql_mutex_unlock(&tmp->LOCK_thd_data);
  }
  DBUG_PRINT("exit", ("%d", error));
  DBUG_RETURN(error);
}


/**
  kill all threads from one user

  @param thd			Thread class
  @param user_name		User name for threads we should kill
  @param only_kill_query        Should it kill the query or the connection

  @note
    This is written such that we have a short lock on LOCK_thread_count

    If we can't kill all threads because of security issues, no threads
    are killed.
*/

static uint kill_threads_for_user(THD *thd, LEX_USER *user,
                                  killed_state kill_signal, ha_rows *rows)
{
  THD *tmp;
  List<THD> threads_to_kill;
  DBUG_ENTER("kill_threads_for_user");

  *rows= 0;

  if (thd->is_fatal_error)                       // If we run out of memory
    DBUG_RETURN(ER_OUT_OF_RESOURCES);

  DBUG_PRINT("enter", ("user: %s  signal: %u", user->user.str,
                       (uint) kill_signal));

  mysql_mutex_lock(&LOCK_thread_count); // For unlink from list
  I_List_iterator<THD> it(threads);
  while ((tmp=it++))
  {
    if (!tmp->security_ctx->user)
      continue;
    /*
      Check that hostname (if given) and user name matches.

      host.str[0] == '%' means that host name was not given. See sql_yacc.yy
    */
    if (((user->host.str[0] == '%' && !user->host.str[1]) ||
         !strcmp(tmp->security_ctx->host, user->host.str)) &&
        !strcmp(tmp->security_ctx->user, user->user.str))
    {
      if (!(thd->security_ctx->master_access & SUPER_ACL) &&
          !thd->security_ctx->user_matches(tmp->security_ctx))
      {
        mysql_mutex_unlock(&LOCK_thread_count);
        DBUG_RETURN(ER_KILL_DENIED_ERROR);
      }
      if (!threads_to_kill.push_back(tmp, thd->mem_root))
        mysql_mutex_lock(&tmp->LOCK_thd_data); // Lock from delete
    }
  }
  mysql_mutex_unlock(&LOCK_thread_count);
  if (!threads_to_kill.is_empty())
  {
    List_iterator_fast<THD> it(threads_to_kill);
    THD *next_ptr;
    THD *ptr= it++;
    do
    {
      ptr->awake(kill_signal);
      /*
        Careful here: The list nodes are allocated on the memroots of the
        THDs to be awakened.
        But those THDs may be terminated and deleted as soon as we release
        LOCK_thd_data, which will make the list nodes invalid.
        Since the operation "it++" dereferences the "next" pointer of the
        previous list node, we need to do this while holding LOCK_thd_data.
      */
      next_ptr= it++;
      mysql_mutex_unlock(&ptr->LOCK_thd_data);
      (*rows)++;
    } while ((ptr= next_ptr));
  }
  DBUG_RETURN(0);
}


/**
  kills a thread and sends response.

  @param thd                    Thread class
  @param id                     Thread id or query id
  @param state                  Should it kill the query or the connection
  @param type                   Type of id: thread id or query id
*/

static
void sql_kill(THD *thd, longlong id, killed_state state, killed_type type)
{
  uint error;
  if (!(error= kill_one_thread(thd, id, state, type)))
  {
    if ((!thd->killed))
      my_ok(thd);
    else
      my_error(killed_errno(thd->killed), MYF(0), id);
  }
  else
    my_error(error, MYF(0), id);
}


static
void sql_kill_user(THD *thd, LEX_USER *user, killed_state state)
{
  uint error;
  ha_rows rows;
  if (!(error= kill_threads_for_user(thd, user, state, &rows)))
    my_ok(thd, rows);
  else
  {
    /*
      This is probably ER_OUT_OF_RESOURCES, but in the future we may
      want to write the name of the user we tried to kill
    */
    my_error(error, MYF(0), user->host.str, user->user.str);
  }
}


/** If pointer is not a null pointer, append filename to it. */

bool append_file_to_dir(THD *thd, const char **filename_ptr,
                        const char *table_name)
{
  char buff[FN_REFLEN],*ptr, *end;
  if (!*filename_ptr)
    return 0;					// nothing to do

  /* Check that the filename is not too long and it's a hard path */
  if (strlen(*filename_ptr)+strlen(table_name) >= FN_REFLEN-1 ||
      !test_if_hard_path(*filename_ptr))
  {
    my_error(ER_WRONG_TABLE_NAME, MYF(0), *filename_ptr);
    return 1;
  }
  /* Fix is using unix filename format on dos */
  strmov(buff,*filename_ptr);
  end=convert_dirname(buff, *filename_ptr, NullS);
  if (!(ptr= (char*) thd->alloc((size_t) (end-buff) + strlen(table_name)+1)))
    return 1;					// End of memory
  *filename_ptr=ptr;
  strxmov(ptr,buff,table_name,NullS);
  return 0;
}


/**
  Check if the select is a simple select (not an union).

  @retval
    0	ok
  @retval
    1	error	; In this case the error messege is sent to the client
*/

bool check_simple_select()
{
  THD *thd= current_thd;
  LEX *lex= thd->lex;
  if (lex->current_select != &lex->select_lex)
  {
    char command[80];
    Lex_input_stream *lip= & thd->m_parser_state->m_lip;
    strmake(command, lip->yylval->symbol.str,
	    MY_MIN(lip->yylval->symbol.length, sizeof(command)-1));
    my_error(ER_CANT_USE_OPTION_HERE, MYF(0), command);
    return 1;
  }
  return 0;
}


Comp_creator *comp_eq_creator(bool invert)
{
  return invert?(Comp_creator *)&ne_creator:(Comp_creator *)&eq_creator;
}


Comp_creator *comp_ge_creator(bool invert)
{
  return invert?(Comp_creator *)&lt_creator:(Comp_creator *)&ge_creator;
}


Comp_creator *comp_gt_creator(bool invert)
{
  return invert?(Comp_creator *)&le_creator:(Comp_creator *)&gt_creator;
}


Comp_creator *comp_le_creator(bool invert)
{
  return invert?(Comp_creator *)&gt_creator:(Comp_creator *)&le_creator;
}


Comp_creator *comp_lt_creator(bool invert)
{
  return invert?(Comp_creator *)&ge_creator:(Comp_creator *)&lt_creator;
}


Comp_creator *comp_ne_creator(bool invert)
{
  return invert?(Comp_creator *)&eq_creator:(Comp_creator *)&ne_creator;
}


/**
  Construct ALL/ANY/SOME subquery Item.

  @param left_expr   pointer to left expression
  @param cmp         compare function creator
  @param all         true if we create ALL subquery
  @param select_lex  pointer on parsed subquery structure

  @return
    constructed Item (or 0 if out of memory)
*/
Item * all_any_subquery_creator(Item *left_expr,
				chooser_compare_func_creator cmp,
				bool all,
				SELECT_LEX *select_lex)
{
  if ((cmp == &comp_eq_creator) && !all)       //  = ANY <=> IN
    return new Item_in_subselect(left_expr, select_lex);

  if ((cmp == &comp_ne_creator) && all)        // <> ALL <=> NOT IN
    return new Item_func_not(new Item_in_subselect(left_expr, select_lex));

  Item_allany_subselect *it=
    new Item_allany_subselect(left_expr, cmp, select_lex, all);
  if (all)
    return it->upper_item= new Item_func_not_all(it);	/* ALL */

  return it->upper_item= new Item_func_nop_all(it);      /* ANY/SOME */
}


/**
  Multi update query pre-check.

  @param thd		Thread handler
  @param tables	Global/local table list (have to be the same)

  @retval
    FALSE OK
  @retval
    TRUE  Error
*/

bool multi_update_precheck(THD *thd, TABLE_LIST *tables)
{
  const char *msg= 0;
  TABLE_LIST *table;
  LEX *lex= thd->lex;
  SELECT_LEX *select_lex= &lex->select_lex;
  DBUG_ENTER("multi_update_precheck");

  if (select_lex->item_list.elements != lex->value_list.elements)
  {
    my_message(ER_WRONG_VALUE_COUNT, ER(ER_WRONG_VALUE_COUNT), MYF(0));
    DBUG_RETURN(TRUE);
  }
  /*
    Ensure that we have UPDATE or SELECT privilege for each table
    The exact privilege is checked in mysql_multi_update()
  */
  for (table= tables; table; table= table->next_local)
  {
    if (table->derived)
      table->grant.privilege= SELECT_ACL;
    else if ((check_access(thd, UPDATE_ACL, table->db,
                           &table->grant.privilege,
                           &table->grant.m_internal,
                           0, 1) ||
              check_grant(thd, UPDATE_ACL, table, FALSE, 1, TRUE)) &&
             (check_access(thd, SELECT_ACL, table->db,
                           &table->grant.privilege,
                           &table->grant.m_internal,
                           0, 0) ||
              check_grant(thd, SELECT_ACL, table, FALSE, 1, FALSE)))
      DBUG_RETURN(TRUE);

    table->grant.orig_want_privilege= 0;
    table->table_in_first_from_clause= 1;
  }
  /*
    Is there tables of subqueries?
  */
  if (&lex->select_lex != lex->all_selects_list)
  {
    DBUG_PRINT("info",("Checking sub query list"));
    for (table= tables; table; table= table->next_global)
    {
      if (!table->table_in_first_from_clause)
      {
	if (check_access(thd, SELECT_ACL, table->db,
                         &table->grant.privilege,
                         &table->grant.m_internal,
                         0, 0) ||
	    check_grant(thd, SELECT_ACL, table, FALSE, 1, FALSE))
	  DBUG_RETURN(TRUE);
      }
    }
  }

  if (select_lex->order_list.elements)
    msg= "ORDER BY";
  else if (select_lex->select_limit)
    msg= "LIMIT";
  if (msg)
  {
    my_error(ER_WRONG_USAGE, MYF(0), "UPDATE", msg);
    DBUG_RETURN(TRUE);
  }
  DBUG_RETURN(FALSE);
}

/**
  Multi delete query pre-check.

  @param thd			Thread handler
  @param tables		Global/local table list

  @retval
    FALSE OK
  @retval
    TRUE  error
*/

bool multi_delete_precheck(THD *thd, TABLE_LIST *tables)
{
  SELECT_LEX *select_lex= &thd->lex->select_lex;
  TABLE_LIST *aux_tables= thd->lex->auxiliary_table_list.first;
  TABLE_LIST **save_query_tables_own_last= thd->lex->query_tables_own_last;
  DBUG_ENTER("multi_delete_precheck");

  /*
    Temporary tables are pre-opened in 'tables' list only. Here we need to
    initialize TABLE instances in 'aux_tables' list.
  */
  for (TABLE_LIST *tl= aux_tables; tl; tl= tl->next_global)
  {
    if (tl->table)
      continue;

    if (tl->correspondent_table)
      tl->table= tl->correspondent_table->table;
  }

  /* sql_yacc guarantees that tables and aux_tables are not zero */
  DBUG_ASSERT(aux_tables != 0);
  if (check_table_access(thd, SELECT_ACL, tables, FALSE, UINT_MAX, FALSE))
    DBUG_RETURN(TRUE);

  /*
    Since aux_tables list is not part of LEX::query_tables list we
    have to juggle with LEX::query_tables_own_last value to be able
    call check_table_access() safely.
  */
  thd->lex->query_tables_own_last= 0;
  if (check_table_access(thd, DELETE_ACL, aux_tables, FALSE, UINT_MAX, FALSE))
  {
    thd->lex->query_tables_own_last= save_query_tables_own_last;
    DBUG_RETURN(TRUE);
  }
  thd->lex->query_tables_own_last= save_query_tables_own_last;

  if ((thd->variables.option_bits & OPTION_SAFE_UPDATES) && !select_lex->where)
  {
    my_message(ER_UPDATE_WITHOUT_KEY_IN_SAFE_MODE,
               ER(ER_UPDATE_WITHOUT_KEY_IN_SAFE_MODE), MYF(0));
    DBUG_RETURN(TRUE);
  }
  DBUG_RETURN(FALSE);
}


/*
  Given a table in the source list, find a correspondent table in the
  table references list.

  @param lex Pointer to LEX representing multi-delete.
  @param src Source table to match.
  @param ref Table references list.

  @remark The source table list (tables listed before the FROM clause
  or tables listed in the FROM clause before the USING clause) may
  contain table names or aliases that must match unambiguously one,
  and only one, table in the target table list (table references list,
  after FROM/USING clause).

  @return Matching table, NULL otherwise.
*/

static TABLE_LIST *multi_delete_table_match(LEX *lex, TABLE_LIST *tbl,
                                            TABLE_LIST *tables)
{
  TABLE_LIST *match= NULL;
  DBUG_ENTER("multi_delete_table_match");

  for (TABLE_LIST *elem= tables; elem; elem= elem->next_local)
  {
    int cmp;

    if (tbl->is_fqtn && elem->is_alias)
      continue; /* no match */
    if (tbl->is_fqtn && elem->is_fqtn)
      cmp= my_strcasecmp(table_alias_charset, tbl->table_name, elem->table_name) ||
           strcmp(tbl->db, elem->db);
    else if (elem->is_alias)
      cmp= my_strcasecmp(table_alias_charset, tbl->alias, elem->alias);
    else
      cmp= my_strcasecmp(table_alias_charset, tbl->table_name, elem->table_name) ||
           strcmp(tbl->db, elem->db);

    if (cmp)
      continue;

    if (match)
    {
      my_error(ER_NONUNIQ_TABLE, MYF(0), elem->alias);
      DBUG_RETURN(NULL);
    }

    match= elem;
  }

  if (!match)
    my_error(ER_UNKNOWN_TABLE, MYF(0), tbl->table_name, "MULTI DELETE");

  DBUG_RETURN(match);
}


/**
  Link tables in auxilary table list of multi-delete with corresponding
  elements in main table list, and set proper locks for them.

  @param lex   pointer to LEX representing multi-delete

  @retval
    FALSE   success
  @retval
    TRUE    error
*/

bool multi_delete_set_locks_and_link_aux_tables(LEX *lex)
{
  TABLE_LIST *tables= lex->select_lex.table_list.first;
  TABLE_LIST *target_tbl;
  DBUG_ENTER("multi_delete_set_locks_and_link_aux_tables");

  lex->table_count= 0;

  for (target_tbl= lex->auxiliary_table_list.first;
       target_tbl; target_tbl= target_tbl->next_local)
  {
    lex->table_count++;
    /* All tables in aux_tables must be found in FROM PART */
    TABLE_LIST *walk= multi_delete_table_match(lex, target_tbl, tables);
    if (!walk)
      DBUG_RETURN(TRUE);
    if (!walk->derived)
    {
      target_tbl->table_name= walk->table_name;
      target_tbl->table_name_length= walk->table_name_length;
    }
    walk->updating= target_tbl->updating;
    walk->lock_type= target_tbl->lock_type;
    /* We can assume that tables to be deleted from are locked for write. */
    DBUG_ASSERT(walk->lock_type >= TL_WRITE_ALLOW_WRITE);
    walk->mdl_request.set_type(MDL_SHARED_WRITE);
    target_tbl->correspondent_table= walk;	// Remember corresponding table
  }
  DBUG_RETURN(FALSE);
}


/**
  simple UPDATE query pre-check.

  @param thd		Thread handler
  @param tables	Global table list

  @retval
    FALSE OK
  @retval
    TRUE  Error
*/

bool update_precheck(THD *thd, TABLE_LIST *tables)
{
  DBUG_ENTER("update_precheck");
  if (thd->lex->select_lex.item_list.elements != thd->lex->value_list.elements)
  {
    my_message(ER_WRONG_VALUE_COUNT, ER(ER_WRONG_VALUE_COUNT), MYF(0));
    DBUG_RETURN(TRUE);
  }
  DBUG_RETURN(check_one_table_access(thd, UPDATE_ACL, tables));
}


/**
  simple DELETE query pre-check.

  @param thd		Thread handler
  @param tables	Global table list

  @retval
    FALSE  OK
  @retval
    TRUE   error
*/

bool delete_precheck(THD *thd, TABLE_LIST *tables)
{
  DBUG_ENTER("delete_precheck");
  if (check_one_table_access(thd, DELETE_ACL, tables))
    DBUG_RETURN(TRUE);
  /* Set privilege for the WHERE clause */
  tables->grant.want_privilege=(SELECT_ACL & ~tables->grant.privilege);
  DBUG_RETURN(FALSE);
}


/**
  simple INSERT query pre-check.

  @param thd		Thread handler
  @param tables	Global table list

  @retval
    FALSE  OK
  @retval
    TRUE   error
*/

bool insert_precheck(THD *thd, TABLE_LIST *tables)
{
  LEX *lex= thd->lex;
  DBUG_ENTER("insert_precheck");

  /*
    Check that we have modify privileges for the first table and
    select privileges for the rest
  */
  ulong privilege= (INSERT_ACL |
                    (lex->duplicates == DUP_REPLACE ? DELETE_ACL : 0) |
                    (lex->value_list.elements ? UPDATE_ACL : 0));

  if (check_one_table_access(thd, privilege, tables))
    DBUG_RETURN(TRUE);

  if (lex->update_list.elements != lex->value_list.elements)
  {
    my_message(ER_WRONG_VALUE_COUNT, ER(ER_WRONG_VALUE_COUNT), MYF(0));
    DBUG_RETURN(TRUE);
  }
  DBUG_RETURN(FALSE);
}


/**
   Set proper open mode and table type for element representing target table
   of CREATE TABLE statement, also adjust statement table list if necessary.
*/

void create_table_set_open_action_and_adjust_tables(LEX *lex)
{
  TABLE_LIST *create_table= lex->query_tables;

  if (lex->create_info.tmp_table())
    create_table->open_type= OT_TEMPORARY_ONLY;
  else
    create_table->open_type= OT_BASE_ONLY;

  if (!lex->select_lex.item_list.elements)
  {
    /*
      Avoid opening and locking target table for ordinary CREATE TABLE
      or CREATE TABLE LIKE for write (unlike in CREATE ... SELECT we
      won't do any insertions in it anyway). Not doing this causes
      problems when running CREATE TABLE IF NOT EXISTS for already
      existing log table.
    */
    create_table->lock_type= TL_READ;
  }
}


/**
  CREATE TABLE query pre-check.

  @param thd			Thread handler
  @param tables		Global table list
  @param create_table	        Table which will be created

  @retval
    FALSE   OK
  @retval
    TRUE   Error
*/

bool create_table_precheck(THD *thd, TABLE_LIST *tables,
                           TABLE_LIST *create_table)
{
  LEX *lex= thd->lex;
  SELECT_LEX *select_lex= &lex->select_lex;
  ulong want_priv;
  bool error= TRUE;                                 // Error message is given
  DBUG_ENTER("create_table_precheck");

  /*
    Require CREATE [TEMPORARY] privilege on new table; for
    CREATE TABLE ... SELECT, also require INSERT.
  */

  want_priv= lex->create_info.tmp_table() ?  CREATE_TMP_ACL :
             (CREATE_ACL | (select_lex->item_list.elements ? INSERT_ACL : 0));

  /* CREATE OR REPLACE on not temporary tables require DROP_ACL */
  if ((lex->create_info.options & HA_LEX_CREATE_REPLACE) &&
      !lex->create_info.tmp_table())
    want_priv|= DROP_ACL;
                          
  if (check_access(thd, want_priv, create_table->db,
                   &create_table->grant.privilege,
                   &create_table->grant.m_internal,
                   0, 0))
    goto err;

  /* If it is a merge table, check privileges for merge children. */
  if (lex->create_info.merge_list.first)
  {
    /*
      The user must have (SELECT_ACL | UPDATE_ACL | DELETE_ACL) on the
      underlying base tables, even if there are temporary tables with the same
      names.

      From user's point of view, it might look as if the user must have these
      privileges on temporary tables to create a merge table over them. This is
      one of two cases when a set of privileges is required for operations on
      temporary tables (see also CREATE TABLE).

      The reason for this behavior stems from the following facts:

        - For merge tables, the underlying table privileges are checked only
          at CREATE TABLE / ALTER TABLE time.

          In other words, once a merge table is created, the privileges of
          the underlying tables can be revoked, but the user will still have
          access to the merge table (provided that the user has privileges on
          the merge table itself). 

        - Temporary tables shadow base tables.

          I.e. there might be temporary and base tables with the same name, and
          the temporary table takes the precedence in all operations.

        - For temporary MERGE tables we do not track if their child tables are
          base or temporary. As result we can't guarantee that privilege check
          which was done in presence of temporary child will stay relevant
          later as this temporary table might be removed.

      If SELECT_ACL | UPDATE_ACL | DELETE_ACL privileges were not checked for
      the underlying *base* tables, it would create a security breach as in
      Bug#12771903.
    */

    if (check_table_access(thd, SELECT_ACL | UPDATE_ACL | DELETE_ACL,
                           lex->create_info.merge_list.first,
                           FALSE, UINT_MAX, FALSE))
      goto err;
  }

  if (want_priv != CREATE_TMP_ACL &&
      check_grant(thd, want_priv, create_table, FALSE, 1, FALSE))
    goto err;

  if (select_lex->item_list.elements)
  {
    /* Check permissions for used tables in CREATE TABLE ... SELECT */
    if (tables && check_table_access(thd, SELECT_ACL, tables, FALSE,
                                     UINT_MAX, FALSE))
      goto err;
  }
  else if (lex->create_info.options & HA_LEX_CREATE_TABLE_LIKE)
  {
    if (check_table_access(thd, SELECT_ACL, tables, FALSE, UINT_MAX, FALSE))
      goto err;
  }
  error= FALSE;

  /*
    For CREATE TABLE we should not open the table even if it exists.
    If the table exists, we should either not create it or replace it
  */
  lex->query_tables->open_strategy= TABLE_LIST::OPEN_STUB;

err:
  DBUG_RETURN(error);
}


/**
  Check privileges for LOCK TABLES statement.

  @param thd     Thread context.
  @param tables  List of tables to be locked.

  @retval FALSE - Success.
  @retval TRUE  - Failure.
*/

static bool lock_tables_precheck(THD *thd, TABLE_LIST *tables)
{
  TABLE_LIST *first_not_own_table= thd->lex->first_not_own_table();

  for (TABLE_LIST *table= tables; table != first_not_own_table && table;
       table= table->next_global)
  {
    if (is_temporary_table(table))
      continue;

    if (check_table_access(thd, LOCK_TABLES_ACL | SELECT_ACL, table,
                           FALSE, 1, FALSE))
      return TRUE;
  }

  return FALSE;
}


/**
  negate given expression.

  @param thd  thread handler
  @param expr expression for negation

  @return
    negated expression
*/

Item *negate_expression(THD *thd, Item *expr)
{
  Item *negated;
  if (expr->type() == Item::FUNC_ITEM &&
      ((Item_func *) expr)->functype() == Item_func::NOT_FUNC)
  {
    /* it is NOT(NOT( ... )) */
    Item *arg= ((Item_func *) expr)->arguments()[0];
    enum_parsing_place place= thd->lex->current_select->parsing_place;
    if (arg->is_bool_func() || place == IN_WHERE || place == IN_HAVING)
      return arg;
    /*
      if it is not boolean function then we have to emulate value of
      not(not(a)), it will be a != 0
    */
    return new Item_func_ne(arg, new Item_int((char*) "0", 0, 1));
  }

  if ((negated= expr->neg_transformer(thd)) != 0)
    return negated;
  return new Item_func_not(expr);
}

/**
  Set the specified definer to the default value, which is the
  current user in the thread.
 
  @param[in]  thd       thread handler
  @param[out] definer   definer
*/
 
void get_default_definer(THD *thd, LEX_USER *definer, bool role)
{
  const Security_context *sctx= thd->security_ctx;

  if (role)
  {
    definer->user.str= const_cast<char*>(sctx->priv_role);
    definer->host= empty_lex_str;
  }
  else
  {
    definer->user.str= const_cast<char*>(sctx->priv_user);
    definer->host.str= const_cast<char*>(sctx->priv_host);
    definer->host.length= strlen(definer->host.str);
  }
  definer->user.length= strlen(definer->user.str);

  definer->password= null_lex_str;
  definer->plugin= empty_lex_str;
  definer->auth= empty_lex_str;
}


/**
  Create default definer for the specified THD.

  @param[in] thd         thread handler

  @return
    - On success, return a valid pointer to the created and initialized
    LEX_USER, which contains definer information.
    - On error, return 0.
*/

LEX_USER *create_default_definer(THD *thd, bool role)
{
  LEX_USER *definer;

  if (! (definer= (LEX_USER*) thd->alloc(sizeof(LEX_USER))))
    return 0;

  thd->get_definer(definer, role);

  if (role && definer->user.length == 0)
  {
    my_error(ER_MALFORMED_DEFINER, MYF(0));
    return 0;
  }
  else
    return definer;
}


/**
  Create definer with the given user and host names.

  @param[in] thd          thread handler
  @param[in] user_name    user name
  @param[in] host_name    host name

  @return
    - On success, return a valid pointer to the created and initialized
    LEX_USER, which contains definer information.
    - On error, return 0.
*/

LEX_USER *create_definer(THD *thd, LEX_STRING *user_name, LEX_STRING *host_name)
{
  LEX_USER *definer;

  /* Create and initialize. */

  if (! (definer= (LEX_USER*) thd->alloc(sizeof(LEX_USER))))
    return 0;

  definer->user= *user_name;
  definer->host= *host_name;
  definer->password.str= NULL;
  definer->password.length= 0;

  return definer;
}

/**
  Check that byte length of a string does not exceed some limit.

  @param str         string to be checked
  @param err_msg     error message to be displayed if the string is too long
  @param max_length  max length

  @retval
    FALSE   the passed string is not longer than max_length
  @retval
    TRUE    the passed string is longer than max_length

  NOTE
    The function is not used in existing code but can be useful later?
*/

bool check_string_byte_length(LEX_STRING *str, const char *err_msg,
                              uint max_byte_length)
{
  if (str->length <= max_byte_length)
    return FALSE;

  my_error(ER_WRONG_STRING_LENGTH, MYF(0), str->str, err_msg, max_byte_length);

  return TRUE;
}


/*
  Check that char length of a string does not exceed some limit.

  SYNOPSIS
  check_string_char_length()
      str              string to be checked
      err_msg          error message to be displayed if the string is too long
      max_char_length  max length in symbols
      cs               string charset

  RETURN
    FALSE   the passed string is not longer than max_char_length
    TRUE    the passed string is longer than max_char_length
*/


bool check_string_char_length(LEX_STRING *str, const char *err_msg,
                              uint max_char_length, CHARSET_INFO *cs,
                              bool no_error)
{
  int well_formed_error;
  uint res= cs->cset->well_formed_len(cs, str->str, str->str + str->length,
                                      max_char_length, &well_formed_error);

  if (!well_formed_error &&  str->length == res)
    return FALSE;

  if (!no_error)
  {
    ErrConvString err(str->str, str->length, cs);
    my_error(ER_WRONG_STRING_LENGTH, MYF(0), err.ptr(), err_msg, max_char_length);
  }
  return TRUE;
}

C_MODE_START

/*
  Check if path does not contain mysql data home directory

  SYNOPSIS
    test_if_data_home_dir()
    dir                     directory

  RETURN VALUES
    0	ok
    1	error ;  Given path contains data directory
*/

int test_if_data_home_dir(const char *dir)
{
  char path[FN_REFLEN];
  int dir_len;
  DBUG_ENTER("test_if_data_home_dir");

  if (!dir)
    DBUG_RETURN(0);

  /*
    data_file_name and index_file_name include the table name without
    extension. Mostly this does not refer to an existing file. When
    comparing data_file_name or index_file_name against the data
    directory, we try to resolve all symbolic links. On some systems,
    we use realpath(3) for the resolution. This returns ENOENT if the
    resolved path does not refer to an existing file. my_realpath()
    does then copy the requested path verbatim, without symlink
    resolution. Thereafter the comparison can fail even if the
    requested path is within the data directory. E.g. if symlinks to
    another file system are used. To make realpath(3) return the
    resolved path, we strip the table name and compare the directory
    path only. If the directory doesn't exist either, table creation
    will fail anyway.
  */

  (void) fn_format(path, dir, "", "",
                   (MY_RETURN_REAL_PATH|MY_RESOLVE_SYMLINKS));
  dir_len= strlen(path);
  if (mysql_unpacked_real_data_home_len<= dir_len)
  {
    if (dir_len > mysql_unpacked_real_data_home_len &&
        path[mysql_unpacked_real_data_home_len] != FN_LIBCHAR)
      DBUG_RETURN(0);

    if (lower_case_file_system)
    {
      if (!my_strnncoll(default_charset_info, (const uchar*) path,
                        mysql_unpacked_real_data_home_len,
                        (const uchar*) mysql_unpacked_real_data_home,
                        mysql_unpacked_real_data_home_len))
      {
        DBUG_PRINT("error", ("Path is part of mysql_real_data_home"));
        DBUG_RETURN(1);
      }
    }
    else if (!memcmp(path, mysql_unpacked_real_data_home,
                     mysql_unpacked_real_data_home_len))
    {
      DBUG_PRINT("error", ("Path is part of mysql_real_data_home"));
      DBUG_RETURN(1);
    }
  }
  DBUG_RETURN(0);
}

C_MODE_END


int error_if_data_home_dir(const char *path, const char *what)
{
  size_t dirlen;
  char   dirpath[FN_REFLEN];
  if (path)
  {
    dirname_part(dirpath, path, &dirlen);
    if (test_if_data_home_dir(dirpath))
    {
      my_error(ER_WRONG_ARGUMENTS, MYF(0), what);
      return 1;
    }
  }
  return 0;
}

/**
  Check that host name string is valid.

  @param[in] str string to be checked

  @return             Operation status
    @retval  FALSE    host name is ok
    @retval  TRUE     host name string is longer than max_length or
                      has invalid symbols
*/

bool check_host_name(LEX_STRING *str)
{
  const char *name= str->str;
  const char *end= str->str + str->length;
  if (check_string_byte_length(str, ER(ER_HOSTNAME), HOSTNAME_LENGTH))
    return TRUE;

  while (name != end)
  {
    if (*name == '@')
    {
      my_printf_error(ER_UNKNOWN_ERROR, 
                      "Malformed hostname (illegal symbol: '%c')", MYF(0),
                      *name);
      return TRUE;
    }
    name++;
  }
  return FALSE;
}


extern int MYSQLparse(THD *thd); // from sql_yacc.cc


/**
  This is a wrapper of MYSQLparse(). All the code should call parse_sql()
  instead of MYSQLparse().

  @param thd Thread context.
  @param parser_state Parser state.
  @param creation_ctx Object creation context.

  @return Error status.
    @retval FALSE on success.
    @retval TRUE on parsing error.
*/

bool parse_sql(THD *thd, Parser_state *parser_state,
               Object_creation_ctx *creation_ctx, bool do_pfs_digest)
{
  bool ret_value;
  DBUG_ENTER("parse_sql");
  DBUG_ASSERT(thd->m_parser_state == NULL);
  DBUG_ASSERT(thd->lex->m_sql_cmd == NULL);

  MYSQL_QUERY_PARSE_START(thd->query());
  /* Backup creation context. */

  Object_creation_ctx *backup_ctx= NULL;

  if (creation_ctx)
    backup_ctx= creation_ctx->set_n_backup(thd);

  /* Set parser state. */

  thd->m_parser_state= parser_state;

#ifdef HAVE_PSI_STATEMENT_DIGEST_INTERFACE
  /* Start Digest */
  thd->m_parser_state->m_lip.m_digest_psi=
    MYSQL_DIGEST_START(do_pfs_digest ? thd->m_statement_psi : NULL);
#endif

  /* Parse the query. */

  bool mysql_parse_status= MYSQLparse(thd) != 0;

  /*
    Check that if MYSQLparse() failed either thd->is_error() is set, or an
    internal error handler is set.

    The assert will not catch a situation where parsing fails without an
    error reported if an error handler exists. The problem is that the
    error handler might have intercepted the error, so thd->is_error() is
    not set. However, there is no way to be 100% sure here (the error
    handler might be for other errors than parsing one).
  */

  DBUG_ASSERT(!mysql_parse_status ||
              thd->is_error() ||
              thd->get_internal_handler());

  /* Reset parser state. */

  thd->m_parser_state= NULL;

  /* Restore creation context. */

  if (creation_ctx)
    creation_ctx->restore_env(thd, backup_ctx);

  /* That's it. */

  ret_value= mysql_parse_status || thd->is_fatal_error;
  MYSQL_QUERY_PARSE_DONE(ret_value);
  DBUG_RETURN(ret_value);
}

/**
  @} (end of group Runtime_Environment)
*/



/**
  Check and merge "CHARACTER SET cs [ COLLATE cl ]" clause

  @param cs character set pointer.
  @param cl collation pointer.

  Check if collation "cl" is applicable to character set "cs".

  If "cl" is NULL (e.g. when COLLATE clause is not specified),
  then simply "cs" is returned.
  
  @return Error status.
    @retval NULL, if "cl" is not applicable to "cs".
    @retval pointer to merged CHARSET_INFO on success.
*/


CHARSET_INFO*
merge_charset_and_collation(CHARSET_INFO *cs, CHARSET_INFO *cl)
{
  if (cl)
  {
    if (!my_charset_same(cs, cl))
    {
      my_error(ER_COLLATION_CHARSET_MISMATCH, MYF(0), cl->name, cs->csname);
      return NULL;
    }
    return cl;
  }
  return cs;
}<|MERGE_RESOLUTION|>--- conflicted
+++ resolved
@@ -951,10 +951,8 @@
   */
   DEBUG_SYNC(thd, "before_do_command_net_read");
 
-<<<<<<< HEAD
-  thd->m_server_idle= TRUE;
-  packet_length= my_net_read(net);
-  thd->m_server_idle= FALSE;
+  packet_length= my_net_read_packet(net, 1);
+
 #ifdef WITH_WSREP
   if (WSREP(thd)) {
     mysql_mutex_lock(&thd->LOCK_wsrep_thd);
@@ -973,9 +971,6 @@
     {
       thd->store_globals();
     }
-=======
-  packet_length= my_net_read_packet(net, 1);
->>>>>>> 4105cbf4
 
     thd->wsrep_query_state= QUERY_EXEC;
     mysql_mutex_unlock(&thd->LOCK_wsrep_thd);
