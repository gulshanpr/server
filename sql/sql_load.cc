/* Copyright (C) 2000 MySQL AB & MySQL Finland AB & TCX DataKonsult AB

   This program is free software; you can redistribute it and/or modify
   it under the terms of the GNU General Public License as published by
   the Free Software Foundation; either version 2 of the License, or
   (at your option) any later version.

   This program is distributed in the hope that it will be useful,
   but WITHOUT ANY WARRANTY; without even the implied warranty of
   MERCHANTABILITY or FITNESS FOR A PARTICULAR PURPOSE.  See the
   GNU General Public License for more details.

   You should have received a copy of the GNU General Public License
   along with this program; if not, write to the Free Software
   Foundation, Inc., 59 Temple Place, Suite 330, Boston, MA  02111-1307  USA */


/* Copy data from a textfile to table */

#include "mysql_priv.h"
#include <my_dir.h>
#include <m_ctype.h>
#include "sql_repl.h"
#include "sp_head.h"
#include "sql_trigger.h"

class READ_INFO {
  File	file;
  byte	*buffer,			/* Buffer for read text */
	*end_of_buff;			/* Data in bufferts ends here */
  uint	buff_length,			/* Length of buffert */
	max_length;			/* Max length of row */
  char	*field_term_ptr,*line_term_ptr,*line_start_ptr,*line_start_end;
  uint	field_term_length,line_term_length,enclosed_length;
  int	field_term_char,line_term_char,enclosed_char,escape_char;
  int	*stack,*stack_pos;
  bool	found_end_of_line,start_of_line,eof;
  bool  need_end_io_cache;
  IO_CACHE cache;
  NET *io_net;

public:
  bool error,line_cuted,found_null,enclosed;
  byte	*row_start,			/* Found row starts here */
	*row_end;			/* Found row ends here */
  CHARSET_INFO *read_charset;

  READ_INFO(File file,uint tot_length,CHARSET_INFO *cs,
	    String &field_term,String &line_start,String &line_term,
	    String &enclosed,int escape,bool get_it_from_net, bool is_fifo);
  ~READ_INFO();
  int read_field();
  int read_fixed_length(void);
  int next_line(void);
  char unescape(char chr);
  int terminator(char *ptr,uint length);
  bool find_start_of_fields();
  /*
    We need to force cache close before destructor is invoked to log
    the last read block
  */
  void end_io_cache()
  {
    ::end_io_cache(&cache);
    need_end_io_cache = 0;
  }

  /*
    Either this method, or we need to make cache public
    Arg must be set from mysql_load() since constructor does not see
    either the table or THD value
  */
  void set_io_cache_arg(void* arg) { cache.arg = arg; }
};

static int read_fixed_length(THD *thd, COPY_INFO &info, TABLE_LIST *table_list,
                             List<Item> &fields_vars, List<Item> &set_fields,
                             List<Item> &set_values, READ_INFO &read_info,
			     ulong skip_lines,
			     bool ignore_check_option_errors);
static int read_sep_field(THD *thd, COPY_INFO &info, TABLE_LIST *table_list,
                          List<Item> &fields_vars, List<Item> &set_fields,
                          List<Item> &set_values, READ_INFO &read_info,
			  String &enclosed, ulong skip_lines,
			  bool ignore_check_option_errors);
static bool write_execute_load_query_log_event(THD *thd,
					       bool duplicates, bool ignore,
					       bool transactional_table);


/*
  Execute LOAD DATA query

  SYNOPSYS
    mysql_load()
      thd - current thread
      ex  - sql_exchange object representing source file and its parsing rules
      table_list  - list of tables to which we are loading data
      fields_vars - list of fields and variables to which we read
                    data from file
      set_fields  - list of fields mentioned in set clause
      set_values  - expressions to assign to fields in previous list
      handle_duplicates - indicates whenever we should emit error or
                          replace row if we will meet duplicates.
      ignore -          - indicates whenever we should ignore duplicates
      read_file_from_client - is this LOAD DATA LOCAL ?

  RETURN VALUES
    TRUE - error / FALSE - success
*/

bool mysql_load(THD *thd,sql_exchange *ex,TABLE_LIST *table_list,
	        List<Item> &fields_vars, List<Item> &set_fields,
                List<Item> &set_values,
                enum enum_duplicates handle_duplicates, bool ignore,
                bool read_file_from_client)
{
  char name[FN_REFLEN];
  File file;
  TABLE *table;
  int error;
  String *field_term=ex->field_term,*escaped=ex->escaped;
  String *enclosed=ex->enclosed;
  Item *unused_conds= 0;
  bool is_fifo=0;
#ifndef EMBEDDED_LIBRARY
  LOAD_FILE_INFO lf_info;
#endif
  char *db = table_list->db;			// This is never null
  /*
    If path for file is not defined, we will use the current database.
    If this is not set, we will use the directory where the table to be
    loaded is located
  */
  char *tdb= thd->db ? thd->db : db;		// Result is never null
  ulong skip_lines= ex->skip_lines;
  bool transactional_table;
  DBUG_ENTER("mysql_load");

#ifdef EMBEDDED_LIBRARY
  read_file_from_client  = 0; //server is always in the same process 
#endif

  if (escaped->length() > 1 || enclosed->length() > 1)
  {
    my_message(ER_WRONG_FIELD_TERMINATORS,ER(ER_WRONG_FIELD_TERMINATORS),
	       MYF(0));
    DBUG_RETURN(TRUE);
  }
  if (open_and_lock_tables(thd, table_list))
    DBUG_RETURN(TRUE);
  if (setup_tables(thd, &thd->lex->select_lex.context,
                   &thd->lex->select_lex.top_join_list,
                   table_list, &unused_conds,
		   &thd->lex->select_lex.leaf_tables, FALSE))
     DBUG_RETURN(-1);
  if (!table_list->table ||               // do not suport join view
      !table_list->updatable ||           // and derived tables
      check_key_in_view(thd, table_list))
  {
    my_error(ER_NON_UPDATABLE_TABLE, MYF(0), table_list->alias, "LOAD");
    DBUG_RETURN(TRUE);
  }
  if (table_list->prepare_where(thd, 0, TRUE) ||
      table_list->prepare_check_option(thd))
  {
    DBUG_RETURN(TRUE);
  }
  /*
    Let us emit an error if we are loading data to table which is used
    in subselect in SET clause like we do it for INSERT.

    The main thing to fix to remove this restriction is to ensure that the
    table is marked to be 'used for insert' in which case we should never
    mark this table as as 'const table' (ie, one that has only one row).
  */
  if (unique_table(table_list, table_list->next_global))
  {
    my_error(ER_UPDATE_TABLE_USED, MYF(0), table_list->table_name);
    DBUG_RETURN(TRUE);
  }
<<<<<<< HEAD

  table= table_list->table;
=======
  /*
    This needs to be done before external_lock
  */
  ha_enable_transaction(thd, FALSE); 
  if (!(table = open_ltable(thd,table_list,lock_type)))
    DBUG_RETURN(-1);
>>>>>>> f6b8032a
  transactional_table= table->file->has_transactions();

  if (!fields_vars.elements)
  {
    Field **field;
    for (field=table->field; *field ; field++)
      fields_vars.push_back(new Item_field(*field));
    table->timestamp_field_type= TIMESTAMP_NO_AUTO_SET;
    /*
      Let us also prepare SET clause, altough it is probably empty
      in this case.
    */
    if (setup_fields(thd, 0, set_fields, 1, 0, 0) ||
        setup_fields(thd, 0, set_values, 1, 0, 0))
      DBUG_RETURN(TRUE);
  }
  else
  {						// Part field list
    /* TODO: use this conds for 'WITH CHECK OPTIONS' */
    if (setup_fields(thd, 0, fields_vars, 1, 0, 0) ||
        setup_fields(thd, 0, set_fields, 1, 0, 0) ||
        check_that_all_fields_are_given_values(thd, table, table_list))
      DBUG_RETURN(TRUE);
    /*
      Check whenever TIMESTAMP field with auto-set feature specified
      explicitly.
    */
    if (table->timestamp_field &&
        table->timestamp_field->query_id == thd->query_id)
      table->timestamp_field_type= TIMESTAMP_NO_AUTO_SET;
    /*
      Fix the expressions in SET clause. This should be done after
      check_that_all_fields_are_given_values() and setting use_timestamp
      since it may update query_id for some fields.
    */
    if (setup_fields(thd, 0, set_values, 1, 0, 0))
      DBUG_RETURN(TRUE);
  }

  uint tot_length=0;
  bool use_blobs= 0, use_vars= 0;
  List_iterator_fast<Item> it(fields_vars);
  Item *item;

  while ((item= it++))
  {
    if (item->type() == Item::FIELD_ITEM)
    {
      Field *field= ((Item_field*)item)->field;
      if (field->flags & BLOB_FLAG)
      {
        use_blobs= 1;
        tot_length+= 256;			// Will be extended if needed
      }
      else
        tot_length+= field->field_length;
    }
    else
      use_vars= 1;
  }
  if (use_blobs && !ex->line_term->length() && !field_term->length())
  {
    my_message(ER_BLOBS_AND_NO_TERMINATED,ER(ER_BLOBS_AND_NO_TERMINATED),
	       MYF(0));
    DBUG_RETURN(TRUE);
  }
  if (use_vars && !field_term->length() && !enclosed->length())
  {
    my_error(ER_LOAD_FROM_FIXED_SIZE_ROWS_TO_VAR, MYF(0));
    DBUG_RETURN(TRUE);
  }

  /* We can't give an error in the middle when using LOCAL files */
  if (read_file_from_client && handle_duplicates == DUP_ERROR)
    ignore= 1;

#ifndef EMBEDDED_LIBRARY
  if (read_file_from_client)
  {
    (void)net_request_file(&thd->net,ex->file_name);
    file = -1;
  }
  else
#endif
  {
#ifdef DONT_ALLOW_FULL_LOAD_DATA_PATHS
    ex->file_name+=dirname_length(ex->file_name);
#endif
    if (!dirname_length(ex->file_name))
    {
      strxnmov(name, FN_REFLEN, mysql_real_data_home, tdb, NullS);
      (void) fn_format(name, ex->file_name, name, "",
		       MY_RELATIVE_PATH | MY_UNPACK_FILENAME);
    }
    else
    {
      (void) fn_format(name, ex->file_name, mysql_real_data_home, "",
		       MY_RELATIVE_PATH | MY_UNPACK_FILENAME);
#if !defined(__WIN__) && !defined(OS2) && ! defined(__NETWARE__)
      MY_STAT stat_info;
      if (!my_stat(name,&stat_info,MYF(MY_WME)))
	DBUG_RETURN(TRUE);

      // if we are not in slave thread, the file must be:
      if (!thd->slave_thread &&
	  !((stat_info.st_mode & S_IROTH) == S_IROTH &&  // readable by others
#ifndef __EMX__
	    (stat_info.st_mode & S_IFLNK) != S_IFLNK && // and not a symlink
#endif
	    ((stat_info.st_mode & S_IFREG) == S_IFREG ||
	     (stat_info.st_mode & S_IFIFO) == S_IFIFO)))
      {
	my_error(ER_TEXTFILE_NOT_READABLE, MYF(0), name);
	DBUG_RETURN(TRUE);
      }
      if ((stat_info.st_mode & S_IFIFO) == S_IFIFO)
	is_fifo = 1;
#endif
    }
    if ((file=my_open(name,O_RDONLY,MYF(MY_WME))) < 0)
      DBUG_RETURN(TRUE);
  }

  COPY_INFO info;
  bzero((char*) &info,sizeof(info));
  info.ignore= ignore;
  info.handle_duplicates=handle_duplicates;
  info.escape_char=escaped->length() ? (*escaped)[0] : INT_MAX;

  READ_INFO read_info(file,tot_length,thd->variables.collation_database,
		      *field_term,*ex->line_start, *ex->line_term, *enclosed,
		      info.escape_char, read_file_from_client, is_fifo);
  if (read_info.error)
  {
    if	(file >= 0)
      my_close(file,MYF(0));			// no files in net reading
    DBUG_RETURN(TRUE);				// Can't allocate buffers
  }

#ifndef EMBEDDED_LIBRARY
  if (mysql_bin_log.is_open())
  {
    lf_info.thd = thd;
    lf_info.wrote_create_file = 0;
    lf_info.last_pos_in_file = HA_POS_ERROR;
    lf_info.log_delayed= transactional_table;
    read_info.set_io_cache_arg((void*) &lf_info);
  }
#endif /*!EMBEDDED_LIBRARY*/

  thd->count_cuted_fields= CHECK_FIELD_WARN;		/* calc cuted fields */
  thd->cuted_fields=0L;
  /* Skip lines if there is a line terminator */
  if (ex->line_term->length())
  {
    /* ex->skip_lines needs to be preserved for logging */
    while (skip_lines > 0)
    {
      skip_lines--;
      if (read_info.next_line())
	break;
    }
  }

  if (!(error=test(read_info.error)))
  {

    table->next_number_field=table->found_next_number_field;
    if (ignore ||
	handle_duplicates == DUP_REPLACE)
      table->file->extra(HA_EXTRA_IGNORE_DUP_KEY);
    table->file->start_bulk_insert((ha_rows) 0);
    table->copy_blobs=1;

    thd->no_trans_update= 0;
    thd->abort_on_warning= (!ignore &&
                            (thd->variables.sql_mode &
                             (MODE_STRICT_TRANS_TABLES |
                              MODE_STRICT_ALL_TABLES)));

    if (!field_term->length() && !enclosed->length())
      error= read_fixed_length(thd, info, table_list, fields_vars,
                               set_fields, set_values, read_info,
			       skip_lines, ignore);
    else
      error= read_sep_field(thd, info, table_list, fields_vars,
                            set_fields, set_values, read_info,
			    *enclosed, skip_lines, ignore);
    if (table->file->end_bulk_insert())
      error=1;					/* purecov: inspected */
    table->file->extra(HA_EXTRA_NO_IGNORE_DUP_KEY);
    table->next_number_field=0;
  }
  ha_enable_transaction(thd, TRUE);
  if (file >= 0)
    my_close(file,MYF(0));
  free_blobs(table);				/* if pack_blob was used */
  table->copy_blobs=0;
  thd->count_cuted_fields= CHECK_FIELD_IGNORE;

  /*
    We must invalidate the table in query cache before binlog writing and
    ha_autocommit_...
  */
  query_cache_invalidate3(thd, table_list, 0);

  if (error)
  {
    if (transactional_table)
      ha_autocommit_or_rollback(thd,error);

    if (read_file_from_client)
      while (!read_info.next_line())
	;

#ifndef EMBEDDED_LIBRARY
    if (mysql_bin_log.is_open())
    {
      /*
        Make sure last block (the one which caused the error) gets logged.
        This is needed because otherwise after write of
        (to the binlog, not to read_info (which is a cache))
        Delete_file_log_event the bad block will remain in read_info (because
        pre_read is not called at the end of the last block; remember pre_read
        is called whenever a new block is read from disk).
        At the end of mysql_load(), the destructor of read_info will call
        end_io_cache() which will flush read_info, so we will finally have
        this in the binlog:
        Append_block # The last successfull block
        Delete_file
        Append_block # The failing block
        which is nonsense.
        Or could also be (for a small file)
        Create_file  # The failing block
        which is nonsense (Delete_file is not written in this case, because:
        Create_file has not been written, so Delete_file is not written, then
        when read_info is destroyed end_io_cache() is called which writes
        Create_file.
      */
      read_info.end_io_cache();
      /* If the file was not empty, wrote_create_file is true */
      if (lf_info.wrote_create_file)
      {
	if ((info.copied || info.deleted) && !transactional_table)
	  write_execute_load_query_log_event(thd, handle_duplicates,
					     ignore, transactional_table);
	else
	{
	  Delete_file_log_event d(thd, db, transactional_table);
	  mysql_bin_log.write(&d);
	}
      }
    }
#endif /*!EMBEDDED_LIBRARY*/
    error= -1;				// Error on read
    goto err;
  }
  sprintf(name, ER(ER_LOAD_INFO), (ulong) info.records, (ulong) info.deleted,
	  (ulong) (info.records - info.copied), (ulong) thd->cuted_fields);
  send_ok(thd,info.copied+info.deleted,0L,name);

  if (!transactional_table)
    thd->options|=OPTION_STATUS_NO_TRANS_UPDATE;
#ifndef EMBEDDED_LIBRARY
  if (mysql_bin_log.is_open())
  {
    /*
      As already explained above, we need to call end_io_cache() or the last
      block will be logged only after Execute_load_query_log_event (which is
      wrong), when read_info is destroyed.
    */
    read_info.end_io_cache();
    if (lf_info.wrote_create_file)
      write_execute_load_query_log_event(thd, handle_duplicates,
					 ignore, transactional_table);
  }
#endif /*!EMBEDDED_LIBRARY*/
  if (transactional_table)
    error=ha_autocommit_or_rollback(thd,error);

err:
  if (thd->lock)
  {
    mysql_unlock_tables(thd, thd->lock);
    thd->lock=0;
  }
  thd->abort_on_warning= 0;
  DBUG_RETURN(error);
}


/* Not a very useful function; just to avoid duplication of code */
static bool write_execute_load_query_log_event(THD *thd,
					       bool duplicates, bool ignore,
					       bool transactional_table)
{
  Execute_load_query_log_event
    e(thd, thd->query, thd->query_length,
      (char*)thd->lex->fname_start - (char*)thd->query,
      (char*)thd->lex->fname_end - (char*)thd->query,
      (duplicates == DUP_REPLACE) ? LOAD_DUP_REPLACE :
      (ignore ? LOAD_DUP_IGNORE : LOAD_DUP_ERROR),
      transactional_table, FALSE);
  return mysql_bin_log.write(&e);
}


/****************************************************************************
** Read of rows of fixed size + optional garage + optonal newline
****************************************************************************/

static int
read_fixed_length(THD *thd, COPY_INFO &info, TABLE_LIST *table_list,
                  List<Item> &fields_vars, List<Item> &set_fields,
                  List<Item> &set_values, READ_INFO &read_info,
                  ulong skip_lines, bool ignore_check_option_errors)
{
  List_iterator_fast<Item> it(fields_vars);
  Item_field *sql_field;
  TABLE *table= table_list->table;
  ulonglong id;
  bool no_trans_update;
  DBUG_ENTER("read_fixed_length");

  id= 0;
 
  while (!read_info.read_fixed_length())
  {
    if (thd->killed)
    {
      thd->send_kill_message();
      DBUG_RETURN(1);
    }
    if (skip_lines)
    {
      /*
	We could implement this with a simple seek if:
	- We are not using DATA INFILE LOCAL
	- escape character is  ""
	- line starting prefix is ""
      */
      skip_lines--;
      continue;
    }
    it.rewind();
    byte *pos=read_info.row_start;
#ifdef HAVE_purify
    read_info.row_end[0]=0;
#endif
    no_trans_update= !table->file->has_transactions();

    restore_record(table, s->default_values);
    /*
      There is no variables in fields_vars list in this format so
      this conversion is safe.
    */
    while ((sql_field= (Item_field*) it++))
    {
      Field *field= sql_field->field;                  
      /*
        No fields specified in fields_vars list can be null in this format.
        Mark field as not null, we should do this for each row because of
        restore_record...
      */
      field->set_notnull();

      if (pos == read_info.row_end)
      {
        thd->cuted_fields++;			/* Not enough fields */
        push_warning_printf(thd, MYSQL_ERROR::WARN_LEVEL_WARN, 
                            ER_WARN_TOO_FEW_RECORDS, 
                            ER(ER_WARN_TOO_FEW_RECORDS), thd->row_count);
      }
      else
      {
	uint length;
	byte save_chr;
	if ((length=(uint) (read_info.row_end-pos)) >
	    field->field_length)
	  length=field->field_length;
	save_chr=pos[length]; pos[length]='\0'; // Safeguard aganst malloc
        field->store((char*) pos,length,read_info.read_charset);
	pos[length]=save_chr;
	if ((pos+=length) > read_info.row_end)
	  pos= read_info.row_end;	/* Fills rest with space */
      }
    }
    if (pos != read_info.row_end)
    {
      thd->cuted_fields++;			/* To long row */
      push_warning_printf(thd, MYSQL_ERROR::WARN_LEVEL_WARN, 
                          ER_WARN_TOO_MANY_RECORDS, 
                          ER(ER_WARN_TOO_MANY_RECORDS), thd->row_count); 
    }

    if (thd->killed ||
        fill_record_n_invoke_before_triggers(thd, set_fields, set_values,
                                             ignore_check_option_errors,
                                             table->triggers,
                                             TRG_EVENT_INSERT))
      DBUG_RETURN(1);

    switch (table_list->view_check_option(thd,
                                          ignore_check_option_errors)) {
    case VIEW_CHECK_SKIP:
      read_info.next_line();
      goto continue_loop;
    case VIEW_CHECK_ERROR:
      DBUG_RETURN(-1);
    }

    if (write_record(thd, table, &info))
      DBUG_RETURN(1);
    thd->no_trans_update= no_trans_update;
   
    /*
      If auto_increment values are used, save the first one
       for LAST_INSERT_ID() and for the binary/update log.
       We can't use insert_id() as we don't want to touch the
       last_insert_id_used flag.
    */
    if (!id && thd->insert_id_used)
      id= thd->last_insert_id;
    /*
      We don't need to reset auto-increment field since we are restoring
      its default value at the beginning of each loop iteration.
    */
    if (read_info.next_line())			// Skip to next line
      break;
    if (read_info.line_cuted)
    {
      thd->cuted_fields++;			/* To long row */
      push_warning_printf(thd, MYSQL_ERROR::WARN_LEVEL_WARN, 
                          ER_WARN_TOO_MANY_RECORDS, 
                          ER(ER_WARN_TOO_MANY_RECORDS), thd->row_count); 
    }
    thd->row_count++;
continue_loop:;
  }
  if (id && !read_info.error)
    thd->insert_id(id);			// For binary/update log
  DBUG_RETURN(test(read_info.error));
}



static int
read_sep_field(THD *thd, COPY_INFO &info, TABLE_LIST *table_list,
               List<Item> &fields_vars, List<Item> &set_fields,
               List<Item> &set_values, READ_INFO &read_info,
	       String &enclosed, ulong skip_lines,
	       bool ignore_check_option_errors)
{
  List_iterator_fast<Item> it(fields_vars);
  Item *item;
  TABLE *table= table_list->table;
  uint enclosed_length;
  ulonglong id;
  bool no_trans_update;
  DBUG_ENTER("read_sep_field");

  enclosed_length=enclosed.length();
  id= 0;
  no_trans_update= !table->file->has_transactions();

  for (;;it.rewind())
  {
    if (thd->killed)
    {
      thd->send_kill_message();
      DBUG_RETURN(1);
    }

    restore_record(table, s->default_values);

    while ((item= it++))
    {
      uint length;
      byte *pos;

      if (read_info.read_field())
	break;

      /* If this line is to be skipped we don't want to fill field or var */
      if (skip_lines)
        continue;

      pos=read_info.row_start;
      length=(uint) (read_info.row_end-pos);

      if (!read_info.enclosed &&
	  (enclosed_length && length == 4 && !memcmp(pos,"NULL",4)) ||
	  (length == 1 && read_info.found_null))
      {
        if (item->type() == Item::FIELD_ITEM)
        {
          Field *field= ((Item_field *)item)->field;
          field->reset();
          field->set_null();
          if (!field->maybe_null())
          {
            if (field->type() == FIELD_TYPE_TIMESTAMP)
              ((Field_timestamp*) field)->set_time();
            else if (field != table->next_number_field)
              field->set_warning(MYSQL_ERROR::WARN_LEVEL_WARN,
                                 ER_WARN_NULL_TO_NOTNULL, 1);
          }
	}
        else
          ((Item_user_var_as_out_param *)item)->set_null_value(
                                                  read_info.read_charset);
	continue;
      }

      if (item->type() == Item::FIELD_ITEM)
      {
        Field *field= ((Item_field *)item)->field;
        field->set_notnull();
        read_info.row_end[0]=0;			// Safe to change end marker
        field->store((char*) pos, length, read_info.read_charset);
      }
      else
        ((Item_user_var_as_out_param *)item)->set_value((char*) pos, length,
                                                read_info.read_charset);
    }
    if (read_info.error)
      break;
    if (skip_lines)
    {
      skip_lines--;
      continue;
    }
    if (item)
    {
      /* Have not read any field, thus input file is simply ended */
      if (item == fields_vars.head())
	break;
      for (; item ; item= it++)
      {
        if (item->type() == Item::FIELD_ITEM)
        {
          /*
            QQ: We probably should not throw warning for each field.
            But how about intention to always have the same number
            of warnings in THD::cuted_fields (and get rid of cuted_fields
            in the end ?)
          */
          thd->cuted_fields++;
          push_warning_printf(thd, MYSQL_ERROR::WARN_LEVEL_WARN,
                              ER_WARN_TOO_FEW_RECORDS,
                              ER(ER_WARN_TOO_FEW_RECORDS), thd->row_count);
        }
        else
          ((Item_user_var_as_out_param *)item)->set_null_value(
                                                  read_info.read_charset);
      }
    }

    if (thd->killed ||
        fill_record_n_invoke_before_triggers(thd, set_fields, set_values,
                                             ignore_check_option_errors,
                                             table->triggers,
                                             TRG_EVENT_INSERT))
      DBUG_RETURN(1);

    switch (table_list->view_check_option(thd,
                                          ignore_check_option_errors)) {
    case VIEW_CHECK_SKIP:
      read_info.next_line();
      goto continue_loop;
    case VIEW_CHECK_ERROR:
      DBUG_RETURN(-1);
    }


    if (write_record(thd, table, &info))
      DBUG_RETURN(1);
    /*
      If auto_increment values are used, save the first one
       for LAST_INSERT_ID() and for the binary/update log.
       We can't use insert_id() as we don't want to touch the
       last_insert_id_used flag.
    */
    if (!id && thd->insert_id_used)
      id= thd->last_insert_id;
    /*
      We don't need to reset auto-increment field since we are restoring
      its default value at the beginning of each loop iteration.
    */
    thd->no_trans_update= no_trans_update;
    if (read_info.next_line())			// Skip to next line
      break;
    if (read_info.line_cuted)
    {
      thd->cuted_fields++;			/* To long row */
      push_warning_printf(thd, MYSQL_ERROR::WARN_LEVEL_WARN, 
                          ER_WARN_TOO_MANY_RECORDS, ER(ER_WARN_TOO_MANY_RECORDS), 
                          thd->row_count);   
      if (thd->killed)
        DBUG_RETURN(1);
    }
    thd->row_count++;
continue_loop:;
  }
  if (id && !read_info.error)
    thd->insert_id(id);			// For binary/update log
  DBUG_RETURN(test(read_info.error));
}


/* Unescape all escape characters, mark \N as null */

char
READ_INFO::unescape(char chr)
{
  switch(chr) {
  case 'n': return '\n';
  case 't': return '\t';
  case 'r': return '\r';
  case 'b': return '\b';
  case '0': return 0;				// Ascii null
  case 'Z': return '\032';			// Win32 end of file
  case 'N': found_null=1;

    /* fall through */
  default:  return chr;
  }
}


/*
  Read a line using buffering
  If last line is empty (in line mode) then it isn't outputed
*/


READ_INFO::READ_INFO(File file_par, uint tot_length, CHARSET_INFO *cs,
		     String &field_term, String &line_start, String &line_term,
		     String &enclosed_par, int escape, bool get_it_from_net,
		     bool is_fifo)
  :file(file_par),escape_char(escape)
{
  read_charset= cs;
  field_term_ptr=(char*) field_term.ptr();
  field_term_length= field_term.length();
  line_term_ptr=(char*) line_term.ptr();
  line_term_length= line_term.length();
  if (line_start.length() == 0)
  {
    line_start_ptr=0;
    start_of_line= 0;
  }
  else
  {
    line_start_ptr=(char*) line_start.ptr();
    line_start_end=line_start_ptr+line_start.length();
    start_of_line= 1;
  }
  /* If field_terminator == line_terminator, don't use line_terminator */
  if (field_term_length == line_term_length &&
      !memcmp(field_term_ptr,line_term_ptr,field_term_length))
  {
    line_term_length=0;
    line_term_ptr=(char*) "";
  }
  enclosed_char= (enclosed_length=enclosed_par.length()) ?
    (uchar) enclosed_par[0] : INT_MAX;
  field_term_char= field_term_length ? (uchar) field_term_ptr[0] : INT_MAX;
  line_term_char= line_term_length ? (uchar) line_term_ptr[0] : INT_MAX;
  error=eof=found_end_of_line=found_null=line_cuted=0;
  buff_length=tot_length;


  /* Set of a stack for unget if long terminators */
  uint length=max(field_term_length,line_term_length)+1;
  set_if_bigger(length,line_start.length());
  stack=stack_pos=(int*) sql_alloc(sizeof(int)*length);

  if (!(buffer=(byte*) my_malloc(buff_length+1,MYF(0))))
    error=1; /* purecov: inspected */
  else
  {
    end_of_buff=buffer+buff_length;
    if (init_io_cache(&cache,(get_it_from_net) ? -1 : file, 0,
		      (get_it_from_net) ? READ_NET :
		      (is_fifo ? READ_FIFO : READ_CACHE),0L,1,
		      MYF(MY_WME)))
    {
      my_free((gptr) buffer,MYF(0)); /* purecov: inspected */
      error=1;
    }
    else
    {
      /*
	init_io_cache() will not initialize read_function member
	if the cache is READ_NET. So we work around the problem with a
	manual assignment
      */
      need_end_io_cache = 1;

#ifndef EMBEDDED_LIBRARY
      if (get_it_from_net)
	cache.read_function = _my_b_net_read;

      if (mysql_bin_log.is_open())
	cache.pre_read = cache.pre_close =
	  (IO_CACHE_CALLBACK) log_loaded_block;
#endif
    }
  }
}


READ_INFO::~READ_INFO()
{
  if (!error)
  {
    if (need_end_io_cache)
      ::end_io_cache(&cache);
    my_free((gptr) buffer,MYF(0));
    error=1;
  }
}


#define GET (stack_pos != stack ? *--stack_pos : my_b_get(&cache))
#define PUSH(A) *(stack_pos++)=(A)


inline int READ_INFO::terminator(char *ptr,uint length)
{
  int chr=0;					// Keep gcc happy
  uint i;
  for (i=1 ; i < length ; i++)
  {
    if ((chr=GET) != *++ptr)
    {
      break;
    }
  }
  if (i == length)
    return 1;
  PUSH(chr);
  while (i-- > 1)
    PUSH((uchar) *--ptr);
  return 0;
}


int READ_INFO::read_field()
{
  int chr,found_enclosed_char;
  byte *to,*new_buffer;

  found_null=0;
  if (found_end_of_line)
    return 1;					// One have to call next_line

  /* Skip until we find 'line_start' */

  if (start_of_line)
  {						// Skip until line_start
    start_of_line=0;
    if (find_start_of_fields())
      return 1;
  }
  if ((chr=GET) == my_b_EOF)
  {
    found_end_of_line=eof=1;
    return 1;
  }
  to=buffer;
  if (chr == enclosed_char)
  {
    found_enclosed_char=enclosed_char;
    *to++=(byte) chr;				// If error
  }
  else
  {
    found_enclosed_char= INT_MAX;
    PUSH(chr);
  }

  for (;;)
  {
    while ( to < end_of_buff)
    {
      chr = GET;
#ifdef USE_MB
      if ((my_mbcharlen(read_charset, chr) > 1) &&
          to+my_mbcharlen(read_charset, chr) <= end_of_buff)
      {
	  uchar* p = (uchar*)to;
	  *to++ = chr;
	  int ml = my_mbcharlen(read_charset, chr);
	  int i;
	  for (i=1; i<ml; i++) {
	      chr = GET;
	      if (chr == my_b_EOF)
		  goto found_eof;
	      *to++ = chr;
	  }
	  if (my_ismbchar(read_charset,
                          (const char *)p,
                          (const char *)to))
	    continue;
	  for (i=0; i<ml; i++)
	    PUSH((uchar) *--to);
	  chr = GET;
      }
#endif
      if (chr == my_b_EOF)
	goto found_eof;
      if (chr == escape_char)
      {
	if ((chr=GET) == my_b_EOF)
	{
	  *to++= (byte) escape_char;
	  goto found_eof;
	}
	*to++ = (byte) unescape((char) chr);
	continue;
      }
#ifdef ALLOW_LINESEPARATOR_IN_STRINGS
      if (chr == line_term_char)
#else
      if (chr == line_term_char && found_enclosed_char == INT_MAX)
#endif
      {
	if (terminator(line_term_ptr,line_term_length))
	{					// Maybe unexpected linefeed
	  enclosed=0;
	  found_end_of_line=1;
	  row_start=buffer;
	  row_end=  to;
	  return 0;
	}
      }
      if (chr == found_enclosed_char)
      {
	if ((chr=GET) == found_enclosed_char)
	{					// Remove dupplicated
	  *to++ = (byte) chr;
	  continue;
	}
	// End of enclosed field if followed by field_term or line_term
	if (chr == my_b_EOF ||
	    chr == line_term_char && terminator(line_term_ptr,
						line_term_length))
	{					// Maybe unexpected linefeed
	  enclosed=1;
	  found_end_of_line=1;
	  row_start=buffer+1;
	  row_end=  to;
	  return 0;
	}
	if (chr == field_term_char &&
	    terminator(field_term_ptr,field_term_length))
	{
	  enclosed=1;
	  row_start=buffer+1;
	  row_end=  to;
	  return 0;
	}
	/*
	  The string didn't terminate yet.
	  Store back next character for the loop
	*/
	PUSH(chr);
	/* copy the found term character to 'to' */
	chr= found_enclosed_char;
      }
      else if (chr == field_term_char && found_enclosed_char == INT_MAX)
      {
	if (terminator(field_term_ptr,field_term_length))
	{
	  enclosed=0;
	  row_start=buffer;
	  row_end=  to;
	  return 0;
	}
      }
      *to++ = (byte) chr;
    }
    /*
    ** We come here if buffer is too small. Enlarge it and continue
    */
    if (!(new_buffer=(byte*) my_realloc((char*) buffer,buff_length+1+IO_SIZE,
					MYF(MY_WME))))
      return (error=1);
    to=new_buffer + (to-buffer);
    buffer=new_buffer;
    buff_length+=IO_SIZE;
    end_of_buff=buffer+buff_length;
  }

found_eof:
  enclosed=0;
  found_end_of_line=eof=1;
  row_start=buffer;
  row_end=to;
  return 0;
}

/*
  Read a row with fixed length.

  NOTES
    The row may not be fixed size on disk if there are escape
    characters in the file.

  IMPLEMENTATION NOTE
    One can't use fixed length with multi-byte charset **

  RETURN
    0  ok
    1  error
*/

int READ_INFO::read_fixed_length()
{
  int chr;
  byte *to;
  if (found_end_of_line)
    return 1;					// One have to call next_line

  if (start_of_line)
  {						// Skip until line_start
    start_of_line=0;
    if (find_start_of_fields())
      return 1;
  }

  to=row_start=buffer;
  while (to < end_of_buff)
  {
    if ((chr=GET) == my_b_EOF)
      goto found_eof;
    if (chr == escape_char)
    {
      if ((chr=GET) == my_b_EOF)
      {
	*to++= (byte) escape_char;
	goto found_eof;
      }
      *to++ =(byte) unescape((char) chr);
      continue;
    }
    if (chr == line_term_char)
    {
      if (terminator(line_term_ptr,line_term_length))
      {						// Maybe unexpected linefeed
	found_end_of_line=1;
	row_end=  to;
	return 0;
      }
    }
    *to++ = (byte) chr;
  }
  row_end=to;					// Found full line
  return 0;

found_eof:
  found_end_of_line=eof=1;
  row_start=buffer;
  row_end=to;
  return to == buffer ? 1 : 0;
}


int READ_INFO::next_line()
{
  line_cuted=0;
  start_of_line= line_start_ptr != 0;
  if (found_end_of_line || eof)
  {
    found_end_of_line=0;
    return eof;
  }
  found_end_of_line=0;
  if (!line_term_length)
    return 0;					// No lines
  for (;;)
  {
    int chr = GET;
#ifdef USE_MB
   if (my_mbcharlen(read_charset, chr) > 1)
   {
       for (int i=1;
            chr != my_b_EOF && i<my_mbcharlen(read_charset, chr);
            i++)
	   chr = GET;
       if (chr == escape_char)
	   continue;
   }
#endif
   if (chr == my_b_EOF)
   {
      eof=1;
      return 1;
    }
    if (chr == escape_char)
    {
      line_cuted=1;
      if (GET == my_b_EOF)
	return 1;
      continue;
    }
    if (chr == line_term_char && terminator(line_term_ptr,line_term_length))
      return 0;
    line_cuted=1;
  }
}


bool READ_INFO::find_start_of_fields()
{
  int chr;
 try_again:
  do
  {
    if ((chr=GET) == my_b_EOF)
    {
      found_end_of_line=eof=1;
      return 1;
    }
  } while ((char) chr != line_start_ptr[0]);
  for (char *ptr=line_start_ptr+1 ; ptr != line_start_end ; ptr++)
  {
    chr=GET;					// Eof will be checked later
    if ((char) chr != *ptr)
    {						// Can't be line_start
      PUSH(chr);
      while (--ptr != line_start_ptr)
      {						// Restart with next char
	PUSH((uchar) *ptr);
      }
      goto try_again;
    }
  }
  return 0;
}<|MERGE_RESOLUTION|>--- conflicted
+++ resolved
@@ -147,6 +147,10 @@
 	       MYF(0));
     DBUG_RETURN(TRUE);
   }
+  /*
+    This needs to be done before external_lock
+  */
+  ha_enable_transaction(thd, FALSE); 
   if (open_and_lock_tables(thd, table_list))
     DBUG_RETURN(TRUE);
   if (setup_tables(thd, &thd->lex->select_lex.context,
@@ -179,17 +183,8 @@
     my_error(ER_UPDATE_TABLE_USED, MYF(0), table_list->table_name);
     DBUG_RETURN(TRUE);
   }
-<<<<<<< HEAD
 
   table= table_list->table;
-=======
-  /*
-    This needs to be done before external_lock
-  */
-  ha_enable_transaction(thd, FALSE); 
-  if (!(table = open_ltable(thd,table_list,lock_type)))
-    DBUG_RETURN(-1);
->>>>>>> f6b8032a
   transactional_table= table->file->has_transactions();
 
   if (!fields_vars.elements)
