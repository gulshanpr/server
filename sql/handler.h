--- conflicted
+++ resolved
@@ -1738,11 +1738,7 @@
     if (ht->alter_table_flags)
       return ht->alter_table_flags(flags);
     return 0;
-<<<<<<< HEAD
-  } 
-=======
-  }
->>>>>>> 65811a33
+  }
 
 protected:
   /* Service methods for use by storage engines. */
