/* Copyright (C) 2000,2004 MySQL AB & MySQL Finland AB & TCX DataKonsult AB

   This program is free software; you can redistribute it and/or modify
   it under the terms of the GNU General Public License as published by
   the Free Software Foundation; either version 2 of the License, or
   (at your option) any later version.

   This program is distributed in the hope that it will be useful,
   but WITHOUT ANY WARRANTY; without even the implied warranty of
   MERCHANTABILITY or FITNESS FOR A PARTICULAR PURPOSE.  See the
   GNU General Public License for more details.

   You should have received a copy of the GNU General Public License
   along with this program; if not, write to the Free Software
   Foundation, Inc., 59 Temple Place, Suite 330, Boston, MA  02111-1307  USA */


/* Definitions for parameters to do with handler-routines */

#ifdef USE_PRAGMA_INTERFACE
#pragma interface			/* gcc class implementation */
#endif

#include <ft_global.h>
#include <keycache.h>

#ifndef NO_HASH
#define NO_HASH				/* Not yet implemented */
#endif

#if defined(HAVE_BERKELEY_DB) || defined(HAVE_INNOBASE_DB) || \
    defined(HAVE_NDBCLUSTER_DB)
#define USING_TRANSACTIONS
#endif

// the following is for checking tables

#define HA_ADMIN_ALREADY_DONE	  1
#define HA_ADMIN_OK               0
#define HA_ADMIN_NOT_IMPLEMENTED -1
#define HA_ADMIN_FAILED		 -2
#define HA_ADMIN_CORRUPT         -3
#define HA_ADMIN_INTERNAL_ERROR  -4
#define HA_ADMIN_INVALID         -5
#define HA_ADMIN_REJECT          -6
#define HA_ADMIN_TRY_ALTER       -7
#define HA_ADMIN_WRONG_CHECKSUM  -8
#define HA_ADMIN_NOT_BASE_TABLE  -9
#define HA_ADMIN_NEEDS_UPGRADE  -10
#define HA_ADMIN_NEEDS_ALTER    -11
#define HA_ADMIN_NEEDS_CHECK    -12

/* Bits in table_flags() to show what database can do */

/*
  Can switch index during the scan with ::rnd_same() - not used yet.
  see mi_rsame/heap_rsame/myrg_rsame
*/
#define HA_READ_RND_SAME       (1 << 0)
<<<<<<< HEAD
=======
#define HA_PARTIAL_COLUMN_READ (1 << 1) /* read may not return all columns */
>>>>>>> 16b9b4da
#define HA_TABLE_SCAN_ON_INDEX (1 << 2) /* No separate data/index file */
#define HA_REC_NOT_IN_SEQ      (1 << 3) /* ha_info don't return recnumber;
                                           It returns a position to ha_r_rnd */
#define HA_CAN_GEOMETRY        (1 << 4)
/*
  Reading keys in random order is as fast as reading keys in sort order
  (Used in records.cc to decide if we should use a record cache and by
  filesort to decide if we should sort key + data or key + pointer-to-row
*/
#define HA_FAST_KEY_READ       (1 << 5)
#define HA_NULL_IN_KEY         (1 << 7) /* One can have keys with NULL */
#define HA_DUPP_POS            (1 << 8) /* ha_position() gives dup row */
#define HA_NO_BLOBS            (1 << 9) /* Doesn't support blobs */
#define HA_CAN_INDEX_BLOBS     (1 << 10)
#define HA_AUTO_PART_KEY       (1 << 11) /* auto-increment in multi-part key */
#define HA_REQUIRE_PRIMARY_KEY (1 << 12) /* .. and can't create a hidden one */
#define HA_NOT_EXACT_COUNT     (1 << 13)
/*
  INSERT_DELAYED only works with handlers that uses MySQL internal table
  level locks
*/
#define HA_CAN_INSERT_DELAYED  (1 << 14)
#define HA_PRIMARY_KEY_IN_READ_INDEX (1 << 15)
#define HA_CAN_RTREEKEYS       (1 << 17)
#define HA_NOT_DELETE_WITH_CACHE (1 << 18)
#define HA_NO_PREFIX_CHAR_KEYS (1 << 20)
#define HA_CAN_FULLTEXT        (1 << 21)
#define HA_CAN_SQL_HANDLER     (1 << 22)
#define HA_NO_AUTO_INCREMENT   (1 << 23)
#define HA_HAS_CHECKSUM        (1 << 24)
/* Table data are stored in separate files (for lower_case_table_names) */
#define HA_FILE_BASED	       (1 << 26)
#define HA_NO_VARCHAR	       (1 << 27)
#define HA_CAN_BIT_FIELD       (1 << 28) /* supports bit fields */
#define HA_NEED_READ_RANGE_BUFFER (1 << 29) /* for read_multi_range */
#define HA_ANY_INDEX_MAY_BE_UNIQUE (1 << 30)


/* bits in index_flags(index_number) for what you can do with index */
#define HA_READ_NEXT            1       /* TODO really use this flag */
#define HA_READ_PREV            2       /* supports ::index_prev */
#define HA_READ_ORDER           4       /* index_next/prev follow sort order */
#define HA_READ_RANGE           8       /* can find all records in a range */
#define HA_ONLY_WHOLE_INDEX	16	/* Can't use part key searches */
#define HA_KEYREAD_ONLY         64	/* Support HA_EXTRA_KEYREAD */

/*
  Index scan will not return records in rowid order. Not guaranteed to be
  set for unordered (e.g. HASH) indexes.
*/
#define HA_KEY_SCAN_NOT_ROR     128


/* operations for disable/enable indexes */
#define HA_KEY_SWITCH_NONUNIQ      0
#define HA_KEY_SWITCH_ALL          1
#define HA_KEY_SWITCH_NONUNIQ_SAVE 2
#define HA_KEY_SWITCH_ALL_SAVE     3

/*
  Note: the following includes binlog and closing 0.
  so: innodb + bdb + ndb + binlog + myisam + myisammrg + archive +
      example + csv + heap + blackhole + federated + 0
  (yes, the sum is deliberately inaccurate)
*/
#define MAX_HA 14

/*
  Bits in index_ddl_flags(KEY *wanted_index)
  for what ddl you can do with index
  If none is set, the wanted type of index is not supported
  by the handler at all. See WorkLog 1563.
*/
#define HA_DDL_SUPPORT   1 /* Supported by handler */
#define HA_DDL_WITH_LOCK 2 /* Can create/drop with locked table */
#define HA_DDL_ONLINE    4 /* Can create/drop without lock */

/*
  Parameters for open() (in register form->filestat)
  HA_GET_INFO does an implicit HA_ABORT_IF_LOCKED
*/

#define HA_OPEN_KEYFILE		1
#define HA_OPEN_RNDFILE		2
#define HA_GET_INDEX		4
#define HA_GET_INFO		8	/* do a ha_info() after open */
#define HA_READ_ONLY		16	/* File opened as readonly */
/* Try readonly if can't open with read and write */
#define HA_TRY_READ_ONLY	32
#define HA_WAIT_IF_LOCKED	64	/* Wait if locked on open */
#define HA_ABORT_IF_LOCKED	128	/* skip if locked on open.*/
#define HA_BLOCK_LOCK		256	/* unlock when reading some records */
#define HA_OPEN_TEMPORARY	512

	/* Errors on write which is recoverable  (Key exist) */
#define HA_WRITE_SKIP 121		/* Duplicate key on write */
#define HA_READ_CHECK 123		/* Update with is recoverable */
#define HA_CANT_DO_THAT 131		/* Databasehandler can't do it */

	/* Some key definitions */
#define HA_KEY_NULL_LENGTH	1
#define HA_KEY_BLOB_LENGTH	2

#define HA_LEX_CREATE_TMP_TABLE	1
#define HA_LEX_CREATE_IF_NOT_EXISTS 2
#define HA_OPTION_NO_CHECKSUM	(1L << 17)
#define HA_OPTION_NO_DELAY_KEY_WRITE (1L << 18)
#define HA_MAX_REC_LENGTH	65535

/* Table caching type */
#define HA_CACHE_TBL_NONTRANSACT 0
#define HA_CACHE_TBL_NOCACHE     1
#define HA_CACHE_TBL_ASKTRANSACT 2
#define HA_CACHE_TBL_TRANSACT    4

/* Options of START TRANSACTION statement (and later of SET TRANSACTION stmt) */
#define MYSQL_START_TRANS_OPT_WITH_CONS_SNAPSHOT 1

enum db_type
{
  DB_TYPE_UNKNOWN=0,DB_TYPE_DIAB_ISAM=1,
  DB_TYPE_HASH,DB_TYPE_MISAM,DB_TYPE_PISAM,
  DB_TYPE_RMS_ISAM, DB_TYPE_HEAP, DB_TYPE_ISAM,
  DB_TYPE_MRG_ISAM, DB_TYPE_MYISAM, DB_TYPE_MRG_MYISAM,
  DB_TYPE_BERKELEY_DB, DB_TYPE_INNODB,
  DB_TYPE_GEMINI, DB_TYPE_NDBCLUSTER,
  DB_TYPE_EXAMPLE_DB, DB_TYPE_ARCHIVE_DB, DB_TYPE_CSV_DB,
  DB_TYPE_FEDERATED_DB,
  DB_TYPE_BLACKHOLE_DB,
  DB_TYPE_DEFAULT // Must be last
};

enum row_type { ROW_TYPE_NOT_USED=-1, ROW_TYPE_DEFAULT, ROW_TYPE_FIXED,
		ROW_TYPE_DYNAMIC, ROW_TYPE_COMPRESSED,
		ROW_TYPE_REDUNDANT, ROW_TYPE_COMPACT };

/* struct to hold information about the table that should be created */

/* Bits in used_fields */
#define HA_CREATE_USED_AUTO             (1L << 0)
#define HA_CREATE_USED_RAID             (1L << 1)
#define HA_CREATE_USED_UNION            (1L << 2)
#define HA_CREATE_USED_INSERT_METHOD    (1L << 3)
#define HA_CREATE_USED_MIN_ROWS         (1L << 4)
#define HA_CREATE_USED_MAX_ROWS         (1L << 5)
#define HA_CREATE_USED_AVG_ROW_LENGTH   (1L << 6)
#define HA_CREATE_USED_PACK_KEYS        (1L << 7)
#define HA_CREATE_USED_CHARSET          (1L << 8)
#define HA_CREATE_USED_DEFAULT_CHARSET  (1L << 9)
#define HA_CREATE_USED_DATADIR          (1L << 10)
#define HA_CREATE_USED_INDEXDIR         (1L << 11)
#define HA_CREATE_USED_ENGINE           (1L << 12)
#define HA_CREATE_USED_CHECKSUM         (1L << 13)
#define HA_CREATE_USED_DELAY_KEY_WRITE  (1L << 14)
#define HA_CREATE_USED_ROW_FORMAT       (1L << 15)
#define HA_CREATE_USED_COMMENT          (1L << 16)
#define HA_CREATE_USED_PASSWORD         (1L << 17)
#define HA_CREATE_USED_CONNECTION       (1L << 18)

typedef ulonglong my_xid; // this line is the same as in log_event.h
#define MYSQL_XID_PREFIX "MySQLXid"
#define MYSQL_XID_PREFIX_LEN 8 // must be a multiple of 8
#define MYSQL_XID_OFFSET (MYSQL_XID_PREFIX_LEN+sizeof(server_id))
#define MYSQL_XID_GTRID_LEN (MYSQL_XID_OFFSET+sizeof(my_xid))

#define XIDDATASIZE 128
#define MAXGTRIDSIZE 64
#define MAXBQUALSIZE 64

struct xid_t {
  long formatID;
  long gtrid_length;
  long bqual_length;
  char data[XIDDATASIZE];  // not \0-terminated !

  xid_t() {}                                /* Remove gcc warning */
  bool eq(struct xid_t *xid)
  { return eq(xid->gtrid_length, xid->bqual_length, xid->data); }
  bool eq(long g, long b, const char *d)
  { return g == gtrid_length && b == bqual_length && !memcmp(d, data, g+b); }
  void set(struct xid_t *xid)
  { memcpy(this, xid, xid->length()); }
  void set(long f, const char *g, long gl, const char *b, long bl)
  {
    formatID= f;
    memcpy(data, g, gtrid_length= gl);
    memcpy(data+gl, b, bqual_length= bl);
  }
  void set(ulonglong xid)
  {
    my_xid tmp;
    formatID= 1;
    set(MYSQL_XID_PREFIX_LEN, 0, MYSQL_XID_PREFIX);
    memcpy(data+MYSQL_XID_PREFIX_LEN, &server_id, sizeof(server_id));
    tmp= xid;
    memcpy(data+MYSQL_XID_OFFSET, &tmp, sizeof(tmp));
    gtrid_length=MYSQL_XID_GTRID_LEN;
  }
  void set(long g, long b, const char *d)
  {
    formatID= 1;
    gtrid_length= g;
    bqual_length= b;
    memcpy(data, d, g+b);
  }
  bool is_null() { return formatID == -1; }
  void null() { formatID= -1; }
  my_xid quick_get_my_xid()
  {
    my_xid tmp;
    memcpy(&tmp, data+MYSQL_XID_OFFSET, sizeof(tmp));
    return tmp;
  }
  my_xid get_my_xid()
  {
    return gtrid_length == MYSQL_XID_GTRID_LEN && bqual_length == 0 &&
           !memcmp(data+MYSQL_XID_PREFIX_LEN, &server_id, sizeof(server_id)) &&
           !memcmp(data, MYSQL_XID_PREFIX, MYSQL_XID_PREFIX_LEN) ?
           quick_get_my_xid() : 0;
  }
  uint length()
  {
    return sizeof(formatID)+sizeof(gtrid_length)+sizeof(bqual_length)+
           gtrid_length+bqual_length;
  }
  byte *key()
  {
    return (byte *)&gtrid_length;
  }
  uint key_length()
  {
    return sizeof(gtrid_length)+sizeof(bqual_length)+gtrid_length+bqual_length;
  }
};
typedef struct xid_t XID;

/* for recover() handlerton call */
#define MIN_XID_LIST_SIZE  128
#ifdef SAFEMALLOC
#define MAX_XID_LIST_SIZE  256
#else
#define MAX_XID_LIST_SIZE  (1024*128)
#endif

/*
  handlerton is a singleton structure - one instance per storage engine -
  to provide access to storage engine functionality that works on the
  "global" level (unlike handler class that works on a per-table basis)

  usually handlerton instance is defined statically in ha_xxx.cc as

  static handlerton { ... } xxx_hton;

  savepoint_*, prepare, recover, and *_by_xid pointers can be 0.
*/
typedef struct
{
  /*
    storage engine name as it should be printed to a user
  */
  const char *name;

  /*
    Historical marker for if the engine is available of not
  */
  SHOW_COMP_OPTION state;

  /*
    A comment used by SHOW to describe an engine.
  */
  const char *comment;

  /*
    Historical number used for frm file to determine the correct storage engine.
    This is going away and new engines will just use "name" for this.
  */
  enum db_type db_type;
  /*
    Method that initizlizes a storage engine
  */
  bool (*init)();

  /*
    each storage engine has it's own memory area (actually a pointer)
    in the thd, for storing per-connection information.
    It is accessed as

      thd->ha_data[xxx_hton.slot]

   slot number is initialized by MySQL after xxx_init() is called.
   */
   uint slot;
   /*
     to store per-savepoint data storage engine is provided with an area
     of a requested size (0 is ok here).
     savepoint_offset must be initialized statically to the size of
     the needed memory to store per-savepoint information.
     After xxx_init it is changed to be an offset to savepoint storage
     area and need not be used by storage engine.
     see binlog_hton and binlog_savepoint_set/rollback for an example.
   */
   uint savepoint_offset;
   /*
     handlerton methods:

     close_connection is only called if
     thd->ha_data[xxx_hton.slot] is non-zero, so even if you don't need
     this storage area - set it to something, so that MySQL would know
     this storage engine was accessed in this connection
   */
   int  (*close_connection)(THD *thd);
   /*
     sv points to an uninitialized storage area of requested size
     (see savepoint_offset description)
   */
   int  (*savepoint_set)(THD *thd, void *sv);
   /*
     sv points to a storage area, that was earlier passed
     to the savepoint_set call
   */
   int  (*savepoint_rollback)(THD *thd, void *sv);
   int  (*savepoint_release)(THD *thd, void *sv);
   /*
     'all' is true if it's a real commit, that makes persistent changes
     'all' is false if it's not in fact a commit but an end of the
     statement that is part of the transaction.
     NOTE 'all' is also false in auto-commit mode where 'end of statement'
     and 'real commit' mean the same event.
   */
   int  (*commit)(THD *thd, bool all);
   int  (*rollback)(THD *thd, bool all);
   int  (*prepare)(THD *thd, bool all);
   int  (*recover)(XID *xid_list, uint len);
   int  (*commit_by_xid)(XID *xid);
   int  (*rollback_by_xid)(XID *xid);
   void *(*create_cursor_read_view)();
   void (*set_cursor_read_view)(void *);
   void (*close_cursor_read_view)(void *);
   uint32 flags;                                /* global handler flags */
} handlerton;

struct show_table_alias_st {
  const char *alias;
  const char *type;
};

/* Possible flags of a handlerton */
#define HTON_NO_FLAGS                 0
#define HTON_CLOSE_CURSORS_AT_COMMIT (1 << 0)
#define HTON_ALTER_NOT_SUPPORTED     (1 << 1) //Engine does not support alter
#define HTON_CAN_RECREATE            (1 << 2) //Delete all is used fro truncate
#define HTON_HIDDEN                  (1 << 3) //Engine does not appear in lists
#define HTON_ALTER_CANNOT_CREATE     (1 << 4) //Cannot use alter to create

typedef struct st_thd_trans
{
  /* number of entries in the ht[] */
  uint        nht;
  /* true is not all entries in the ht[] support 2pc */
  bool        no_2pc;
  /* storage engines that registered themselves for this transaction */
  handlerton *ht[MAX_HA];
} THD_TRANS;

enum enum_tx_isolation { ISO_READ_UNCOMMITTED, ISO_READ_COMMITTED,
			 ISO_REPEATABLE_READ, ISO_SERIALIZABLE};

typedef struct st_ha_create_information
{
  CHARSET_INFO *table_charset, *default_table_charset;
  LEX_STRING connect_string;
<<<<<<< HEAD
  LEX_STRING comment;
  const char *password;
=======
  const char *comment,*password;
>>>>>>> 16b9b4da
  const char *data_file_name, *index_file_name;
  const char *alias;
  ulonglong max_rows,min_rows;
  ulonglong auto_increment_value;
  ulong table_options;
  ulong avg_row_length;
  ulong raid_chunksize;
  ulong used_fields;
  SQL_LIST merge_list;
  enum db_type db_type;
  enum row_type row_type;
  uint null_bits;                       /* NULL bits at start of record */
  uint options;				/* OR of HA_CREATE_ options */
  uint raid_type,raid_chunks;
  uint merge_insert_method;
  uint extra_size;                      /* length of extra data segment */
  bool table_existed;			/* 1 in create if table existed */
  bool frm_only;                        /* 1 if no ha_create_table() */
  bool varchar;                         /* 1 if table has a VARCHAR */
} HA_CREATE_INFO;


/* The handler for a table type.  Will be included in the TABLE structure */

struct st_table;
typedef struct st_table TABLE;
struct st_foreign_key_info;
typedef struct st_foreign_key_info FOREIGN_KEY_INFO;

typedef struct st_savepoint SAVEPOINT;
extern ulong savepoint_alloc_size;

/* Forward declaration for condition pushdown to storage engine */
typedef class Item COND;

typedef struct st_ha_check_opt
{
  st_ha_check_opt() {}                        /* Remove gcc warning */
  ulong sort_buffer_size;
  uint flags;       /* isam layer flags (e.g. for myisamchk) */
  uint sql_flags;   /* sql layer flags - for something myisamchk cannot do */
  KEY_CACHE *key_cache;	/* new key cache when changing key cache */
  void init();
} HA_CHECK_OPT;


/*
  This is a buffer area that the handler can use to store rows.
  'end_of_used_area' should be kept updated after calls to
  read-functions so that other parts of the code can use the
  remaining area (until next read calls is issued).
*/

typedef struct st_handler_buffer
{
  const byte *buffer;         /* Buffer one can start using */
  const byte *buffer_end;     /* End of buffer */
  byte *end_of_used_area;     /* End of area that was used by handler */
} HANDLER_BUFFER;


class handler :public Sql_alloc
{
 protected:
  struct st_table *table;		/* The table definition */

  virtual int index_init(uint idx) { active_index=idx; return 0; }
  virtual int index_end() { active_index=MAX_KEY; return 0; }
  /*
    rnd_init() can be called two times without rnd_end() in between
    (it only makes sense if scan=1).
    then the second call should prepare for the new table scan (e.g
    if rnd_init allocates the cursor, second call should position it
    to the start of the table, no need to deallocate and allocate it again
  */
  virtual int rnd_init(bool scan) =0;
  virtual int rnd_end() { return 0; }

public:
  const handlerton *ht;                 /* storage engine of this handler */
  byte *ref;				/* Pointer to current row */
  byte *dupp_ref;			/* Pointer to dupp row */
  ulonglong data_file_length;		/* Length off data file */
  ulonglong max_data_file_length;	/* Length off data file */
  ulonglong index_file_length;
  ulonglong max_index_file_length;
  ulonglong delete_length;		/* Free bytes */
  ulonglong auto_increment_value;
  ha_rows records;			/* Records in table */
  ha_rows deleted;			/* Deleted records */
  ulong raid_chunksize;
  ulong mean_rec_length;		/* physical reclength */
  time_t create_time;			/* When table was created */
  time_t check_time;
  time_t update_time;

  /* The following are for read_multi_range */
  bool multi_range_sorted;
  KEY_MULTI_RANGE *multi_range_curr;
  KEY_MULTI_RANGE *multi_range_end;
  HANDLER_BUFFER *multi_range_buffer;

  /* The following are for read_range() */
  key_range save_end_range, *end_range;
  KEY_PART_INFO *range_key_part;
  int key_compare_result_on_equal;
  bool eq_range;

  uint errkey;				/* Last dup key */
  uint sortkey, key_used_on_scan;
  uint active_index;
  /* Length of ref (1-8 or the clustered key length) */
  uint ref_length;
  uint block_size;			/* index block size */
  uint raid_type,raid_chunks;
  FT_INFO *ft_handler;
  enum {NONE=0, INDEX, RND} inited;
  bool  auto_increment_column_changed;
  bool implicit_emptied;                /* Can be !=0 only if HEAP */
  const COND *pushed_cond;

  handler(const handlerton *ht_arg, TABLE *table_arg) :table(table_arg),
    ht(ht_arg),
    ref(0), data_file_length(0), max_data_file_length(0), index_file_length(0),
    delete_length(0), auto_increment_value(0),
    records(0), deleted(0), mean_rec_length(0),
    create_time(0), check_time(0), update_time(0),
    key_used_on_scan(MAX_KEY), active_index(MAX_KEY),
    ref_length(sizeof(my_off_t)), block_size(0),
    raid_type(0), ft_handler(0), inited(NONE), implicit_emptied(0),
    pushed_cond(NULL)
    {}
  virtual ~handler(void) { /* TODO: DBUG_ASSERT(inited == NONE); */ }
  int ha_open(const char *name, int mode, int test_if_locked);
  bool update_auto_increment();
  virtual void print_error(int error, myf errflag);
  virtual bool get_error_message(int error, String *buf);
  uint get_dup_key(int error);
  void change_table_ptr(TABLE *table_arg) { table=table_arg; }
  virtual double scan_time()
    { return ulonglong2double(data_file_length) / IO_SIZE + 2; }
  virtual double read_time(uint index, uint ranges, ha_rows rows)
 { return rows2double(ranges+rows); }
  virtual const key_map *keys_to_use_for_scanning() { return &key_map_empty; }
  virtual bool has_transactions(){ return 0;}
  virtual uint extra_rec_buf_length() { return 0; }

  /*
    Return upper bound of current number of records in the table
    (max. of how many records one will retrieve when doing a full table scan)
    If upper bound is not known, HA_POS_ERROR should be returned as a max
    possible upper bound.
  */
  virtual ha_rows estimate_rows_upper_bound()
  { return records+EXTRA_RECORDS; }

  /*
    Get the row type from the storage engine.  If this method returns
    ROW_TYPE_NOT_USED, the information in HA_CREATE_INFO should be used.
  */
  virtual enum row_type get_row_type() const { return ROW_TYPE_NOT_USED; }

  virtual const char *index_type(uint key_number) { DBUG_ASSERT(0); return "";}

  int ha_index_init(uint idx)
  {
    DBUG_ENTER("ha_index_init");
    DBUG_ASSERT(inited==NONE);
    inited=INDEX;
    DBUG_RETURN(index_init(idx));
  }
  int ha_index_end()
  {
    DBUG_ENTER("ha_index_end");
    DBUG_ASSERT(inited==INDEX);
    inited=NONE;
    DBUG_RETURN(index_end());
  }
  int ha_rnd_init(bool scan)
  {
    DBUG_ENTER("ha_rnd_init");
    DBUG_ASSERT(inited==NONE || (inited==RND && scan));
    inited=RND;
    DBUG_RETURN(rnd_init(scan));
  }
  int ha_rnd_end()
  {
    DBUG_ENTER("ha_rnd_end");
    DBUG_ASSERT(inited==RND);
    inited=NONE;
    DBUG_RETURN(rnd_end());
  }
  /* this is necessary in many places, e.g. in HANDLER command */
  int ha_index_or_rnd_end()
  {
    return inited == INDEX ? ha_index_end() : inited == RND ? ha_rnd_end() : 0;
  }
  uint get_index(void) const { return active_index; }
  virtual int open(const char *name, int mode, uint test_if_locked)=0;
  virtual int close(void)=0;
  virtual int write_row(byte * buf) { return  HA_ERR_WRONG_COMMAND; }
  virtual int update_row(const byte * old_data, byte * new_data)
   { return  HA_ERR_WRONG_COMMAND; }
  virtual int delete_row(const byte * buf)
   { return  HA_ERR_WRONG_COMMAND; }
  virtual int index_read(byte * buf, const byte * key,
			 uint key_len, enum ha_rkey_function find_flag)
   { return  HA_ERR_WRONG_COMMAND; }
  virtual int index_read_idx(byte * buf, uint index, const byte * key,
			     uint key_len, enum ha_rkey_function find_flag);
  virtual int index_next(byte * buf)
   { return  HA_ERR_WRONG_COMMAND; }
  virtual int index_prev(byte * buf)
   { return  HA_ERR_WRONG_COMMAND; }
  virtual int index_first(byte * buf)
   { return  HA_ERR_WRONG_COMMAND; }
  virtual int index_last(byte * buf)
   { return  HA_ERR_WRONG_COMMAND; }
  virtual int index_next_same(byte *buf, const byte *key, uint keylen);
  virtual int index_read_last(byte * buf, const byte * key, uint key_len)
   { return (my_errno=HA_ERR_WRONG_COMMAND); }
  virtual int read_multi_range_first(KEY_MULTI_RANGE **found_range_p,
                                     KEY_MULTI_RANGE *ranges, uint range_count,
                                     bool sorted, HANDLER_BUFFER *buffer);
  virtual int read_multi_range_next(KEY_MULTI_RANGE **found_range_p);
  virtual int read_range_first(const key_range *start_key,
                               const key_range *end_key,
                               bool eq_range, bool sorted);
  virtual int read_range_next();
  int compare_key(key_range *range);
  virtual int ft_init() { return HA_ERR_WRONG_COMMAND; }
  void ft_end() { ft_handler=NULL; }
  virtual FT_INFO *ft_init_ext(uint flags, uint inx,String *key)
    { return NULL; }
  virtual int ft_read(byte *buf) { return HA_ERR_WRONG_COMMAND; }
  virtual int rnd_next(byte *buf)=0;
  virtual int rnd_pos(byte * buf, byte *pos)=0;
  virtual int read_first_row(byte *buf, uint primary_key);
  /*
    The following function is only needed for tables that may be temporary
    tables during joins
  */
  virtual int restart_rnd_next(byte *buf, byte *pos)
    { return HA_ERR_WRONG_COMMAND; }
  virtual int rnd_same(byte *buf, uint inx)
    { return HA_ERR_WRONG_COMMAND; }
  virtual ha_rows records_in_range(uint inx, key_range *min_key,
                                   key_range *max_key)
    { return (ha_rows) 10; }
  virtual void position(const byte *record)=0;
  virtual void info(uint)=0; // see my_base.h for full description
  virtual int extra(enum ha_extra_function operation)
  { return 0; }
  virtual int extra_opt(enum ha_extra_function operation, ulong cache_size)
  { return extra(operation); }
  virtual int reset() { return extra(HA_EXTRA_RESET); }
  virtual int external_lock(THD *thd, int lock_type) { return 0; }
  virtual void unlock_row() {}
  virtual int start_stmt(THD *thd, thr_lock_type lock_type) {return 0;}
  /*
    This is called to delete all rows in a table
    If the handler don't support this, then this function will
    return HA_ERR_WRONG_COMMAND and MySQL will delete the rows one
    by one.
  */
  virtual int delete_all_rows()
  { return (my_errno=HA_ERR_WRONG_COMMAND); }
  virtual ulonglong get_auto_increment();
  virtual void restore_auto_increment();

  /*
    Reset the auto-increment counter to the given value, i.e. the next row
    inserted will get the given value. This is called e.g. after TRUNCATE
    is emulated by doing a 'DELETE FROM t'. HA_ERR_WRONG_COMMAND is
    returned by storage engines that don't support this operation.
  */
  virtual int reset_auto_increment(ulonglong value)
  { return HA_ERR_WRONG_COMMAND; }

  virtual void update_create_info(HA_CREATE_INFO *create_info) {}
protected:
  /* to be implemented in handlers */

  /* admin commands - called from mysql_admin_table */
  virtual int check(THD* thd, HA_CHECK_OPT* check_opt)
  { return HA_ADMIN_NOT_IMPLEMENTED; }

  /*
     in these two methods check_opt can be modified
     to specify CHECK option to use to call check()
     upon the table
  */
  virtual int check_for_upgrade(HA_CHECK_OPT *check_opt)
  { return 0; }
public:
  int ha_check_for_upgrade(HA_CHECK_OPT *check_opt);
  int check_old_types();
  /* to be actually called to get 'check()' functionality*/
  int ha_check(THD *thd, HA_CHECK_OPT *check_opt);

  virtual int backup(THD* thd, HA_CHECK_OPT* check_opt)
  { return HA_ADMIN_NOT_IMPLEMENTED; }
  /*
    restore assumes .frm file must exist, and that generate_table() has been
    called; It will just copy the data file and run repair.
  */
  virtual int restore(THD* thd, HA_CHECK_OPT* check_opt)
  { return HA_ADMIN_NOT_IMPLEMENTED; }
protected:
  virtual int repair(THD* thd, HA_CHECK_OPT* check_opt)
  { return HA_ADMIN_NOT_IMPLEMENTED; }
public:
  int ha_repair(THD* thd, HA_CHECK_OPT* check_opt);
  virtual int optimize(THD* thd, HA_CHECK_OPT* check_opt)
  { return HA_ADMIN_NOT_IMPLEMENTED; }
  virtual int analyze(THD* thd, HA_CHECK_OPT* check_opt)
  { return HA_ADMIN_NOT_IMPLEMENTED; }
  virtual int assign_to_keycache(THD* thd, HA_CHECK_OPT* check_opt)
  { return HA_ADMIN_NOT_IMPLEMENTED; }
  virtual int preload_keys(THD* thd, HA_CHECK_OPT* check_opt)
  { return HA_ADMIN_NOT_IMPLEMENTED; }
  /* end of the list of admin commands */

  virtual bool check_and_repair(THD *thd) { return HA_ERR_WRONG_COMMAND; }
  virtual int dump(THD* thd, int fd = -1) { return HA_ERR_WRONG_COMMAND; }
  virtual int disable_indexes(uint mode) { return HA_ERR_WRONG_COMMAND; }
  virtual int enable_indexes(uint mode) { return HA_ERR_WRONG_COMMAND; }
  virtual int indexes_are_disabled(void) {return 0;}
  virtual void start_bulk_insert(ha_rows rows) {}
  virtual int end_bulk_insert() {return 0; }
  virtual int discard_or_import_tablespace(my_bool discard)
  {return HA_ERR_WRONG_COMMAND;}
  virtual int net_read_dump(NET* net) { return HA_ERR_WRONG_COMMAND; }
  virtual char *update_table_comment(const char * comment)
  { return (char*) comment;}
  virtual void append_create_info(String *packet) {}
  virtual char* get_foreign_key_create_info()
  { return(NULL);}  /* gets foreign key create string from InnoDB */
  /* used in ALTER TABLE; 1 if changing storage engine is allowed */
  virtual bool can_switch_engines() { return 1; }
  /* used in REPLACE; is > 0 if table is referred by a FOREIGN KEY */
  virtual int get_foreign_key_list(THD *thd, List<FOREIGN_KEY_INFO> *f_key_list)
  { return 0; }
  virtual uint referenced_by_foreign_key() { return 0;}
  virtual void init_table_handle_for_HANDLER()
  { return; }       /* prepare InnoDB for HANDLER */
  virtual void free_foreign_key_create_info(char* str) {}
  /* The following can be called without an open handler */
  virtual const char *table_type() const =0;
  virtual const char **bas_ext() const =0;
  virtual ulong table_flags(void) const =0;
  virtual ulong index_flags(uint idx, uint part, bool all_parts) const =0;
  virtual ulong index_ddl_flags(KEY *wanted_index) const
  { return (HA_DDL_SUPPORT); }
  virtual int add_index(TABLE *table_arg, KEY *key_info, uint num_of_keys)
  { return (HA_ERR_WRONG_COMMAND); }
  virtual int drop_index(TABLE *table_arg, uint *key_num, uint num_of_keys)
  { return (HA_ERR_WRONG_COMMAND); }

  uint max_record_length() const
  { return min(HA_MAX_REC_LENGTH, max_supported_record_length()); }
  uint max_keys() const
  { return min(MAX_KEY, max_supported_keys()); }
  uint max_key_parts() const
  { return min(MAX_REF_PARTS, max_supported_key_parts()); }
  uint max_key_length() const
  { return min(MAX_KEY_LENGTH, max_supported_key_length()); }
  uint max_key_part_length() const
  { return min(MAX_KEY_LENGTH, max_supported_key_part_length()); }

  virtual uint max_supported_record_length() const { return HA_MAX_REC_LENGTH; }
  virtual uint max_supported_keys() const { return 0; }
  virtual uint max_supported_key_parts() const { return MAX_REF_PARTS; }
  virtual uint max_supported_key_length() const { return MAX_KEY_LENGTH; }
  virtual uint max_supported_key_part_length() const { return 255; }
  virtual uint min_record_length(uint options) const { return 1; }

  virtual bool low_byte_first() const { return 1; }
  virtual uint checksum() const { return 0; }
  virtual bool is_crashed() const  { return 0; }
  virtual bool auto_repair() const { return 0; }

  /*
    default rename_table() and delete_table() rename/delete files with a
    given name and extensions from bas_ext()
  */
  virtual int rename_table(const char *from, const char *to);
  virtual int delete_table(const char *name);

  virtual int create(const char *name, TABLE *form, HA_CREATE_INFO *info)=0;

  /* lock_count() can be more than one if the table is a MERGE */
  virtual uint lock_count(void) const { return 1; }
  virtual THR_LOCK_DATA **store_lock(THD *thd,
				     THR_LOCK_DATA **to,
				     enum thr_lock_type lock_type)=0;

  /* Type of table for caching query */
  virtual uint8 table_cache_type() { return HA_CACHE_TBL_NONTRANSACT; }
  /* ask handler about permission to cache table when query is to be cached */
  virtual my_bool register_query_cache_table(THD *thd, char *table_key,
					     uint key_length,
					     qc_engine_callback
					     *engine_callback,
					     ulonglong *engine_data)
  {
    *engine_callback= 0;
    return 1;
  }
 /*
  RETURN
    true  Primary key (if there is one) is clustered key covering all fields
    false otherwise
 */
 virtual bool primary_key_is_clustered() { return FALSE; }

 virtual int cmp_ref(const byte *ref1, const byte *ref2)
 {
   return memcmp(ref1, ref2, ref_length);
 }

 /*
   Condition pushdown to storage engines
 */

 /*
   Push condition down to the table handler.
   SYNOPSIS
     cond_push()
     cond   Condition to be pushed. The condition tree must not be
     modified by the by the caller.
   RETURN
     The 'remainder' condition that caller must use to filter out records.
     NULL means the handler will not return rows that do not match the
     passed condition.
   NOTES
   The pushed conditions form a stack (from which one can remove the
   last pushed condition using cond_pop).
   The table handler filters out rows using (pushed_cond1 AND pushed_cond2
   AND ... AND pushed_condN)
   or less restrictive condition, depending on handler's capabilities.

   handler->extra(HA_EXTRA_RESET) call empties the condition stack.
   Calls to rnd_init/rnd_end, index_init/index_end etc do not affect the
   condition stack.
 */
 virtual const COND *cond_push(const COND *cond) { return cond; };
 /*
   Pop the top condition from the condition stack of the handler instance.
   SYNOPSIS
     cond_pop()
     Pops the top if condition stack, if stack is not empty
 */
 virtual void cond_pop() { return; };
};

	/* Some extern variables used with handlers */

extern handlerton *sys_table_types[];
extern const char *ha_row_type[];
extern TYPELIB tx_isolation_typelib;
extern TYPELIB myisam_stats_method_typelib;
extern ulong total_ha, total_ha_2pc;

	/* Wrapper functions */
#define ha_commit_stmt(thd) (ha_commit_trans((thd), FALSE))
#define ha_rollback_stmt(thd) (ha_rollback_trans((thd), FALSE))
#define ha_commit(thd) (ha_commit_trans((thd), TRUE))
#define ha_rollback(thd) (ha_rollback_trans((thd), TRUE))

/* lookups */
enum db_type ha_resolve_by_name(const char *name, uint namelen);
const char *ha_get_storage_engine(enum db_type db_type);
handler *get_new_handler(TABLE *table, MEM_ROOT *alloc, enum db_type db_type);
enum db_type ha_checktype(THD *thd, enum db_type database_type,
                          bool no_substitute, bool report_error);
bool ha_check_storage_engine_flag(enum db_type db_type, uint32 flag);

/* basic stuff */
int ha_init(void);
TYPELIB *ha_known_exts(void);
int ha_panic(enum ha_panic_function flag);
int ha_update_statistics();
void ha_close_connection(THD* thd);
my_bool ha_storage_engine_is_enabled(enum db_type database_type);
bool ha_flush_logs(void);
void ha_drop_database(char* path);
int ha_create_table(const char *name, HA_CREATE_INFO *create_info,
		    bool update_create_info);
int ha_delete_table(THD *thd, enum db_type db_type, const char *path,
                    const char *alias, bool generate_warning);

/* discovery */
int ha_create_table_from_engine(THD* thd, const char *db, const char *name);
int ha_discover(THD* thd, const char* dbname, const char* name,
                const void** frmblob, uint* frmlen);
int ha_find_files(THD *thd,const char *db,const char *path,
                  const char *wild, bool dir,List<char>* files);
int ha_table_exists_in_engine(THD* thd, const char* db, const char* name);

/* key cache */
int ha_init_key_cache(const char *name, KEY_CACHE *key_cache);
int ha_resize_key_cache(KEY_CACHE *key_cache);
int ha_change_key_cache_param(KEY_CACHE *key_cache);
int ha_change_key_cache(KEY_CACHE *old_key_cache, KEY_CACHE *new_key_cache);
int ha_end_key_cache(KEY_CACHE *key_cache);

/* report to InnoDB that control passes to the client */
int ha_release_temporary_latches(THD *thd);

/* transactions: interface to handlerton functions */
int ha_start_consistent_snapshot(THD *thd);
int ha_commit_or_rollback_by_xid(XID *xid, bool commit);
int ha_commit_one_phase(THD *thd, bool all);
int ha_rollback_trans(THD *thd, bool all);
int ha_prepare(THD *thd);
int ha_recover(HASH *commit_list);

/* transactions: these functions never call handlerton functions directly */
int ha_commit_trans(THD *thd, bool all);
int ha_autocommit_or_rollback(THD *thd, int error);
int ha_enable_transaction(THD *thd, bool on);

/* savepoints */
int ha_rollback_to_savepoint(THD *thd, SAVEPOINT *sv);
int ha_savepoint(THD *thd, SAVEPOINT *sv);
int ha_release_savepoint(THD *thd, SAVEPOINT *sv);

/* these are called by storage engines */
void trans_register_ha(THD *thd, bool all, handlerton *ht);

/*
  Storage engine has to assume the transaction will end up with 2pc if
   - there is more than one 2pc-capable storage engine available
   - in the current transaction 2pc was not disabled yet
*/
#define trans_need_2pc(thd, all)                   ((total_ha_2pc > 1) && \
        !((all ? &thd->transaction.all : &thd->transaction.stmt)->no_2pc))<|MERGE_RESOLUTION|>--- conflicted
+++ resolved
@@ -57,10 +57,7 @@
   see mi_rsame/heap_rsame/myrg_rsame
 */
 #define HA_READ_RND_SAME       (1 << 0)
-<<<<<<< HEAD
-=======
 #define HA_PARTIAL_COLUMN_READ (1 << 1) /* read may not return all columns */
->>>>>>> 16b9b4da
 #define HA_TABLE_SCAN_ON_INDEX (1 << 2) /* No separate data/index file */
 #define HA_REC_NOT_IN_SEQ      (1 << 3) /* ha_info don't return recnumber;
                                            It returns a position to ha_r_rnd */
@@ -432,12 +429,8 @@
 {
   CHARSET_INFO *table_charset, *default_table_charset;
   LEX_STRING connect_string;
-<<<<<<< HEAD
   LEX_STRING comment;
   const char *password;
-=======
-  const char *comment,*password;
->>>>>>> 16b9b4da
   const char *data_file_name, *index_file_name;
   const char *alias;
   ulonglong max_rows,min_rows;
