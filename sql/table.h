#ifndef TABLE_INCLUDED
#define TABLE_INCLUDED
/* Copyright (c) 2000, 2017, Oracle and/or its affiliates.
   Copyright (c) 2009, 2020, MariaDB

   This program is free software; you can redistribute it and/or modify
   it under the terms of the GNU General Public License as published by
   the Free Software Foundation; version 2 of the License.

   This program is distributed in the hope that it will be useful,
   but WITHOUT ANY WARRANTY; without even the implied warranty of
   MERCHANTABILITY or FITNESS FOR A PARTICULAR PURPOSE.  See the
   GNU General Public License for more details.

   You should have received a copy of the GNU General Public License
   along with this program; if not, write to the Free Software
   Foundation, Inc., 51 Franklin St, Fifth Floor, Boston, MA 02110-1335  USA */

#include "sql_plist.h"
#include "sql_list.h"                           /* Sql_alloc */
#include "mdl.h"
#include "datadict.h"
#include "sql_string.h"                         /* String */
#include "lex_string.h"

#ifndef MYSQL_CLIENT

#include "hash.h"                               /* HASH */
#include "handler.h"                /* row_type, ha_choice, handler */
#include "mysql_com.h"              /* enum_field_types */
#include "thr_lock.h"                  /* thr_lock_type */
#include "filesort_utils.h"
#include "parse_file.h"

/* Structs that defines the TABLE */

class Item;				/* Needed by ORDER */
typedef Item (*Item_ptr);
class Item_subselect;
class Item_field;
class GRANT_TABLE;
class st_select_lex_unit;
class st_select_lex;
class partition_info;
class COND_EQUAL;
class Security_context;
struct TABLE_LIST;
class ACL_internal_schema_access;
class ACL_internal_table_access;
class Field;
class Table_statistics;
class With_element;
struct TDC_element;
class Virtual_column_info;
class Table_triggers_list;
class TMP_TABLE_PARAM;
class SEQUENCE;
struct Name_resolution_context;

/*
  Used to identify NESTED_JOIN structures within a join (applicable only to
  structures that have not been simplified away and embed more the one
  element)
*/
typedef ulonglong nested_join_map;


#define tmp_file_prefix "#sql"			/**< Prefix for tmp tables */
#define tmp_file_prefix_length 4
#define TMP_TABLE_KEY_EXTRA 8

/**
  Enumerate possible types of a table from re-execution
  standpoint.
  TABLE_LIST class has a member of this type.
  At prepared statement prepare, this member is assigned a value
  as of the current state of the database. Before (re-)execution
  of a prepared statement, we check that the value recorded at
  prepare matches the type of the object we obtained from the
  table definition cache.

  @sa check_and_update_table_version()
  @sa Execute_observer
  @sa Prepared_statement::reprepare()
*/

enum enum_table_ref_type
{
  /** Initial value set by the parser */
  TABLE_REF_NULL= 0,
  TABLE_REF_VIEW,
  TABLE_REF_BASE_TABLE,
  TABLE_REF_I_S_TABLE,
  TABLE_REF_TMP_TABLE
};


/*************************************************************************/

/**
 Object_creation_ctx -- interface for creation context of database objects
 (views, stored routines, events, triggers). Creation context -- is a set
 of attributes, that should be fixed at the creation time and then be used
 each time the object is parsed or executed.
*/

class Object_creation_ctx
{
public:
  Object_creation_ctx *set_n_backup(THD *thd);

  void restore_env(THD *thd, Object_creation_ctx *backup_ctx);

protected:
  Object_creation_ctx() {}
  virtual Object_creation_ctx *create_backup_ctx(THD *thd) const = 0;

  virtual void change_env(THD *thd) const = 0;

public:
  virtual ~Object_creation_ctx()
  { }
};

/*************************************************************************/

/**
 Default_object_creation_ctx -- default implementation of
 Object_creation_ctx.
*/

class Default_object_creation_ctx : public Object_creation_ctx
{
public:
  CHARSET_INFO *get_client_cs()
  {
    return m_client_cs;
  }

  CHARSET_INFO *get_connection_cl()
  {
    return m_connection_cl;
  }

protected:
  Default_object_creation_ctx(THD *thd);

  Default_object_creation_ctx(CHARSET_INFO *client_cs,
                              CHARSET_INFO *connection_cl);

protected:
  virtual Object_creation_ctx *create_backup_ctx(THD *thd) const;

  virtual void change_env(THD *thd) const;

protected:
  /**
    client_cs stores the value of character_set_client session variable.
    The only character set attribute is used.

    Client character set is included into query context, because we save
    query in the original character set, which is client character set. So,
    in order to parse the query properly we have to switch client character
    set on parsing.
  */
  CHARSET_INFO *m_client_cs;

  /**
    connection_cl stores the value of collation_connection session
    variable. Both character set and collation attributes are used.

    Connection collation is included into query context, becase it defines
    the character set and collation of text literals in internal
    representation of query (item-objects).
  */
  CHARSET_INFO *m_connection_cl;
};

class Query_arena;

/*************************************************************************/

/**
 View_creation_ctx -- creation context of view objects.
*/

class View_creation_ctx : public Default_object_creation_ctx,
                          public Sql_alloc
{
public:
  static View_creation_ctx *create(THD *thd);

  static View_creation_ctx *create(THD *thd,
                                   TABLE_LIST *view);

private:
  View_creation_ctx(THD *thd)
    : Default_object_creation_ctx(thd)
  { }
};

/*************************************************************************/

/* Order clause list element */

typedef int (*fast_field_copier)(Field *to, Field *from);


typedef struct st_order {
  struct st_order *next;
  Item	 **item;			/* Point at item in select fields */
  Item	 *item_ptr;			/* Storage for initial item */
  /*
    Reference to the function we are trying to optimize copy to
    a temporary table
  */
  fast_field_copier fast_field_copier_func;
  /* Field for which above optimizer function setup */
  Field  *fast_field_copier_setup;
  int    counter;                       /* position in SELECT list, correct
                                           only if counter_used is true*/
  enum enum_order {
    ORDER_NOT_RELEVANT,
    ORDER_ASC,
    ORDER_DESC
  };

  enum_order direction;                 /* Requested direction of ordering */
  bool	 in_field_list;			/* true if in select field list */
  bool   counter_used;                  /* parameter was counter of columns */
  Field  *field;			/* If tmp-table group */
  char	 *buff;				/* If tmp-table group */
  table_map used; /* NOTE: the below is only set to 0 but is still used by eq_ref_table */
  table_map depend_map;
} ORDER;

/**
  State information for internal tables grants.
  This structure is part of the TABLE_LIST, and is updated
  during the ACL check process.
  @sa GRANT_INFO
*/
struct st_grant_internal_info
{
  /** True if the internal lookup by schema name was done. */
  bool m_schema_lookup_done;
  /** Cached internal schema access. */
  const ACL_internal_schema_access *m_schema_access;
  /** True if the internal lookup by table name was done. */
  bool m_table_lookup_done;
  /** Cached internal table access. */
  const ACL_internal_table_access *m_table_access;
};
typedef struct st_grant_internal_info GRANT_INTERNAL_INFO;

/**
   @brief The current state of the privilege checking process for the current
   user, SQL statement and SQL object.

   @details The privilege checking process is divided into phases depending on
   the level of the privilege to be checked and the type of object to be
   accessed. Due to the mentioned scattering of privilege checking
   functionality, it is necessary to keep track of the state of the
   process. This information is stored in privilege, want_privilege, and
   orig_want_privilege.

   A GRANT_INFO also serves as a cache of the privilege hash tables. Relevant
   members are grant_table and version.
 */
typedef struct st_grant_info
{
  /**
     @brief A copy of the privilege information regarding the current host,
     database, object and user.

     @details The version of this copy is found in GRANT_INFO::version.
   */
  GRANT_TABLE *grant_table_user;
  GRANT_TABLE *grant_table_role;
  /**
     @brief Used for cache invalidation when caching privilege information.

     @details The privilege information is stored on disk, with dedicated
     caches residing in memory: table-level and column-level privileges,
     respectively, have their own dedicated caches.

     The GRANT_INFO works as a level 1 cache with this member updated to the
     current value of the global variable @c grant_version (@c static variable
     in sql_acl.cc). It is updated Whenever the GRANT_INFO is refreshed from
     the level 2 cache. The level 2 cache is the @c column_priv_hash structure
     (@c static variable in sql_acl.cc)

     @see grant_version
   */
  uint version;
  /**
     @brief The set of privileges that the current user has fulfilled for a
     certain host, database, and object.
     
     @details This field is continually updated throughout the access checking
     process. In each step the "wanted privilege" is checked against the
     fulfilled privileges. When/if the intersection of these sets is empty,
     access is granted.

     The set is implemented as a bitmap, with the bits defined in sql_acl.h.
   */
  ulong privilege;
  /**
     @brief the set of privileges that the current user needs to fulfil in
     order to carry out the requested operation.
   */
  ulong want_privilege;
  /**
    Stores the requested access acl of top level tables list. Is used to
    check access rights to the underlying tables of a view.
  */
  ulong orig_want_privilege;
  /** The grant state for internal tables. */
  GRANT_INTERNAL_INFO m_internal;
} GRANT_INFO;

enum tmp_table_type
{
  NO_TMP_TABLE= 0, NON_TRANSACTIONAL_TMP_TABLE, TRANSACTIONAL_TMP_TABLE,
  INTERNAL_TMP_TABLE, SYSTEM_TMP_TABLE
};
enum release_type { RELEASE_NORMAL, RELEASE_WAIT_FOR_DROP };


enum vcol_init_mode
{
  VCOL_INIT_DEPENDENCY_FAILURE_IS_WARNING= 1,
  VCOL_INIT_DEPENDENCY_FAILURE_IS_ERROR= 2
  /*
    There may be new flags here.
    e.g. to automatically remove sql_mode dependency:
      GENERATED ALWAYS AS (char_col) ->
      GENERATED ALWAYS AS (RTRIM(char_col))
  */
};


enum enum_vcol_update_mode
{
  VCOL_UPDATE_FOR_READ= 0,
  VCOL_UPDATE_FOR_WRITE,
  VCOL_UPDATE_FOR_DELETE,
  VCOL_UPDATE_INDEXED,
  VCOL_UPDATE_INDEXED_FOR_UPDATE,
  VCOL_UPDATE_FOR_REPLACE
};

/* Field visibility enums */

enum field_visibility_t {
  VISIBLE= 0,
  INVISIBLE_USER,
  /* automatically added by the server. Can be queried explicitly
  in SELECT, otherwise invisible from anything" */
  INVISIBLE_SYSTEM,
  INVISIBLE_FULL
};

#define INVISIBLE_MAX_BITS 3


/**
  Category of table found in the table share.
*/
enum enum_table_category
{
  /**
    Unknown value.
  */
  TABLE_UNKNOWN_CATEGORY=0,

  /**
    Temporary table.
    The table is visible only in the session.
    Therefore,
    - FLUSH TABLES WITH READ LOCK
    - SET GLOBAL READ_ONLY = ON
    do not apply to this table.
    Note that LOCK TABLE t FOR READ/WRITE
    can be used on temporary tables.
    Temporary tables are not part of the table cache.
  */
  TABLE_CATEGORY_TEMPORARY=1,

  /**
    User table.
    These tables do honor:
    - LOCK TABLE t FOR READ/WRITE
    - FLUSH TABLES WITH READ LOCK
    - SET GLOBAL READ_ONLY = ON
    User tables are cached in the table cache.
  */
  TABLE_CATEGORY_USER=2,

  /**
    System table, maintained by the server.
    These tables do honor:
    - LOCK TABLE t FOR READ/WRITE
    - FLUSH TABLES WITH READ LOCK
    - SET GLOBAL READ_ONLY = ON
    Typically, writes to system tables are performed by
    the server implementation, not explicitly be a user.
    System tables are cached in the table cache.
  */
  TABLE_CATEGORY_SYSTEM=3,

  /**
    Information schema tables.
    These tables are an interface provided by the system
    to inspect the system metadata.
    These tables do *not* honor:
    - LOCK TABLE t FOR READ/WRITE
    - FLUSH TABLES WITH READ LOCK
    - SET GLOBAL READ_ONLY = ON
    as there is no point in locking explicitly
    an INFORMATION_SCHEMA table.
    Nothing is directly written to information schema tables.
    Note that this value is not used currently,
    since information schema tables are not shared,
    but implemented as session specific temporary tables.
  */
  /*
    TODO: Fixing the performance issues of I_S will lead
    to I_S tables in the table cache, which should use
    this table type.
  */
  TABLE_CATEGORY_INFORMATION=4,

  /**
    Log tables.
    These tables are an interface provided by the system
    to inspect the system logs.
    These tables do *not* honor:
    - LOCK TABLE t FOR READ/WRITE
    - FLUSH TABLES WITH READ LOCK
    - SET GLOBAL READ_ONLY = ON
    as there is no point in locking explicitly
    a LOG table.
    An example of LOG tables are:
    - mysql.slow_log
    - mysql.general_log,
    which *are* updated even when there is either
    a GLOBAL READ LOCK or a GLOBAL READ_ONLY in effect.
    User queries do not write directly to these tables
    (there are exceptions for log tables).
    The server implementation perform writes.
    Log tables are cached in the table cache.
  */
  TABLE_CATEGORY_LOG=5,

  /**
    Performance schema tables.
    These tables are an interface provided by the system
    to inspect the system performance data.
    These tables do *not* honor:
    - LOCK TABLE t FOR READ/WRITE
    - FLUSH TABLES WITH READ LOCK
    - SET GLOBAL READ_ONLY = ON
    as there is no point in locking explicitly
    a PERFORMANCE_SCHEMA table.
    An example of PERFORMANCE_SCHEMA tables are:
    - performance_schema.*
    which *are* updated (but not using the handler interface)
    even when there is either
    a GLOBAL READ LOCK or a GLOBAL READ_ONLY in effect.
    User queries do not write directly to these tables
    (there are exceptions for SETUP_* tables).
    The server implementation perform writes.
    Performance tables are cached in the table cache.
  */
  TABLE_CATEGORY_PERFORMANCE=6
};
typedef enum enum_table_category TABLE_CATEGORY;

TABLE_CATEGORY get_table_category(const LEX_CSTRING *db,
                                  const LEX_CSTRING *name);


typedef struct st_table_field_type
{
  LEX_CSTRING name;
  LEX_CSTRING type;
  LEX_CSTRING cset;
} TABLE_FIELD_TYPE;


typedef struct st_table_field_def
{
  uint count;
  const TABLE_FIELD_TYPE *field;
  uint primary_key_parts;
  const uint *primary_key_columns;
} TABLE_FIELD_DEF;


class Table_check_intact
{
protected:
  bool has_keys;
  virtual void report_error(uint code, const char *fmt, ...)= 0;

public:
  Table_check_intact(bool keys= false) : has_keys(keys) {}
  virtual ~Table_check_intact() {}

  /** Checks whether a table is intact. */
  bool check(TABLE *table, const TABLE_FIELD_DEF *table_def);
};


/*
  If the table isn't valid, report the error to the server log only.
*/
class Table_check_intact_log_error : public Table_check_intact
{
protected:
  void report_error(uint, const char *fmt, ...);
public:
  Table_check_intact_log_error() : Table_check_intact(true) {}
};


/**
  Class representing the fact that some thread waits for table
  share to be flushed. Is used to represent information about
  such waits in MDL deadlock detector.
*/

class Wait_for_flush : public MDL_wait_for_subgraph
{
  MDL_context *m_ctx;
  TABLE_SHARE *m_share;
  uint m_deadlock_weight;
public:
  Wait_for_flush(MDL_context *ctx_arg, TABLE_SHARE *share_arg,
               uint deadlock_weight_arg)
    : m_ctx(ctx_arg), m_share(share_arg),
      m_deadlock_weight(deadlock_weight_arg)
  {}

  MDL_context *get_ctx() const { return m_ctx; }

  virtual bool accept_visitor(MDL_wait_for_graph_visitor *dvisitor);

  virtual uint get_deadlock_weight() const;

  /**
    Pointers for participating in the list of waiters for table share.
  */
  Wait_for_flush *next_in_share;
  Wait_for_flush **prev_in_share;
};


typedef I_P_List <Wait_for_flush,
                  I_P_List_adapter<Wait_for_flush,
                                   &Wait_for_flush::next_in_share,
                                   &Wait_for_flush::prev_in_share> >
                 Wait_for_flush_list;


enum open_frm_error {
  OPEN_FRM_OK = 0,
  OPEN_FRM_OPEN_ERROR,
  OPEN_FRM_READ_ERROR,
  OPEN_FRM_CORRUPTED,
  OPEN_FRM_DISCOVER,
  OPEN_FRM_ERROR_ALREADY_ISSUED,
  OPEN_FRM_NOT_A_VIEW,
  OPEN_FRM_NOT_A_TABLE,
  OPEN_FRM_NEEDS_REBUILD
};

/**
  Control block to access table statistics loaded 
  from persistent statistical tables
*/

class TABLE_STATISTICS_CB
{
  class Statistics_state
  {
    enum state_codes
    {
      EMPTY,   /** data is not loaded */
      LOADING, /** data is being loaded in some connection */
      READY    /** data is loaded and available for use */
    };
    int32 state;

  public:
    /** No state copy */
    Statistics_state &operator=(const Statistics_state &) { return *this; }

    /** Checks if data loading have been completed */
    bool is_ready() const
    {
      return my_atomic_load32_explicit(const_cast<int32*>(&state),
                                       MY_MEMORY_ORDER_ACQUIRE) == READY;
    }

    /**
      Sets mutual exclusion for data loading

      If stats are in LOADING state, waits until state change.

      @return
        @retval true atomic EMPTY -> LOADING transfer completed, ok to load
        @retval false stats are in READY state, no need to load
    */
    bool start_load()
    {
      for (;;)
      {
        int32 expected= EMPTY;
        if (my_atomic_cas32_weak_explicit(&state, &expected, LOADING,
                                          MY_MEMORY_ORDER_RELAXED,
                                          MY_MEMORY_ORDER_RELAXED))
          return true;
        if (expected == READY)
          return false;
        (void) LF_BACKOFF();
      }
    }

    /** Marks data available for subsequent use */
    void end_load()
    {
      DBUG_ASSERT(my_atomic_load32_explicit(&state, MY_MEMORY_ORDER_RELAXED) ==
                  LOADING);
      my_atomic_store32_explicit(&state, READY, MY_MEMORY_ORDER_RELEASE);
    }

    /** Restores empty state on error (e.g. OOM) */
    void abort_load()
    {
      DBUG_ASSERT(my_atomic_load32_explicit(&state, MY_MEMORY_ORDER_RELAXED) ==
                  LOADING);
      my_atomic_store32_explicit(&state, EMPTY, MY_MEMORY_ORDER_RELAXED);
    }
  };

  class Statistics_state stats_state;
  class Statistics_state hist_state;

public:
  MEM_ROOT  mem_root; /* MEM_ROOT to allocate statistical data for the table */
  Table_statistics *table_stats; /* Structure to access the statistical data */
  ulong total_hist_size;         /* Total size of all histograms */

  bool histograms_are_ready() const
  {
    return !total_hist_size || hist_state.is_ready();
  }

  bool start_histograms_load()
  {
    return total_hist_size && hist_state.start_load();
  }

  void end_histograms_load() { hist_state.end_load(); }
  void abort_histograms_load() { hist_state.abort_load(); }
  bool stats_are_ready() const { return stats_state.is_ready(); }
  bool start_stats_load() { return stats_state.start_load(); }
  void end_stats_load() { stats_state.end_load(); }
  void abort_stats_load() { stats_state.abort_load(); }
};

/**
  This structure is shared between different table objects. There is one
  instance of table share per one table in the database.
*/

struct TABLE_SHARE
{
  TABLE_SHARE() {}                    /* Remove gcc warning */

  /** Category of this table. */
  TABLE_CATEGORY table_category;

  /* hash of field names (contains pointers to elements of field array) */
  HASH	name_hash;			/* hash of field names */
  MEM_ROOT mem_root;
  TYPELIB keynames;			/* Pointers to keynames */
  TYPELIB fieldnames;			/* Pointer to fieldnames */
  TYPELIB *intervals;			/* pointer to interval info */
  mysql_mutex_t LOCK_ha_data;           /* To protect access to ha_data */
  mysql_mutex_t LOCK_share;             /* To protect TABLE_SHARE */

  TDC_element *tdc;

  LEX_CUSTRING tabledef_version;

  engine_option_value *option_list;     /* text options for table */
  ha_table_option_struct *option_struct; /* structure with parsed options */

  /* The following is copied to each TABLE on OPEN */
  Field **field;
  Field **found_next_number_field;
  KEY  *key_info;			/* data of keys in database */
  Virtual_column_info **check_constraints;
  uint	*blob_field;			/* Index to blobs in Field arrray*/
  LEX_CUSTRING vcol_defs;              /* definitions of generated columns */

  TABLE_STATISTICS_CB stats_cb;

  uchar	*default_values;		/* row with default values */
  LEX_CSTRING comment;			/* Comment about table */
  CHARSET_INFO *table_charset;		/* Default charset of string fields */

  MY_BITMAP *check_set;                 /* Fields used by check constrant */
  MY_BITMAP all_set;
  /*
    Key which is used for looking-up table in table cache and in the list
    of thread's temporary tables. Has the form of:
      "database_name\0table_name\0" + optional part for temporary tables.

    Note that all three 'table_cache_key', 'db' and 'table_name' members
    must be set (and be non-zero) for tables in table cache. They also
    should correspond to each other.
    To ensure this one can use set_table_cache() methods.
  */
  LEX_CSTRING table_cache_key;
  LEX_CSTRING db;                        /* Pointer to db */
  LEX_CSTRING table_name;                /* Table name (for open) */
  LEX_CSTRING path;                	/* Path to .frm file (from datadir) */
  LEX_CSTRING normalized_path;		/* unpack_filename(path) */
  LEX_CSTRING connect_string;

  /* 
     Set of keys in use, implemented as a Bitmap.
     Excludes keys disabled by ALTER TABLE ... DISABLE KEYS.
  */
  key_map keys_in_use;
  key_map keys_for_keyread;
  ha_rows min_rows, max_rows;		/* create information */
  ulong   avg_row_length;		/* create information */
  ulong   mysql_version;		/* 0 if .frm is created before 5.0 */
  ulong   reclength;			/* Recordlength */
  /* Stored record length. No generated-only virtual fields are included */
  ulong   stored_rec_length;            

  plugin_ref db_plugin;			/* storage engine plugin */
  inline handlerton *db_type() const	/* table_type for handler */
  { 
    return is_view   ? view_pseudo_hton :
           db_plugin ? plugin_hton(db_plugin) : NULL;
  }
  enum row_type row_type;		/* How rows are stored */
  enum Table_type table_type;
  enum tmp_table_type tmp_table;

  /** Transactional or not. */
  enum ha_choice transactional;
  /** Per-page checksums or not. */
  enum ha_choice page_checksum;

  uint key_block_size;			/* create key_block_size, if used */
  uint stats_sample_pages;		/* number of pages to sample during
					stats estimation, if used, otherwise 0. */
  enum_stats_auto_recalc stats_auto_recalc; /* Automatic recalc of stats. */
  uint null_bytes, last_null_bit_pos;
  /*
    Same as null_bytes, except that if there is only a 'delete-marker' in
    the record then this value is 0.
  */
  uint null_bytes_for_compare;
  uint fields;                          /* number of fields */
  /* number of stored fields, purely virtual not included */
  uint stored_fields;
  uint virtual_fields;                  /* number of purely virtual fields */
  /* number of purely virtual not stored blobs */
  uint virtual_not_stored_blob_fields;
  uint null_fields;                     /* number of null fields */
  uint blob_fields;                     /* number of blob fields */
  uint varchar_fields;                  /* number of varchar fields */
  uint default_fields;                  /* number of default fields */
  uint visible_fields;                  /* number of visible fields */

  uint default_expressions;
  uint table_check_constraints, field_check_constraints;

  uint rec_buff_length;                 /* Size of table->record[] buffer */
  uint keys, key_parts;
  uint ext_key_parts;       /* Total number of key parts in extended keys */
  uint max_key_length, max_unique_length, total_key_length;
  uint uniques;                         /* Number of UNIQUE index */
  uint db_create_options;		/* Create options from database */
  uint db_options_in_use;		/* Options in use */
  uint db_record_offset;		/* if HA_REC_IN_SEQ */
  uint rowid_field_offset;		/* Field_nr +1 to rowid field */
  /* Primary key index number, used in TABLE::key_info[] */
  uint primary_key;                     
  uint next_number_index;               /* autoincrement key number */
  uint next_number_key_offset;          /* autoinc keypart offset in a key */
  uint next_number_keypart;             /* autoinc keypart number in a key */
  enum open_frm_error error;            /* error from open_table_def() */
  uint open_errno;                      /* error from open_table_def() */
  uint column_bitmap_size;
  uchar frm_version;

  enum enum_v_keys { NOT_INITIALIZED=0, NO_V_KEYS, V_KEYS };
  enum_v_keys check_set_initialized;

  bool use_ext_keys;                    /* Extended keys can be used */
  bool null_field_first;
  bool system;                          /* Set if system table (one record) */
  bool not_usable_by_query_cache;
  /*
    This is used by log tables, for tables that have their own internal
    binary logging or for tables that doesn't support statement or row logging
   */
  bool no_replicate;
  bool crashed;
  bool is_view;
  bool can_cmp_whole_record;
  /* This is set for temporary tables where CREATE was binary logged */
  bool table_creation_was_logged;
  bool non_determinstic_insert;
  bool vcols_need_refixing;
  bool has_update_default_function;
  bool can_do_row_logging;              /* 1 if table supports RBR */
  ulong table_map_id;                   /* for row-based replication */

  /*
    Things that are incompatible between the stored version and the
    current version. This is a set of HA_CREATE... bits that can be used
    to modify create_info->used_fields for ALTER TABLE.
  */
  ulong incompatible_version;

  /**
    For shares representing views File_parser object with view
    definition read from .FRM file.
  */
  const File_parser *view_def;

  /* For sequence tables, the current sequence state */
  SEQUENCE *sequence;

#ifdef WITH_PARTITION_STORAGE_ENGINE
  /* filled in when reading from frm */
  bool auto_partitioned;
  char *partition_info_str;
  uint  partition_info_str_len;
  uint  partition_info_buffer_size;
  plugin_ref default_part_plugin;
#endif

  /**
    System versioning support.
   */

  vers_sys_type_t versioned;
  uint16 row_start_field;
  uint16 row_end_field;

  Field *vers_start_field()
  {
    return field[row_start_field];
  }

  Field *vers_end_field()
  {
    return field[row_end_field];
  }

  /**
    Cache the checked structure of this table.

    The pointer data is used to describe the structure that
    a instance of the table must have. Each element of the
    array specifies a field that must exist on the table.

    The pointer is cached in order to perform the check only
    once -- when the table is loaded from the disk.
  */
  const TABLE_FIELD_DEF *table_field_def_cache;

  /** Main handler's share */
  Handler_share *ha_share;

  /** Instrumentation for this table share. */
  PSI_table_share *m_psi;

  inline void reset() { bzero((void*)this, sizeof(*this)); }

  /*
    Set share's table cache key and update its db and table name appropriately.

    SYNOPSIS
      set_table_cache_key()
        key_buff    Buffer with already built table cache key to be
                    referenced from share.
        key_length  Key length.

    NOTES
      Since 'key_buff' buffer will be referenced from share it should has same
      life-time as share itself.
      This method automatically ensures that TABLE_SHARE::table_name/db have
      appropriate values by using table cache key as their source.
  */

  void set_table_cache_key(char *key_buff, uint key_length)
  {
    table_cache_key.str= key_buff;
    table_cache_key.length= key_length;
    /*
      Let us use the fact that the key is "db/0/table_name/0" + optional
      part for temporary tables.
    */
    db.str=            table_cache_key.str;
    db.length=         strlen(db.str);
    table_name.str=    db.str + db.length + 1;
    table_name.length= strlen(table_name.str);
  }


  /*
    Set share's table cache key and update its db and table name appropriately.

    SYNOPSIS
      set_table_cache_key()
        key_buff    Buffer to be used as storage for table cache key
                    (should be at least key_length bytes).
        key         Value for table cache key.
        key_length  Key length.

    NOTE
      Since 'key_buff' buffer will be used as storage for table cache key
      it should has same life-time as share itself.
  */

  void set_table_cache_key(char *key_buff, const char *key, uint key_length)
  {
    memcpy(key_buff, key, key_length);
    set_table_cache_key(key_buff, key_length);
  }

  inline bool require_write_privileges()
  {
    return (table_category == TABLE_CATEGORY_LOG);
  }

  inline ulong get_table_def_version()
  {
    return table_map_id;
  }

  /**
    Convert unrelated members of TABLE_SHARE to one enum
    representing its type.

    @todo perhaps we need to have a member instead of a function.
  */
  enum enum_table_ref_type get_table_ref_type() const
  {
    if (is_view)
      return TABLE_REF_VIEW;
    switch (tmp_table) {
    case NO_TMP_TABLE:
      return TABLE_REF_BASE_TABLE;
    case SYSTEM_TMP_TABLE:
      return TABLE_REF_I_S_TABLE;
    default:
      return TABLE_REF_TMP_TABLE;
    }
  }
  /**
    Return a table metadata version.
     * for base tables and views, we return table_map_id.
       It is assigned from a global counter incremented for each
       new table loaded into the table definition cache (TDC).
     * for temporary tables it's table_map_id again. But for
       temporary tables table_map_id is assigned from
       thd->query_id. The latter is assigned from a thread local
       counter incremented for every new SQL statement. Since
       temporary tables are thread-local, each temporary table
       gets a unique id.
     * for everything else (e.g. information schema tables),
       the version id is zero.

   This choice of version id is a large compromise
   to have a working prepared statement validation in 5.1. In
   future version ids will be persistent, as described in WL#4180.

   Let's try to explain why and how this limited solution allows
   to validate prepared statements.

   Firstly, sets (in mathematical sense) of version numbers
   never intersect for different table types. Therefore,
   version id of a temporary table is never compared with
   a version id of a view, and vice versa.

   Secondly, for base tables and views, we know that each DDL flushes
   the respective share from the TDC. This ensures that whenever
   a table is altered or dropped and recreated, it gets a new
   version id.
   Unfortunately, since elements of the TDC are also flushed on
   LRU basis, this choice of version ids leads to false positives.
   E.g. when the TDC size is too small, we may have a SELECT
   * FROM INFORMATION_SCHEMA.TABLES flush all its elements, which
   in turn will lead to a validation error and a subsequent
   reprepare of all prepared statements.  This is
   considered acceptable, since as long as prepared statements are
   automatically reprepared, spurious invalidation is only
   a performance hit. Besides, no better simple solution exists.

   For temporary tables, using thd->query_id ensures that if
   a temporary table was altered or recreated, a new version id is
   assigned. This suits validation needs very well and will perhaps
   never change.

   Metadata of information schema tables never changes.
   Thus we can safely assume 0 for a good enough version id.

   Finally, by taking into account table type, we always
   track that a change has taken place when a view is replaced
   with a base table, a base table is replaced with a temporary
   table and so on.

   @sa TABLE_LIST::is_table_ref_id_equal()
  */
  ulong get_table_ref_version() const
  {
    return (tmp_table == SYSTEM_TMP_TABLE) ? 0 : table_map_id;
  }

  bool visit_subgraph(Wait_for_flush *waiting_ticket,
                      MDL_wait_for_graph_visitor *gvisitor);

  bool wait_for_old_version(THD *thd, struct timespec *abstime,
                            uint deadlock_weight);
  /** Release resources and free memory occupied by the table share. */
  void destroy();

  void set_use_ext_keys_flag(bool fl) 
  {
    use_ext_keys= fl;
  }
  
  uint actual_n_key_parts(THD *thd);

  LEX_CUSTRING *frm_image; ///< only during CREATE TABLE (@sa ha_create_table)

  /*
    populates TABLE_SHARE from the table description in the binary frm image.
    if 'write' is true, this frm image is also written into a corresponding
    frm file, that serves as a persistent metadata cache to avoid
    discovering the table over and over again
  */
  int init_from_binary_frm_image(THD *thd, bool write,
                                 const uchar *frm_image, size_t frm_length);

  /*
    populates TABLE_SHARE from the table description, specified as the
    complete CREATE TABLE sql statement.
    if 'write' is true, this frm image is also written into a corresponding
    frm file, that serves as a persistent metadata cache to avoid
    discovering the table over and over again
  */
  int init_from_sql_statement_string(THD *thd, bool write,
                                     const char *sql, size_t sql_length);
  /*
    writes the frm image to an frm file, corresponding to this table
  */
  bool write_frm_image(const uchar *frm_image, size_t frm_length);

  bool write_frm_image(void)
  { return frm_image ? write_frm_image(frm_image->str, frm_image->length) : 0; }

  /*
    returns an frm image for this table.
    the memory is allocated and must be freed later
  */
  bool read_frm_image(const uchar **frm_image, size_t *frm_length);

  /* frees the memory allocated in read_frm_image */
  void free_frm_image(const uchar *frm);
};


/**
   Class is used as a BLOB field value storage for
   intermediate GROUP_CONCAT results. Used only for
   GROUP_CONCAT with  DISTINCT or ORDER BY options.
 */

class Blob_mem_storage: public Sql_alloc
{
private:
  MEM_ROOT storage;
  /**
    Sign that some values were cut
    during saving into the storage.
  */
  bool truncated_value;
public:
  Blob_mem_storage() :truncated_value(false)
  {
    init_alloc_root(&storage, "Blob_mem_storage", MAX_FIELD_VARCHARLENGTH, 0,
                    MYF(0));
  }
  ~ Blob_mem_storage()
  {
    free_root(&storage, MYF(0));
  }
  void reset()
  {
    free_root(&storage, MYF(MY_MARK_BLOCKS_FREE));
    truncated_value= false;
  }
  /**
     Fuction creates duplicate of 'from'
     string in 'storage' MEM_ROOT.

     @param from           string to copy
     @param length         string length

     @retval Pointer to the copied string.
     @retval 0 if an error occurred.
  */
  char *store(const char *from, size_t length)
  {
    return (char*) memdup_root(&storage, from, length);
  }
  void set_truncated_value(bool is_truncated_value)
  {
    truncated_value= is_truncated_value;
  }
  bool is_truncated_value() { return truncated_value; }
};


/* Information for one open table */
enum index_hint_type
{
  INDEX_HINT_IGNORE,
  INDEX_HINT_USE,
  INDEX_HINT_FORCE
};

struct st_cond_statistic;

#define      CHECK_ROW_FOR_NULLS_TO_REJECT   (1 << 0)
#define      REJECT_ROW_DUE_TO_NULL_FIELDS   (1 << 1)

/* Bitmap of table's fields */
typedef Bitmap<MAX_FIELDS> Field_map;

class SplM_opt_info;

struct TABLE
{
  TABLE() {}                               /* Remove gcc warning */

  TABLE_SHARE	*s;
  handler	*file;
  TABLE *next, *prev;

private:
  /**
     Links for the list of all TABLE objects for this share.
     Declared as private to avoid direct manipulation with those objects.
     One should use methods of I_P_List template instead.
  */
  TABLE *share_all_next, **share_all_prev;
  TABLE *global_free_next, **global_free_prev;
  friend struct All_share_tables;
  friend struct Table_cache_instance;

public:

  uint32 instance; /** Table cache instance this TABLE is belonging to */
  THD	*in_use;                        /* Which thread uses this */

  uchar *record[3];			/* Pointer to records */
  uchar *write_row_record;		/* Used as optimisation in
					   THD::write_row */
  uchar *insert_values;                  /* used by INSERT ... UPDATE */
  /* 
    Map of keys that can be used to retrieve all data from this table 
    needed by the query without reading the row.
  */
  key_map covering_keys;
  key_map quick_keys, intersect_keys;
  /*
    A set of keys that can be used in the query that references this
    table.

    All indexes disabled on the table's TABLE_SHARE (see TABLE::s) will be 
    subtracted from this set upon instantiation. Thus for any TABLE t it holds
    that t.keys_in_use_for_query is a subset of t.s.keys_in_use. Generally we 
    must not introduce any new keys here (see setup_tables).

    The set is implemented as a bitmap.
  */
  key_map keys_in_use_for_query;
  /* Map of keys that can be used to calculate GROUP BY without sorting */
  key_map keys_in_use_for_group_by;
  /* Map of keys that can be used to calculate ORDER BY without sorting */
  key_map keys_in_use_for_order_by;
  KEY  *key_info;			/* data of keys in database */

  Field **field;                        /* Pointer to fields */
  Field **vfield;                       /* Pointer to virtual fields*/
  Field **default_field;                /* Fields with non-constant DEFAULT */
  Field *next_number_field;		/* Set if next_number is activated */
  Field *found_next_number_field;	/* Set on open */
  Virtual_column_info **check_constraints;

  /* Table's triggers, 0 if there are no of them */
  Table_triggers_list *triggers;
  TABLE_LIST *pos_in_table_list;/* Element referring to this table */
  /* Position in thd->locked_table_list under LOCK TABLES */
  TABLE_LIST *pos_in_locked_tables;
  /* Tables used in DEFAULT and CHECK CONSTRAINT (normally sequence tables) */
  TABLE_LIST *internal_tables;

  /*
    Not-null for temporary tables only. Non-null values means this table is
    used to compute GROUP BY, it has a unique of GROUP BY columns.
    (set by create_tmp_table)
  */
  ORDER		*group;
  String	alias;            	  /* alias or table name */
  uchar		*null_flags;
  MY_BITMAP     def_read_set, def_write_set, tmp_set;
  MY_BITMAP     def_rpl_write_set;
  MY_BITMAP     eq_join_set;         /* used to mark equi-joined fields */
  MY_BITMAP     cond_set;   /* used to mark fields from sargable conditions*/
  /* Active column sets */
  MY_BITMAP     *read_set, *write_set, *rpl_write_set;
  /* Set if using virtual fields */
  MY_BITMAP     *vcol_set, *def_vcol_set;
  /* On INSERT: fields that the user specified a value for */
  MY_BITMAP	has_value_set;

  /*
   The ID of the query that opened and is using this table. Has different
   meanings depending on the table type.

   Temporary tables:

   table->query_id is set to thd->query_id for the duration of a statement
   and is reset to 0 once it is closed by the same statement. A non-zero
   table->query_id means that a statement is using the table even if it's
   not the current statement (table is in use by some outer statement).

   Non-temporary tables:

   Under pre-locked or LOCK TABLES mode: query_id is set to thd->query_id
   for the duration of a statement and is reset to 0 once it is closed by
   the same statement. A non-zero query_id is used to control which tables
   in the list of pre-opened and locked tables are actually being used.
  */
  query_id_t	query_id;

  /*
    This structure is used for statistical data on the table that
    is collected by the function collect_statistics_for_table
  */
  Table_statistics *collected_stats;

  /* The estimate of the number of records in the table used by optimizer */ 
  ha_rows used_stat_records;

  /* 
    For each key that has quick_keys.is_set(key) == TRUE: estimate of #records
    and max #key parts that range access would use.
  */
  ha_rows	quick_rows[MAX_KEY];
  double 	quick_costs[MAX_KEY];

  /* 
    Bitmaps of key parts that =const for the duration of join execution. If
    we're in a subquery, then the constant may be different across subquery
    re-executions.
  */
  key_part_map  const_key_parts[MAX_KEY];

  uint		quick_key_parts[MAX_KEY];
  uint		quick_n_ranges[MAX_KEY];

  /* 
    Estimate of number of records that satisfy SARGable part of the table
    condition, or table->file->records if no SARGable condition could be
    constructed.
    This value is used by join optimizer as an estimate of number of records
    that will pass the table condition (condition that depends on fields of 
    this table and constants)
  */
  ha_rows       quick_condition_rows;

  double cond_selectivity;
  List<st_cond_statistic> *cond_selectivity_sampling_explain;

  table_map	map;                    /* ID bit of table (1,2,4,8,16...) */

  uint          lock_position;          /* Position in MYSQL_LOCK.table */
  uint          lock_data_start;        /* Start pos. in MYSQL_LOCK.locks */
  uint          lock_count;             /* Number of locks */
  uint		tablenr,used_fields;
  uint          temp_pool_slot;		/* Used by intern temp tables */
  uint		status;                 /* What's in record[0] */
  uint		db_stat;		/* mode of file as in handler.h */
  /* number of select if it is derived table */
  uint          derived_select_number;
  /*
    Possible values:
     - 0 by default
     - JOIN_TYPE_{LEFT|RIGHT} if the table is inner w.r.t an outer join
       operation
     - 1 if the SELECT has mixed_implicit_grouping=1. example:
       select max(col1), col2 from t1. In this case, the query produces
       one row with all columns having NULL values.

    Interpetation: If maybe_null!=0, all fields of the table are considered
    NULLable (and have NULL values when null_row=true)
  */
  uint maybe_null;
  int		current_lock;           /* Type of lock on table */
  bool copy_blobs;			/* copy_blobs when storing */
  /*
    Set if next_number_field is in the UPDATE fields of INSERT ... ON DUPLICATE
    KEY UPDATE.
  */
  bool next_number_field_updated;

  /*
    If true, the current table row is considered to have all columns set to 
    NULL, including columns declared as "not null" (see maybe_null).
  */
  bool null_row;
  /*
    No rows that contain null values can be placed into this table.
    Currently this flag can be set to true only for a temporary table
    that used to store the result of materialization of a subquery.
  */
  bool no_rows_with_nulls;
  /*
    This field can contain two bit flags: 
      CHECK_ROW_FOR_NULLS_TO_REJECT
      REJECT_ROW_DUE_TO_NULL_FIELDS
    The first flag is set for the dynamic contexts where it is prohibited
    to write any null into the table.
    The second flag is set only if the first flag is set on.
    The informs the outer scope that there was an attept to write null
    into a field of the table in the context where it is prohibited.
    This flag should be set off as soon as the first flag is set on.
    Currently these flags are used only the tables tno_rows_with_nulls set
    to true. 
  */       
  uint8 null_catch_flags;

  /*
    TODO: Each of the following flags take up 8 bits. They can just as easily
    be put into one single unsigned long and instead of taking up 18
    bytes, it would take up 4.
  */
  bool force_index;

  /**
    Flag set when the statement contains FORCE INDEX FOR ORDER BY
    See TABLE_LIST::process_index_hints().
  */
  bool force_index_order;

  /**
    Flag set when the statement contains FORCE INDEX FOR GROUP BY
    See TABLE_LIST::process_index_hints().
  */
  bool force_index_group;
  /*
    TRUE<=> this table was created with create_tmp_table(... distinct=TRUE..)
    call
  */
  bool distinct;
  bool const_table,no_rows, used_for_duplicate_elimination;
  /**
    Forces DYNAMIC Aria row format for internal temporary tables.
  */
  bool keep_row_order;

  bool no_keyread;
  /**
    If set, indicate that the table is not replicated by the server.
  */
  bool locked_by_logger;
  bool locked_by_name;
  bool fulltext_searched;
  bool no_cache;
  /* To signal that the table is associated with a HANDLER statement */
  bool open_by_handler;
  /*
    To indicate that a non-null value of the auto_increment field
    was provided by the user or retrieved from the current record.
    Used only in the MODE_NO_AUTO_VALUE_ON_ZERO mode.
  */
  bool auto_increment_field_not_null;
  bool insert_or_update;             /* Can be used by the handler */
  bool alias_name_used;              /* true if table_name is alias */
  bool get_fields_in_item_tree;      /* Signal to fix_field */
private:
  bool m_needs_reopen;
  bool created;    /* For tmp tables. TRUE <=> tmp table was actually created.*/
public:
#ifdef HAVE_REPLICATION
  /* used in RBR Triggers */
  bool master_had_triggers;
#endif

  REGINFO reginfo;			/* field connections */
  MEM_ROOT mem_root;
  /**
     Initialized in Item_func_group_concat::setup for appropriate
     temporary table if GROUP_CONCAT is used with ORDER BY | DISTINCT
     and BLOB field count > 0.
   */
  Blob_mem_storage *blob_storage;
  GRANT_INFO grant;
  /*
    The arena which the items for expressions from the table definition
    are associated with.  
    Currently only the items of the expressions for virtual columns are
    associated with this arena.
    TODO: To attach the partitioning expressions to this arena.  
  */
  Query_arena *expr_arena;
#ifdef WITH_PARTITION_STORAGE_ENGINE
  partition_info *part_info;            /* Partition related information */
  /* If true, all partitions have been pruned away */
  bool all_partitions_pruned_away;
#endif
  uint max_keys; /* Size of allocated key_info array. */
  bool stats_is_read;     /* Persistent statistics is read for the table */
  bool histograms_are_read;
  MDL_ticket *mdl_ticket;

  /*
    This is used only for potentially splittable materialized tables and it
    points to the info used by the optimizer to apply splitting optimization
  */
  SplM_opt_info *spl_opt_info;
  key_map keys_usable_for_splitting;


  inline void reset() { bzero((void*)this, sizeof(*this)); }
  void init(THD *thd, TABLE_LIST *tl);
  bool fill_item_list(List<Item> *item_list) const;
  void reset_item_list(List<Item> *item_list, uint skip) const;
  void clear_column_bitmaps(void);
  void prepare_for_position(void);
  MY_BITMAP *prepare_for_keyread(uint index, MY_BITMAP *map);
  MY_BITMAP *prepare_for_keyread(uint index)
  { return prepare_for_keyread(index, &tmp_set); }
  void mark_columns_used_by_index(uint index, MY_BITMAP *map);
  void mark_columns_used_by_index_no_reset(uint index, MY_BITMAP *map);
  void restore_column_maps_after_keyread(MY_BITMAP *backup);
  void mark_auto_increment_column(void);
  void mark_columns_needed_for_update(void);
  void mark_columns_needed_for_delete(void);
  void mark_columns_needed_for_insert(void);
  void mark_columns_per_binlog_row_image(void);
  bool mark_virtual_col(Field *field);
  bool mark_virtual_columns_for_write(bool insert_fl);
  bool check_virtual_columns_marked_for_read();
  bool check_virtual_columns_marked_for_write();
  void mark_default_fields_for_write(bool insert_fl);
  void mark_columns_used_by_virtual_fields(void);
  void mark_check_constraint_columns_for_read(void);
  int verify_constraints(bool ignore_failure);
  inline void column_bitmaps_set(MY_BITMAP *read_set_arg)
  {
    read_set= read_set_arg;
    if (file)
      file->column_bitmaps_signal();
  }
  inline void column_bitmaps_set(MY_BITMAP *read_set_arg,
                                 MY_BITMAP *write_set_arg)
  {
    read_set= read_set_arg;
    write_set= write_set_arg;
    if (file)
      file->column_bitmaps_signal();
  }
  inline void column_bitmaps_set(MY_BITMAP *read_set_arg,
                                 MY_BITMAP *write_set_arg,
                                 MY_BITMAP *vcol_set_arg)
  {
    read_set= read_set_arg;
    write_set= write_set_arg;
    vcol_set= vcol_set_arg;
    if (file)
      file->column_bitmaps_signal();
  }
  inline void column_bitmaps_set_no_signal(MY_BITMAP *read_set_arg,
                                           MY_BITMAP *write_set_arg)
  {
    read_set= read_set_arg;
    write_set= write_set_arg;
  }
  inline void column_bitmaps_set_no_signal(MY_BITMAP *read_set_arg,
                                           MY_BITMAP *write_set_arg,
                                           MY_BITMAP *vcol_set_arg)
  {
    read_set= read_set_arg;
    write_set= write_set_arg;
    vcol_set= vcol_set_arg;
  }
  inline void use_all_columns()
  {
    column_bitmaps_set(&s->all_set, &s->all_set);
  }
  inline void default_column_bitmaps()
  {
    read_set= &def_read_set;
    write_set= &def_write_set;
    vcol_set= def_vcol_set;                     /* Note that this may be 0 */
    rpl_write_set= 0;
  }
  /** Should this instance of the table be reopened? */
  inline bool needs_reopen()
  { return !db_stat || m_needs_reopen; }
  /*
    Mark that all current connection instances of the table should be
    reopen at end of statement
  */
  void mark_table_for_reopen();
  /* Should only be called from Locked_tables_list::mark_table_for_reopen() */
  void internal_set_needs_reopen(bool value)
  {
    m_needs_reopen= value;
  }

  bool alloc_keys(uint key_count);
  bool check_tmp_key(uint key, uint key_parts,
                     uint (*next_field_no) (uchar *), uchar *arg);
  bool add_tmp_key(uint key, uint key_parts,
                   uint (*next_field_no) (uchar *), uchar *arg,
                   bool unique);
  void create_key_part_by_field(KEY_PART_INFO *key_part_info,
                                Field *field, uint fieldnr);
  void use_index(int key_to_save);
  void set_table_map(table_map map_arg, uint tablenr_arg)
  {
    map= map_arg;
    tablenr= tablenr_arg;
  }

  /// Return true if table is instantiated, and false otherwise.
  bool is_created() const { return created; }

  /**
    Set the table as "created", and enable flags in storage engine
    that could not be enabled without an instantiated table.
  */
  void set_created()
  {
    if (created)
      return;
    if (file->keyread_enabled())
      file->extra(HA_EXTRA_KEYREAD);
    created= true;
  }

  /*
    Returns TRUE if the table is filled at execution phase (and so, the
    optimizer must not do anything that depends on the contents of the table,
    like range analysis or constant table detection)
  */
  bool is_filled_at_execution();

  bool update_const_key_parts(COND *conds);
  void initialize_quick_structures();

  my_ptrdiff_t default_values_offset() const
  { return (my_ptrdiff_t) (s->default_values - record[0]); }

  void move_fields(Field **ptr, const uchar *to, const uchar *from);
  void remember_blob_values(String *blob_storage);
  void restore_blob_values(String *blob_storage);

  uint actual_n_key_parts(KEY *keyinfo);
  ulong actual_key_flags(KEY *keyinfo);
  int update_virtual_field(Field *vf);
  int update_virtual_fields(handler *h, enum_vcol_update_mode update_mode);
  int update_default_fields(bool ignore_errors);
  void evaluate_update_default_function();
  void reset_default_fields();
  inline ha_rows stat_records() { return used_stat_records; }

  void prepare_triggers_for_insert_stmt_or_event();
  bool prepare_triggers_for_delete_stmt_or_event();
  bool prepare_triggers_for_update_stmt_or_event();

  Field **field_to_fill();
  bool validate_default_values_of_unset_fields(THD *thd) const;

  bool insert_all_rows_into_tmp_table(THD *thd, 
                                      TABLE *tmp_table,
                                      TMP_TABLE_PARAM *tmp_table_param,
                                      bool with_cleanup);
  int fix_vcol_exprs(THD *thd);
  Field *find_field_by_name(LEX_CSTRING *str) const;
  bool export_structure(THD *thd, class Row_definition_list *defs);
  bool is_splittable() { return spl_opt_info != NULL; }
  void set_spl_opt_info(SplM_opt_info *spl_info);
  void deny_splitting();
  double get_materialization_cost(); // Now used only if is_splittable()==true
  void add_splitting_info_for_key_field(struct KEY_FIELD *key_field);

  /**
    System Versioning support
   */
  bool vers_write;

  bool versioned() const
  {
    DBUG_ASSERT(s);
    return s->versioned;
  }

  bool versioned(vers_sys_type_t type) const
  {
    DBUG_ASSERT(s);
    DBUG_ASSERT(type);
    return s->versioned == type;
  }

  bool versioned_write() const
  {
    DBUG_ASSERT(versioned() || !vers_write);
    return versioned() ? vers_write : false;
  }

  bool versioned_write(vers_sys_type_t type) const
  {
    DBUG_ASSERT(type);
    DBUG_ASSERT(versioned() || !vers_write);
    return versioned(type) ? vers_write : false;
  }

  Field *vers_start_field() const
  {
    DBUG_ASSERT(s && s->versioned);
    return field[s->row_start_field];
  }

  Field *vers_end_field() const
  {
    DBUG_ASSERT(s && s->versioned);
    return field[s->row_end_field];
  }

  ulonglong vers_start_id() const;
  ulonglong vers_end_id() const;

  bool vers_check_update(List<Item> &items);

  int delete_row();
  void vers_update_fields();
  void vers_update_end();

/** Number of additional fields used in versioned tables */
#define VERSIONING_FIELDS 2
};


/**
   Helper class which specifies which members of TABLE are used for
   participation in the list of used/unused TABLE objects for the share.
*/

struct TABLE_share
{
  static inline TABLE **next_ptr(TABLE *l)
  {
    return &l->next;
  }
  static inline TABLE ***prev_ptr(TABLE *l)
  {
    return (TABLE ***) &l->prev;
  }
};

struct All_share_tables
{
  static inline TABLE **next_ptr(TABLE *l)
  {
    return &l->share_all_next;
  }
  static inline TABLE ***prev_ptr(TABLE *l)
  {
    return &l->share_all_prev;
  }
};

typedef I_P_List <TABLE, All_share_tables> All_share_tables_list;

enum enum_schema_table_state
{ 
  NOT_PROCESSED= 0,
  PROCESSED_BY_CREATE_SORT_INDEX,
  PROCESSED_BY_JOIN_EXEC
};

enum enum_fk_option { FK_OPTION_UNDEF, FK_OPTION_RESTRICT, FK_OPTION_CASCADE,
               FK_OPTION_SET_NULL, FK_OPTION_NO_ACTION, FK_OPTION_SET_DEFAULT};

typedef struct st_foreign_key_info
{
  LEX_CSTRING *foreign_id;
  LEX_CSTRING *foreign_db;
  LEX_CSTRING *foreign_table;
  LEX_CSTRING *referenced_db;
  LEX_CSTRING *referenced_table;
  enum_fk_option update_method;
  enum_fk_option delete_method;
  LEX_CSTRING *referenced_key_name;
  List<LEX_CSTRING> foreign_fields;
  List<LEX_CSTRING> referenced_fields;
} FOREIGN_KEY_INFO;

LEX_CSTRING *fk_option_name(enum_fk_option opt);
bool fk_modifies_child(enum_fk_option opt);

#define MY_I_S_MAYBE_NULL 1U
#define MY_I_S_UNSIGNED   2U


#define SKIP_OPEN_TABLE 0U               // do not open table
#define OPEN_FRM_ONLY   1U               // open FRM file only
#define OPEN_FULL_TABLE 2U               // open FRM,MYD, MYI files

typedef struct st_field_info
{
  /** 
      This is used as column name. 
  */
  const char* field_name;
  /**
     For string-type columns, this is the maximum number of
     characters. Otherwise, it is the 'display-length' for the column.
  */
  uint field_length;
  /**
     This denotes data type for the column. For the most part, there seems to
     be one entry in the enum for each SQL data type, although there seem to
     be a number of additional entries in the enum.
  */
  enum enum_field_types field_type;
  int value;
  /**
     This is used to set column attributes. By default, columns are @c NOT
     @c NULL and @c SIGNED, and you can deviate from the default
     by setting the appopriate flags. You can use either one of the flags
     @c MY_I_S_MAYBE_NULL and @cMY_I_S_UNSIGNED or
     combine them using the bitwise or operator @c |. Both flags are
     defined in table.h.
   */
  uint field_flags;        // Field atributes(maybe_null, signed, unsigned etc.)
  const char* old_name;
  /**
     This should be one of @c SKIP_OPEN_TABLE,
     @c OPEN_FRM_ONLY or @c OPEN_FULL_TABLE.
  */
  uint open_method;
} ST_FIELD_INFO;


struct TABLE_LIST;
typedef class Item COND;

typedef struct st_schema_table
{
  const char *table_name;
  ST_FIELD_INFO *fields_info;
  /* for FLUSH table_name */
  int (*reset_table) ();
  /* Fill table with data */
  int (*fill_table) (THD *thd, TABLE_LIST *tables, COND *cond);
  /* Handle fileds for old SHOW */
  int (*old_format) (THD *thd, struct st_schema_table *schema_table);
  int (*process_table) (THD *thd, TABLE_LIST *tables, TABLE *table,
                        bool res, const LEX_CSTRING *db_name,
                        const LEX_CSTRING *table_name);
  int idx_field1, idx_field2; 
  bool hidden;
  uint i_s_requested_object;  /* the object we need to open(TABLE | VIEW) */
} ST_SCHEMA_TABLE;

class IS_table_read_plan;

/*
  Types of derived tables. The ending part is a bitmap of phases that are
  applicable to a derived table of the type.
*/
#define DTYPE_ALGORITHM_UNDEFINED    0U
#define DTYPE_VIEW                   1U
#define DTYPE_TABLE                  2U
#define DTYPE_MERGE                  4U
#define DTYPE_MATERIALIZE            8U
#define DTYPE_MULTITABLE             16U
#define DTYPE_MASK                   (DTYPE_VIEW|DTYPE_TABLE|DTYPE_MULTITABLE)

/*
  Phases of derived tables/views handling, see sql_derived.cc
  Values are used as parts of a bitmap attached to derived table types.
*/
#define DT_INIT             1U
#define DT_PREPARE          2U
#define DT_OPTIMIZE         4U
#define DT_MERGE            8U
#define DT_MERGE_FOR_INSERT 16U
#define DT_CREATE           32U
#define DT_FILL             64U
#define DT_REINIT           128U
#define DT_PHASES           8U
/* Phases that are applicable to all derived tables. */
#define DT_COMMON       (DT_INIT + DT_PREPARE + DT_REINIT + DT_OPTIMIZE)
/* Phases that are applicable only to materialized derived tables. */
#define DT_MATERIALIZE  (DT_CREATE + DT_FILL)

#define DT_PHASES_MERGE (DT_COMMON | DT_MERGE | DT_MERGE_FOR_INSERT)
#define DT_PHASES_MATERIALIZE (DT_COMMON | DT_MATERIALIZE)

#define VIEW_ALGORITHM_UNDEFINED 0
/* Special value for ALTER VIEW: inherit original algorithm. */
#define VIEW_ALGORITHM_INHERIT   DTYPE_VIEW
#define VIEW_ALGORITHM_MERGE    (DTYPE_VIEW | DTYPE_MERGE)
#define VIEW_ALGORITHM_TMPTABLE (DTYPE_VIEW | DTYPE_MATERIALIZE)

/*
  View algorithm values as stored in the FRM. Values differ from in-memory
  representation for backward compatibility.
*/

#define VIEW_ALGORITHM_UNDEFINED_FRM  0U
#define VIEW_ALGORITHM_MERGE_FRM      1U
#define VIEW_ALGORITHM_TMPTABLE_FRM   2U

#define JOIN_TYPE_LEFT	1U
#define JOIN_TYPE_RIGHT	2U
#define JOIN_TYPE_OUTER 4U	/* Marker that this is an outer join */

/* view WITH CHECK OPTION parameter options */
#define VIEW_CHECK_NONE       0
#define VIEW_CHECK_LOCAL      1
#define VIEW_CHECK_CASCADED   2

/* result of view WITH CHECK OPTION parameter check */
#define VIEW_CHECK_OK         0
#define VIEW_CHECK_ERROR      1
#define VIEW_CHECK_SKIP       2

/** The threshold size a blob field buffer before it is freed */
#define MAX_TDC_BLOB_SIZE 65536

class select_unit;
class TMP_TABLE_PARAM;

Item *create_view_field(THD *thd, TABLE_LIST *view, Item **field_ref,
                        LEX_CSTRING *name);

struct Field_translator
{
  Item *item;
  LEX_CSTRING name;
};


/*
  Column reference of a NATURAL/USING join. Since column references in
  joins can be both from views and stored tables, may point to either a
  Field (for tables), or a Field_translator (for views).
*/

class Natural_join_column: public Sql_alloc
{
public:
  Field_translator *view_field;  /* Column reference of merge view. */
  Item_field       *table_field; /* Column reference of table or temp view. */
  TABLE_LIST *table_ref; /* Original base table/view reference. */
  /*
    True if a common join column of two NATURAL/USING join operands. Notice
    that when we have a hierarchy of nested NATURAL/USING joins, a column can
    be common at some level of nesting but it may not be common at higher
    levels of nesting. Thus this flag may change depending on at which level
    we are looking at some column.
  */
  bool is_common;
public:
  Natural_join_column(Field_translator *field_param, TABLE_LIST *tab);
  Natural_join_column(Item_field *field_param, TABLE_LIST *tab);
  LEX_CSTRING *name();
  Item *create_item(THD *thd);
  Field *field();
  const char *safe_table_name();
  const char *safe_db_name();
  GRANT_INFO *grant();
};


/**
   Type of table which can be open for an element of table list.
*/

enum enum_open_type
{
  OT_TEMPORARY_OR_BASE= 0, OT_TEMPORARY_ONLY, OT_BASE_ONLY
};


class SJ_MATERIALIZATION_INFO;
class Index_hint;
class Item_in_subselect;

/* trivial class, for %union in sql_yacc.yy */
struct vers_history_point_t
{
  vers_sys_type_t unit;
  Item *item;
};

class Vers_history_point : public vers_history_point_t
{
  void fix_item();

public:
  Vers_history_point() { empty(); }
  Vers_history_point(vers_sys_type_t unit_arg, Item *item_arg)
  {
    unit= unit_arg;
    item= item_arg;
    fix_item();
  }
  Vers_history_point(vers_history_point_t p)
  {
    unit= p.unit;
    item= p.item;
    fix_item();
  }
  void empty() { unit= VERS_UNDEFINED; item= NULL; }
  void print(String *str, enum_query_type, const char *prefix, size_t plen) const;
  bool resolve_unit(THD *thd);
  bool resolve_unit_trx_id(THD *thd)
  {
    if (unit == VERS_UNDEFINED)
      unit= VERS_TRX_ID;
    return false;
  }
  bool resolve_unit_timestamp(THD *thd)
  {
    if (unit == VERS_UNDEFINED)
      unit= VERS_TIMESTAMP;
    return false;
  }
  void bad_expression_data_type_error(const char *type) const;
  bool eq(const vers_history_point_t &point) const;
};

struct vers_select_conds_t
{
  vers_system_time_t type;
  vers_system_time_t orig_type;
  bool used:1;
  bool delete_history:1;
  Vers_history_point start;
  Vers_history_point end;

  void empty()
  {
    type= SYSTEM_TIME_UNSPECIFIED;
    orig_type= SYSTEM_TIME_UNSPECIFIED;
    used= false;
    delete_history= false;
    start.empty();
    end.empty();
  }

  void init(vers_system_time_t _type,
            Vers_history_point _start= Vers_history_point(),
            Vers_history_point _end= Vers_history_point())
  {
    type= _type;
    orig_type= _type;
    used= false;
    delete_history= (type == SYSTEM_TIME_HISTORY ||
      type == SYSTEM_TIME_BEFORE);
    start= _start;
    end= _end;
  }

  void print(String *str, enum_query_type query_type) const;

  bool init_from_sysvar(THD *thd);

  bool is_set() const
  {
    return type != SYSTEM_TIME_UNSPECIFIED;
  }
  bool was_set() const
  {
    return orig_type != SYSTEM_TIME_UNSPECIFIED;
  }
  bool need_setup() const
  {
    return type != SYSTEM_TIME_UNSPECIFIED && type != SYSTEM_TIME_ALL;
  }
  bool resolve_units(THD *thd);
  bool eq(const vers_select_conds_t &conds) const;
};

/*
  Table reference in the FROM clause.

  These table references can be of several types that correspond to
  different SQL elements. Below we list all types of TABLE_LISTs with
  the necessary conditions to determine when a TABLE_LIST instance
  belongs to a certain type.

  1) table (TABLE_LIST::view == NULL)
     - base table
       (TABLE_LIST::derived == NULL)
     - FROM-clause subquery - TABLE_LIST::table is a temp table
       (TABLE_LIST::derived != NULL)
     - information schema table
       (TABLE_LIST::schema_table != NULL)
       NOTICE: for schema tables TABLE_LIST::field_translation may be != NULL
  2) view (TABLE_LIST::view != NULL)
     - merge    (TABLE_LIST::effective_algorithm == VIEW_ALGORITHM_MERGE)
           also (TABLE_LIST::field_translation != NULL)
     - tmptable (TABLE_LIST::effective_algorithm == VIEW_ALGORITHM_TMPTABLE)
           also (TABLE_LIST::field_translation == NULL)
  2.5) TODO: Add derived tables description here
  3) nested table reference (TABLE_LIST::nested_join != NULL)
     - table sequence - e.g. (t1, t2, t3)
       TODO: how to distinguish from a JOIN?
     - general JOIN
       TODO: how to distinguish from a table sequence?
     - NATURAL JOIN
       (TABLE_LIST::natural_join != NULL)
       - JOIN ... USING
         (TABLE_LIST::join_using_fields != NULL)
     - semi-join nest (sj_on_expr!= NULL && sj_subq_pred!=NULL)
  4) jtbm semi-join (jtbm_subselect != NULL)
*/

/** last_leaf_for_name_resolutioning support. */

struct LEX;
class Index_hint;
struct TABLE_LIST
{
  TABLE_LIST() {}                          /* Remove gcc warning */

  enum prelocking_types
  {
    PRELOCK_NONE, PRELOCK_ROUTINE, PRELOCK_FK
  };

  /**
    Prepare TABLE_LIST that consists of one table instance to use in
    open_and_lock_tables
  */
  inline void reset() { bzero((void*)this, sizeof(*this)); }
  inline void init_one_table(const LEX_CSTRING *db_arg,
                             const LEX_CSTRING *table_name_arg,
                             const LEX_CSTRING *alias_arg,
                             enum thr_lock_type lock_type_arg)
  {
    enum enum_mdl_type mdl_type;
    if (lock_type_arg >= TL_WRITE_ALLOW_WRITE)
      mdl_type= MDL_SHARED_WRITE;
    else if (lock_type_arg == TL_READ_NO_INSERT)
      mdl_type= MDL_SHARED_NO_WRITE;
    else
      mdl_type= MDL_SHARED_READ;

    reset();
    DBUG_ASSERT(!db_arg->str || strlen(db_arg->str) == db_arg->length);
    DBUG_ASSERT(!table_name_arg->str || strlen(table_name_arg->str) == table_name_arg->length);
    DBUG_ASSERT(!alias_arg || strlen(alias_arg->str) == alias_arg->length);
    db= *db_arg;
    table_name= *table_name_arg;
    alias= (alias_arg ? *alias_arg : *table_name_arg);
    lock_type= lock_type_arg;
    updating= lock_type >= TL_WRITE_ALLOW_WRITE;
    mdl_request.init(MDL_key::TABLE, db.str, table_name.str, mdl_type,
                     MDL_TRANSACTION);
  }

  TABLE_LIST(TABLE *table_arg, thr_lock_type lock_type)
  {
    DBUG_ASSERT(table_arg->s);
    init_one_table(&table_arg->s->db, &table_arg->s->table_name,
                   NULL, lock_type);
    table= table_arg;
  }

  inline void init_one_table_for_prelocking(const LEX_CSTRING *db_arg,
                                            const LEX_CSTRING *table_name_arg,
                                            const LEX_CSTRING *alias_arg,
                                            enum thr_lock_type lock_type_arg,
                                            prelocking_types prelocking_type,
                                            TABLE_LIST *belong_to_view_arg,
                                            uint8 trg_event_map_arg,
                                            TABLE_LIST ***last_ptr,
                                            my_bool insert_data)

  {
    init_one_table(db_arg, table_name_arg, alias_arg, lock_type_arg);
    cacheable_table= 1;
    prelocking_placeholder= prelocking_type;
    open_type= (prelocking_type == PRELOCK_ROUTINE ?
                OT_TEMPORARY_OR_BASE :
                OT_BASE_ONLY);
    belong_to_view= belong_to_view_arg;
    trg_event_map= trg_event_map_arg;
    /* MDL is enough for read-only FK checks, we don't need the table */
    if (prelocking_type == PRELOCK_FK && lock_type < TL_WRITE_ALLOW_WRITE)
      open_strategy= OPEN_STUB;

    **last_ptr= this;
    prev_global= *last_ptr;
    *last_ptr= &next_global;
    for_insert_data= insert_data;
  }


  /*
    List of tables local to a subquery (used by SQL_I_List). Considers
    views as leaves (unlike 'next_leaf' below). Created at parse time
    in st_select_lex::add_table_to_list() -> table_list.link_in_list().
  */
  TABLE_LIST *next_local;
  /* link in a global list of all queries tables */
  TABLE_LIST *next_global, **prev_global;
  LEX_CSTRING   db;
  LEX_CSTRING   table_name;
  LEX_CSTRING   schema_table_name;
  LEX_CSTRING   alias;
  const char    *option;                /* Used by cache index  */
  Item		*on_expr;		/* Used with outer join */
  Name_resolution_context *on_context;  /* For ON expressions */

  Item          *sj_on_expr;
  /*
    (Valid only for semi-join nests) Bitmap of tables that are within the
    semi-join (this is different from bitmap of all nest's children because
    tables that were pulled out of the semi-join nest remain listed as
    nest's children).
  */
  table_map     sj_inner_tables;
  /* Number of IN-compared expressions */
  uint          sj_in_exprs;
  
  /* If this is a non-jtbm semi-join nest: corresponding subselect predicate */
  Item_in_subselect  *sj_subq_pred;

  table_map     original_subq_pred_used_tables;

  /* If this is a jtbm semi-join object: corresponding subselect predicate */
  Item_in_subselect  *jtbm_subselect;
  /* TODO: check if this can be joined with tablenr_exec */
  uint jtbm_table_no;

  SJ_MATERIALIZATION_INFO *sj_mat_info;

  /*
    The structure of ON expression presented in the member above
    can be changed during certain optimizations. This member
    contains a snapshot of AND-OR structure of the ON expression
    made after permanent transformations of the parse tree, and is
    used to restore ON clause before every reexecution of a prepared
    statement or stored procedure.
  */
  Item          *prep_on_expr;
  COND_EQUAL    *cond_equal;            /* Used with outer join */
  /*
    During parsing - left operand of NATURAL/USING join where 'this' is
    the right operand. After parsing (this->natural_join == this) iff
    'this' represents a NATURAL or USING join operation. Thus after
    parsing 'this' is a NATURAL/USING join iff (natural_join != NULL).
  */
  TABLE_LIST *natural_join;
  /*
    True if 'this' represents a nested join that is a NATURAL JOIN.
    For one of the operands of 'this', the member 'natural_join' points
    to the other operand of 'this'.
  */
  bool is_natural_join;
  /* Field names in a USING clause for JOIN ... USING. */
  List<String> *join_using_fields;
  /*
    Explicitly store the result columns of either a NATURAL/USING join or
    an operand of such a join.
  */
  List<Natural_join_column> *join_columns;
  /* TRUE if join_columns contains all columns of this table reference. */
  bool is_join_columns_complete;

  /*
    List of nodes in a nested join tree, that should be considered as
    leaves with respect to name resolution. The leaves are: views,
    top-most nodes representing NATURAL/USING joins, subqueries, and
    base tables. All of these TABLE_LIST instances contain a
    materialized list of columns. The list is local to a subquery.
  */
  TABLE_LIST *next_name_resolution_table;
  /* Index names in a "... JOIN ... USE/IGNORE INDEX ..." clause. */
  List<Index_hint> *index_hints;
  TABLE        *table;                          /* opened table */
  ulonglong         table_id; /* table id (from binlog) for opened table */
  /*
    select_result for derived table to pass it from table creation to table
    filling procedure
  */
  select_unit  *derived_result;
  /* Stub used for materialized derived tables. */
  table_map	map;                    /* ID bit of table (1,2,4,8,16...) */
  table_map get_map()
  {
    return jtbm_subselect? table_map(1) << jtbm_table_no : table->map;
  }
  uint get_tablenr()
  {
    return jtbm_subselect? jtbm_table_no : table->tablenr;
  }
  void set_tablenr(uint new_tablenr)
  {
    if (jtbm_subselect)
    {
      jtbm_table_no= new_tablenr;
    }
    if (table)
    {
      table->tablenr= new_tablenr;
      table->map= table_map(1) << new_tablenr;
    }
  }
  /*
    Reference from aux_tables to local list entry of main select of
    multi-delete statement:
    delete t1 from t2,t1 where t1.a<'B' and t2.b=t1.b;
    here it will be reference of first occurrence of t1 to second (as you
    can see this lists can't be merged)
  */
  TABLE_LIST	*correspondent_table;
  /**
     @brief Normally, this field is non-null for anonymous derived tables only.

     @details This field is set to non-null for 
     
     - Anonymous derived tables, In this case it points to the SELECT_LEX_UNIT
     representing the derived table. E.g. for a query
     
     @verbatim SELECT * FROM (SELECT a FROM t1) b @endverbatim
     
     For the @c TABLE_LIST representing the derived table @c b, @c derived
     points to the SELECT_LEX_UNIT representing the result of the query within
     parenteses.
     
     - Views. This is set for views with @verbatim ALGORITHM = TEMPTABLE
     @endverbatim by mysql_make_view().
     
     @note Inside views, a subquery in the @c FROM clause is not allowed.
     @note Do not use this field to separate views/base tables/anonymous
     derived tables. Use TABLE_LIST::is_anonymous_derived_table().
  */
  st_select_lex_unit *derived;		/* SELECT_LEX_UNIT of derived table */
  With_element *with;          /* With element defining this table (if any) */
  /* Bitmap of the defining with element */
  table_map with_internal_reference_map;
  TABLE_LIST * next_with_rec_ref;
  bool is_derived_with_recursive_reference;
  bool block_handle_derived;
  ST_SCHEMA_TABLE *schema_table;        /* Information_schema table */
  st_select_lex	*schema_select_lex;
  /*
    True when the view field translation table is used to convert
    schema table fields for backwards compatibility with SHOW command.
  */
  bool schema_table_reformed;
  TMP_TABLE_PARAM *schema_table_param;
  /* link to select_lex where this table was used */
  st_select_lex	*select_lex;
  LEX *view;                    /* link on VIEW lex for merging */
  Field_translator *field_translation;	/* array of VIEW fields */
  /* pointer to element after last one in translation table above */
  Field_translator *field_translation_end;
  bool field_translation_updated;
  /*
    List (based on next_local) of underlying tables of this view. I.e. it
    does not include the tables of subqueries used in the view. Is set only
    for merged views.
  */
  TABLE_LIST	*merge_underlying_list;
  /*
    - 0 for base tables
    - in case of the view it is the list of all (not only underlying
    tables but also used in subquery ones) tables of the view.
  */
  List<TABLE_LIST> *view_tables;
  /* most upper view this table belongs to */
  TABLE_LIST	*belong_to_view;
  /* A derived table this table belongs to */
  TABLE_LIST    *belong_to_derived;
  /*
    The view directly referencing this table
    (non-zero only for merged underlying tables of a view).
  */
  TABLE_LIST	*referencing_view;

  table_map view_used_tables;
  table_map     map_exec;
  /* TODO: check if this can be joined with jtbm_table_no */
  uint          tablenr_exec;
  uint          maybe_null_exec;

  /* Ptr to parent MERGE table list item. See top comment in ha_myisammrg.cc */
  TABLE_LIST    *parent_l;
  /*
    Security  context (non-zero only for tables which belong
    to view with SQL SECURITY DEFINER)
  */
  Security_context *security_ctx;
  /*
    This view security context (non-zero only for views with
    SQL SECURITY DEFINER)
  */
  Security_context *view_sctx;
  bool allowed_show;
  Item          *where;                 /* VIEW WHERE clause condition */
  Item          *check_option;          /* WITH CHECK OPTION condition */
  LEX_STRING	select_stmt;		/* text of (CREATE/SELECT) statement */
  LEX_CSTRING	md5;			/* md5 of query text */
  LEX_CSTRING	source;			/* source of CREATE VIEW */
  LEX_CSTRING	view_db;		/* saved view database */
  LEX_CSTRING	view_name;		/* saved view name */
  LEX_STRING	timestamp;		/* GMT time stamp of last operation */
  LEX_USER      definer;                /* definer of view */
  ulonglong	file_version;		/* version of file's field set */
  ulonglong	mariadb_version;	/* version of server on creation */
  ulonglong     updatable_view;         /* VIEW can be updated */
  /** 
      @brief The declared algorithm, if this is a view.
      @details One of
      - VIEW_ALGORITHM_UNDEFINED
      - VIEW_ALGORITHM_TMPTABLE
      - VIEW_ALGORITHM_MERGE
      @to do Replace with an enum 
  */
  ulonglong	algorithm;
  ulonglong     view_suid;              /* view is suid (TRUE dy default) */
  ulonglong     with_check;             /* WITH CHECK OPTION */
  /*
    effective value of WITH CHECK OPTION (differ for temporary table
    algorithm)
  */
  uint8         effective_with_check;
  /** 
      @brief The view algorithm that is actually used, if this is a view.
      @details One of
      - VIEW_ALGORITHM_UNDEFINED
      - VIEW_ALGORITHM_TMPTABLE
      - VIEW_ALGORITHM_MERGE
      @to do Replace with an enum 
  */
  uint8         derived_type;
  GRANT_INFO	grant;
  /* data need by some engines in query cache*/
  ulonglong     engine_data;
  /* call back function for asking handler about caching in query cache */
  qc_engine_callback callback_func;
  thr_lock_type lock_type;
  uint		outer_join;		/* Which join type */
  uint		shared;			/* Used in multi-upd */
  bool          updatable;		/* VIEW/TABLE can be updated now */
  bool		straight;		/* optimize with prev table */
  bool          updating;               /* for replicate-do/ignore table */
  bool		force_index;		/* prefer index over table scan */
  bool          ignore_leaves;          /* preload only non-leaf nodes */
  bool          crashed;                 /* Table was found crashed */
  table_map     dep_tables;             /* tables the table depends on      */
  table_map     on_expr_dep_tables;     /* tables on expression depends on  */
  struct st_nested_join *nested_join;   /* if the element is a nested join  */
  TABLE_LIST *embedding;             /* nested join containing the table */
  List<TABLE_LIST> *join_list;/* join list the table belongs to   */
  bool          lifted;               /* set to true when the table is moved to
                                         the upper level at the parsing stage */
  bool		cacheable_table;	/* stop PS caching */
  /* used in multi-upd/views privilege check */
  bool		table_in_first_from_clause;
  /**
     Specifies which kind of table should be open for this element
     of table list.
  */
  enum enum_open_type open_type;
  /* TRUE if this merged view contain auto_increment field */
  bool          contain_auto_increment;
  bool          compact_view_format;    /* Use compact format for SHOW CREATE VIEW */
  /* view where processed */
  bool          where_processed;
  /* TRUE <=> VIEW CHECK OPTION expression has been processed */
  bool          check_option_processed;
  /* TABLE_TYPE_UNKNOWN if any type is acceptable */
  Table_type    required_type;
  handlerton	*db_type;		/* table_type for handler */
  char		timestamp_buffer[MAX_DATETIME_WIDTH + 1];
  /*
    This TABLE_LIST object is just placeholder for prelocking, it will be
    used for implicit LOCK TABLES only and won't be used in real statement.
  */
  prelocking_types prelocking_placeholder;
  /**
     Indicates that if TABLE_LIST object corresponds to the table/view
     which requires special handling.
  */
  enum enum_open_strategy
  {
    /* Normal open. */
    OPEN_NORMAL= 0,
    /* Associate a table share only if the the table exists. */
    OPEN_IF_EXISTS,
    /* Don't associate a table share. */
    OPEN_STUB
  } open_strategy;
  /** TRUE if an alias for this table was specified in the SQL. */
  bool          is_alias;
  /** TRUE if the table is referred to in the statement using a fully
      qualified name (<db_name>.<table_name>).
  */
  bool          is_fqtn;

  /* TRUE <=> derived table should be filled right after optimization. */
  bool          fill_me;
  /* TRUE <=> view/DT is merged. */
  /* TODO: replace with derived_type */
  bool          merged;
  bool          merged_for_insert;
  bool          sequence;  /* Part of NEXTVAL/CURVAL/LASTVAL */

  /*
    Items created by create_view_field and collected to change them in case
    of materialization of the view/derived table
  */
  List<Item>    used_items;
  /* Sublist (tail) of persistent used_items */
  List<Item>    persistent_used_items;

  /* View creation context. */

  View_creation_ctx *view_creation_ctx;

  /*
    Attributes to save/load view creation context in/from frm-file.

    Ther are required only to be able to use existing parser to load
    view-definition file. As soon as the parser parsed the file, view
    creation context is initialized and the attributes become redundant.

    These attributes MUST NOT be used for any purposes but the parsing.
  */

  LEX_CSTRING view_client_cs_name;
  LEX_CSTRING view_connection_cl_name;

  /*
    View definition (SELECT-statement) in the UTF-form.
  */

  LEX_CSTRING view_body_utf8;

   /* End of view definition context. */

  /**
    Indicates what triggers we need to pre-load for this TABLE_LIST
    when opening an associated TABLE. This is filled after
    the parsed tree is created.

    slave_fk_event_map is filled on the slave side with bitmaps value
    representing row-based event operation to help find and prelock
    possible FK constrain-related child tables.
  */
  uint8 trg_event_map, slave_fk_event_map;
  /* TRUE <=> this table is a const one and was optimized away. */
  bool optimized_away;

  /**
    TRUE <=> already materialized. Valid only for materialized derived
    tables/views.
  */
  bool materialized;
  /* I_S: Flags to open_table (e.g. OPEN_TABLE_ONLY or OPEN_VIEW_ONLY) */
  uint i_s_requested_object;

  bool prohibit_cond_pushdown;

  /*
    I_S: how to read the tables (SKIP_OPEN_TABLE/OPEN_FRM_ONLY/OPEN_FULL_TABLE)
  */
  uint table_open_method;
  /*
    I_S: where the schema table was filled
    (this is a hack. The code should be able to figure out whether reading
    from I_S should be done by create_sort_index() or by JOIN::exec.)
  */
  enum enum_schema_table_state schema_table_state;

  /* Something like a "query plan" for reading INFORMATION_SCHEMA table */
  IS_table_read_plan *is_table_read_plan;

  MDL_request mdl_request;

#ifdef WITH_PARTITION_STORAGE_ENGINE
  /* List to carry partition names from PARTITION (...) clause in statement */
  List<String> *partition_names;
#endif /* WITH_PARTITION_STORAGE_ENGINE */

  void calc_md5(const char *buffer);
  int view_check_option(THD *thd, bool ignore_failure);
  bool create_field_translation(THD *thd);
  bool setup_underlying(THD *thd);
  void cleanup_items();
  bool placeholder()
  {
    return derived || view || schema_table || !table;
  }
  void print(THD *thd, table_map eliminated_tables, String *str, 
             enum_query_type query_type);
  bool check_single_table(TABLE_LIST **table, table_map map,
                          TABLE_LIST *view);
  bool set_insert_values(MEM_ROOT *mem_root);
  void hide_view_error(THD *thd);
  TABLE_LIST *find_underlying_table(TABLE *table);
  TABLE_LIST *first_leaf_for_name_resolution();
  TABLE_LIST *last_leaf_for_name_resolution();

  /* System Versioning */
  vers_select_conds_t vers_conditions;

  my_bool for_insert_data;

  /**
     @brief
       Find the bottom in the chain of embedded table VIEWs.

     @detail
       This is used for single-table UPDATE/DELETE when they are modifying a
       single-table VIEW.
  */
  TABLE_LIST *find_table_for_update()
  {
    TABLE_LIST *tbl= this;
    while(!tbl->is_multitable() && tbl->single_table_updatable() &&
        tbl->merge_underlying_list)
    {
      tbl= tbl->merge_underlying_list;
    }
    return tbl;
  }
  TABLE *get_real_join_table();
  bool is_leaf_for_name_resolution();
  inline TABLE_LIST *top_table()
    { return belong_to_view ? belong_to_view : this; }
  inline bool prepare_check_option(THD *thd)
  {
    bool res= FALSE;
    if (effective_with_check)
      res= prep_check_option(thd, effective_with_check);
    return res;
  }
  inline bool prepare_where(THD *thd, Item **conds,
                            bool no_where_clause)
  {
    if (!view || is_merged_derived())
      return prep_where(thd, conds, no_where_clause);
    return FALSE;
  }

  void register_want_access(ulong want_access);
  bool prepare_security(THD *thd);
#ifndef NO_EMBEDDED_ACCESS_CHECKS
  Security_context *find_view_security_context(THD *thd);
  bool prepare_view_security_context(THD *thd);
#endif
  /*
    Cleanup for re-execution in a prepared statement or a stored
    procedure.
  */
  void reinit_before_use(THD *thd);
  Item_subselect *containing_subselect();

  /* 
    Compiles the tagged hints list and fills up TABLE::keys_in_use_for_query,
    TABLE::keys_in_use_for_group_by, TABLE::keys_in_use_for_order_by,
    TABLE::force_index and TABLE::covering_keys.
  */
  bool process_index_hints(TABLE *table);

  /**
    Compare the version of metadata from the previous execution
    (if any) with values obtained from the current table
    definition cache element.

    @sa check_and_update_table_version()
  */
  inline bool is_table_ref_id_equal(TABLE_SHARE *s) const
  {
    return (m_table_ref_type == s->get_table_ref_type() &&
            m_table_ref_version == s->get_table_ref_version());
  }

  /**
    Record the value of metadata version of the corresponding
    table definition cache element in this parse tree node.

    @sa check_and_update_table_version()
  */
  inline void set_table_ref_id(TABLE_SHARE *s)
  { set_table_ref_id(s->get_table_ref_type(), s->get_table_ref_version()); }

  inline void set_table_ref_id(enum_table_ref_type table_ref_type_arg,
                        ulong table_ref_version_arg)
  {
    m_table_ref_type= table_ref_type_arg;
    m_table_ref_version= table_ref_version_arg;
  }

  /* Set of functions returning/setting state of a derived table/view. */
  inline bool is_non_derived()
  {
    return (!derived_type);
  }
  inline bool is_view_or_derived()
  {
    return (derived_type);
  }
  inline bool is_view()
  {
    return (derived_type & DTYPE_VIEW);
  }
  inline bool is_derived()
  {
    return (derived_type & DTYPE_TABLE);
  }
  bool is_with_table();
  bool is_recursive_with_table();
  bool is_with_table_recursive_reference();
  void register_as_derived_with_rec_ref(With_element *rec_elem);
  bool is_nonrecursive_derived_with_rec_ref();
  bool fill_recursive(THD *thd);

  inline void set_view()
  {
    derived_type= DTYPE_VIEW;
  }
  inline void set_derived()
  {
    derived_type= DTYPE_TABLE;
  }
  inline bool is_merged_derived()
  {
    return (derived_type & DTYPE_MERGE);
  }
  inline void set_merged_derived()
  {
    DBUG_ENTER("set_merged_derived");
    DBUG_PRINT("enter", ("Alias: '%s'  Unit: %p",
                        (alias.str ? alias.str : "<NULL>"),
                         get_unit()));
    derived_type= ((derived_type & DTYPE_MASK) |
                   DTYPE_TABLE | DTYPE_MERGE);
    set_check_merged();
    DBUG_VOID_RETURN;
  }
  inline bool is_materialized_derived()
  {
    return (derived_type & DTYPE_MATERIALIZE);
  }
  void set_materialized_derived()
  {
    DBUG_ENTER("set_materialized_derived");
    DBUG_PRINT("enter", ("Alias: '%s'  Unit: %p",
                        (alias.str ? alias.str : "<NULL>"),
                         get_unit()));
    derived= get_unit();
    derived_type= ((derived_type & (derived ? DTYPE_MASK : DTYPE_VIEW)) |
                   DTYPE_TABLE | DTYPE_MATERIALIZE);
    set_check_materialized();
    DBUG_VOID_RETURN;
  }
  inline bool is_multitable()
  {
    return (derived_type & DTYPE_MULTITABLE);
  }
  inline void set_multitable()
  {
    derived_type|= DTYPE_MULTITABLE;
  }
  bool set_as_with_table(THD *thd, With_element *with_elem);
  void reset_const_table();
  bool handle_derived(LEX *lex, uint phases);

  /**
     @brief True if this TABLE_LIST represents an anonymous derived table,
     i.e.  the result of a subquery.
  */
  bool is_anonymous_derived_table() const { return derived && !view; }

  /**
     @brief Returns the name of the database that the referenced table belongs
     to.
  */
  const char *get_db_name() const { return view != NULL ? view_db.str : db.str; }

  /**
     @brief Returns the name of the table that this TABLE_LIST represents.

     @details The unqualified table name or view name for a table or view,
     respectively.
   */
  const char *get_table_name() const { return view != NULL ? view_name.str : table_name.str; }
  bool is_active_sjm();
  bool is_jtbm() { return MY_TEST(jtbm_subselect != NULL); }
  st_select_lex_unit *get_unit();
  st_select_lex *get_single_select();
  void wrap_into_nested_join(List<TABLE_LIST> &join_list);
  bool init_derived(THD *thd, bool init_view);
  int fetch_number_of_rows();
  bool change_refs_to_fields();

  bool single_table_updatable();

  bool is_inner_table_of_outer_join()
  {
    for (TABLE_LIST *tbl= this; tbl; tbl= tbl->embedding)
    {
      if (tbl->outer_join)
        return true;
    }
    return false;
  } 
  void set_lock_type(THD* thd, enum thr_lock_type lock);
  void check_pushable_cond_for_table(Item *cond);
  Item *build_pushable_cond_for_table(THD *thd, Item *cond); 

  void remove_join_columns()
  {
    if (join_columns)
    {
      join_columns->empty();
      join_columns= NULL;
      is_join_columns_complete= FALSE;
    }
  }

private:
  bool prep_check_option(THD *thd, uint8 check_opt_type);
  bool prep_where(THD *thd, Item **conds, bool no_where_clause);
  void set_check_materialized();
#ifndef DBUG_OFF
  void set_check_merged();
#else
  inline void set_check_merged() {}
#endif
  /** See comments for set_table_ref_id() */
  enum enum_table_ref_type m_table_ref_type;
  /** See comments for set_table_ref_id() */
  ulong m_table_ref_version;
};

class Item;

/*
  Iterator over the fields of a generic table reference.
*/

class Field_iterator: public Sql_alloc
{
public:
  Field_iterator() {}                         /* Remove gcc warning */
  virtual ~Field_iterator() {}
  virtual void set(TABLE_LIST *)= 0;
  virtual void next()= 0;
  virtual bool end_of_fields()= 0;              /* Return 1 at end of list */
  virtual LEX_CSTRING *name()= 0;
  virtual Item *create_item(THD *)= 0;
  virtual Field *field()= 0;
};


/* 
  Iterator over the fields of a base table, view with temporary
  table, or subquery.
*/

class Field_iterator_table: public Field_iterator
{
  Field **ptr;
public:
  Field_iterator_table() :ptr(0) {}
  void set(TABLE_LIST *table) { ptr= table->table->field; }
  void set_table(TABLE *table) { ptr= table->field; }
  void next() { ptr++; }
  bool end_of_fields() { return *ptr == 0; }
  LEX_CSTRING *name();
  Item *create_item(THD *thd);
  Field *field() { return *ptr; }
};


/* Iterator over the fields of a merge view. */

class Field_iterator_view: public Field_iterator
{
  Field_translator *ptr, *array_end;
  TABLE_LIST *view;
public:
  Field_iterator_view() :ptr(0), array_end(0) {}
  void set(TABLE_LIST *table);
  void next() { ptr++; }
  bool end_of_fields() { return ptr == array_end; }
  LEX_CSTRING *name();
  Item *create_item(THD *thd);
  Item **item_ptr() {return &ptr->item; }
  Field *field() { return 0; }
  inline Item *item() { return ptr->item; }
  Field_translator *field_translator() { return ptr; }
};


/*
  Field_iterator interface to the list of materialized fields of a
  NATURAL/USING join.
*/

class Field_iterator_natural_join: public Field_iterator
{
  List_iterator_fast<Natural_join_column> column_ref_it;
  Natural_join_column *cur_column_ref;
public:
  Field_iterator_natural_join() :cur_column_ref(NULL) {}
  ~Field_iterator_natural_join() {}
  void set(TABLE_LIST *table);
  void next();
  bool end_of_fields() { return !cur_column_ref; }
  LEX_CSTRING *name() { return cur_column_ref->name(); }
  Item *create_item(THD *thd) { return cur_column_ref->create_item(thd); }
  Field *field() { return cur_column_ref->field(); }
  Natural_join_column *column_ref() { return cur_column_ref; }
};


/*
  Generic iterator over the fields of an arbitrary table reference.

  DESCRIPTION
    This class unifies the various ways of iterating over the columns
    of a table reference depending on the type of SQL entity it
    represents. If such an entity represents a nested table reference,
    this iterator encapsulates the iteration over the columns of the
    members of the table reference.

  IMPLEMENTATION
    The implementation assumes that all underlying NATURAL/USING table
    references already contain their result columns and are linked into
    the list TABLE_LIST::next_name_resolution_table.
*/

class Field_iterator_table_ref: public Field_iterator
{
  TABLE_LIST *table_ref, *first_leaf, *last_leaf;
  Field_iterator_table        table_field_it;
  Field_iterator_view         view_field_it;
  Field_iterator_natural_join natural_join_it;
  Field_iterator *field_it;
  void set_field_iterator();
public:
  Field_iterator_table_ref() :field_it(NULL) {}
  void set(TABLE_LIST *table);
  void next();
  bool end_of_fields()
  { return (table_ref == last_leaf && field_it->end_of_fields()); }
  LEX_CSTRING *name() { return field_it->name(); }
  const char *get_table_name();
  const char *get_db_name();
  GRANT_INFO *grant();
  Item *create_item(THD *thd) { return field_it->create_item(thd); }
  Field *field() { return field_it->field(); }
  Natural_join_column *get_or_create_column_ref(THD *thd, TABLE_LIST *parent_table_ref);
  Natural_join_column *get_natural_column_ref();
};


#define JOIN_OP_NEST       1
#define REBALANCED_NEST    2

typedef struct st_nested_join
{
  List<TABLE_LIST>  join_list;       /* list of elements in the nested join */
  /*
    Currently the valid values for nest type are:
    JOIN_OP_NEST - for nest created for JOIN operation used as an operand in
    a join expression, contains 2 elements;
    JOIN_OP_NEST | REBALANCED_NEST -  nest created after tree re-balancing
    in st_select_lex::add_cross_joined_table(), contains 1 element;
    0 - for all other nests.
    Examples:
    1.  SELECT * FROM t1 JOIN t2 LEFT JOIN t3 ON t2.a=t3.a;
    Here the nest created for LEFT JOIN at first has nest_type==JOIN_OP_NEST.
    After re-balancing in st_select_lex::add_cross_joined_table() this nest
    has nest_type==JOIN_OP_NEST | REBALANCED_NEST. The nest for JOIN created
    in st_select_lex::add_cross_joined_table() has nest_type== JOIN_OP_NEST.
    2.  SELECT * FROM t1 JOIN (t2 LEFT JOIN t3 ON t2.a=t3.a)
    Here the nest created for LEFT JOIN has nest_type==0, because it's not
    an operand in a join expression. The nest created for JOIN has nest_type
    set to JOIN_OP_NEST.
  */
  uint nest_type;
  /* 
    Bitmap of tables within this nested join (including those embedded within
    its children), including tables removed by table elimination.
  */
  table_map         used_tables;
  table_map         not_null_tables; /* tables that rejects nulls           */
  /**
    Used for pointing out the first table in the plan being covered by this
    join nest. It is used exclusively within make_outerjoin_info().
   */
  struct st_join_table *first_nested;
  /* 
    Used to count tables in the nested join in 2 isolated places:
    1. In make_outerjoin_info(). 
    2. check_interleaving_with_nj/restore_prev_nj_state (these are called
       by the join optimizer. 
    Before each use the counters are zeroed by reset_nj_counters.
  */
  uint              counter;

  /*
    Number of elements in join_list that participate in the join plan choice:
    - Base tables that were not removed by table elimination
    - Join nests that were not removed by mark_join_nest_as_const
  */
  uint              n_tables;
  nested_join_map   nj_map;          /* Bit used to identify this nested join*/
  /*
    (Valid only for semi-join nests) Bitmap of tables outside the semi-join
    that are used within the semi-join's ON condition.
  */
  table_map         sj_depends_on;
  /* Outer non-trivially correlated tables */
  table_map         sj_corr_tables;
  List<Item_ptr>    sj_outer_expr_list;
  /**
     True if this join nest node is completely covered by the query execution
     plan. This means two things.

     1. All tables on its @c join_list are covered by the plan.

     2. All child join nest nodes are fully covered.
   */
  bool is_fully_covered() const { return n_tables == counter; }
} NESTED_JOIN;


typedef struct st_changed_table_list
{
  struct	st_changed_table_list *next;
  char		*key;
  size_t  key_length;
} CHANGED_TABLE_LIST;


typedef struct st_open_table_list{
  struct st_open_table_list *next;
  char	*db,*table;
  uint32 in_use,locked;
} OPEN_TABLE_LIST;


static inline MY_BITMAP *tmp_use_all_columns(TABLE *table,
                                             MY_BITMAP **bitmap)
{
  MY_BITMAP *old= *bitmap;
  *bitmap= &table->s->all_set;
  return old;
}


static inline void tmp_restore_column_map(MY_BITMAP **bitmap,
                                          MY_BITMAP *old)
{
  *bitmap= old;
}

/* The following is only needed for debugging */

static inline MY_BITMAP *dbug_tmp_use_all_columns(TABLE *table,
                                                      MY_BITMAP **bitmap)
{
#ifdef DBUG_ASSERT_EXISTS
  return tmp_use_all_columns(table, bitmap);
#else
  return 0;
#endif
}

static inline void dbug_tmp_restore_column_map(MY_BITMAP **bitmap,
                                               MY_BITMAP *old)
{
#ifdef DBUG_ASSERT_EXISTS
  tmp_restore_column_map(bitmap, old);
#endif
}


/* 
  Variant of the above : handle both read and write sets.
  Provide for the possiblity of the read set being the same as the write set
*/
static inline void dbug_tmp_use_all_columns(TABLE *table,
                                            MY_BITMAP **save,
                                            MY_BITMAP **read_set,
                                            MY_BITMAP **write_set)
{
<<<<<<< HEAD
#ifdef DBUG_ASSERT_EXISTS
  save[0]= read_set->bitmap;
  save[1]= write_set->bitmap;
=======
#ifndef DBUG_OFF
  save[0]= *read_set;
  save[1]= *write_set;
>>>>>>> 3b548d3b
  (void) tmp_use_all_columns(table, read_set);
  (void) tmp_use_all_columns(table, write_set);
#endif
}


static inline void dbug_tmp_restore_column_maps(MY_BITMAP **read_set,
                                                MY_BITMAP **write_set,
                                                MY_BITMAP **old)
{
#ifdef DBUG_ASSERT_EXISTS
  tmp_restore_column_map(read_set, old[0]);
  tmp_restore_column_map(write_set, old[1]);
#endif
}

bool ok_for_lower_case_names(const char *names);

enum get_table_share_flags {
  GTS_TABLE                = 1,
  GTS_VIEW                 = 2,
  GTS_NOLOCK               = 4,
  GTS_USE_DISCOVERY        = 8,
  GTS_FORCE_DISCOVERY      = 16
};

size_t max_row_length(TABLE *table, MY_BITMAP const *cols, const uchar *data);

void init_mdl_requests(TABLE_LIST *table_list);

enum open_frm_error open_table_from_share(THD *thd, TABLE_SHARE *share,
                       const LEX_CSTRING *alias, uint db_stat, uint prgflag,
                       uint ha_open_flags, TABLE *outparam,
                       bool is_create_table,
                       List<String> *partitions_to_open= NULL);
bool fix_session_vcol_expr(THD *thd, Virtual_column_info *vcol);
bool fix_session_vcol_expr_for_read(THD *thd, Field *field,
                                    Virtual_column_info *vcol);
bool parse_vcol_defs(THD *thd, MEM_ROOT *mem_root, TABLE *table,
                     bool *error_reported, vcol_init_mode expr);
TABLE_SHARE *alloc_table_share(const char *db, const char *table_name,
                               const char *key, uint key_length);
void init_tmp_table_share(THD *thd, TABLE_SHARE *share, const char *key,
                          uint key_length,
                          const char *table_name, const char *path);
void free_table_share(TABLE_SHARE *share);
enum open_frm_error open_table_def(THD *thd, TABLE_SHARE *share,
                                   uint flags = GTS_TABLE);

void open_table_error(TABLE_SHARE *share, enum open_frm_error error,
                      int db_errno);
void update_create_info_from_table(HA_CREATE_INFO *info, TABLE *form);
bool check_db_name(LEX_STRING *db);
bool check_column_name(const char *name);
bool check_table_name(const char *name, size_t length, bool check_for_path_chars);
int rename_file_ext(const char * from,const char * to,const char * ext);
char *get_field(MEM_ROOT *mem, Field *field);
bool get_field(MEM_ROOT *mem, Field *field, class String *res);

bool validate_comment_length(THD *thd, LEX_CSTRING *comment, size_t max_len,
                             uint err_code, const char *name);

int closefrm(TABLE *table);
void free_blobs(TABLE *table);
void free_field_buffers_larger_than(TABLE *table, uint32 size);
ulong get_form_pos(File file, uchar *head, TYPELIB *save_names);
void append_unescaped(String *res, const char *pos, size_t length);
void prepare_frm_header(THD *thd, uint reclength, uchar *fileinfo,
                        HA_CREATE_INFO *create_info, uint keys, KEY *key_info);
const char *fn_frm_ext(const char *name);

/* Check that the integer is in the internal */
static inline int set_zone(int nr,int min_zone,int max_zone)
{
  if (nr <= min_zone)
    return min_zone;
  if (nr >= max_zone)
    return max_zone;
  return nr;
}

/* performance schema */
extern LEX_CSTRING PERFORMANCE_SCHEMA_DB_NAME;

extern LEX_CSTRING GENERAL_LOG_NAME;
extern LEX_CSTRING SLOW_LOG_NAME;
extern LEX_CSTRING TRANSACTION_REG_NAME;

/* information schema */
extern LEX_CSTRING INFORMATION_SCHEMA_NAME;
extern LEX_CSTRING MYSQL_SCHEMA_NAME;

/* table names */
extern LEX_CSTRING MYSQL_USER_NAME, MYSQL_DB_NAME, MYSQL_PROC_NAME;

inline bool is_infoschema_db(const LEX_CSTRING *name)
{
  return (INFORMATION_SCHEMA_NAME.length == name->length &&
          !my_strcasecmp(system_charset_info,
                         INFORMATION_SCHEMA_NAME.str, name->str));
}

inline void mark_as_null_row(TABLE *table)
{
  table->null_row=1;
  table->status|=STATUS_NULL_ROW;
  if (table->s->null_bytes)
    bfill(table->null_flags,table->s->null_bytes,255);
}

bool is_simple_order(ORDER *order);

class Open_tables_backup;

/** Transaction Registry Table (TRT)

    This table holds transaction IDs, their corresponding times and other
    transaction-related data which is used for transaction order resolution.
    When versioned table marks its records lifetime with transaction IDs,
    TRT is used to get their actual timestamps. */

class TR_table: public TABLE_LIST
{
  THD *thd;
  Open_tables_backup *open_tables_backup;

public:
  enum field_id_t {
    FLD_TRX_ID= 0,
    FLD_COMMIT_ID,
    FLD_BEGIN_TS,
    FLD_COMMIT_TS,
    FLD_ISO_LEVEL,
    FIELD_COUNT
  };

  enum enabled {NO, MAYBE, YES};
  static enum enabled use_transaction_registry;

  /**
     @param[in,out] Thread handle
     @param[in] Current transaction is read-write.
   */
  TR_table(THD *_thd, bool rw= false);
  /**
     Opens a transaction_registry table.

     @retval true on error, false otherwise.
   */
  bool open();
  ~TR_table();
  /**
     @retval current thd
  */
  THD *get_thd() const { return thd; }
  /**
     Stores value to internal transaction_registry TABLE object.

     @param[in] field number in a TABLE
     @param[in] value to store
   */
  void store(uint field_id, ulonglong val);
  /**
     Stores value to internal transaction_registry TABLE object.

     @param[in] field number in a TABLE
     @param[in] value to store
   */
  void store(uint field_id, timeval ts);
  /**
    Update the transaction_registry right before commit.
    @param start_id    transaction identifier at start
    @param end_id      transaction identifier at commit

    @retval false      on success
    @retval true       on error (the transaction must be rolled back)
  */
  bool update(ulonglong start_id, ulonglong end_id);
  // return true if found; false if not found or error
  bool query(ulonglong trx_id);
  /**
     Gets a row from transaction_registry with the closest commit_timestamp to
     first argument. We can search for a value which a lesser or greater than
     first argument. Also loads a row into an internal TABLE object.

     @param[in] timestamp
     @param[in] true if we search for a lesser timestamp, false if greater
     @retval true if exists, false it not exists or an error occurred
   */
  bool query(MYSQL_TIME &commit_time, bool backwards);
  /**
     Checks whether transaction1 sees transaction0.

     @param[out] true if transaction1 sees transaction0, undefined on error and
       when transaction1=transaction0 and false otherwise
     @param[in] transaction_id of transaction1
     @param[in] transaction_id of transaction0
     @param[in] commit time of transaction1 or 0 if we want it to be queried
     @param[in] isolation level (from handler.h) of transaction1
     @param[in] commit time of transaction0 or 0 if we want it to be queried
     @retval true on error, false otherwise
   */
  bool query_sees(bool &result, ulonglong trx_id1, ulonglong trx_id0,
                  ulonglong commit_id1= 0,
                  enum_tx_isolation iso_level1= ISO_READ_UNCOMMITTED,
                  ulonglong commit_id0= 0);

  /**
     @retval transaction isolation level of a row from internal TABLE object.
   */
  enum_tx_isolation iso_level() const;
  /**
     Stores transactioin isolation level to internal TABLE object.
   */
  void store_iso_level(enum_tx_isolation iso_level)
  {
    DBUG_ASSERT(iso_level <= ISO_SERIALIZABLE);
    store(FLD_ISO_LEVEL, iso_level + 1);
  }

  /**
     Writes a message to MariaDB log about incorrect transaction_registry schema.

     @param[in] a message explained what's incorrect in schema
   */
  void warn_schema_incorrect(const char *reason);
  /**
     Checks whether transaction_registry table has a correct schema.

     @retval true if schema is incorrect and false otherwise
   */
  bool check(bool error);

  TABLE * operator-> () const
  {
    return table;
  }
  Field * operator[] (uint field_id) const
  {
    DBUG_ASSERT(field_id < FIELD_COUNT);
    return table->field[field_id];
  }
  operator bool () const
  {
    return table;
  }
  bool operator== (const TABLE_LIST &subj) const
  {
    return (!cmp(&db, &subj.db) && !cmp(&table_name, &subj.table_name));
  }
  bool operator!= (const TABLE_LIST &subj) const
  {
    return !(*this == subj);
  }
};

#endif /* MYSQL_CLIENT */

#endif /* TABLE_INCLUDED */<|MERGE_RESOLUTION|>--- conflicted
+++ resolved
@@ -2987,25 +2987,25 @@
 } OPEN_TABLE_LIST;
 
 
-static inline MY_BITMAP *tmp_use_all_columns(TABLE *table,
-                                             MY_BITMAP **bitmap)
-{
-  MY_BITMAP *old= *bitmap;
-  *bitmap= &table->s->all_set;
+static inline my_bitmap_map *tmp_use_all_columns(TABLE *table,
+                                                 MY_BITMAP *bitmap)
+{
+  my_bitmap_map *old= bitmap->bitmap;
+  bitmap->bitmap= table->s->all_set.bitmap;
   return old;
 }
 
 
-static inline void tmp_restore_column_map(MY_BITMAP **bitmap,
-                                          MY_BITMAP *old)
-{
-  *bitmap= old;
+static inline void tmp_restore_column_map(MY_BITMAP *bitmap,
+                                          my_bitmap_map *old)
+{
+  bitmap->bitmap= old;
 }
 
 /* The following is only needed for debugging */
 
-static inline MY_BITMAP *dbug_tmp_use_all_columns(TABLE *table,
-                                                      MY_BITMAP **bitmap)
+static inline my_bitmap_map *dbug_tmp_use_all_columns(TABLE *table,
+                                                      MY_BITMAP *bitmap)
 {
 #ifdef DBUG_ASSERT_EXISTS
   return tmp_use_all_columns(table, bitmap);
@@ -3014,8 +3014,8 @@
 #endif
 }
 
-static inline void dbug_tmp_restore_column_map(MY_BITMAP **bitmap,
-                                               MY_BITMAP *old)
+static inline void dbug_tmp_restore_column_map(MY_BITMAP *bitmap,
+                                               my_bitmap_map *old)
 {
 #ifdef DBUG_ASSERT_EXISTS
   tmp_restore_column_map(bitmap, old);
@@ -3028,28 +3028,22 @@
   Provide for the possiblity of the read set being the same as the write set
 */
 static inline void dbug_tmp_use_all_columns(TABLE *table,
-                                            MY_BITMAP **save,
-                                            MY_BITMAP **read_set,
-                                            MY_BITMAP **write_set)
-{
-<<<<<<< HEAD
+                                            my_bitmap_map **save,
+                                            MY_BITMAP *read_set,
+                                            MY_BITMAP *write_set)
+{
 #ifdef DBUG_ASSERT_EXISTS
   save[0]= read_set->bitmap;
   save[1]= write_set->bitmap;
-=======
-#ifndef DBUG_OFF
-  save[0]= *read_set;
-  save[1]= *write_set;
->>>>>>> 3b548d3b
   (void) tmp_use_all_columns(table, read_set);
   (void) tmp_use_all_columns(table, write_set);
 #endif
 }
 
 
-static inline void dbug_tmp_restore_column_maps(MY_BITMAP **read_set,
-                                                MY_BITMAP **write_set,
-                                                MY_BITMAP **old)
+static inline void dbug_tmp_restore_column_maps(MY_BITMAP *read_set,
+                                                MY_BITMAP *write_set,
+                                                my_bitmap_map **old)
 {
 #ifdef DBUG_ASSERT_EXISTS
   tmp_restore_column_map(read_set, old[0]);
