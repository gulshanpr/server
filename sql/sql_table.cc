--- conflicted
+++ resolved
@@ -2612,28 +2612,6 @@
       case LEAVE_AS_IS:
         break;
       case ENABLE:
-<<<<<<< HEAD
-        VOID(pthread_mutex_lock(&LOCK_open));
-        wait_while_table_is_used(thd, table, HA_EXTRA_FORCE_REOPEN);
-        VOID(pthread_mutex_unlock(&LOCK_open));
-        error= table->file->activate_all_index(thd);
-        /* COND_refresh will be signaled in close_thread_tables() */
-        break;
-      case DISABLE:
-        if (table->db_type == DB_TYPE_MYISAM)
-        {
-          VOID(pthread_mutex_lock(&LOCK_open));
-          wait_while_table_is_used(thd, table, HA_EXTRA_FORCE_REOPEN);
-          VOID(pthread_mutex_unlock(&LOCK_open));
-          table->file->deactivate_non_unique_index(HA_POS_ERROR);
-        /* COND_refresh will be signaled in close_thread_tables() */
-        }
-        else
-          push_warning_printf(current_thd, MYSQL_ERROR::WARN_LEVEL_WARN, 
-                              ER_ILLEGAL_HA,
-                              ER(ER_ILLEGAL_HA), table->table_name);
-        break;
-=======
 	VOID(pthread_mutex_lock(&LOCK_open));
 	wait_while_table_is_used(thd, table, HA_EXTRA_FORCE_REOPEN);
 	VOID(pthread_mutex_unlock(&LOCK_open));
@@ -2647,7 +2625,6 @@
 	error=table->file->disable_indexes(0, 1);
 	/* COND_refresh will be signaled in close_thread_tables() */
 	break;
->>>>>>> 3c2d3735
       }
     }
     if (error==HA_ERR_WRONG_COMMAND)
@@ -2668,16 +2645,12 @@
       }
       send_ok(thd);
     }
-<<<<<<< HEAD
-    table_list->table=0;                                // For query cache
-=======
     else
     {
       table->file->print_error(error, MYF(0));
       error=-1;
     }
-    table_list->table=0;				// For query cache
->>>>>>> 3c2d3735
+    table_list->table=0;                                // For query cache
     query_cache_invalidate3(thd, table_list, 0);
     DBUG_RETURN(error);
   }
@@ -3351,15 +3324,9 @@
   }
   end_read_record(&info);
   free_io_cache(from);
-<<<<<<< HEAD
   delete [] copy;                               // This is never 0
-  uint tmp_error;
-  if ((tmp_error=to->file->extra(HA_EXTRA_NO_CACHE)))
-=======
-  delete [] copy;				// This is never 0
 
   if (to->file->end_bulk_insert() && !error)
->>>>>>> 3c2d3735
   {
     to->file->print_error(my_errno,MYF(0));
     error=1;
