/*
   Copyright (c) 2000, 2019, Oracle and/or its affiliates.
   Copyright (c) 2010, 2022, MariaDB

   This program is free software; you can redistribute it and/or modify
   it under the terms of the GNU General Public License as published by
   the Free Software Foundation; version 2 of the License.

   This program is distributed in the hope that it will be useful,
   but WITHOUT ANY WARRANTY; without even the implied warranty of
   MERCHANTABILITY or FITNESS FOR A PARTICULAR PURPOSE.  See the
   GNU General Public License for more details.

   You should have received a copy of the GNU General Public License
   along with this program; if not, write to the Free Software
   Foundation, Inc., 51 Franklin St, Fifth Floor, Boston, MA 02110-1335  USA
*/

/* drop and alter of tables */

#include "mariadb.h"
#include "sql_priv.h"
#include "unireg.h"
#include "debug_sync.h"
#include "sql_table.h"
#include "sql_parse.h"                        // test_if_data_home_dir
#include "sql_cache.h"                          // query_cache_*
#include "sql_base.h"   // lock_table_names
#include "lock.h"       // mysql_unlock_tables
#include "strfunc.h"    // find_type2, find_set
#include "sql_truncate.h"                       // regenerate_locked_table
#include "ha_partition.h"                       // PAR_EXT
                                                // mem_alloc_error,
                                                // partition_info
                                                // NOT_A_PARTITION_ID
#include "sql_db.h"                             // load_db_opt_by_name
#include "records.h"             // init_read_record, end_read_record
#include "filesort.h"            // filesort_free_buffers
#include "sql_select.h"                // setup_order
#include "sql_handler.h"               // mysql_ha_rm_tables
#include "discover.h"                  // readfrm
#include "my_pthread.h"                // pthread_mutex_t
#include "log_event.h"                 // Query_log_event
#include "sql_statistics.h"
#include <hash.h>
#include <myisam.h>
#include <my_dir.h>
#include "create_options.h"
#include "sp_head.h"
#include "sp.h"
#include "sql_trigger.h"
#include "sql_parse.h"
#include "sql_show.h"
#include "transaction.h"
#include "sql_audit.h"
#include "sql_sequence.h"
#include "tztime.h"
#include "sql_insert.h"                        // binlog_drop_table
#include <algorithm>

#ifdef __WIN__
#include <io.h>
#endif

const char *primary_key_name="PRIMARY";

static int check_if_keyname_exists(const char *name,KEY *start, KEY *end);
static char *make_unique_key_name(THD *, const char *, KEY *, KEY *);
static bool make_unique_constraint_name(THD *, LEX_CSTRING *, const char *,
                                        List<Virtual_column_info> *, uint *);
static const char *make_unique_invisible_field_name(THD *, const char *,
                                                    List<Create_field> *);
static int copy_data_between_tables(THD *, TABLE *,TABLE *,
                                    List<Create_field> &, bool, uint, ORDER *,
                                    ha_rows *, ha_rows *,
                                    Alter_info::enum_enable_or_disable,
                                    Alter_table_ctx *);
static int append_system_key_parts(THD *thd, HA_CREATE_INFO *create_info,
                                   Key *key);
static int mysql_prepare_create_table(THD *, HA_CREATE_INFO *, Alter_info *,
                                      uint *, handler *, KEY **, uint *, int,
                                      const LEX_CSTRING db,
                                      const LEX_CSTRING table_name);
static uint blob_length_by_type(enum_field_types type);
static bool fix_constraints_names(THD *, List<Virtual_column_info> *,
                                  const HA_CREATE_INFO *);

/**
  @brief Helper function for explain_filename
  @param thd          Thread handle
  @param to_p         Explained name in system_charset_info
  @param end_p        End of the to_p buffer
  @param name         Name to be converted
  @param name_len     Length of the name, in bytes
*/
static char* add_identifier(THD* thd, char *to_p, const char * end_p,
                            const char* name, size_t name_len)
{
  uint res;
  uint errors;
  const char *conv_name, *conv_name_end;
  char tmp_name[FN_REFLEN];
  char conv_string[FN_REFLEN];
  int quote;

  DBUG_ENTER("add_identifier");
  if (!name[name_len])
    conv_name= name;
  else
  {
    strnmov(tmp_name, name, name_len);
    tmp_name[name_len]= 0;
    conv_name= tmp_name;
  }
  res= strconvert(&my_charset_filename, conv_name, name_len,
                  system_charset_info,
                  conv_string, FN_REFLEN, &errors);
  if (unlikely(!res || errors))
  {
    DBUG_PRINT("error", ("strconvert of '%s' failed with %u (errors: %u)", conv_name, res, errors));
    conv_name= name;
    conv_name_end= name + name_len;
  }
  else
  {
    DBUG_PRINT("info", ("conv '%s' -> '%s'", conv_name, conv_string));
    conv_name= conv_string;
    conv_name_end= conv_string + res;
  }

  quote= (likely(thd) ?
          get_quote_char_for_identifier(thd, conv_name, res - 1) :
          '`');

  if (quote != EOF && (end_p - to_p > 2))
  {
    *(to_p++)= (char) quote;
    while (*conv_name && (end_p - to_p - 1) > 0)
    {
      int length= system_charset_info->charlen(conv_name, conv_name_end);
      if (length <= 0)
        length= 1;
      if (length == 1 && *conv_name == (char) quote)
      { 
        if ((end_p - to_p) < 3)
          break;
        *(to_p++)= (char) quote;
        *(to_p++)= *(conv_name++);
      }
      else if (((long) length) < (end_p - to_p))
      {
        to_p= strnmov(to_p, conv_name, length);
        conv_name+= length;
      }
      else
        break;                               /* string already filled */
    }
    if (end_p > to_p) {
      *(to_p++)= (char) quote;
      if (end_p > to_p)
	*to_p= 0; /* terminate by NUL, but do not include it in the count */
    }
  }
  else
    to_p= strnmov(to_p, conv_name, end_p - to_p);
  DBUG_RETURN(to_p);
}


/**
  @brief Explain a path name by split it to database, table etc.
  
  @details Break down the path name to its logic parts
  (database, table, partition, subpartition).
  filename_to_tablename cannot be used on partitions, due to the #P# part.
  There can be up to 6 '#', #P# for partition, #SP# for subpartition
  and #TMP# or #REN# for temporary or renamed partitions.
  This should be used when something should be presented to a user in a
  diagnostic, error etc. when it would be useful to know what a particular
  file [and directory] means. Such as SHOW ENGINE STATUS, error messages etc.

  Examples:

    t1#P#p1                 table t1 partition p1
    t1#P#p1#SP#sp1          table t1 partition p1 subpartition sp1
    t1#P#p1#SP#sp1#TMP#     table t1 partition p1 subpartition sp1 temporary
    t1#P#p1#SP#sp1#REN#     table t1 partition p1 subpartition sp1 renamed

   @param      thd          Thread handle
   @param      from         Path name in my_charset_filename
                            Null terminated in my_charset_filename, normalized
                            to use '/' as directory separation character.
   @param      to           Explained name in system_charset_info
   @param      to_length    Size of to buffer
   @param      explain_mode Requested output format.
                            EXPLAIN_ALL_VERBOSE ->
                            [Database `db`, ]Table `tbl`[,[ Temporary| Renamed]
                            Partition `p` [, Subpartition `sp`]]
                            EXPLAIN_PARTITIONS_VERBOSE -> `db`.`tbl`
                            [[ Temporary| Renamed] Partition `p`
                            [, Subpartition `sp`]]
                            EXPLAIN_PARTITIONS_AS_COMMENT -> `db`.`tbl` |*
                            [,[ Temporary| Renamed] Partition `p`
                            [, Subpartition `sp`]] *|
                            (| is really a /, and it is all in one line)

   @retval     Length of returned string
*/

uint explain_filename(THD* thd,
		      const char *from,
                      char *to,
                      uint to_length,
                      enum_explain_filename_mode explain_mode)
{
  char *to_p= to;
  char *end_p= to_p + to_length;
  const char *db_name= NULL;
  size_t  db_name_len= 0;
  const char *table_name;
  size_t  table_name_len= 0;
  const char *part_name= NULL;
  size_t  part_name_len= 0;
  const char *subpart_name= NULL;
  size_t  subpart_name_len= 0;
  uint part_type= NORMAL_PART_NAME;

  const char *tmp_p;
  DBUG_ENTER("explain_filename");
  DBUG_PRINT("enter", ("from '%s'", from));
  tmp_p= from;
  table_name= from;
  /*
    If '/' then take last directory part as database.
    '/' is the directory separator, not FN_LIB_CHAR
  */
  while ((tmp_p= strchr(tmp_p, '/')))
  {
    db_name= table_name;
    /* calculate the length */
    db_name_len= (int)(tmp_p - db_name);
    tmp_p++;
    table_name= tmp_p;
  }
  tmp_p= table_name;
  /* Look if there are partition tokens in the table name. */
  while ((tmp_p= strchr(tmp_p, '#')))
  {
    tmp_p++;
    switch (tmp_p[0]) {
    case 'P':
    case 'p':
      if (tmp_p[1] == '#')
      {
        part_name= tmp_p + 2;
        tmp_p+= 2;
      }
      break;
    case 'S':
    case 's':
      if ((tmp_p[1] == 'P' || tmp_p[1] == 'p') && tmp_p[2] == '#')
      {
        part_name_len= (int)(tmp_p - part_name - 1);
        subpart_name= tmp_p + 3;
	tmp_p+= 3;
      }
      break;
    case 'T':
    case 't':
      if ((tmp_p[1] == 'M' || tmp_p[1] == 'm') &&
          (tmp_p[2] == 'P' || tmp_p[2] == 'p') &&
          tmp_p[3] == '#' && !tmp_p[4])
      {
        part_type= TEMP_PART_NAME;
        tmp_p+= 4;
      }
      break;
    case 'R':
    case 'r':
      if ((tmp_p[1] == 'E' || tmp_p[1] == 'e') &&
          (tmp_p[2] == 'N' || tmp_p[2] == 'n') &&
          tmp_p[3] == '#' && !tmp_p[4])
      {
        part_type= RENAMED_PART_NAME;
        tmp_p+= 4;
      }
      break;
    default:
      /* Not partition name part. */
      ;
    }
  }
  if (part_name)
  {
    table_name_len= (int)(part_name - table_name - 3);
    if (subpart_name)
      subpart_name_len= strlen(subpart_name);
    else
      part_name_len= strlen(part_name);
    if (part_type != NORMAL_PART_NAME)
    {
      if (subpart_name)
        subpart_name_len-= 5;
      else
        part_name_len-= 5;
    }
  }
  else
    table_name_len= strlen(table_name);
  if (db_name)
  {
    if (explain_mode == EXPLAIN_ALL_VERBOSE)
    {
      to_p= strnmov(to_p, ER_THD_OR_DEFAULT(thd, ER_DATABASE_NAME),
                                            end_p - to_p);
      *(to_p++)= ' ';
      to_p= add_identifier(thd, to_p, end_p, db_name, db_name_len);
      to_p= strnmov(to_p, ", ", end_p - to_p);
    }
    else
    {
      to_p= add_identifier(thd, to_p, end_p, db_name, db_name_len);
      to_p= strnmov(to_p, ".", end_p - to_p);
    }
  }
  if (explain_mode == EXPLAIN_ALL_VERBOSE)
  {
    to_p= strnmov(to_p, ER_THD_OR_DEFAULT(thd, ER_TABLE_NAME), end_p - to_p);
    *(to_p++)= ' ';
    to_p= add_identifier(thd, to_p, end_p, table_name, table_name_len);
  }
  else
    to_p= add_identifier(thd, to_p, end_p, table_name, table_name_len);
  if (part_name)
  {
    if (explain_mode == EXPLAIN_PARTITIONS_AS_COMMENT)
      to_p= strnmov(to_p, " /* ", end_p - to_p);
    else if (explain_mode == EXPLAIN_PARTITIONS_VERBOSE)
      to_p= strnmov(to_p, " ", end_p - to_p);
    else
      to_p= strnmov(to_p, ", ", end_p - to_p);
    if (part_type != NORMAL_PART_NAME)
    {
      if (part_type == TEMP_PART_NAME)
        to_p= strnmov(to_p, ER_THD_OR_DEFAULT(thd, ER_TEMPORARY_NAME),
                      end_p - to_p);
      else
        to_p= strnmov(to_p, ER_THD_OR_DEFAULT(thd, ER_RENAMED_NAME),
                      end_p - to_p);
      to_p= strnmov(to_p, " ", end_p - to_p);
    }
    to_p= strnmov(to_p, ER_THD_OR_DEFAULT(thd, ER_PARTITION_NAME),
                  end_p - to_p);
    *(to_p++)= ' ';
    to_p= add_identifier(thd, to_p, end_p, part_name, part_name_len);
    if (subpart_name)
    {
      to_p= strnmov(to_p, ", ", end_p - to_p);
      to_p= strnmov(to_p, ER_THD_OR_DEFAULT(thd, ER_SUBPARTITION_NAME),
                    end_p - to_p);
      *(to_p++)= ' ';
      to_p= add_identifier(thd, to_p, end_p, subpart_name, subpart_name_len);
    }
    if (explain_mode == EXPLAIN_PARTITIONS_AS_COMMENT)
      to_p= strnmov(to_p, " */", end_p - to_p);
  }
  DBUG_PRINT("exit", ("to '%s'", to));
  DBUG_RETURN((uint)(to_p - to));
}


/*
  Translate a file name to a table name (WL #1324).

  SYNOPSIS
    filename_to_tablename()
      from                      The file name in my_charset_filename.
      to                OUT     The table name in system_charset_info.
      to_length                 The size of the table name buffer.

  RETURN
    Table name length.
*/

uint filename_to_tablename(const char *from, char *to, size_t to_length, 
                           bool stay_quiet)
{
  uint errors;
  size_t res;
  DBUG_ENTER("filename_to_tablename");
  DBUG_PRINT("enter", ("from '%s'", from));

  res= strconvert(&my_charset_filename, from, FN_REFLEN,
                  system_charset_info,  to, to_length, &errors);
  if (unlikely(errors)) // Old 5.0 name
  {
    res= (strxnmov(to, to_length, MYSQL50_TABLE_NAME_PREFIX,  from, NullS) -
          to);
    if (!stay_quiet)
      sql_print_error("Invalid (old?) table or database name '%s'", from);
  }

  DBUG_PRINT("exit", ("to '%s'", to));
  DBUG_RETURN((uint)res);
}


/**
  Check if given string begins with "#mysql50#" prefix
  
  @param   name          string to check cut 
  
  @retval
    FALSE  no prefix found
  @retval
    TRUE   prefix found
*/

bool check_mysql50_prefix(const char *name)
{
  return (name[0] == '#' && 
         !strncmp(name, MYSQL50_TABLE_NAME_PREFIX,
                  MYSQL50_TABLE_NAME_PREFIX_LENGTH));
}


/**
  Check if given string begins with "#mysql50#" prefix, cut it if so.
  
  @param   from          string to check and cut 
  @param   to[out]       buffer for result string
  @param   to_length     its size
  
  @retval
    0      no prefix found
  @retval
    non-0  result string length
*/

uint check_n_cut_mysql50_prefix(const char *from, char *to, size_t to_length)
{
  if (check_mysql50_prefix(from))
    return (uint) (strmake(to, from + MYSQL50_TABLE_NAME_PREFIX_LENGTH,
                           to_length - 1) - to);
  return 0;
}


static bool check_if_frm_exists(char *path, const char *db, const char *table)
{
  fn_format(path, table, db, reg_ext, MYF(0));
  return !access(path, F_OK);
}


/*
  Translate a table name to a file name (WL #1324).

  SYNOPSIS
    tablename_to_filename()
      from                      The table name in system_charset_info.
      to                OUT     The file name in my_charset_filename.
      to_length                 The size of the file name buffer.

  RETURN
    File name length.
*/

uint tablename_to_filename(const char *from, char *to, size_t to_length)
{
  uint errors, length;
  DBUG_ENTER("tablename_to_filename");
  DBUG_PRINT("enter", ("from '%s'", from));

  if ((length= check_n_cut_mysql50_prefix(from, to, to_length)))
  {
    /*
      Check if the name supplied is a valid mysql 5.0 name and 
      make the name a zero length string if it's not.
      Note that just returning zero length is not enough : 
      a lot of places don't check the return value and expect 
      a zero terminated string.
    */  
    if (check_table_name(to, length, TRUE))
    {
      to[0]= 0;
      length= 0;
    }
    DBUG_RETURN(length);
  }
  length= strconvert(system_charset_info, from, FN_REFLEN,
                     &my_charset_filename, to, to_length, &errors);
  if (check_if_legal_tablename(to) &&
      length + 4 < to_length)
  {
    memcpy(to + length, "@@@", 4);
    length+= 3;
  }
  DBUG_PRINT("exit", ("to '%s'", to));
  DBUG_RETURN(length);
}


/*
  Creates path to a file: mysql_data_dir/db/table.ext

  SYNOPSIS
   build_table_filename()
     buff                       Where to write result in my_charset_filename.
                                This may be the same as table_name.
     bufflen                    buff size
     db                         Database name in system_charset_info.
     table_name                 Table name in system_charset_info.
     ext                        File extension.
     flags                      FN_FROM_IS_TMP or FN_TO_IS_TMP or FN_IS_TMP
                                table_name is temporary, do not change.

  NOTES

    Uses database and table name, and extension to create
    a file name in mysql_data_dir. Database and table
    names are converted from system_charset_info into "fscs".
    Unless flags indicate a temporary table name.
    'db' is always converted.
    'ext' is not converted.

    The conversion suppression is required for ALTER TABLE. This
    statement creates intermediate tables. These are regular
    (non-temporary) tables with a temporary name. Their path names must
    be derivable from the table name. So we cannot use
    build_tmptable_filename() for them.

  RETURN
    path length
*/

uint build_table_filename(char *buff, size_t bufflen, const char *db,
                          const char *table_name, const char *ext, uint flags)
{
  char dbbuff[FN_REFLEN];
  char tbbuff[FN_REFLEN];
  DBUG_ENTER("build_table_filename");
  DBUG_PRINT("enter", ("db: '%s'  table_name: '%s'  ext: '%s'  flags: %x",
                       db, table_name, ext, flags));

  (void) tablename_to_filename(db, dbbuff, sizeof(dbbuff));

  /* Check if this is a temporary table name. Allow it if a corresponding .frm file exists */
  if (is_prefix(table_name, tmp_file_prefix) && strlen(table_name) < NAME_CHAR_LEN &&
      check_if_frm_exists(tbbuff, dbbuff, table_name))
    flags|= FN_IS_TMP;

  if (flags & FN_IS_TMP) // FN_FROM_IS_TMP | FN_TO_IS_TMP
    strmake(tbbuff, table_name, sizeof(tbbuff)-1);
  else
    (void) tablename_to_filename(table_name, tbbuff, sizeof(tbbuff));

  char *end = buff + bufflen;
  /* Don't add FN_ROOTDIR if mysql_data_home already includes it */
  char *pos = strnmov(buff, mysql_data_home, bufflen);
  size_t rootdir_len= strlen(FN_ROOTDIR);
  if (pos - rootdir_len >= buff &&
      memcmp(pos - rootdir_len, FN_ROOTDIR, rootdir_len) != 0)
    pos= strnmov(pos, FN_ROOTDIR, end - pos);
  pos= strxnmov(pos, end - pos, dbbuff, FN_ROOTDIR, NullS);
#ifdef USE_SYMDIR
  if (!(flags & SKIP_SYMDIR_ACCESS))
  {
    unpack_dirname(buff, buff);
    pos= strend(buff);
  }
#endif
  pos= strxnmov(pos, end - pos, tbbuff, ext, NullS);

  DBUG_PRINT("exit", ("buff: '%s'", buff));
  DBUG_RETURN((uint)(pos - buff));
}


/**
  Create path to a temporary table mysql_tmpdir/#sql-temptable-1234-12-1
  (i.e. to its .FRM file but without an extension).

  @param thd      The thread handle.
  @param buff     Where to write result in my_charset_filename.
  @param bufflen  buff size

  @note
    Uses current_pid, thread_id, and tmp_table counter to create
    a file name in mysql_tmpdir.

  @return Path length.
*/

uint build_tmptable_filename(THD* thd, char *buff, size_t bufflen)
{
  DBUG_ENTER("build_tmptable_filename");

  char *p= strnmov(buff, mysql_tmpdir, bufflen);
  my_snprintf(p, bufflen - (p - buff), "/%s-temptable-%lx-%llx-%x",
              tmp_file_prefix, current_pid,
              thd->thread_id, thd->tmp_table++);

  if (lower_case_table_names)
  {
    /* Convert all except tmpdir to lower case */
    my_casedn_str(files_charset_info, p);
  }

  size_t length= unpack_filename(buff, buff);
  DBUG_PRINT("exit", ("buff: '%s'", buff));
  DBUG_RETURN((uint)length);
}

/*
--------------------------------------------------------------------------

   MODULE: DDL log
   -----------------

   This module is used to ensure that we can recover from crashes that occur
   in the middle of a meta-data operation in MySQL. E.g. DROP TABLE t1, t2;
   We need to ensure that both t1 and t2 are dropped and not only t1 and
   also that each table drop is entirely done and not "half-baked".

   To support this we create log entries for each meta-data statement in the
   ddl log while we are executing. These entries are dropped when the
   operation is completed.

   At recovery those entries that were not completed will be executed.

   There is only one ddl log in the system and it is protected by a mutex
   and there is a global struct that contains information about its current
   state.

   History:
   First version written in 2006 by Mikael Ronstrom
--------------------------------------------------------------------------
*/

struct st_global_ddl_log
{
  /*
    We need to adjust buffer size to be able to handle downgrades/upgrades
    where IO_SIZE has changed. We'll set the buffer size such that we can
    handle that the buffer size was upto 4 times bigger in the version
    that wrote the DDL log.
  */
  char file_entry_buf[4*IO_SIZE];
  char file_name_str[FN_REFLEN];
  char *file_name;
  DDL_LOG_MEMORY_ENTRY *first_free;
  DDL_LOG_MEMORY_ENTRY *first_used;
  uint num_entries;
  File file_id;
  uint name_len;
  uint io_size;
  bool inited;
  bool do_release;
  bool recovery_phase;
  st_global_ddl_log() : inited(false), do_release(false) {}
};

st_global_ddl_log global_ddl_log;

mysql_mutex_t LOCK_gdl;

#define DDL_LOG_ENTRY_TYPE_POS 0
#define DDL_LOG_ACTION_TYPE_POS 1
#define DDL_LOG_PHASE_POS 2
#define DDL_LOG_NEXT_ENTRY_POS 4
#define DDL_LOG_NAME_POS 8

#define DDL_LOG_NUM_ENTRY_POS 0
#define DDL_LOG_NAME_LEN_POS 4
#define DDL_LOG_IO_SIZE_POS 8

/**
  Read one entry from ddl log file.

  @param entry_no                     Entry number to read

  @return Operation status
    @retval true   Error
    @retval false  Success
*/

static bool read_ddl_log_file_entry(uint entry_no)
{
  bool error= FALSE;
  File file_id= global_ddl_log.file_id;
  uchar *file_entry_buf= (uchar*)global_ddl_log.file_entry_buf;
  size_t io_size= global_ddl_log.io_size;
  DBUG_ENTER("read_ddl_log_file_entry");

  mysql_mutex_assert_owner(&LOCK_gdl);
  if (mysql_file_pread(file_id, file_entry_buf, io_size, io_size * entry_no,
                       MYF(MY_WME)) != io_size)
    error= TRUE;
  DBUG_RETURN(error);
}


/**
  Write one entry to ddl log file.

  @param entry_no                     Entry number to write

  @return Operation status
    @retval true   Error
    @retval false  Success
*/

static bool write_ddl_log_file_entry(uint entry_no)
{
  bool error= FALSE;
  File file_id= global_ddl_log.file_id;
  uchar *file_entry_buf= (uchar*)global_ddl_log.file_entry_buf;
  DBUG_ENTER("write_ddl_log_file_entry");

  mysql_mutex_assert_owner(&LOCK_gdl);
  if (mysql_file_pwrite(file_id, file_entry_buf,
                        IO_SIZE, IO_SIZE * entry_no, MYF(MY_WME)) != IO_SIZE)
    error= TRUE;
  DBUG_RETURN(error);
}


/**
  Sync the ddl log file.

  @return Operation status
    @retval FALSE  Success
    @retval TRUE   Error
*/


static bool sync_ddl_log_file()
{
  DBUG_ENTER("sync_ddl_log_file");
  DBUG_RETURN(mysql_file_sync(global_ddl_log.file_id, MYF(MY_WME)));
}


/**
  Write ddl log header.

  @return Operation status
    @retval TRUE                      Error
    @retval FALSE                     Success
*/

static bool write_ddl_log_header()
{
  uint16 const_var;
  DBUG_ENTER("write_ddl_log_header");

  int4store(&global_ddl_log.file_entry_buf[DDL_LOG_NUM_ENTRY_POS],
            global_ddl_log.num_entries);
  const_var= FN_REFLEN;
  int4store(&global_ddl_log.file_entry_buf[DDL_LOG_NAME_LEN_POS],
            (ulong) const_var);
  const_var= IO_SIZE;
  int4store(&global_ddl_log.file_entry_buf[DDL_LOG_IO_SIZE_POS],
            (ulong) const_var);
  if (write_ddl_log_file_entry(0UL))
  {
    sql_print_error("Error writing ddl log header");
    DBUG_RETURN(TRUE);
  }
  DBUG_RETURN(sync_ddl_log_file());
}


/**
  Create ddl log file name.
  @param file_name                   Filename setup
*/

static inline void create_ddl_log_file_name(char *file_name)
{
  strxmov(file_name, mysql_data_home, "/", "ddl_log.log", NullS);
}


/**
  Read header of ddl log file.

  When we read the ddl log header we get information about maximum sizes
  of names in the ddl log and we also get information about the number
  of entries in the ddl log.

  @return Last entry in ddl log (0 if no entries)
*/

static uint read_ddl_log_header()
{
  uchar *file_entry_buf= (uchar*)global_ddl_log.file_entry_buf;
  char file_name[FN_REFLEN];
  uint entry_no;
  bool successful_open= FALSE;
  DBUG_ENTER("read_ddl_log_header");

  mysql_mutex_init(key_LOCK_gdl, &LOCK_gdl, MY_MUTEX_INIT_SLOW);
  mysql_mutex_lock(&LOCK_gdl);
  create_ddl_log_file_name(file_name);
  if ((global_ddl_log.file_id= mysql_file_open(key_file_global_ddl_log,
                                               file_name,
                                               O_RDWR | O_BINARY, MYF(0))) >= 0)
  {
    if (read_ddl_log_file_entry(0UL))
    {
      /* Write message into error log */
      sql_print_error("Failed to read ddl log file in recovery");
    }
    else
      successful_open= TRUE;
  }
  if (successful_open)
  {
    entry_no= uint4korr(&file_entry_buf[DDL_LOG_NUM_ENTRY_POS]);
    global_ddl_log.name_len= uint4korr(&file_entry_buf[DDL_LOG_NAME_LEN_POS]);
    global_ddl_log.io_size= uint4korr(&file_entry_buf[DDL_LOG_IO_SIZE_POS]);
    DBUG_ASSERT(global_ddl_log.io_size <=
                sizeof(global_ddl_log.file_entry_buf));
  }
  else
  {
    entry_no= 0;
  }
  global_ddl_log.first_free= NULL;
  global_ddl_log.first_used= NULL;
  global_ddl_log.num_entries= 0;
  global_ddl_log.do_release= true;
  mysql_mutex_unlock(&LOCK_gdl);
  DBUG_RETURN(entry_no);
}


/**
  Convert from ddl_log_entry struct to file_entry_buf binary blob.

  @param ddl_log_entry   filled in ddl_log_entry struct.
*/

static void set_global_from_ddl_log_entry(const DDL_LOG_ENTRY *ddl_log_entry)
{
  mysql_mutex_assert_owner(&LOCK_gdl);
  global_ddl_log.file_entry_buf[DDL_LOG_ENTRY_TYPE_POS]=
                                    (char)DDL_LOG_ENTRY_CODE;
  global_ddl_log.file_entry_buf[DDL_LOG_ACTION_TYPE_POS]=
                                    (char)ddl_log_entry->action_type;
  global_ddl_log.file_entry_buf[DDL_LOG_PHASE_POS]= 0;
  int4store(&global_ddl_log.file_entry_buf[DDL_LOG_NEXT_ENTRY_POS],
            ddl_log_entry->next_entry);
  DBUG_ASSERT(strlen(ddl_log_entry->name) < FN_REFLEN);
  strmake(&global_ddl_log.file_entry_buf[DDL_LOG_NAME_POS],
          ddl_log_entry->name, FN_REFLEN - 1);
  if (ddl_log_entry->action_type == DDL_LOG_RENAME_ACTION ||
      ddl_log_entry->action_type == DDL_LOG_REPLACE_ACTION ||
      ddl_log_entry->action_type == DDL_LOG_EXCHANGE_ACTION)
  {
    DBUG_ASSERT(strlen(ddl_log_entry->from_name) < FN_REFLEN);
    strmake(&global_ddl_log.file_entry_buf[DDL_LOG_NAME_POS + FN_REFLEN],
          ddl_log_entry->from_name, FN_REFLEN - 1);
  }
  else
    global_ddl_log.file_entry_buf[DDL_LOG_NAME_POS + FN_REFLEN]= 0;
  DBUG_ASSERT(strlen(ddl_log_entry->handler_name) < FN_REFLEN);
  strmake(&global_ddl_log.file_entry_buf[DDL_LOG_NAME_POS + (2*FN_REFLEN)],
          ddl_log_entry->handler_name, FN_REFLEN - 1);
  if (ddl_log_entry->action_type == DDL_LOG_EXCHANGE_ACTION)
  {
    DBUG_ASSERT(strlen(ddl_log_entry->tmp_name) < FN_REFLEN);
    strmake(&global_ddl_log.file_entry_buf[DDL_LOG_NAME_POS + (3*FN_REFLEN)],
          ddl_log_entry->tmp_name, FN_REFLEN - 1);
  }
  else
    global_ddl_log.file_entry_buf[DDL_LOG_NAME_POS + (3*FN_REFLEN)]= 0;
}


/**
  Convert from file_entry_buf binary blob to ddl_log_entry struct.

  @param[out] ddl_log_entry   struct to fill in.

  @note Strings (names) are pointing to the global_ddl_log structure,
  so LOCK_gdl needs to be hold until they are read or copied.
*/

static void set_ddl_log_entry_from_global(DDL_LOG_ENTRY *ddl_log_entry,
                                          const uint read_entry)
{
  char *file_entry_buf= (char*) global_ddl_log.file_entry_buf;
  uint inx;
  uchar single_char;

  mysql_mutex_assert_owner(&LOCK_gdl);
  ddl_log_entry->entry_pos= read_entry;
  single_char= file_entry_buf[DDL_LOG_ENTRY_TYPE_POS];
  ddl_log_entry->entry_type= (enum ddl_log_entry_code)single_char;
  single_char= file_entry_buf[DDL_LOG_ACTION_TYPE_POS];
  ddl_log_entry->action_type= (enum ddl_log_action_code)single_char;
  ddl_log_entry->phase= file_entry_buf[DDL_LOG_PHASE_POS];
  ddl_log_entry->next_entry= uint4korr(&file_entry_buf[DDL_LOG_NEXT_ENTRY_POS]);
  ddl_log_entry->name= &file_entry_buf[DDL_LOG_NAME_POS];
  inx= DDL_LOG_NAME_POS + global_ddl_log.name_len;
  ddl_log_entry->from_name= &file_entry_buf[inx];
  inx+= global_ddl_log.name_len;
  ddl_log_entry->handler_name= &file_entry_buf[inx];
  if (ddl_log_entry->action_type == DDL_LOG_EXCHANGE_ACTION)
  {
    inx+= global_ddl_log.name_len;
    ddl_log_entry->tmp_name= &file_entry_buf[inx];
  }
  else
    ddl_log_entry->tmp_name= NULL;
}


/**
  Read a ddl log entry.

  Read a specified entry in the ddl log.

  @param read_entry               Number of entry to read
  @param[out] entry_info          Information from entry

  @return Operation status
    @retval TRUE                     Error
    @retval FALSE                    Success
*/

static bool read_ddl_log_entry(uint read_entry, DDL_LOG_ENTRY *ddl_log_entry)
{
  DBUG_ENTER("read_ddl_log_entry");

  if (read_ddl_log_file_entry(read_entry))
  {
    DBUG_RETURN(TRUE);
  }
  set_ddl_log_entry_from_global(ddl_log_entry, read_entry);
  DBUG_RETURN(FALSE);
}


/**
  Initialise ddl log.

  Write the header of the ddl log file and length of names. Also set
  number of entries to zero.

  @return Operation status
    @retval TRUE                     Error
    @retval FALSE                    Success
*/

static bool init_ddl_log()
{
  char file_name[FN_REFLEN];
  DBUG_ENTER("init_ddl_log");

  if (global_ddl_log.inited)
    goto end;

  global_ddl_log.io_size= IO_SIZE;
  global_ddl_log.name_len= FN_REFLEN;
  create_ddl_log_file_name(file_name);
  if ((global_ddl_log.file_id= mysql_file_create(key_file_global_ddl_log,
                                                 file_name, CREATE_MODE,
                                                 O_RDWR | O_TRUNC | O_BINARY,
                                                 MYF(MY_WME))) < 0)
  {
    /* Couldn't create ddl log file, this is serious error */
    sql_print_error("Failed to open ddl log file");
    DBUG_RETURN(TRUE);
  }
  global_ddl_log.inited= TRUE;
  if (write_ddl_log_header())
  {
    (void) mysql_file_close(global_ddl_log.file_id, MYF(MY_WME));
    global_ddl_log.inited= FALSE;
    DBUG_RETURN(TRUE);
  }

end:
  DBUG_RETURN(FALSE);
}


/**
  Sync ddl log file.

  @return Operation status
    @retval TRUE        Error
    @retval FALSE       Success
*/

static bool sync_ddl_log_no_lock()
{
  DBUG_ENTER("sync_ddl_log_no_lock");

  mysql_mutex_assert_owner(&LOCK_gdl);
  if ((!global_ddl_log.recovery_phase) &&
      init_ddl_log())
  {
    DBUG_RETURN(TRUE);
  }
  DBUG_RETURN(sync_ddl_log_file());
}


/**
  @brief Deactivate an individual entry.

  @details For complex rename operations we need to deactivate individual
  entries.

  During replace operations where we start with an existing table called
  t1 and a replacement table called t1#temp or something else and where
  we want to delete t1 and rename t1#temp to t1 this is not possible to
  do in a safe manner unless the ddl log is informed of the phases in
  the change.

  Delete actions are 1-phase actions that can be ignored immediately after
  being executed.
  Rename actions from x to y is also a 1-phase action since there is no
  interaction with any other handlers named x and y.
  Replace action where drop y and x -> y happens needs to be a two-phase
  action. Thus the first phase will drop y and the second phase will
  rename x -> y.

  @param entry_no     Entry position of record to change

  @return Operation status
    @retval TRUE      Error
    @retval FALSE     Success
*/

static bool deactivate_ddl_log_entry_no_lock(uint entry_no)
{
  uchar *file_entry_buf= (uchar*)global_ddl_log.file_entry_buf;
  DBUG_ENTER("deactivate_ddl_log_entry_no_lock");

  mysql_mutex_assert_owner(&LOCK_gdl);
  if (!read_ddl_log_file_entry(entry_no))
  {
    if (file_entry_buf[DDL_LOG_ENTRY_TYPE_POS] == DDL_LOG_ENTRY_CODE)
    {
      /*
        Log entry, if complete mark it done (IGNORE).
        Otherwise increase the phase by one.
      */
      if (file_entry_buf[DDL_LOG_ACTION_TYPE_POS] == DDL_LOG_DELETE_ACTION ||
          file_entry_buf[DDL_LOG_ACTION_TYPE_POS] == DDL_LOG_RENAME_ACTION ||
          (file_entry_buf[DDL_LOG_ACTION_TYPE_POS] == DDL_LOG_REPLACE_ACTION &&
           file_entry_buf[DDL_LOG_PHASE_POS] == 1) ||
          (file_entry_buf[DDL_LOG_ACTION_TYPE_POS] == DDL_LOG_EXCHANGE_ACTION &&
           file_entry_buf[DDL_LOG_PHASE_POS] >= EXCH_PHASE_TEMP_TO_FROM))
        file_entry_buf[DDL_LOG_ENTRY_TYPE_POS]= DDL_IGNORE_LOG_ENTRY_CODE;
      else if (file_entry_buf[DDL_LOG_ACTION_TYPE_POS] == DDL_LOG_REPLACE_ACTION)
      {
        DBUG_ASSERT(file_entry_buf[DDL_LOG_PHASE_POS] == 0);
        file_entry_buf[DDL_LOG_PHASE_POS]= 1;
      }
      else if (file_entry_buf[DDL_LOG_ACTION_TYPE_POS] == DDL_LOG_EXCHANGE_ACTION)
      {
        DBUG_ASSERT(file_entry_buf[DDL_LOG_PHASE_POS] <=
                                                 EXCH_PHASE_FROM_TO_NAME);
        file_entry_buf[DDL_LOG_PHASE_POS]++;
      }
      else
      {
        DBUG_ASSERT(0);
      }
      if (write_ddl_log_file_entry(entry_no))
      {
        sql_print_error("Error in deactivating log entry. Position = %u",
                        entry_no);
        DBUG_RETURN(TRUE);
      }
    }
  }
  else
  {
    sql_print_error("Failed in reading entry before deactivating it");
    DBUG_RETURN(TRUE);
  }
  DBUG_RETURN(FALSE);
}


/**
  Execute one action in a ddl log entry

  @param ddl_log_entry              Information in action entry to execute

  @return Operation status
    @retval TRUE                       Error
    @retval FALSE                      Success
*/

static int execute_ddl_log_action(THD *thd, DDL_LOG_ENTRY *ddl_log_entry)
{
  bool frm_action= FALSE;
  LEX_CSTRING handler_name;
  handler *file= NULL;
  MEM_ROOT mem_root;
  int error= 1;
  char to_path[FN_REFLEN];
  char from_path[FN_REFLEN];
  handlerton *hton;
  DBUG_ENTER("execute_ddl_log_action");

  mysql_mutex_assert_owner(&LOCK_gdl);
  if (ddl_log_entry->entry_type == DDL_IGNORE_LOG_ENTRY_CODE)
  {
    DBUG_RETURN(FALSE);
  }
  DBUG_PRINT("ddl_log",
             ("execute type %c next %u name '%s' from_name '%s' handler '%s'"
              " tmp_name '%s'",
             ddl_log_entry->action_type,
             ddl_log_entry->next_entry,
             ddl_log_entry->name,
             ddl_log_entry->from_name,
             ddl_log_entry->handler_name,
             ddl_log_entry->tmp_name));
  handler_name.str= (char*)ddl_log_entry->handler_name;
  handler_name.length= strlen(ddl_log_entry->handler_name);
  init_sql_alloc(key_memory_gdl, &mem_root, TABLE_ALLOC_BLOCK_SIZE, 0,
                 MYF(MY_THREAD_SPECIFIC));
  if (!strcmp(ddl_log_entry->handler_name, reg_ext))
    frm_action= TRUE;
  else
  {
    plugin_ref plugin= ha_resolve_by_name(thd, &handler_name, false);
    if (!plugin)
    {
      my_error(ER_UNKNOWN_STORAGE_ENGINE, MYF(0), ddl_log_entry->handler_name);
      goto error;
    }
    hton= plugin_data(plugin, handlerton*);
    file= get_new_handler((TABLE_SHARE*)0, &mem_root, hton);
    if (unlikely(!file))
      goto error;
  }
  switch (ddl_log_entry->action_type)
  {
    case DDL_LOG_REPLACE_ACTION:
    case DDL_LOG_DELETE_ACTION:
    {
      if (ddl_log_entry->phase == 0)
      {
        if (frm_action)
        {
          strxmov(to_path, ddl_log_entry->name, reg_ext, NullS);
          if (unlikely((error= mysql_file_delete(key_file_frm, to_path,
                                                 MYF(MY_WME |
                                                     MY_IGNORE_ENOENT)))))
            break;
#ifdef WITH_PARTITION_STORAGE_ENGINE
          strxmov(to_path, ddl_log_entry->name, PAR_EXT, NullS);
          (void) mysql_file_delete(key_file_partition_ddl_log, to_path,
                                   MYF(0));
#endif
        }
        else
        {
          if (unlikely((error= hton->drop_table(hton, ddl_log_entry->name))))
          {
            if (!non_existing_table_error(error))
              break;
          }
        }
        if ((deactivate_ddl_log_entry_no_lock(ddl_log_entry->entry_pos)))
          break;
        (void) sync_ddl_log_no_lock();
        error= 0;
        if (ddl_log_entry->action_type == DDL_LOG_DELETE_ACTION)
          break;
      }
      DBUG_ASSERT(ddl_log_entry->action_type == DDL_LOG_REPLACE_ACTION);
      /*
        Fall through and perform the rename action of the replace
        action. We have already indicated the success of the delete
        action in the log entry by stepping up the phase.
      */
    }
    /* fall through */
    case DDL_LOG_RENAME_ACTION:
    {
      error= TRUE;
      if (frm_action)
      {
        strxmov(to_path, ddl_log_entry->name, reg_ext, NullS);
        strxmov(from_path, ddl_log_entry->from_name, reg_ext, NullS);
        if (mysql_file_rename(key_file_frm, from_path, to_path, MYF(MY_WME)))
          break;
#ifdef WITH_PARTITION_STORAGE_ENGINE
        strxmov(to_path, ddl_log_entry->name, PAR_EXT, NullS);
        strxmov(from_path, ddl_log_entry->from_name, PAR_EXT, NullS);
        (void) mysql_file_rename(key_file_partition_ddl_log, from_path, to_path, MYF(MY_WME));
#endif
      }
      else
      {
        if (file->ha_rename_table(ddl_log_entry->from_name,
                                  ddl_log_entry->name))
          break;
      }
      if ((deactivate_ddl_log_entry_no_lock(ddl_log_entry->entry_pos)))
        break;
      (void) sync_ddl_log_no_lock();
      error= FALSE;
      break;
    }
    case DDL_LOG_EXCHANGE_ACTION:
    {
      /* We hold LOCK_gdl, so we can alter global_ddl_log.file_entry_buf */
      char *file_entry_buf= (char*)&global_ddl_log.file_entry_buf;
      /* not yet implemented for frm */
      DBUG_ASSERT(!frm_action);
      /*
        Using a case-switch here to revert all currently done phases,
        since it will fall through until the first phase is undone.
      */
      switch (ddl_log_entry->phase) {
        case EXCH_PHASE_TEMP_TO_FROM:
          /* tmp_name -> from_name possibly done */
          (void) file->ha_rename_table(ddl_log_entry->from_name,
                                       ddl_log_entry->tmp_name);
          /* decrease the phase and sync */
          file_entry_buf[DDL_LOG_PHASE_POS]--;
          if (write_ddl_log_file_entry(ddl_log_entry->entry_pos))
            break;
          if (sync_ddl_log_no_lock())
            break;
          /* fall through */
        case EXCH_PHASE_FROM_TO_NAME:
          /* from_name -> name possibly done */
          (void) file->ha_rename_table(ddl_log_entry->name,
                                       ddl_log_entry->from_name);
          /* decrease the phase and sync */
          file_entry_buf[DDL_LOG_PHASE_POS]--;
          if (write_ddl_log_file_entry(ddl_log_entry->entry_pos))
            break;
          if (sync_ddl_log_no_lock())
            break;
          /* fall through */
        case EXCH_PHASE_NAME_TO_TEMP:
          /* name -> tmp_name possibly done */
          (void) file->ha_rename_table(ddl_log_entry->tmp_name,
                                       ddl_log_entry->name);
          /* disable the entry and sync */
          file_entry_buf[DDL_LOG_ENTRY_TYPE_POS]= DDL_IGNORE_LOG_ENTRY_CODE;
          if (write_ddl_log_file_entry(ddl_log_entry->entry_pos))
            break;
          if (sync_ddl_log_no_lock())
            break;
          error= FALSE;
          break;
        default:
          DBUG_ASSERT(0);
          break;
      }

      break;
    }
    default:
      DBUG_ASSERT(0);
      break;
  }
  delete file;
error:
  free_root(&mem_root, MYF(0)); 
  DBUG_RETURN(error);
}


/**
  Get a free entry in the ddl log

  @param[out] active_entry     A ddl log memory entry returned

  @return Operation status
    @retval TRUE               Error
    @retval FALSE              Success
*/

static bool get_free_ddl_log_entry(DDL_LOG_MEMORY_ENTRY **active_entry,
                                   bool *write_header)
{
  DDL_LOG_MEMORY_ENTRY *used_entry;
  DDL_LOG_MEMORY_ENTRY *first_used= global_ddl_log.first_used;
  DBUG_ENTER("get_free_ddl_log_entry");

  if (global_ddl_log.first_free == NULL)
  {
    if (!(used_entry= (DDL_LOG_MEMORY_ENTRY*)my_malloc(key_memory_DDL_LOG_MEMORY_ENTRY,
                              sizeof(DDL_LOG_MEMORY_ENTRY), MYF(MY_WME))))
    {
      sql_print_error("Failed to allocate memory for ddl log free list");
      DBUG_RETURN(TRUE);
    }
    global_ddl_log.num_entries++;
    used_entry->entry_pos= global_ddl_log.num_entries;
    *write_header= TRUE;
  }
  else
  {
    used_entry= global_ddl_log.first_free;
    global_ddl_log.first_free= used_entry->next_log_entry;
    *write_header= FALSE;
  }
  /*
    Move from free list to used list
  */
  used_entry->next_log_entry= first_used;
  used_entry->prev_log_entry= NULL;
  used_entry->next_active_log_entry= NULL;
  global_ddl_log.first_used= used_entry;
  if (first_used)
    first_used->prev_log_entry= used_entry;

  *active_entry= used_entry;
  DBUG_RETURN(FALSE);
}


/**
  Execute one entry in the ddl log.
  
  Executing an entry means executing a linked list of actions.

  @param first_entry           Reference to first action in entry

  @return Operation status
    @retval TRUE               Error
    @retval FALSE              Success
*/

static bool execute_ddl_log_entry_no_lock(THD *thd, uint first_entry)
{
  DDL_LOG_ENTRY ddl_log_entry;
  uint read_entry= first_entry;
  DBUG_ENTER("execute_ddl_log_entry_no_lock");

  mysql_mutex_assert_owner(&LOCK_gdl);
  do
  {
    if (read_ddl_log_entry(read_entry, &ddl_log_entry))
    {
      /* Write to error log and continue with next log entry */
      sql_print_error("Failed to read entry = %u from ddl log",
                      read_entry);
      break;
    }
    DBUG_ASSERT(ddl_log_entry.entry_type == DDL_LOG_ENTRY_CODE ||
                ddl_log_entry.entry_type == DDL_IGNORE_LOG_ENTRY_CODE);

    if (execute_ddl_log_action(thd, &ddl_log_entry))
    {
      /* Write to error log and continue with next log entry */
      sql_print_error("Failed to execute action for entry = %u from ddl log",
                      read_entry);
      break;
    }
    read_entry= ddl_log_entry.next_entry;
  } while (read_entry);
  DBUG_RETURN(FALSE);
}


/*
  External interface methods for the DDL log Module
  ---------------------------------------------------
*/

/**
  Write a ddl log entry.

  A careful write of the ddl log is performed to ensure that we can
  handle crashes occurring during CREATE and ALTER TABLE processing.

  @param ddl_log_entry         Information about log entry
  @param[out] entry_written    Entry information written into   

  @return Operation status
    @retval TRUE               Error
    @retval FALSE              Success
*/

bool write_ddl_log_entry(DDL_LOG_ENTRY *ddl_log_entry,
                         DDL_LOG_MEMORY_ENTRY **active_entry)
{
  bool error, write_header;
  DBUG_ENTER("write_ddl_log_entry");

  mysql_mutex_assert_owner(&LOCK_gdl);
  if (init_ddl_log())
  {
    DBUG_RETURN(TRUE);
  }
  set_global_from_ddl_log_entry(ddl_log_entry);
  if (get_free_ddl_log_entry(active_entry, &write_header))
  {
    DBUG_RETURN(TRUE);
  }
  error= FALSE;
  DBUG_PRINT("ddl_log",
             ("write type %c next %u name '%s' from_name '%s' handler '%s'"
              " tmp_name '%s'",
             (char) global_ddl_log.file_entry_buf[DDL_LOG_ACTION_TYPE_POS],
             ddl_log_entry->next_entry,
             (char*) &global_ddl_log.file_entry_buf[DDL_LOG_NAME_POS],
             (char*) &global_ddl_log.file_entry_buf[DDL_LOG_NAME_POS
                                                    + FN_REFLEN],
             (char*) &global_ddl_log.file_entry_buf[DDL_LOG_NAME_POS
                                                    + (2*FN_REFLEN)],
             (char*) &global_ddl_log.file_entry_buf[DDL_LOG_NAME_POS
                                                    + (3*FN_REFLEN)]));
  if (unlikely(write_ddl_log_file_entry((*active_entry)->entry_pos)))
  {
    error= TRUE;
    sql_print_error("Failed to write entry_no = %u",
                    (*active_entry)->entry_pos);
  }
  if (write_header && likely(!error))
  {
    (void) sync_ddl_log_no_lock();
    if (write_ddl_log_header())
      error= TRUE;
  }
  if (unlikely(error))
    release_ddl_log_memory_entry(*active_entry);
  DBUG_RETURN(error);
}


/**
  @brief Write final entry in the ddl log.

  @details This is the last write in the ddl log. The previous log entries
  have already been written but not yet synched to disk.
  We write a couple of log entries that describes action to perform.
  This entries are set-up in a linked list, however only when a first
  execute entry is put as the first entry these will be executed.
  This routine writes this first.

  @param first_entry               First entry in linked list of entries
                                   to execute, if 0 = NULL it means that
                                   the entry is removed and the entries
                                   are put into the free list.
  @param complete                  Flag indicating we are simply writing
                                   info about that entry has been completed
  @param[in,out] active_entry      Entry to execute, 0 = NULL if the entry
                                   is written first time and needs to be
                                   returned. In this case the entry written
                                   is returned in this parameter

  @return Operation status
    @retval TRUE                   Error
    @retval FALSE                  Success
*/ 

bool write_execute_ddl_log_entry(uint first_entry,
                                 bool complete,
                                 DDL_LOG_MEMORY_ENTRY **active_entry)
{
  bool write_header= FALSE;
  char *file_entry_buf= (char*)global_ddl_log.file_entry_buf;
  DBUG_ENTER("write_execute_ddl_log_entry");

  mysql_mutex_assert_owner(&LOCK_gdl);
  if (init_ddl_log())
  {
    DBUG_RETURN(TRUE);
  }
  if (!complete)
  {
    /*
      We haven't synched the log entries yet, we synch them now before
      writing the execute entry. If complete is true we haven't written
      any log entries before, we are only here to write the execute
      entry to indicate it is done.
    */
    (void) sync_ddl_log_no_lock();
    file_entry_buf[DDL_LOG_ENTRY_TYPE_POS]= (char)DDL_LOG_EXECUTE_CODE;
  }
  else
    file_entry_buf[DDL_LOG_ENTRY_TYPE_POS]= (char)DDL_IGNORE_LOG_ENTRY_CODE;
  file_entry_buf[DDL_LOG_ACTION_TYPE_POS]= 0; /* Ignored for execute entries */
  file_entry_buf[DDL_LOG_PHASE_POS]= 0;
  int4store(&file_entry_buf[DDL_LOG_NEXT_ENTRY_POS], first_entry);
  file_entry_buf[DDL_LOG_NAME_POS]= 0;
  file_entry_buf[DDL_LOG_NAME_POS + FN_REFLEN]= 0;
  file_entry_buf[DDL_LOG_NAME_POS + 2*FN_REFLEN]= 0;
  if (!(*active_entry))
  {
    if (get_free_ddl_log_entry(active_entry, &write_header))
    {
      DBUG_RETURN(TRUE);
    }
    write_header= TRUE;
  }
  if (write_ddl_log_file_entry((*active_entry)->entry_pos))
  {
    sql_print_error("Error writing execute entry in ddl log");
    release_ddl_log_memory_entry(*active_entry);
    DBUG_RETURN(TRUE);
  }
  (void) sync_ddl_log_no_lock();
  if (write_header)
  {
    if (write_ddl_log_header())
    {
      release_ddl_log_memory_entry(*active_entry);
      DBUG_RETURN(TRUE);
    }
  }
  DBUG_RETURN(FALSE);
}


/**
  Deactivate an individual entry.

  @details see deactivate_ddl_log_entry_no_lock.

  @param entry_no     Entry position of record to change

  @return Operation status
    @retval TRUE      Error
    @retval FALSE     Success
*/

bool deactivate_ddl_log_entry(uint entry_no)
{
  bool error;
  DBUG_ENTER("deactivate_ddl_log_entry");

  mysql_mutex_lock(&LOCK_gdl);
  error= deactivate_ddl_log_entry_no_lock(entry_no);
  mysql_mutex_unlock(&LOCK_gdl);
  DBUG_RETURN(error);
}


/**
  Sync ddl log file.

  @return Operation status
    @retval TRUE        Error
    @retval FALSE       Success
*/

bool sync_ddl_log()
{
  bool error;
  DBUG_ENTER("sync_ddl_log");

  mysql_mutex_lock(&LOCK_gdl);
  error= sync_ddl_log_no_lock();
  mysql_mutex_unlock(&LOCK_gdl);

  DBUG_RETURN(error);
}


/**
  Release a log memory entry.
  @param log_memory_entry                Log memory entry to release
*/

void release_ddl_log_memory_entry(DDL_LOG_MEMORY_ENTRY *log_entry)
{
  DDL_LOG_MEMORY_ENTRY *first_free= global_ddl_log.first_free;
  DDL_LOG_MEMORY_ENTRY *next_log_entry= log_entry->next_log_entry;
  DDL_LOG_MEMORY_ENTRY *prev_log_entry= log_entry->prev_log_entry;
  DBUG_ENTER("release_ddl_log_memory_entry");

  mysql_mutex_assert_owner(&LOCK_gdl);
  global_ddl_log.first_free= log_entry;
  log_entry->next_log_entry= first_free;

  if (prev_log_entry)
    prev_log_entry->next_log_entry= next_log_entry;
  else
    global_ddl_log.first_used= next_log_entry;
  if (next_log_entry)
    next_log_entry->prev_log_entry= prev_log_entry;
  DBUG_VOID_RETURN;
}


/**
  Execute one entry in the ddl log.
  
  Executing an entry means executing a linked list of actions.

  @param first_entry           Reference to first action in entry

  @return Operation status
    @retval TRUE               Error
    @retval FALSE              Success
*/

bool execute_ddl_log_entry(THD *thd, uint first_entry)
{
  bool error;
  DBUG_ENTER("execute_ddl_log_entry");

  mysql_mutex_lock(&LOCK_gdl);
  error= execute_ddl_log_entry_no_lock(thd, first_entry);
  mysql_mutex_unlock(&LOCK_gdl);
  DBUG_RETURN(error);
}


/**
  Close the ddl log.
*/

static void close_ddl_log()
{
  DBUG_ENTER("close_ddl_log");
  if (global_ddl_log.file_id >= 0)
  {
    (void) mysql_file_close(global_ddl_log.file_id, MYF(MY_WME));
    global_ddl_log.file_id= (File) -1;
  }
  DBUG_VOID_RETURN;
}


/**
  Execute the ddl log at recovery of MySQL Server.
*/

void execute_ddl_log_recovery()
{
  uint num_entries, i;
  THD *thd;
  DDL_LOG_ENTRY ddl_log_entry;
  char file_name[FN_REFLEN];
  static char recover_query_string[]= "INTERNAL DDL LOG RECOVER IN PROGRESS";
  DBUG_ENTER("execute_ddl_log_recovery");

  /*
    Initialise global_ddl_log struct
  */
  bzero(global_ddl_log.file_entry_buf, sizeof(global_ddl_log.file_entry_buf));
  global_ddl_log.inited= FALSE;
  global_ddl_log.recovery_phase= TRUE;
  global_ddl_log.io_size= IO_SIZE;
  global_ddl_log.file_id= (File) -1;

  /*
    To be able to run this from boot, we allocate a temporary THD
  */
  if (!(thd=new THD(0)))
    DBUG_VOID_RETURN;
  thd->thread_stack= (char*) &thd;
  thd->store_globals();

  thd->set_query(recover_query_string, strlen(recover_query_string));

  /* this also initialize LOCK_gdl */
  num_entries= read_ddl_log_header();
  mysql_mutex_lock(&LOCK_gdl);
  for (i= 1; i < num_entries + 1; i++)
  {
    if (read_ddl_log_entry(i, &ddl_log_entry))
    {
      sql_print_error("Failed to read entry no = %u from ddl log",
                       i);
      continue;
    }
    if (ddl_log_entry.entry_type == DDL_LOG_EXECUTE_CODE)
    {
      if (execute_ddl_log_entry_no_lock(thd, ddl_log_entry.next_entry))
      {
        /* Real unpleasant scenario but we continue anyways.  */
        continue;
      }
    }
  }
  close_ddl_log();
  create_ddl_log_file_name(file_name);
  (void) mysql_file_delete(key_file_global_ddl_log, file_name, MYF(0));
  global_ddl_log.recovery_phase= FALSE;
  mysql_mutex_unlock(&LOCK_gdl);
  thd->reset_query();
  delete thd;
  DBUG_VOID_RETURN;
}


/**
  Release all memory allocated to the ddl log.
*/

void release_ddl_log()
{
  DDL_LOG_MEMORY_ENTRY *free_list;
  DDL_LOG_MEMORY_ENTRY *used_list;
  DBUG_ENTER("release_ddl_log");

  if (!global_ddl_log.do_release)
    DBUG_VOID_RETURN;

  mysql_mutex_lock(&LOCK_gdl);
  free_list= global_ddl_log.first_free;
  used_list= global_ddl_log.first_used;
  while (used_list)
  {
    DDL_LOG_MEMORY_ENTRY *tmp= used_list->next_log_entry;
    my_free(used_list);
    used_list= tmp;
  }
  while (free_list)
  {
    DDL_LOG_MEMORY_ENTRY *tmp= free_list->next_log_entry;
    my_free(free_list);
    free_list= tmp;
  }
  close_ddl_log();
  global_ddl_log.inited= 0;
  mysql_mutex_unlock(&LOCK_gdl);
  mysql_mutex_destroy(&LOCK_gdl);
  global_ddl_log.do_release= false;
  DBUG_VOID_RETURN;
}


/*
---------------------------------------------------------------------------

  END MODULE DDL log
  --------------------

---------------------------------------------------------------------------
*/


/**
   @brief construct a temporary shadow file name.

   @details Make a shadow file name used by ALTER TABLE to construct the
   modified table (with keeping the original). The modified table is then
   moved back as original table. The name must start with the temp file
   prefix so it gets filtered out by table files listing routines. 
    
   @param[out] buff      buffer to receive the constructed name
   @param      bufflen   size of buff
   @param      lpt       alter table data structure

   @retval     path length
*/

uint build_table_shadow_filename(char *buff, size_t bufflen, 
                                 ALTER_PARTITION_PARAM_TYPE *lpt)
{
  char tmp_name[FN_REFLEN];
  my_snprintf(tmp_name, sizeof (tmp_name), "%s-shadow-%lx-%s", tmp_file_prefix,
              (ulong) current_thd->thread_id, lpt->table_name.str);
  return build_table_filename(buff, bufflen, lpt->db.str, tmp_name, "",
                              FN_IS_TMP);
}


/*
  SYNOPSIS
    mysql_write_frm()
    lpt                    Struct carrying many parameters needed for this
                           method
    flags                  Flags as defined below
      WFRM_INITIAL_WRITE        If set we need to prepare table before
                                creating the frm file
      WFRM_INSTALL_SHADOW       If set we should install the new frm
      WFRM_KEEP_SHARE           If set we know that the share is to be
                                retained and thus we should ensure share
                                object is correct, if not set we don't
                                set the new partition syntax string since
                                we know the share object is destroyed.
      WFRM_PACK_FRM             If set we should pack the frm file and delete
                                the frm file

  RETURN VALUES
    TRUE                   Error
    FALSE                  Success

  DESCRIPTION
    A support method that creates a new frm file and in this process it
    regenerates the partition data. It works fine also for non-partitioned
    tables since it only handles partitioned data if it exists.
*/

bool mysql_write_frm(ALTER_PARTITION_PARAM_TYPE *lpt, uint flags)
{
  /*
    Prepare table to prepare for writing a new frm file where the
    partitions in add/drop state have temporarily changed their state
    We set tmp_table to avoid get errors on naming of primary key index.
  */
  int error= 0;
  char path[FN_REFLEN+1];
  char shadow_path[FN_REFLEN+1];
  char shadow_frm_name[FN_REFLEN+1];
  char frm_name[FN_REFLEN+1];
#ifdef WITH_PARTITION_STORAGE_ENGINE
  char *part_syntax_buf;
  uint syntax_len;
#endif
  DBUG_ENTER("mysql_write_frm");

  /*
    Build shadow frm file name
  */
  build_table_shadow_filename(shadow_path, sizeof(shadow_path) - 1, lpt);
  strxmov(shadow_frm_name, shadow_path, reg_ext, NullS);
  if (flags & WFRM_WRITE_SHADOW)
  {
    if (mysql_prepare_create_table(lpt->thd, lpt->create_info, lpt->alter_info,
                                   &lpt->db_options, lpt->table->file,
                                   &lpt->key_info_buffer, &lpt->key_count,
                                   C_ALTER_TABLE, lpt->db, lpt->table_name))
    {
      DBUG_RETURN(TRUE);
    }
#ifdef WITH_PARTITION_STORAGE_ENGINE
    {
      partition_info *part_info= lpt->table->part_info;
      if (part_info)
      {
        part_syntax_buf= generate_partition_syntax_for_frm(lpt->thd, part_info,
                               &syntax_len, lpt->create_info, lpt->alter_info);
        if (!part_syntax_buf)
          DBUG_RETURN(TRUE);
        part_info->part_info_string= part_syntax_buf;
        part_info->part_info_len= syntax_len;
      }
    }
#endif
    /* Write shadow frm file */
    lpt->create_info->table_options= lpt->db_options;
    LEX_CUSTRING frm= build_frm_image(lpt->thd, lpt->table_name,
                                      lpt->create_info,
                                      lpt->alter_info->create_list,
                                      lpt->key_count, lpt->key_info_buffer,
                                      lpt->table->file);
    if (!frm.str)
    {
      error= 1;
      goto end;
    }

    int error= writefile(shadow_frm_name, lpt->db.str, lpt->table_name.str,
                         lpt->create_info->tmp_table(), frm.str, frm.length);
    my_free(const_cast<uchar*>(frm.str));

    if (unlikely(error) ||
        unlikely(lpt->table->file->
                 ha_create_partitioning_metadata(shadow_path,
                                                 NULL, CHF_CREATE_FLAG)))
    {
      mysql_file_delete(key_file_frm, shadow_frm_name, MYF(0));
      error= 1;
      goto end;
    }
  }
  if (flags & WFRM_INSTALL_SHADOW)
  {
#ifdef WITH_PARTITION_STORAGE_ENGINE
    partition_info *part_info= lpt->part_info;
#endif
    /*
      Build frm file name
    */
    build_table_filename(path, sizeof(path) - 1, lpt->db.str,
                         lpt->table_name.str, "", 0);
    strxnmov(frm_name, sizeof(frm_name), path, reg_ext, NullS);
    /*
      When we are changing to use new frm file we need to ensure that we
      don't collide with another thread in process to open the frm file.
      We start by deleting the .frm file and possible .par file. Then we
      write to the DDL log that we have completed the delete phase by
      increasing the phase of the log entry. Next step is to rename the
      new .frm file and the new .par file to the real name. After
      completing this we write a new phase to the log entry that will
      deactivate it.
    */
    if (mysql_file_delete(key_file_frm, frm_name, MYF(MY_WME)) ||
#ifdef WITH_PARTITION_STORAGE_ENGINE
        lpt->table->file->ha_create_partitioning_metadata(path, shadow_path,
                                                          CHF_DELETE_FLAG) ||
        deactivate_ddl_log_entry(part_info->frm_log_entry->entry_pos) ||
        (sync_ddl_log(), FALSE) ||
        mysql_file_rename(key_file_frm,
                          shadow_frm_name, frm_name, MYF(MY_WME)) ||
        lpt->table->file->ha_create_partitioning_metadata(path, shadow_path,
                                                          CHF_RENAME_FLAG))
#else
        mysql_file_rename(key_file_frm,
                          shadow_frm_name, frm_name, MYF(MY_WME)))
#endif
    {
      error= 1;
      goto err;
    }
#ifdef WITH_PARTITION_STORAGE_ENGINE
    if (part_info && (flags & WFRM_KEEP_SHARE))
    {
      TABLE_SHARE *share= lpt->table->s;
      char *tmp_part_syntax_str;
      part_syntax_buf= generate_partition_syntax_for_frm(lpt->thd,
                   part_info, &syntax_len, lpt->create_info, lpt->alter_info);
      if (!part_syntax_buf)
      {
        error= 1;
        goto err;
      }
      if (share->partition_info_buffer_size < syntax_len + 1)
      {
        share->partition_info_buffer_size= syntax_len+1;
        if (!(tmp_part_syntax_str= (char*) strmake_root(&share->mem_root,
                                                        part_syntax_buf,
                                                        syntax_len)))
        {
          error= 1;
          goto err;
        }
        share->partition_info_str= tmp_part_syntax_str;
      }
      else
        memcpy((char*) share->partition_info_str, part_syntax_buf,
               syntax_len + 1);
      share->partition_info_str_len= part_info->part_info_len= syntax_len;
      part_info->part_info_string= part_syntax_buf;
    }
#endif

err:
#ifdef WITH_PARTITION_STORAGE_ENGINE
    deactivate_ddl_log_entry(part_info->frm_log_entry->entry_pos);
    part_info->frm_log_entry= NULL;
    (void) sync_ddl_log();
#endif
    ;
  }

end:
  DBUG_RETURN(error);
}


/*
  SYNOPSIS
    write_bin_log()
    thd                           Thread object
    clear_error                   is clear_error to be called
    query                         Query to log
    query_length                  Length of query
    is_trans                      if the event changes either
                                  a trans or non-trans engine.

  RETURN VALUES
    NONE

  DESCRIPTION
    Write the binlog if open, routine used in multiple places in this
    file
*/

int write_bin_log(THD *thd, bool clear_error,
                  char const *query, ulong query_length, bool is_trans)
{
  int error= 0;
  if (mysql_bin_log.is_open())
  {
    int errcode= 0;
    thd_proc_info(thd, "Writing to binlog");
    if (clear_error)
      thd->clear_error();
    else
      errcode= query_error_code(thd, TRUE);
    error= thd->binlog_query(THD::STMT_QUERY_TYPE,
                             query, query_length, is_trans, FALSE, FALSE,
                             errcode) > 0;
    thd_proc_info(thd, 0);
  }
  return error;
}


/*
  Write to binary log with optional adding "IF EXISTS"

  The query is taken from thd->query()
*/

int write_bin_log_with_if_exists(THD *thd, bool clear_error,
                                 bool is_trans, bool add_if_exists)
{
  int result;
  ulonglong save_option_bits= thd->variables.option_bits;
  if (add_if_exists)
    thd->variables.option_bits|= OPTION_IF_EXISTS;
  result= write_bin_log(thd, clear_error, thd->query(), thd->query_length(),
                        is_trans);
  thd->variables.option_bits= save_option_bits;
  return result;
}


/*
 delete (drop) tables.

  SYNOPSIS
   mysql_rm_table()
   thd			Thread handle
   tables		List of tables to delete
   if_exists		If 1, don't give error if one table doesn't exists
   drop_temporary       1 if DROP TEMPORARY
   drop_sequence        1 if DROP SEQUENCE
   dont_log_query       1 if no write to binary log and no send of ok

  NOTES
    Will delete all tables that can be deleted and give a compact error
    messages for tables that could not be deleted.
    If a table is in use, we will wait for all users to free the table
    before dropping it

    Wait if global_read_lock (FLUSH TABLES WITH READ LOCK) is set, but
    not if under LOCK TABLES.

  RETURN
    FALSE OK.  In this case ok packet is sent to user
    TRUE  Error

*/

bool mysql_rm_table(THD *thd,TABLE_LIST *tables, bool if_exists,
                    bool drop_temporary, bool drop_sequence,
                    bool dont_log_query)
{
  bool error;
  Drop_table_error_handler err_handler;
  TABLE_LIST *table;
  DBUG_ENTER("mysql_rm_table");

  /* Disable drop of enabled log tables, must be done before name locking */
  for (table= tables; table; table= table->next_local)
  {
    if (check_if_log_table(table, TRUE, "DROP"))
      DBUG_RETURN(true);
  }

  if (!drop_temporary)
  {
    if (!thd->locked_tables_mode)
    {
      if (drop_sequence)
      {
        /* We are trying to drop a sequence.
           Change all temporary tables that are not sequences to
           normal tables so that we can try to drop them instead.
           If we don't do this, we will get an error 'not a sequence'
           when trying to drop a sequence that is hidden by a temporary
           table.
        */
        for (table= tables; table; table= table->next_global)
        {
          if (table->open_type == OT_TEMPORARY_OR_BASE &&
            is_temporary_table(table) && !table->table->s->sequence)
          {
            thd->mark_tmp_table_as_free_for_reuse(table->table);
            table->table= NULL;
          }
        }
      }
      if (lock_table_names(thd, tables, NULL,
                           thd->variables.lock_wait_timeout, 0))
        DBUG_RETURN(true);
    }
    else
    {
      for (table= tables; table; table= table->next_local)
      {
        if (is_temporary_table(table))
        {
          /*
            A temporary table.

            Don't try to find a corresponding MDL lock or assign it
            to table->mdl_request.ticket. There can't be metadata
            locks for temporary tables: they are local to the session.

            Later in this function we release the MDL lock only if
            table->mdl_requeset.ticket is not NULL. Thus here we
            ensure that we won't release the metadata lock on the base
            table locked with LOCK TABLES as a side effect of temporary
            table drop.
          */
          DBUG_ASSERT(table->mdl_request.ticket == NULL);
        }
        else
        {
          /*
            Not a temporary table.

            Since 'tables' list can't contain duplicates (this is ensured
            by parser) it is safe to cache pointer to the TABLE instances
            in its elements.
          */
          table->table= find_table_for_mdl_upgrade(thd, table->db.str,
                                                   table->table_name.str, NULL);
          if (!table->table)
            DBUG_RETURN(true);
          table->mdl_request.ticket= table->table->mdl_ticket;
        }
      }
    }
    /* We remove statistics for table last, after we have the DDL lock */
    for (table= tables; table; table= table->next_local)
    {
      LEX_CSTRING db_name= table->db;
      LEX_CSTRING table_name= table->table_name;
      if (table->open_type == OT_BASE_ONLY ||
          !thd->find_temporary_table(table))
        (void) delete_statistics_for_table(thd, &db_name, &table_name);
    }
  }

  /* mark for close and remove all cached entries */
  thd->push_internal_handler(&err_handler);
  error= mysql_rm_table_no_locks(thd, tables, if_exists, drop_temporary,
                                 false, drop_sequence, dont_log_query,
                                 false);
  thd->pop_internal_handler();

  if (unlikely(error))
    DBUG_RETURN(TRUE);
  if (!dont_log_query)
    my_ok(thd);
  DBUG_RETURN(FALSE);
}


/**
  Find the comment in the query.
  That's auxiliary function to be used handling DROP TABLE [comment].

  @param  thd             Thread handler
  @param  comment_pos     How many characters to skip before the comment.
                          Can be either 9 for DROP TABLE or
                          17 for DROP TABLE IF EXISTS
  @param  comment_start   returns the beginning of the comment if found.

  @retval  0  no comment found
  @retval  >0 the lenght of the comment found

*/
static uint32 comment_length(THD *thd, uint32 comment_pos,
                             const char **comment_start)
{
  /* We use uchar * here to make array indexing portable */
  const uchar *query= (uchar*) thd->query();
  const uchar *query_end= (uchar*) query + thd->query_length();
  const uchar *const state_map= thd->charset()->state_map;

  for (; query < query_end; query++)
  {
    if (state_map[static_cast<uchar>(*query)] == MY_LEX_SKIP)
      continue;
    if (comment_pos-- == 0)
      break;
  }
  if (query > query_end - 3 /* comment can't be shorter than 4 */ ||
      state_map[static_cast<uchar>(*query)] != MY_LEX_LONG_COMMENT || query[1] != '*')
    return 0;
  
  *comment_start= (char*) query;
  
  for (query+= 3; query < query_end; query++)
  {
    if (query[-1] == '*' && query[0] == '/')
      return (uint32)((char*) query - *comment_start + 1);
  }
  return 0;
}

/**
  Execute the drop of a normal or temporary table.

  @param  thd             Thread handler
  @param  tables          Tables to drop
  @param  if_exists       If set, don't give an error if table doesn't exists.
                          In this case we give an warning of level 'NOTE'
  @param  drop_temporary  Only drop temporary tables
  @param  drop_view       Allow to delete VIEW .frm
  @param  dont_log_query  Don't write query to log files. This will also not
                          generate warnings if the handler files doesn't exists
  @param  dont_free_locks Don't do automatic UNLOCK TABLE if no more locked
                          tables

  @retval  0  ok
  @retval  1  Error
  @retval -1  Thread was killed

  @note This function assumes that metadata locks have already been taken.
        It is also assumed that the tables have been removed from TDC.

  @note This function assumes that temporary tables to be dropped have
        been pre-opened using corresponding table list elements.

  @todo When logging to the binary log, we should log
        tmp_tables and transactional tables as separate statements if we
        are in a transaction;  This is needed to get these tables into the
        cached binary log that is only written on COMMIT.
        The current code only writes DROP statements that only uses temporary
        tables to the cache binary log.  This should be ok on most cases, but
        not all.
*/

int mysql_rm_table_no_locks(THD *thd, TABLE_LIST *tables, bool if_exists,
                            bool drop_temporary, bool drop_view,
                            bool drop_sequence,
                            bool dont_log_query,
                            bool dont_free_locks)
{
  TABLE_LIST *table;
  char path[FN_REFLEN + 1];
  LEX_CSTRING alias= null_clex_str;
  StringBuffer<160> unknown_tables(system_charset_info);
  uint not_found_errors= 0;
  int error= 0;
  int non_temp_tables_count= 0;
  bool trans_tmp_table_deleted= 0, non_trans_tmp_table_deleted= 0;
  bool non_tmp_table_deleted= 0;
  bool is_drop_tmp_if_exists_added= 0;
  bool was_view= 0, log_if_exists= if_exists;
  const char *object_to_drop= (drop_sequence) ? "SEQUENCE" : "TABLE";
  String normal_tables;
  String built_trans_tmp_query, built_non_trans_tmp_query;
  DBUG_ENTER("mysql_rm_table_no_locks");

  unknown_tables.length(0);
  /*
    Prepares the drop statements that will be written into the binary
    log as follows:

    1 - If we are not processing a "DROP TEMPORARY" it prepares a
    "DROP".

    2 - A "DROP" may result in a "DROP TEMPORARY" but the opposite is
    not true.

    3 - If the current format is row, the IF EXISTS token needs to be
    appended because one does not know if CREATE TEMPORARY was previously
    written to the binary log.

    4 - Add the IF_EXISTS token if necessary, i.e. if_exists is TRUE.

    5 - For temporary tables, there is a need to differentiate tables
    in transactional and non-transactional storage engines. For that,
    reason, two types of drop statements are prepared.

    The need to different the type of tables when dropping a temporary
    table stems from the fact that such drop does not commit an ongoing
    transaction and changes to non-transactional tables must be written
    ahead of the transaction in some circumstances.

    6- Slave SQL thread ignores all replicate-* filter rules
    for temporary tables with 'IF EXISTS' clause. (See sql/sql_parse.cc:
    mysql_execute_command() for details). These commands will be binlogged
    as they are, even if the default database (from USE `db`) is not present
    on the Slave. This can cause point in time recovery failures later
    when user uses the slave's binlog to re-apply. Hence at the time of binary
    logging, these commands will be written with fully qualified table names
    and use `db` will be suppressed.
  */

  normal_tables.set_charset(thd->charset());
  if (!dont_log_query)
  {
    built_trans_tmp_query.set_charset(system_charset_info);
    built_trans_tmp_query.append("DROP TEMPORARY ");
    built_trans_tmp_query.append(object_to_drop);
    built_trans_tmp_query.append(' ');
    if (thd->is_current_stmt_binlog_format_row() || if_exists)
    {
      is_drop_tmp_if_exists_added= true;
      built_trans_tmp_query.append("IF EXISTS ");
    }
    built_non_trans_tmp_query.set_charset(system_charset_info);
    built_non_trans_tmp_query.copy(built_trans_tmp_query);
  }

  for (table= tables; table; table= table->next_local)
  {
    bool is_trans= 0, temporary_table_was_dropped= 0;
    bool table_creation_was_logged= 0;
    bool wrong_drop_sequence= 0;
    bool table_dropped= 0;
    const LEX_CSTRING db= table->db;
    const LEX_CSTRING table_name= table->table_name;
    handlerton *hton= 0;
    Table_type table_type;
    size_t path_length= 0;
    char *path_end= 0;
    error= 0;

    DBUG_PRINT("table", ("table_l: '%s'.'%s'  table: %p  s: %p",
                         db.str, table_name.str,  table->table,
                         table->table ?  table->table->s : NULL));

    /*
      If we are in locked tables mode and are dropping a temporary table,
      the ticket should be NULL to ensure that we don't release a lock
      on a base table later.
    */
    DBUG_ASSERT(!(thd->locked_tables_mode &&
                  table->open_type != OT_BASE_ONLY &&
                  thd->find_temporary_table(table) &&
                  table->mdl_request.ticket != NULL));

    if (drop_sequence && table->table &&
        table->table->s->table_type != TABLE_TYPE_SEQUENCE)
    {
      if (if_exists)
      {
        char buff[FN_REFLEN];
        String tbl_name(buff, sizeof(buff), system_charset_info);
        tbl_name.length(0);
        tbl_name.append(&db);
        tbl_name.append('.');
        tbl_name.append(&table->table_name);
        push_warning_printf(thd, Sql_condition::WARN_LEVEL_NOTE,
                            ER_NOT_SEQUENCE2, ER_THD(thd, ER_NOT_SEQUENCE2),
                            tbl_name.c_ptr_safe());

        /*
          Our job is done here. This statement was added to avoid executing
          unnecessary code farther below which in some strange corner cases
          caused the server to crash (see MDEV-17896).
        */
        continue;
      }
      /* "DROP SEQUENCE" but a sequence table was not found */
      unknown_tables.append(&db);
      unknown_tables.append('.');
      unknown_tables.append(&table_name);
      unknown_tables.append(',');
      error= ENOENT;
      not_found_errors++;
      continue;
    }

    /* First try to delete temporary tables and temporary sequences */
    if ((table->open_type != OT_BASE_ONLY && is_temporary_table(table)))
    {
      table_creation_was_logged= table->table->s->table_creation_was_logged;
      if (thd->drop_temporary_table(table->table, &is_trans, true))
        error= 1;
      else
      {
        table->table= 0;
        temporary_table_was_dropped= 1;
      }
    }

    if ((drop_temporary && if_exists) || temporary_table_was_dropped)
    {
      /*
        This handles the case of temporary tables. We have the following cases:

          - "DROP TEMPORARY" was executed and table was dropped
            temporary_table_was_dropped == 1
          - "DROP TEMPORARY IF EXISTS" was specified but no temporary table
            existed
            temporary_table_was_dropped == 0
      */
      if (!dont_log_query && table_creation_was_logged)
      {
        if (is_trans)
          trans_tmp_table_deleted= TRUE;
        else
          non_trans_tmp_table_deleted= TRUE;

        String *built_ptr_query=
          (is_trans ? &built_trans_tmp_query : &built_non_trans_tmp_query);
        /*
          Write the database name if it is not the current one or if
          thd->db is NULL or 'IF EXISTS' clause is present in 'DROP TEMPORARY'
          query.
        */
        if (thd->db.str == NULL || cmp(&db, &thd->db) ||
            is_drop_tmp_if_exists_added )
        {
          append_identifier(thd, built_ptr_query, &db);
          built_ptr_query->append(".");
        }
        append_identifier(thd, built_ptr_query, &table_name);
        built_ptr_query->append(",");
      }
      /*
        This means that a temporary table was droped and as such there
        is no need to proceed with the code that tries to drop a regular
        table.
      */
      if (temporary_table_was_dropped)
        continue;
    }
    else if (!drop_temporary)
    {
      non_temp_tables_count++;

      DBUG_ASSERT(thd->mdl_context.is_lock_owner(MDL_key::TABLE, db.str,
                                                 table_name.str, MDL_SHARED));

      alias= (lower_case_table_names == 2) ? table->alias : table_name;
      /* remove .frm file and engine files */
      path_length= build_table_filename(path, sizeof(path) - 1, db.str,
                                        alias.str, reg_ext, 0);
      path_end= path + path_length - reg_ext_length;
    }

    DEBUG_SYNC(thd, "rm_table_no_locks_before_delete_table");
    if (drop_temporary)
    {
      /* "DROP TEMPORARY" but a temporary table was not found */
      unknown_tables.append(&db);
      unknown_tables.append('.');
      unknown_tables.append(&table_name);
      unknown_tables.append(',');
      error= ENOENT;
      not_found_errors++;
      continue;
    }

    {
      char engine_buf[NAME_CHAR_LEN + 1];
      LEX_CSTRING engine= { engine_buf, 0 };

      table_type= dd_frm_type(thd, path, &engine);
      if (table_type == TABLE_TYPE_NORMAL || table_type == TABLE_TYPE_SEQUENCE)
      {
        plugin_ref p= plugin_lock_by_name(thd, &engine,
                                           MYSQL_STORAGE_ENGINE_PLUGIN);
        hton= p ? plugin_hton(p) : NULL;
      }
      // note that for TABLE_TYPE_VIEW and TABLE_TYPE_UNKNOWN hton == NULL
    }

    thd->replication_flags= 0;
    was_view= table_type == TABLE_TYPE_VIEW;
    if ((table_type == TABLE_TYPE_UNKNOWN) || (was_view && !drop_view) ||
        (table_type != TABLE_TYPE_SEQUENCE && drop_sequence))
    {
      /*
        One of the following cases happened:
          . "DROP" but table was not found
          . "DROP TABLE" statement, but it's a view.
          . "DROP SEQUENCE", but it's not a sequence
      */
      wrong_drop_sequence= drop_sequence && hton;
      error= table_type == TABLE_TYPE_UNKNOWN ? ENOENT : -1;
      tdc_remove_table(thd, db.str, table_name.str);
    }
    else
    {
      if (WSREP(thd) && hton && !wsrep_should_replicate_ddl(thd, hton->db_type))
      {
        error= 1;
        goto err;
      }

      if (thd->locked_tables_mode == LTM_LOCK_TABLES ||
          thd->locked_tables_mode == LTM_PRELOCKED_UNDER_LOCK_TABLES)
      {
        if (wait_while_table_is_used(thd, table->table, HA_EXTRA_NOT_USED))
        {
          error= -1;
          goto err;
        }
        close_all_tables_for_name(thd, table->table->s,
                                  HA_EXTRA_PREPARE_FOR_DROP, NULL);
        table->table= 0;
      }
      else
        tdc_remove_table(thd, db.str, table_name.str);

      /* Check that we have an exclusive lock on the table to be dropped. */
      DBUG_ASSERT(thd->mdl_context.is_lock_owner(MDL_key::TABLE, db.str,
                                                table_name.str, MDL_EXCLUSIVE));

      // Remove extension for delete
      *path_end= '\0';

      if (hton && hton->flags & HTON_TABLE_MAY_NOT_EXIST_ON_SLAVE)
        log_if_exists= 1;

      bool enoent_warning= !dont_log_query && !(hton && hton->discover_table);
      error= ha_delete_table(thd, hton, path, &db, &table_name, enoent_warning);

      if (!error)
        table_dropped= 1;
      else if (error < 0)
        error= 0;                            // Table didn't exists
      else if (error)
      {
        if (thd->is_killed())
        {
          error= -1;
          goto err;
        }
      }

      /*
        Delete the .frm file if we managed to delete the table from the
        engine or the table didn't exists in the engine
      */
      strmov(path_end, reg_ext);
      if ((likely(!error) || non_existing_table_error(error)) &&
          !access(path, F_OK))
      {
        int frm_delete_error= 0;
        /* Delete the table definition file */
        if (hton && (hton->discover_table || error))
        {
          /*
            Table type is using discovery and may not need a .frm file
            or the .frm file existed but no table in engine.
            Delete it silently if it exists
          */
          if (mysql_file_delete(key_file_frm, path,
                                MYF(MY_WME | MY_IGNORE_ENOENT)))
            frm_delete_error= my_errno;
        }
        else if (unlikely(mysql_file_delete(key_file_frm, path,
                                            !error ? MYF(MY_WME) :
                                            MYF(MY_WME | MY_IGNORE_ENOENT))))
        {
          frm_delete_error= my_errno;
          DBUG_ASSERT(frm_delete_error);
        }

        if (frm_delete_error)
        {
          /* Remember unexpected error from dropping the .frm file */
          error= frm_delete_error;
        }
        else
        {
          error= 0;                         // We succeeded to delete the frm
          table_dropped= 1;
        }
      }
    }

    /*
      If there was no .frm file and the table is not temporary,
      scan all engines try to drop the table from there.
      This is to ensure we don't have any partial table files left.
    */
    if (non_existing_table_error(error) && !wrong_drop_sequence)
    {
      int ferror= 0;
      DBUG_ASSERT(!was_view);

      /* Remove extension for delete */
      *path_end= '\0';
      ferror= ha_delete_table_force(thd, path, &db, &table_name);
      if (!ferror)
      {
        table_dropped= 1;
        error= 0;
      }
      if (ferror <= 0)
      {
        ferror= 0;                              // Ignore table not found

        /* Delete the frm file again (just in case it was rediscovered) */
        strmov(path_end, reg_ext);
        if (mysql_file_delete(key_file_frm, path, MYF(MY_WME|MY_IGNORE_ENOENT)))
          ferror= my_errno;
      }
      if (!error)
        error= ferror;
    }

    /*
      This may be set
       - by the storage engine in handler::delete_table()
       - when deleting a table without .frm file: delete_table_force() will
         check if the storage engine that had the table had
         HTON_TABLE_MAY_NOT_EXIST_ON_SLAVE flag
    */
    if (thd->replication_flags & OPTION_IF_EXISTS)
      log_if_exists= 1;

    if (likely(!error) || non_existing_table_error(error))
    {
      if (Table_triggers_list::drop_all_triggers(thd, &db, &table_name,
                                               MYF(MY_WME | MY_IGNORE_ENOENT)))
        error= error ? error : -1;
    }

    if (error)
    {
      StringBuffer<FN_REFLEN> tbl_name(system_charset_info);
      uint is_note= (if_exists && (was_view || wrong_drop_sequence) ?
                     ME_NOTE : 0);

      tbl_name.length(0);
      tbl_name.append(&db);
      tbl_name.append('.');
      tbl_name.append(&table_name);

      if (!non_existing_table_error(error) || is_note)
      {
        /*
          Error from engine already given. Here we only have to take
          care about errors for trying to drop view or sequence
        */
        if (was_view)
          my_error(ER_IT_IS_A_VIEW, MYF(is_note), tbl_name.c_ptr_safe());
        else if (wrong_drop_sequence)
          my_error(ER_NOT_SEQUENCE2, MYF(is_note), tbl_name.c_ptr_safe());
        if (is_note)
          error= ENOENT;
      }
      else
      {
        not_found_errors++;
        if (unknown_tables.append(tbl_name) || unknown_tables.append(','))
        {
          error= 1;
          goto err;
        }
      }
    }

    /*
      Don't give an error if we are using IF EXISTS for a table that
      didn't exists
    */
    if (if_exists && non_existing_table_error(error))
      error= 0;

    if (!error && table_dropped)
    {
      PSI_CALL_drop_table_share(temporary_table_was_dropped,
                                db.str, (uint)db.length,
                                table_name.str, (uint)table_name.length);
      mysql_audit_drop_table(thd, table);
    }

    if (!dont_log_query &&
        (!error || table_dropped || non_existing_table_error(error)))
    {
      non_tmp_table_deleted|= (if_exists || table_dropped);
      /*
         Don't write the database name if it is the current one (or if
         thd->db is NULL).
       */
      if (thd->db.str == NULL || cmp(&db, &thd->db) != 0)
      {
        append_identifier(thd, &normal_tables, &db);
        normal_tables.append(".");
      }

      append_identifier(thd, &normal_tables, &table_name);
      normal_tables.append(",");
    }
    DBUG_PRINT("table", ("table: %p  s: %p", table->table,
                         table->table ?  table->table->s :  NULL));
  }
  DEBUG_SYNC(thd, "rm_table_no_locks_before_binlog");
  thd->thread_specific_used= TRUE;
  error= 0;

err:
  if (unknown_tables.length() > 1)
  {
    uint is_note= if_exists ? ME_NOTE : 0;
    unknown_tables.chop();
    my_error((drop_sequence ? ER_UNKNOWN_SEQUENCES : ER_BAD_TABLE_ERROR),
             MYF(is_note), unknown_tables.c_ptr_safe());
  }
  error= thd->is_error();

  /*
    We are always logging drop of temporary tables.
    The reason is to handle the following case:
    - Use statement based replication
    - CREATE TEMPORARY TABLE foo (logged)
    - set row based replication
    - DROP TEMPORAY TABLE foo    (needs to be logged)
    This should be fixed so that we remember if creation of the
    temporary table was logged and only log it if the creation was
    logged.
  */

  if (non_trans_tmp_table_deleted ||
      trans_tmp_table_deleted || non_tmp_table_deleted)
  {
    if (non_trans_tmp_table_deleted || trans_tmp_table_deleted)
      thd->transaction->stmt.mark_dropped_temp_table();

    query_cache_invalidate3(thd, tables, 0);
    if (!dont_log_query && mysql_bin_log.is_open())
    {
      if (non_trans_tmp_table_deleted)
      {
          /* Chop of the last comma */
          built_non_trans_tmp_query.chop();
          built_non_trans_tmp_query.append(" /* generated by server */");
          error |= (thd->binlog_query(THD::STMT_QUERY_TYPE,
                                      built_non_trans_tmp_query.ptr(),
                                      built_non_trans_tmp_query.length(),
                                      FALSE, FALSE,
                                      is_drop_tmp_if_exists_added,
                                      0) > 0);
      }
      if (trans_tmp_table_deleted)
      {
          /* Chop of the last comma */
          built_trans_tmp_query.chop();
          built_trans_tmp_query.append(" /* generated by server */");
          error |= (thd->binlog_query(THD::STMT_QUERY_TYPE,
                                      built_trans_tmp_query.ptr(),
                                      built_trans_tmp_query.length(),
                                      TRUE, FALSE,
                                      is_drop_tmp_if_exists_added,
                                      0) > 0);
      }
      if (non_tmp_table_deleted)
      {
        String built_query;
        const char *comment_start;
        uint32 comment_len;

        built_query.set_charset(thd->charset());
        built_query.append("DROP ");
        built_query.append(object_to_drop);
        built_query.append(' ');
        if (log_if_exists)
          built_query.append("IF EXISTS ");

        /* Preserve comment in original query */
        if ((comment_len= comment_length(thd, if_exists ? 17:9,
                                         &comment_start)))
        {
          built_query.append(comment_start, comment_len);
          built_query.append(" ");
        }

        /* Chop of the last comma */
        normal_tables.chop();
        built_query.append(normal_tables.ptr(), normal_tables.length());
        built_query.append(" /* generated by server */");
        error |= (thd->binlog_query(THD::STMT_QUERY_TYPE,
                                    built_query.ptr(),
                                    built_query.length(),
                                    TRUE, FALSE, FALSE, 0) > 0);
      }
    }
  }

  if (!drop_temporary)
  {
    /*
      Under LOCK TABLES we should release meta-data locks on the tables
      which were dropped.

      Leave LOCK TABLES mode if we managed to drop all tables which were
      locked. Additional check for 'non_temp_tables_count' is to avoid
      leaving LOCK TABLES mode if we have dropped only temporary tables.
    */
    if (thd->locked_tables_mode)
    {
      if (thd->lock && thd->lock->table_count == 0 &&
          non_temp_tables_count > 0 && !dont_free_locks)
      {
        if (thd->locked_tables_list.unlock_locked_tables(thd))
          error= 1;
        goto end;
      }
      for (table= tables; table; table= table->next_local)
      {
        /* Drop locks for all successfully dropped tables. */
        if (table->table == NULL && table->mdl_request.ticket)
        {
          /*
            Under LOCK TABLES we may have several instances of table open
            and locked and therefore have to remove several metadata lock
            requests associated with them.
          */
          thd->mdl_context.release_all_locks_for_name(table->mdl_request.ticket);
        }
      }
    }
    /*
      Rely on the caller to implicitly commit the transaction
      and release metadata locks.
    */
  }

end:
  DBUG_RETURN(error || thd->is_error());
}


/**
  Log the drop of a table.

  @param thd	           Thread handler
  @param db_name           Database name
  @param table_name        Table name
  @param temporary_table   1 if table was a temporary table

  This code is only used in the case of failed CREATE OR REPLACE TABLE
  when the original table was dropped but we could not create the new one.
*/

bool log_drop_table(THD *thd, const LEX_CSTRING *db_name,
                    const LEX_CSTRING *table_name,
                    bool temporary_table)
{
  char buff[NAME_LEN*2 + 80];
  String query(buff, sizeof(buff), system_charset_info);
  bool error;
  DBUG_ENTER("log_drop_table");

  if (!mysql_bin_log.is_open())
    DBUG_RETURN(0);
  
  query.length(0);
  query.append(STRING_WITH_LEN("DROP "));
  if (temporary_table)
    query.append(STRING_WITH_LEN("TEMPORARY "));
  query.append(STRING_WITH_LEN("TABLE IF EXISTS "));
  append_identifier(thd, &query, db_name);
  query.append(".");
  append_identifier(thd, &query, table_name);
  query.append(STRING_WITH_LEN("/* Generated to handle "
                               "failed CREATE OR REPLACE */"));

  /*
    In case of temporary tables we don't have to log the database name
    in the binary log. We log this for non temporary tables, as the slave
    may use a filter to ignore queries for a specific database.
  */
  error= thd->binlog_query(THD::STMT_QUERY_TYPE,
                           query.ptr(), query.length(),
                           FALSE, FALSE, temporary_table, 0) > 0;
  DBUG_RETURN(error);
}


/**
  Quickly remove a table without bin logging

  @param thd         Thread context.
  @param base        The handlerton handle.
  @param db          The database name.
  @param table_name  The table name.
  @param flags       Flags for build_table_filename() as well as describing
                     if handler files / .FRM should be deleted as well.

  @return False in case of success, True otherwise.
*/

bool quick_rm_table(THD *thd, handlerton *base, const LEX_CSTRING *db,
                    const LEX_CSTRING *table_name, uint flags,
                    const char *table_path)
{
  char path[FN_REFLEN + 1];
  int error= 0;
  DBUG_ENTER("quick_rm_table");

  size_t path_length= table_path ?
    (strxnmov(path, sizeof(path) - 1, table_path, reg_ext, NullS) - path) :
    build_table_filename(path, sizeof(path)-1, db->str, table_name->str,
                         reg_ext, flags);
  if (!(flags & NO_FRM_RENAME))
    if (mysql_file_delete(key_file_frm, path, MYF(0)))
      error= 1; /* purecov: inspected */
  path[path_length - reg_ext_length]= '\0'; // Remove reg_ext
  if ((flags & (NO_HA_TABLE | NO_PAR_TABLE)) == NO_HA_TABLE)
  {
    handler *file= get_new_handler((TABLE_SHARE*) 0, thd->mem_root, base);
    if (!file)
      DBUG_RETURN(true);
    (void) file->ha_create_partitioning_metadata(path, NULL, CHF_DELETE_FLAG);
    delete file;
  }
  if (!(flags & (FRM_ONLY|NO_HA_TABLE)))
    if (ha_delete_table(thd, base, path, db, table_name, 0) > 0)
    error= 1;

  if (likely(error == 0))
  {
    PSI_CALL_drop_table_share(flags & FN_IS_TMP, db->str, (uint)db->length,
                              table_name->str, (uint)table_name->length);
  }

  DBUG_RETURN(error);
}


/*
  Sort keys in the following order:
  - PRIMARY KEY
  - UNIQUE keys where all column are NOT NULL
  - UNIQUE keys that don't contain partial segments
  - Other UNIQUE keys
  - LONG UNIQUE keys
  - Normal keys
  - Fulltext keys

  This will make checking for duplicated keys faster and ensure that
  PRIMARY keys are prioritized.
*/

static int sort_keys(KEY *a, KEY *b)
{
  ulong a_flags= a->flags, b_flags= b->flags;
  
  /*
    Do not reorder LONG_HASH indexes, because they must match the order
    of their LONG_UNIQUE_HASH_FIELD's.
  */
  if (a->algorithm == HA_KEY_ALG_LONG_HASH &&
      b->algorithm == HA_KEY_ALG_LONG_HASH)
    return a->usable_key_parts - b->usable_key_parts;

  if (a_flags & HA_NOSAME)
  {
    if (!(b_flags & HA_NOSAME))
      return -1;
    /*
      Long Unique keys should always be last unique key.
      Before this patch they used to change order wrt to partial keys (MDEV-19049)
    */
    if (a->algorithm == HA_KEY_ALG_LONG_HASH)
      return 1;
    if (b->algorithm == HA_KEY_ALG_LONG_HASH)
      return -1;
    if ((a_flags ^ b_flags) & HA_NULL_PART_KEY)
    {
      /* Sort NOT NULL keys before other keys */
      return (a_flags & HA_NULL_PART_KEY) ? 1 : -1;
    }
    if (a->name.str == primary_key_name)
      return -1;
    if (b->name.str == primary_key_name)
      return 1;
    /* Sort keys don't containing partial segments before others */
    if ((a_flags ^ b_flags) & HA_KEY_HAS_PART_KEY_SEG)
      return (a_flags & HA_KEY_HAS_PART_KEY_SEG) ? 1 : -1;
  }
  else if (b_flags & HA_NOSAME)
    return 1;					// Prefer b

  if ((a_flags ^ b_flags) & HA_FULLTEXT)
  {
    return (a_flags & HA_FULLTEXT) ? 1 : -1;
  }
  /*
    Prefer original key order.	usable_key_parts contains here
    the original key position.
  */
  return a->usable_key_parts - b->usable_key_parts;
}

/*
  Check TYPELIB (set or enum) for duplicates

  SYNOPSIS
    check_duplicates_in_interval()
    set_or_name   "SET" or "ENUM" string for warning message
    name	  name of the checked column
    typelib	  list of values for the column
    dup_val_count  returns count of duplicate elements

  DESCRIPTION
    This function prints an warning for each value in list
    which has some duplicates on its right

  RETURN VALUES
    0             ok
    1             Error
*/

bool check_duplicates_in_interval(const char *set_or_name,
                                  const char *name, const TYPELIB *typelib,
                                  CHARSET_INFO *cs, unsigned int *dup_val_count)
{
  TYPELIB tmp= *typelib;
  const char **cur_value= typelib->type_names;
  unsigned int *cur_length= typelib->type_lengths;
  *dup_val_count= 0;  
  
  for ( ; tmp.count > 1; cur_value++, cur_length++)
  {
    tmp.type_names++;
    tmp.type_lengths++;
    tmp.count--;
    if (find_type2(&tmp, (const char*)*cur_value, *cur_length, cs))
    {
      THD *thd= current_thd;
      ErrConvString err(*cur_value, *cur_length, cs);
      if (current_thd->is_strict_mode())
      {
        my_error(ER_DUPLICATED_VALUE_IN_TYPE, MYF(0),
                 name, err.ptr(), set_or_name);
        return 1;
      }
      push_warning_printf(thd,Sql_condition::WARN_LEVEL_NOTE,
                          ER_DUPLICATED_VALUE_IN_TYPE,
                          ER_THD(thd, ER_DUPLICATED_VALUE_IN_TYPE),
                          name, err.ptr(), set_or_name);
      (*dup_val_count)++;
    }
  }
  return 0;
}


bool Column_definition::
       prepare_charset_for_string(const Column_derived_attributes *dattr)
{
  if (!charset)
    charset= dattr->charset();
  return (flags & BINCMP_FLAG) && !(charset= find_bin_collation(charset));
}


bool Column_definition::prepare_stage2_blob(handler *file,
                                            ulonglong table_flags,
                                            uint field_flags)
{
  if (table_flags & HA_NO_BLOBS)
  {
    my_error(ER_TABLE_CANT_HANDLE_BLOB, MYF(0), file->table_type());
    return true;
  }
  pack_flag= field_flags |
             pack_length_to_packflag(pack_length - portable_sizeof_char_ptr);
  if (charset->state & MY_CS_BINSORT)
    pack_flag|= FIELDFLAG_BINARY;
  length= 8;                        // Unireg field length
  return false;
}


bool Column_definition::prepare_stage2_typelib(const char *type_name,
                                               uint field_flags,
                                               uint *dup_val_count)
{
  pack_flag= pack_length_to_packflag(pack_length) | field_flags;
  if (charset->state & MY_CS_BINSORT)
    pack_flag|= FIELDFLAG_BINARY;
  return check_duplicates_in_interval(type_name, field_name.str, interval,
                                      charset, dup_val_count);
}


uint Column_definition::pack_flag_numeric() const
{
  return (FIELDFLAG_NUMBER |
          (flags & UNSIGNED_FLAG ? 0 : FIELDFLAG_DECIMAL)  |
          (flags & ZEROFILL_FLAG ? FIELDFLAG_ZEROFILL : 0));
}


bool Column_definition::prepare_stage2_varchar(ulonglong table_flags)
{
  pack_flag= (charset->state & MY_CS_BINSORT) ? FIELDFLAG_BINARY : 0;
  return false;
}


/*
  Prepare a Column_definition instance for packing
  Members such as pack_flag are valid after this call.

  @param IN     handler      - storage engine handler,
                               or NULL if preparing for an SP variable
  @param IN     table_flags  - table flags

  @retval false  -  ok
  @retval true   -  error (not supported type, bad definition, etc)
*/

bool Column_definition::prepare_stage2(handler *file,
                                       ulonglong table_flags)
{
  DBUG_ENTER("Column_definition::prepare_stage2");

  /*
    This code came from mysql_prepare_create_table.
    Indent preserved to make patching easier
  */
  DBUG_ASSERT(charset);

  if (type_handler()->Column_definition_prepare_stage2(this, file, table_flags))
    DBUG_RETURN(true);

  if (!(flags & NOT_NULL_FLAG) ||
      (vcol_info))  /* Make virtual columns allow NULL values */
    pack_flag|= FIELDFLAG_MAYBE_NULL;
  if (flags & NO_DEFAULT_VALUE_FLAG)
    pack_flag|= FIELDFLAG_NO_DEFAULT;
  DBUG_RETURN(false);
}


/**
   Modifies the first column definition whose SQL type is TIMESTAMP
   by adding the features DEFAULT CURRENT_TIMESTAMP ON UPDATE CURRENT_TIMESTAMP.

   If the first TIMESTAMP column appears to be nullable, or to have an
   explicit default, or to be a virtual column, or to be part of table period,
   then no promotion is done.

   @param column_definitions The list of column definitions, in the physical
                             order in which they appear in the table.
*/

void promote_first_timestamp_column(List<Create_field> *column_definitions)
{
  for (Create_field &column_definition : *column_definitions)
  {
    if (column_definition.is_timestamp_type() ||    // TIMESTAMP
        column_definition.unireg_check == Field::TIMESTAMP_OLD_FIELD) // Legacy
    {
      DBUG_PRINT("info", ("field-ptr:%p", column_definition.field));
      if ((column_definition.flags & NOT_NULL_FLAG) != 0 && // NOT NULL,
          column_definition.default_value == NULL &&   // no constant default,
          column_definition.unireg_check == Field::NONE && // no function default
          column_definition.vcol_info == NULL &&
          column_definition.period == NULL &&
          !(column_definition.flags & VERS_SYSTEM_FIELD)) // column isn't generated
      {
        DBUG_PRINT("info", ("First TIMESTAMP column '%s' was promoted to "
                            "DEFAULT CURRENT_TIMESTAMP ON UPDATE "
                            "CURRENT_TIMESTAMP",
                            column_definition.field_name.str
                            ));
        column_definition.unireg_check= Field::TIMESTAMP_DNUN_FIELD;
      }
      return;
    }
  }
}

static bool key_cmp(const Key_part_spec &a, const Key_part_spec &b)
{
  return a.length == b.length &&
         !lex_string_cmp(system_charset_info, &a.field_name, &b.field_name);
}

/**
  Check if there is a duplicate key. Report a warning for every duplicate key.

  @param thd              Thread context.
  @param key              Key to be checked.
  @param key_info         Key meta-data info.
  @param key_list         List of existing keys.
*/
static void check_duplicate_key(THD *thd, const Key *key, const KEY *key_info,
                                const List<Key> *key_list)
{
  /*
    We only check for duplicate indexes if it is requested and the
    key is not auto-generated.

    Check is requested if the key was explicitly created or altered
    by the user (unless it's a foreign key).
  */
  if (!key->key_create_info.check_for_duplicate_indexes || key->generated)
    return;

  for (const Key &k : *key_list)
  {
    // Looking for a similar key...

    if (&k == key)
      break;

    if (k.generated ||
        (key->type != k.type) ||
        (key->key_create_info.algorithm != k.key_create_info.algorithm) ||
        (key->columns.elements != k.columns.elements))
    {
      // Keys are different.
      continue;
    }

    if (std::equal(key->columns.begin(), key->columns.end(), k.columns.begin(),
                   key_cmp))
    {
      push_warning_printf(thd, Sql_condition::WARN_LEVEL_NOTE, ER_DUP_INDEX,
                          ER_THD(thd, ER_DUP_INDEX), key_info->name.str);
      return;
    }
  }
}


bool Column_definition::prepare_stage1_typelib(THD *thd,
                                               MEM_ROOT *mem_root,
                                               handler *file,
                                               ulonglong table_flags)
{
  /*
    Pass the last parameter to prepare_interval_field() as follows:
    - If we are preparing for an SP variable (file is NULL), we pass "false",
      to force allocation and full copying of TYPELIB values on the given
      mem_root, even if no character set conversion is needed. This is needed
      because a life cycle of an SP variable is longer than the current query.

    - If we are preparing for a CREATE TABLE, (file != NULL), we pass "true".
      This will create the typelib in runtime memory - we will free the
      occupied memory at the same time when we free this
      sql_field -- at the end of execution.
      Pass "true" as the last argument to reuse "interval_list"
      values in "interval" in cases when no character conversion is needed,
      to avoid extra copying.
  */
  if (prepare_interval_field(mem_root, file != NULL))
    return true; // E.g. wrong values with commas: SET('a,b')
  create_length_to_internal_length_typelib();

  DBUG_ASSERT(file || !default_value); // SP variables have no default_value
  if (default_value && default_value->expr->basic_const_item())
  {
    if ((charset != default_value->expr->collation.collation &&
         prepare_stage1_convert_default(thd, mem_root, charset)) ||
         prepare_stage1_check_typelib_default())
      return true;
  }
  return false;
}


bool Column_definition::prepare_stage1_string(THD *thd,
                                              MEM_ROOT *mem_root,
                                              handler *file,
                                              ulonglong table_flags)
{
  create_length_to_internal_length_string();
  if (prepare_blob_field(thd))
    return true;
  DBUG_ASSERT(file || !default_value); // SP variables have no default_value
  /*
    Convert the default value from client character
    set into the column character set if necessary.
    We can only do this for constants as we have not yet run fix_fields.
    But not for blobs, as they will be stored as SQL expressions, not
    written down into the record image.
  */
  if (!(flags & BLOB_FLAG) && default_value &&
      default_value->expr->basic_const_item() &&
      charset != default_value->expr->collation.collation)
  {
    if (prepare_stage1_convert_default(thd, mem_root, charset))
      return true;
  }
  return false;
}


bool Column_definition::prepare_stage1_bit(THD *thd,
                                           MEM_ROOT *mem_root,
                                           handler *file,
                                           ulonglong table_flags)
{
  pack_flag= FIELDFLAG_NUMBER;
  if (!(table_flags & HA_CAN_BIT_FIELD))
    pack_flag|= FIELDFLAG_TREAT_BIT_AS_CHAR;
  create_length_to_internal_length_bit();
  return false;
}


bool Column_definition::prepare_stage1(THD *thd,
                                       MEM_ROOT *mem_root,
                                       handler *file,
                                       ulonglong table_flags,
                                       const Column_derived_attributes
                                             *derived_attr)
{
  return type_handler()->Column_definition_prepare_stage1(thd, mem_root,
                                                          this, file,
                                                          table_flags,
                                                          derived_attr);
}


bool Column_definition::prepare_stage1_convert_default(THD *thd,
                                                       MEM_ROOT *mem_root,
                                                       CHARSET_INFO *cs)
{
  DBUG_ASSERT(thd->mem_root == mem_root);
  Item *item;
  if (!(item= default_value->expr->safe_charset_converter(thd, cs)))
  {
    my_error(ER_INVALID_DEFAULT, MYF(0), field_name.str);
    return true; // Could not convert
  }
  /* Fix for prepare statement */
  thd->change_item_tree(&default_value->expr, item);
  return false;
}


bool Column_definition::prepare_stage1_check_typelib_default()
{
  StringBuffer<MAX_FIELD_WIDTH> str;
  String *def= default_value->expr->val_str(&str);
  bool not_found;
  if (def == NULL) /* SQL "NULL" maps to NULL */
  {
    not_found= flags & NOT_NULL_FLAG;
  }
  else
  {
    not_found= false;
    if (real_field_type() == MYSQL_TYPE_SET)
    {
      char *not_used;
      uint not_used2;
      find_set(interval, def->ptr(), def->length(),
               charset, &not_used, &not_used2, &not_found);
    }
    else /* MYSQL_TYPE_ENUM */
    {
      def->length(charset->lengthsp(def->ptr(), def->length()));
      not_found= !find_type2(interval, def->ptr(), def->length(), charset);
    }
  }
  if (not_found)
  {
    my_error(ER_INVALID_DEFAULT, MYF(0), field_name.str);
    return true;
  }
  return false;
}
/*
   This function adds a invisible field to field_list
   SYNOPSIS
    mysql_add_invisible_field()
      thd                      Thread Object
      field_list               list of all table fields
      field_name               name/prefix of invisible field
                               ( Prefix in the case when it is
                                *INVISIBLE_FULL*
                               and given name is duplicate)
      type_handler             field data type
      invisible
      default value
    RETURN VALUE
      Create_field pointer
*/
int mysql_add_invisible_field(THD *thd, List<Create_field> * field_list,
        const char *field_name, Type_handler *type_handler,
        field_visibility_t invisible, Item* default_value)
{
  Create_field *fld= new(thd->mem_root)Create_field();
  const char *new_name= NULL;
  /* Get unique field name if invisible == INVISIBLE_FULL */
  if (invisible == INVISIBLE_FULL)
  {
    if ((new_name= make_unique_invisible_field_name(thd, field_name,
                                                     field_list)))
    {
      fld->field_name.str= new_name;
      fld->field_name.length= strlen(new_name);
    }
    else
      return 1;  //Should not happen
  }
  else
  {
    fld->field_name.str= thd->strmake(field_name, strlen(field_name));
    fld->field_name.length= strlen(field_name);
  }
  fld->set_handler(type_handler);
  fld->invisible= invisible;
  if (default_value)
  {
    Virtual_column_info *v= new (thd->mem_root) Virtual_column_info();
    v->expr= default_value;
    v->utf8= 0;
    fld->default_value= v;
  }
  field_list->push_front(fld, thd->mem_root);
  return 0;
}

#define LONG_HASH_FIELD_NAME_LENGTH 30
static inline void make_long_hash_field_name(LEX_CSTRING *buf, uint num)
{
  buf->length= my_snprintf((char *)buf->str,
          LONG_HASH_FIELD_NAME_LENGTH, "DB_ROW_HASH_%u", num);
}

/**
  Add fully invisible hash field to table in case of long
  unique column
  @param  thd           Thread Context.
  @param  create_list   List of table fields.
  @param  key_info      current long unique key info
*/
static Create_field * add_hash_field(THD * thd, List<Create_field> *create_list,
                                      KEY *key_info)
{
  List_iterator<Create_field> it(*create_list);
  Create_field *dup_field, *cf= new (thd->mem_root) Create_field();
  cf->flags|= UNSIGNED_FLAG | LONG_UNIQUE_HASH_FIELD;
  cf->decimals= 0;
  cf->length= cf->char_length= cf->pack_length= HA_HASH_FIELD_LENGTH;
  cf->invisible= INVISIBLE_FULL;
  cf->pack_flag|= FIELDFLAG_MAYBE_NULL;
  cf->vcol_info= new (thd->mem_root) Virtual_column_info();
  cf->vcol_info->stored_in_db= false;
  uint num= 1;
  LEX_CSTRING field_name;
  field_name.str= (char *)thd->alloc(LONG_HASH_FIELD_NAME_LENGTH);
  make_long_hash_field_name(&field_name, num);
  /*
    Check for collisions
   */
  while ((dup_field= it++))
  {
    if (!my_strcasecmp(system_charset_info, field_name.str, dup_field->field_name.str))
    {
      num++;
      make_long_hash_field_name(&field_name, num);
      it.rewind();
    }
  }
  cf->field_name= field_name;
  cf->set_handler(&type_handler_slonglong);
  key_info->algorithm= HA_KEY_ALG_LONG_HASH;
  create_list->push_back(cf,thd->mem_root);
  return cf;
}

Key *
mysql_add_invisible_index(THD *thd, List<Key> *key_list,
        LEX_CSTRING* field_name, enum Key::Keytype type)
{
  Key *key= new (thd->mem_root) Key(type, &null_clex_str, HA_KEY_ALG_UNDEF,
                                    false, DDL_options(DDL_options::OPT_NONE));
  key->columns.push_back(new(thd->mem_root) Key_part_spec(field_name, 0, true),
          thd->mem_root);
  key_list->push_back(key, thd->mem_root);
  return key;
}


bool Type_handler_string::Key_part_spec_init_ft(Key_part_spec *part,
                                                const Column_definition &def)
                                                const
{
  /*
    Set length to 0. It's set to the real column width later for CHAR.
    It has to be the correct col width for CHAR, as its data are not
    prefixed with length (unlike blobs).
  */
  part->length= 0;
  return !Charset(def.charset).is_good_for_ft();
}


bool Type_handler_varchar::Key_part_spec_init_ft(Key_part_spec *part,
                                                 const Column_definition &def)
                                                 const
{
  part->length= 0;
  return !Charset(def.charset).is_good_for_ft();
}


bool
Type_handler_blob_common::Key_part_spec_init_ft(Key_part_spec *part,
                                                const Column_definition &def)
                                                const
{
  /*
    Set keyseg length to 1 for blobs.
    It's ignored in ft code: the data length is taken from the length prefix.
  */
  part->length= 1;
  return !Charset(def.charset).is_good_for_ft();
}


static bool
key_add_part_check_null(const handler *file, KEY *key_info,
                        const Column_definition *sql_field,
                        const Key_part_spec *column)
{
  if (!(sql_field->flags & NOT_NULL_FLAG))
  {
    key_info->flags|= HA_NULL_PART_KEY;
    if (!(file->ha_table_flags() & HA_NULL_IN_KEY))
    {
      my_error(ER_NULL_COLUMN_IN_INDEX, MYF(0), column->field_name.str);
      return true;
    }
  }
  return false;
}


/*
  Preparation for table creation

  SYNOPSIS
    mysql_prepare_create_table()
      thd                       Thread object.
      create_info               Create information (like MAX_ROWS).
      alter_info                List of columns and indexes to create
      db_options          INOUT Table options (like HA_OPTION_PACK_RECORD).
      file                      The handler for the new table.
      key_info_buffer     OUT   An array of KEY structs for the indexes.
      key_count           OUT   The number of elements in the array.
      create_table_mode         C_ORDINARY_CREATE, C_ALTER_TABLE,
                                C_CREATE_SELECT, C_ASSISTED_DISCOVERY

  DESCRIPTION
    Prepares the table and key structures for table creation.

  NOTES
    sets create_info->varchar if the table has a varchar

  RETURN VALUES
    FALSE    OK
    TRUE     error
*/

static int
mysql_prepare_create_table(THD *thd, HA_CREATE_INFO *create_info,
                           Alter_info *alter_info, uint *db_options,
                           handler *file, KEY **key_info_buffer,
                           uint *key_count, int create_table_mode,
                           const LEX_CSTRING db, const LEX_CSTRING table_name)
{
  const char	*key_name;
  Create_field	*sql_field,*dup_field;
  uint		field,null_fields,max_key_length;
  ulong		record_offset= 0;
  KEY_PART_INFO *key_part_info;
  int		field_no,dup_no;
  int		select_field_pos,auto_increment=0;
  List_iterator_fast<Create_field> it(alter_info->create_list);
  List_iterator<Create_field> it2(alter_info->create_list);
  uint total_uneven_bit_length= 0;
  int select_field_count= C_CREATE_SELECT(create_table_mode);
  bool tmp_table= create_table_mode == C_ALTER_TABLE;
  const bool create_simple= thd->lex->create_simple();
  bool is_hash_field_needed= false;
  const Column_derived_attributes dattr(create_info->default_table_charset);
  const Column_bulk_alter_attributes
    battr(create_info->alter_table_convert_to_charset);
  DBUG_ENTER("mysql_prepare_create_table");

  DBUG_EXECUTE_IF("test_pseudo_invisible",{
          mysql_add_invisible_field(thd, &alter_info->create_list,
                      "invisible", &type_handler_slong, INVISIBLE_SYSTEM,
                      new (thd->mem_root)Item_int(thd, 9));
          });
  DBUG_EXECUTE_IF("test_completely_invisible",{
          mysql_add_invisible_field(thd, &alter_info->create_list,
                      "invisible", &type_handler_slong, INVISIBLE_FULL,
                      new (thd->mem_root)Item_int(thd, 9));
          });
  DBUG_EXECUTE_IF("test_invisible_index",{
          LEX_CSTRING temp;
          temp.str= "invisible";
          temp.length= strlen("invisible");
          mysql_add_invisible_index(thd, &alter_info->key_list
                  , &temp, Key::MULTIPLE);
          });
  LEX_CSTRING* connect_string = &create_info->connect_string;
  if (connect_string->length != 0 &&
      connect_string->length > CONNECT_STRING_MAXLEN &&
      (system_charset_info->charpos(connect_string->str,
                                    (connect_string->str +
                                     connect_string->length),
                                    CONNECT_STRING_MAXLEN)
      < connect_string->length))
  {
    my_error(ER_WRONG_STRING_LENGTH, MYF(0),
             connect_string->str, "CONNECTION", CONNECT_STRING_MAXLEN);
    DBUG_RETURN(TRUE);
  }

  select_field_pos= alter_info->create_list.elements - select_field_count;
  null_fields= 0;
  create_info->varchar= 0;
  max_key_length= file->max_key_length();

  /* Handle creation of sequences */
  if (create_info->sequence)
  {
    if (!(file->ha_table_flags() & HA_CAN_TABLES_WITHOUT_ROLLBACK))
    {
      my_error(ER_ILLEGAL_HA_CREATE_OPTION, MYF(0), file->table_type(),
               "SEQUENCE");
      DBUG_RETURN(TRUE);
    }

    /* The user specified fields: check that structure is ok */
    if (check_sequence_fields(thd->lex, &alter_info->create_list))
      DBUG_RETURN(TRUE);
  }

  for (field_no=0; (sql_field=it++) ; field_no++)
  {
    /* Virtual fields are always NULL */
    if (sql_field->vcol_info)
      sql_field->flags&= ~NOT_NULL_FLAG;

    /*
      Initialize length from its original value (number of characters),
      which was set in the parser. This is necessary if we're
      executing a prepared statement for the second time.
    */
    sql_field->length= sql_field->char_length;

    if (sql_field->bulk_alter(&dattr, &battr))
      DBUG_RETURN(true);

    if (sql_field->prepare_stage1(thd, thd->mem_root,
                                  file, file->ha_table_flags(),
                                  &dattr))
      DBUG_RETURN(true);

    DBUG_ASSERT(sql_field->charset);

    if (sql_field->real_field_type() == MYSQL_TYPE_BIT &&
        file->ha_table_flags() & HA_CAN_BIT_FIELD)
      total_uneven_bit_length+= sql_field->length & 7;

    if (!(sql_field->flags & NOT_NULL_FLAG))
      null_fields++;

    if (check_column_name(sql_field->field_name.str))
    {
      my_error(ER_WRONG_COLUMN_NAME, MYF(0), sql_field->field_name.str);
      DBUG_RETURN(TRUE);
    }

    /* Check if we have used the same field name before */
    for (dup_no=0; (dup_field=it2++) != sql_field; dup_no++)
    {
      if (lex_string_cmp(system_charset_info,
                         &sql_field->field_name,
                         &dup_field->field_name) == 0)
      {
	/*
	  If this was a CREATE ... SELECT statement, accept a field
	  redefinition if we are changing a field in the SELECT part
	*/
	if (field_no < select_field_pos || dup_no >= select_field_pos ||
            dup_field->invisible >= INVISIBLE_SYSTEM)
	{
	  my_error(ER_DUP_FIELDNAME, MYF(0), sql_field->field_name.str);
	  DBUG_RETURN(TRUE);
	}
	else
	{
	  /* Field redefined */

          /*
            If we are replacing a BIT field, revert the increment
            of total_uneven_bit_length that was done above.
          */
          if (sql_field->real_field_type() == MYSQL_TYPE_BIT &&
              file->ha_table_flags() & HA_CAN_BIT_FIELD)
            total_uneven_bit_length-= sql_field->length & 7;

          /* 
            We're making one field from two, the result field will have
            dup_field->flags as flags. If we've incremented null_fields
            because of sql_field->flags, decrement it back.
          */
          if (!(sql_field->flags & NOT_NULL_FLAG))
            null_fields--;

          if (sql_field->redefine_stage1(dup_field, file))
            DBUG_RETURN(true);

	  it2.remove();			// Remove first (create) definition
	  select_field_pos--;
	  break;
	}
      }
    }
    /* Don't pack rows in old tables if the user has requested this */
    if ((sql_field->flags & BLOB_FLAG) ||
	(sql_field->real_field_type() == MYSQL_TYPE_VARCHAR &&
         create_info->row_type != ROW_TYPE_FIXED))
      (*db_options)|= HA_OPTION_PACK_RECORD;
    it2.rewind();
  }

  /* record_offset will be increased with 'length-of-null-bits' later */
  record_offset= 0;
  null_fields+= total_uneven_bit_length;

  it.rewind();
  while ((sql_field=it++))
  {
    DBUG_ASSERT(sql_field->charset != 0);
    if (sql_field->prepare_stage2(file, file->ha_table_flags()))
      DBUG_RETURN(TRUE);
    if (sql_field->real_field_type() == MYSQL_TYPE_VARCHAR)
      create_info->varchar= TRUE;
    sql_field->offset= record_offset;
    if (MTYP_TYPENR(sql_field->unireg_check) == Field::NEXT_NUMBER)
      auto_increment++;
    if (parse_option_list(thd, create_info->db_type, &sql_field->option_struct,
                          &sql_field->option_list,
                          create_info->db_type->field_options, FALSE,
                          thd->mem_root))
      DBUG_RETURN(TRUE);
    /*
      For now skip fields that are not physically stored in the database
      (virtual fields) and update their offset later 
      (see the next loop).
    */
    if (sql_field->stored_in_db())
      record_offset+= sql_field->pack_length;
    if (sql_field->flags & VERS_SYSTEM_FIELD)
      continue;
  }
  /* Update virtual fields' offset and give error if
     All fields are invisible */
  bool is_all_invisible= true;
  it.rewind();
  while ((sql_field=it++))
  {
    if (!sql_field->stored_in_db())
    {
      sql_field->offset= record_offset;
      record_offset+= sql_field->pack_length;
    }
    if (sql_field->invisible == VISIBLE)
      is_all_invisible= false;
  }
  if (is_all_invisible)
  {
    my_error(ER_TABLE_MUST_HAVE_COLUMNS, MYF(0));
    DBUG_RETURN(TRUE);
  }
  if (auto_increment > 1)
  {
    my_message(ER_WRONG_AUTO_KEY, ER_THD(thd, ER_WRONG_AUTO_KEY), MYF(0));
    DBUG_RETURN(TRUE);
  }
  if (auto_increment &&
      (file->ha_table_flags() & HA_NO_AUTO_INCREMENT))
  {
    my_error(ER_TABLE_CANT_HANDLE_AUTO_INCREMENT, MYF(0), file->table_type());
    DBUG_RETURN(TRUE);
  }

  /*
   CREATE TABLE[with auto_increment column] SELECT is unsafe as the rows
   inserted in the created table depends on the order of the rows fetched
   from the select tables. This order may differ on master and slave. We
   therefore mark it as unsafe.
  */
  if (select_field_count > 0 && auto_increment)
    thd->lex->set_stmt_unsafe(LEX::BINLOG_STMT_UNSAFE_CREATE_SELECT_AUTOINC);

  /* Create keys */

  List_iterator<Key> key_iterator(alter_info->key_list);
  List_iterator<Key> key_iterator2(alter_info->key_list);
  uint key_parts=0, fk_key_count=0;
  bool primary_key=0,unique_key=0;
  Key *key, *key2;
  uint tmp, key_number;
  /* special marker for keys to be ignored */
  static char ignore_key[1];

  /* Calculate number of key segements */
  *key_count= 0;

  while ((key=key_iterator++))
  {
    DBUG_PRINT("info", ("key name: '%s'  type: %d", key->name.str ? key->name.str :
                        "(none)" , key->type));
    if (key->type == Key::FOREIGN_KEY)
    {
      fk_key_count++;
      Foreign_key *fk_key= (Foreign_key*) key;
      if (fk_key->validate(alter_info->create_list))
        DBUG_RETURN(TRUE);
      if (fk_key->ref_columns.elements)
      {
        if (fk_key->ref_columns.elements != fk_key->columns.elements)
        {
          my_error(ER_WRONG_FK_DEF, MYF(0),
                  (fk_key->name.str ? fk_key->name.str :
                                      "foreign key without name"),
                  ER_THD(thd, ER_KEY_REF_DO_NOT_MATCH_TABLE_REF));
          DBUG_RETURN(TRUE);
        }
      }
      else
        fk_key->ref_columns.append(&fk_key->columns);
      continue;
    }
    (*key_count)++;
    tmp=file->max_key_parts();
    if (key->columns.elements > tmp)
    {
      my_error(ER_TOO_MANY_KEY_PARTS,MYF(0),tmp);
      DBUG_RETURN(TRUE);
    }
    if (check_ident_length(&key->name))
      DBUG_RETURN(TRUE);
    key_iterator2.rewind ();
    if (key->type != Key::FOREIGN_KEY)
    {
      while ((key2 = key_iterator2++) != key)
      {
	/*
          foreign_key_prefix(key, key2) returns 0 if key or key2, or both, is
          'generated', and a generated key is a prefix of the other key.
          Then we do not need the generated shorter key.
        */
        if ((key2->type != Key::FOREIGN_KEY &&
             key2->name.str != ignore_key &&
             !foreign_key_prefix(key, key2)))
        {
          /* TODO: issue warning message */
          /* mark that the generated key should be ignored */
          if (!key2->generated ||
              (key->generated && key->columns.elements <
               key2->columns.elements))
            key->name.str= ignore_key;
          else
          {
            key2->name.str= ignore_key;
            key_parts-= key2->columns.elements;
            (*key_count)--;
          }
          break;
        }
      }
    }
    if (key->name.str != ignore_key)
      key_parts+=key->columns.elements;
    else
      (*key_count)--;
    if (key->name.str && !tmp_table && (key->type != Key::PRIMARY) &&
	!my_strcasecmp(system_charset_info, key->name.str, primary_key_name))
    {
      my_error(ER_WRONG_NAME_FOR_INDEX, MYF(0), key->name.str);
      DBUG_RETURN(TRUE);
    }
    if (key->type == Key::PRIMARY && key->name.str &&
        my_strcasecmp(system_charset_info, key->name.str, primary_key_name) != 0)
    {
      bool sav_abort_on_warning= thd->abort_on_warning;
      thd->abort_on_warning= FALSE; /* Don't make an error out of this. */
      push_warning_printf(thd, Sql_condition::WARN_LEVEL_WARN,
                          ER_WRONG_NAME_FOR_INDEX,
                          "Name '%-.100s' ignored for PRIMARY key.",
                          key->name.str);
      thd->abort_on_warning= sav_abort_on_warning;
    }
  }

  KEY *key_info= *key_info_buffer= (KEY*)thd->calloc(sizeof(KEY) * (*key_count));
  if (!*key_info_buffer)
    DBUG_RETURN(true);				// Out of memory

  key_iterator.rewind();
  while ((key=key_iterator++))
  {
    if (key->name.str == ignore_key || key->type == Key::FOREIGN_KEY)
      continue;
    /* Create the key->ame based on the first column (if not given) */
    if (key->type == Key::PRIMARY)
    {
      if (primary_key)
      {
        my_message(ER_MULTIPLE_PRI_KEY, ER_THD(thd, ER_MULTIPLE_PRI_KEY),
                   MYF(0));
        DBUG_RETURN(true);
      }
      key_name=primary_key_name;
      primary_key=1;
    }
    else if (!(key_name= key->name.str))
    {
      auto field_name= key->columns.elem(0)->field_name;
      it.rewind();
      while ((sql_field=it++) &&
             lex_string_cmp(system_charset_info,
                            &field_name,
                            &sql_field->field_name));
      if (sql_field)
        field_name= sql_field->field_name;
      key_name=make_unique_key_name(thd, field_name.str,
                                    *key_info_buffer, key_info);
    }
    if (check_if_keyname_exists(key_name, *key_info_buffer, key_info))
    {
      my_error(ER_DUP_KEYNAME, MYF(0), key_name);
      DBUG_RETURN(true);
    }

    key_info->name.str= (char*) key_name;
    key_info->name.length= strlen(key_name);
    key->name= key_info->name;

    int parts_added= append_system_key_parts(thd, create_info, key);
    if (parts_added < 0)
      DBUG_RETURN(true);
    key_parts += parts_added;
    key_info++;
  }
  tmp=file->max_keys();
  if (*key_count > tmp)
  {
    my_error(ER_TOO_MANY_KEYS,MYF(0),tmp);
    DBUG_RETURN(TRUE);
  }

  key_part_info=(KEY_PART_INFO*) thd->calloc(sizeof(KEY_PART_INFO)*key_parts);
  if (!key_part_info)
    DBUG_RETURN(true);				// Out of memory

  key_info= *key_info_buffer;
  key_iterator.rewind();
  key_number=0;
  for (; (key=key_iterator++) ; key_number++)
  {
    uint key_length=0;
    Create_field *auto_increment_key= 0;
    Key_part_spec *column;

    is_hash_field_needed= false;
    if (key->name.str == ignore_key)
    {
      /* ignore redundant keys */
      do
	key=key_iterator++;
      while (key && key->name.str == ignore_key);
      if (!key)
	break;
    }

    switch (key->type) {
    case Key::MULTIPLE:
	key_info->flags= 0;
	break;
    case Key::FULLTEXT:
	key_info->flags= HA_FULLTEXT;
	if ((key_info->parser_name= &key->key_create_info.parser_name)->str)
          key_info->flags|= HA_USES_PARSER;
        else
          key_info->parser_name= 0;
	break;
    case Key::SPATIAL:
#ifdef HAVE_SPATIAL
	key_info->flags= HA_SPATIAL;
	break;
#else
	my_error(ER_FEATURE_DISABLED, MYF(0),
                 sym_group_geom.name, sym_group_geom.needed_define);
	DBUG_RETURN(TRUE);
#endif
    case Key::FOREIGN_KEY:
      key_number--;				// Skip this key
      continue;
    default:
      key_info->flags = HA_NOSAME;
      break;
    }
    if (key->generated)
      key_info->flags|= HA_GENERATED_KEY;

    key_info->user_defined_key_parts=(uint8) key->columns.elements;
    key_info->key_part=key_part_info;
    key_info->usable_key_parts= key_number;
    key_info->algorithm= key->key_create_info.algorithm;
    key_info->option_list= key->option_list;
    if (parse_option_list(thd, create_info->db_type, &key_info->option_struct,
                          &key_info->option_list,
                          create_info->db_type->index_options, FALSE,
                          thd->mem_root))
      DBUG_RETURN(TRUE);

    if (key->type == Key::FULLTEXT)
    {
      if (!(file->ha_table_flags() & HA_CAN_FULLTEXT))
      {
	my_error(ER_TABLE_CANT_HANDLE_FT, MYF(0), file->table_type());
	DBUG_RETURN(TRUE);
      }
    }
    /*
       Make SPATIAL to be RTREE by default
       SPATIAL only on BLOB or at least BINARY, this
       actually should be replaced by special GEOM type
       in near future when new frm file is ready
       checking for proper key parts number:
    */

    /* TODO: Add proper checks if handler supports key_type and algorithm */
    if (key_info->flags & HA_SPATIAL)
    {
      if (!(file->ha_table_flags() & HA_CAN_RTREEKEYS))
      {
	my_error(ER_TABLE_CANT_HANDLE_SPKEYS, MYF(0), file->table_type());
        DBUG_RETURN(TRUE);
      }
      if (key_info->user_defined_key_parts != 1)
      {
	my_error(ER_WRONG_ARGUMENTS, MYF(0), "SPATIAL INDEX");
	DBUG_RETURN(TRUE);
      }
    }
    else if (key_info->algorithm == HA_KEY_ALG_RTREE)
    {
#ifdef HAVE_RTREE_KEYS
      if ((key_info->user_defined_key_parts & 1) == 1)
      {
	my_error(ER_WRONG_ARGUMENTS, MYF(0), "RTREE INDEX");
	DBUG_RETURN(TRUE);
      }
      /* TODO: To be deleted */
      my_error(ER_NOT_SUPPORTED_YET, MYF(0), "RTREE INDEX");
      DBUG_RETURN(TRUE);
#else
      my_error(ER_FEATURE_DISABLED, MYF(0),
               sym_group_rtree.name, sym_group_rtree.needed_define);
      DBUG_RETURN(TRUE);
#endif
    }

    /* Take block size from key part or table part */
    /*
      TODO: Add warning if block size changes. We can't do it here, as
      this may depend on the size of the key
    */
    key_info->block_size= (key->key_create_info.block_size ?
                           key->key_create_info.block_size :
                           create_info->key_block_size);

    /*
      Remember block_size for the future if the block size was given
      either for key or table and it was given for the key during
      create/alter table or we have an active key_block_size for the
      table.
      The idea is that table specific key_block_size > 0 will only affect
      new keys and old keys will remember their original value.
    */
    if (key_info->block_size &&
        ((key->key_create_info.flags & HA_USES_BLOCK_SIZE) ||
         create_info->key_block_size))
      key_info->flags|= HA_USES_BLOCK_SIZE;

    List_iterator<Key_part_spec> cols(key->columns), cols2(key->columns);
    CHARSET_INFO *ft_key_charset=0;  // for FULLTEXT
    for (uint column_nr=0 ; (column=cols++) ; column_nr++)
    {
      Key_part_spec *dup_column;

      it.rewind();
      field=0;
      while ((sql_field=it++) &&
	     lex_string_cmp(system_charset_info,
                            &column->field_name,
                            &sql_field->field_name))
	field++;
      /*
         Either field is not present or field visibility is > INVISIBLE_USER
      */
      if (!sql_field || (sql_field->invisible > INVISIBLE_USER &&
                         !column->generated))
      {
	my_error(ER_KEY_COLUMN_DOES_NOT_EXITS, MYF(0), column->field_name.str);
	DBUG_RETURN(TRUE);
      }
      if (sql_field->invisible > INVISIBLE_USER &&
          !(sql_field->flags & VERS_SYSTEM_FIELD) &&
          !key->invisible && DBUG_EVALUATE_IF("test_invisible_index", 0, 1))
      {
        my_error(ER_KEY_COLUMN_DOES_NOT_EXITS, MYF(0), column->field_name.str);
        DBUG_RETURN(TRUE);
      }
      while ((dup_column= cols2++) != column)
      {
        if (!lex_string_cmp(system_charset_info,
                            &column->field_name, &dup_column->field_name))
	{
	  my_error(ER_DUP_FIELDNAME, MYF(0), column->field_name.str);
	  DBUG_RETURN(TRUE);
	}
      }

      if (sql_field->compression_method())
      {
        my_error(ER_COMPRESSED_COLUMN_USED_AS_KEY, MYF(0),
                 column->field_name.str);
        DBUG_RETURN(TRUE);
      }

      cols2.rewind();
      switch(key->type) {

      case Key::FULLTEXT:
        if (sql_field->type_handler()->Key_part_spec_init_ft(column,
	                                                     *sql_field) ||
            (ft_key_charset && sql_field->charset != ft_key_charset))
        {
          my_error(ER_BAD_FT_COLUMN, MYF(0), column->field_name.str);
          DBUG_RETURN(-1);
        }
        ft_key_charset= sql_field->charset;
        break;

      case Key::SPATIAL:
        if (sql_field->type_handler()->Key_part_spec_init_spatial(column,
                                                                  *sql_field) ||
            sql_field->check_vcol_for_key(thd))
          DBUG_RETURN(TRUE);
        if (!(sql_field->flags & NOT_NULL_FLAG))
        {
          my_message(ER_SPATIAL_CANT_HAVE_NULL,
                     ER_THD(thd, ER_SPATIAL_CANT_HAVE_NULL), MYF(0));
          DBUG_RETURN(TRUE);
        }
        break;

      case Key::PRIMARY:
        if (sql_field->vcol_info)
        {
          my_error(ER_PRIMARY_KEY_BASED_ON_GENERATED_COLUMN, MYF(0));
          DBUG_RETURN(TRUE);
        }
        if (sql_field->type_handler()->Key_part_spec_init_primary(column,
	                                                          *sql_field,
	                                                          file))
          DBUG_RETURN(TRUE);
        if (!(sql_field->flags & NOT_NULL_FLAG))
        {
          /* Implicitly set primary key fields to NOT NULL for ISO conf. */
          sql_field->flags|= NOT_NULL_FLAG;
          sql_field->pack_flag&= ~FIELDFLAG_MAYBE_NULL;
          null_fields--;
        }
        break;

      case Key::MULTIPLE:
        if (sql_field->type_handler()->Key_part_spec_init_multiple(column,
                                                                   *sql_field,
                                                                   file) ||
            sql_field->check_vcol_for_key(thd) ||
            key_add_part_check_null(file, key_info, sql_field, column))
          DBUG_RETURN(TRUE);
        break;

      case Key::FOREIGN_KEY:
        if (sql_field->type_handler()->Key_part_spec_init_foreign(column,
                                                                  *sql_field,
                                                                  file) ||
            sql_field->check_vcol_for_key(thd) ||
            key_add_part_check_null(file, key_info, sql_field, column))
          DBUG_RETURN(TRUE);
        break;

      case Key::UNIQUE:
        if (sql_field->type_handler()->Key_part_spec_init_unique(column,
                                                      *sql_field, file,
                                                      &is_hash_field_needed) ||
            sql_field->check_vcol_for_key(thd) ||
            key_add_part_check_null(file, key_info, sql_field, column))
          DBUG_RETURN(TRUE);
        break;
      }

      if (MTYP_TYPENR(sql_field->unireg_check) == Field::NEXT_NUMBER)
      {
        DBUG_ASSERT(key->type != Key::FULLTEXT);
        DBUG_ASSERT(key->type != Key::SPATIAL);
        if (column_nr == 0 || (file->ha_table_flags() & HA_AUTO_PART_KEY))
         auto_increment--;                        // Field is used
        auto_increment_key= sql_field;
      }

      key_part_info->fieldnr= field;
      key_part_info->offset=  (uint16) sql_field->offset;
      key_part_info->key_type=sql_field->pack_flag;
      uint key_part_length= sql_field->type_handler()->
                              calc_key_length(*sql_field);

      if (column->length)
      {
        if (f_is_blob(sql_field->pack_flag))
        {
          key_part_length= MY_MIN(column->length,
                                  blob_length_by_type(sql_field->real_field_type())
                                  * sql_field->charset->mbmaxlen);
          if (key_part_length > max_key_length ||
              key_part_length > file->max_key_part_length())
          {
            if (key->type == Key::MULTIPLE)
            {
              key_part_length= MY_MIN(max_key_length, file->max_key_part_length());
              /* not a critical problem */
              push_warning_printf(thd, Sql_condition::WARN_LEVEL_NOTE,
                                  ER_TOO_LONG_KEY, ER_THD(thd, ER_TOO_LONG_KEY),
                                  key_part_length);
              /* Align key length to multibyte char boundary */
              key_part_length-= key_part_length % sql_field->charset->mbmaxlen;
            }
          }
        }
        // Catch invalid use of partial keys 
        else if (!f_is_geom(sql_field->pack_flag) &&
                 // is the key partial? 
                 column->length != key_part_length &&
                 // is prefix length bigger than field length? 
                 (column->length > key_part_length ||
                  // can the field have a partial key? 
                  !sql_field->type_handler()->type_can_have_key_part() ||
                  // a packed field can't be used in a partial key
                  f_is_packed(sql_field->pack_flag) ||
                  // does the storage engine allow prefixed search?
                  ((file->ha_table_flags() & HA_NO_PREFIX_CHAR_KEYS) &&
                   // and is this a 'unique' key?
                   (key_info->flags & HA_NOSAME))))
        {
          my_message(ER_WRONG_SUB_KEY, ER_THD(thd, ER_WRONG_SUB_KEY), MYF(0));
          DBUG_RETURN(TRUE);
        }
        else if (!(file->ha_table_flags() & HA_NO_PREFIX_CHAR_KEYS))
          key_part_length= column->length;
      }
      else if (key_part_length == 0 && (sql_field->flags & NOT_NULL_FLAG) &&
              !is_hash_field_needed)
      {
	my_error(ER_WRONG_KEY_COLUMN, MYF(0), file->table_type(),
                 column->field_name.str);
	  DBUG_RETURN(TRUE);
      }
      if (key_part_length > file->max_key_part_length() &&
          key->type != Key::FULLTEXT)
      {
        if (key->type == Key::MULTIPLE)
        {
          key_part_length= file->max_key_part_length();
          /* not a critical problem */
          push_warning_printf(thd, Sql_condition::WARN_LEVEL_NOTE,
                              ER_TOO_LONG_KEY, ER_THD(thd, ER_TOO_LONG_KEY),
                              key_part_length);
          /* Align key length to multibyte char boundary */
          key_part_length-= key_part_length % sql_field->charset->mbmaxlen;
        }
        else
        {
          if (key->type != Key::UNIQUE)
          {
            key_part_length= MY_MIN(max_key_length, file->max_key_part_length());
            my_error(ER_TOO_LONG_KEY, MYF(0), key_part_length);
            DBUG_RETURN(TRUE);
          }
        }
      }

      if (key->type == Key::UNIQUE
          && key_part_length > MY_MIN(max_key_length,
                                      file->max_key_part_length()))
        is_hash_field_needed= true;

      /* We can not store key_part_length more then 2^16 - 1 in frm */
      if (is_hash_field_needed && column->length > UINT_MAX16)
      {
        my_error(ER_TOO_LONG_KEYPART, MYF(0),  UINT_MAX16);
        DBUG_RETURN(TRUE);
      }
      else
        key_part_info->length= (uint16) key_part_length;
      /* Use packed keys for long strings on the first column */
      if (!((*db_options) & HA_OPTION_NO_PACK_KEYS) &&
          !((create_info->table_options & HA_OPTION_NO_PACK_KEYS)) &&
          (key_part_length >= KEY_DEFAULT_PACK_LENGTH) &&
          !is_hash_field_needed)
      {
        key_info->flags|= sql_field->type_handler()->KEY_pack_flags(column_nr);
      }
      /* Check if the key segment is partial, set the key flag accordingly */
      if (key_part_length != sql_field->type_handler()->
                                          calc_key_length(*sql_field) &&
          key_part_length != sql_field->type_handler()->max_octet_length())
        key_info->flags|= HA_KEY_HAS_PART_KEY_SEG;

      key_length+= key_part_length;
      key_part_info++;
    }
    if (!key_info->name.str || check_column_name(key_info->name.str))
    {
      my_error(ER_WRONG_NAME_FOR_INDEX, MYF(0), key_info->name.str);
      DBUG_RETURN(TRUE);
    }
    if (key->type == Key::UNIQUE && !(key_info->flags & HA_NULL_PART_KEY))
      unique_key=1;
    key_info->key_length=(uint16) key_length;
    if (key_info->key_length > max_key_length && key->type == Key::UNIQUE)
      is_hash_field_needed= true;  // for case "a BLOB UNIQUE"
    if (key_length > max_key_length && key->type != Key::FULLTEXT &&
        !is_hash_field_needed)
    {
      my_error(ER_TOO_LONG_KEY, MYF(0), max_key_length);
      DBUG_RETURN(TRUE);
    }

    /* Check long unique keys */
    if (is_hash_field_needed)
    {
      if (auto_increment_key)
      {
        my_error(ER_NO_AUTOINCREMENT_WITH_UNIQUE, MYF(0),
                 sql_field->field_name.str,
                 key_info->name.str);
        DBUG_RETURN(TRUE);
      }
      if (key_info->algorithm != HA_KEY_ALG_UNDEF &&
          key_info->algorithm != HA_KEY_ALG_HASH )
      {
        my_error(ER_TOO_LONG_KEY, MYF(0), max_key_length);
        DBUG_RETURN(TRUE);
      }
    }
    if (is_hash_field_needed ||
        (key_info->algorithm == HA_KEY_ALG_HASH &&
         key->type != Key::PRIMARY &&
         key_info->flags & HA_NOSAME &&
         !(file->ha_table_flags() & HA_CAN_HASH_KEYS ) &&
         file->ha_table_flags() & HA_CAN_VIRTUAL_COLUMNS))
    {
      Create_field *hash_fld= add_hash_field(thd, &alter_info->create_list,
                                             key_info);
      if (!hash_fld)
        DBUG_RETURN(TRUE);
      hash_fld->offset= record_offset;
      hash_fld->charset= create_info->default_table_charset;
      record_offset+= hash_fld->pack_length;
      if (key_info->flags & HA_NULL_PART_KEY)
        null_fields++;
      else
      {
        hash_fld->flags|= NOT_NULL_FLAG;
        hash_fld->pack_flag&= ~FIELDFLAG_MAYBE_NULL;
      }
    }
    if (validate_comment_length(thd, &key->key_create_info.comment,
                                INDEX_COMMENT_MAXLEN,
                                ER_TOO_LONG_INDEX_COMMENT,
                                key_info->name.str))
       DBUG_RETURN(TRUE);

    key_info->comment.length= key->key_create_info.comment.length;
    if (key_info->comment.length > 0)
    {
      key_info->flags|= HA_USES_COMMENT;
      key_info->comment.str= key->key_create_info.comment.str;
    }

    // Check if a duplicate index is defined.
    check_duplicate_key(thd, key, key_info, &alter_info->key_list);

    key_info->without_overlaps= key->without_overlaps;
    if (key_info->without_overlaps)
    {
      if (key_info->algorithm == HA_KEY_ALG_HASH ||
          key_info->algorithm == HA_KEY_ALG_LONG_HASH)

      {
without_overlaps_err:
        my_error(ER_KEY_CANT_HAVE_WITHOUT_OVERLAPS, MYF(0), key_info->name.str);
        DBUG_RETURN(true);
      }
      key_iterator2.rewind();
      while ((key2 = key_iterator2++))
      {
        if (key2->type != Key::FOREIGN_KEY)
          continue;
        DBUG_ASSERT(key != key2);
        Foreign_key *fk= (Foreign_key*) key2;
        if (fk->update_opt != FK_OPTION_CASCADE)
          continue;
        for (Key_part_spec& kp: key->columns)
        {
          for (Key_part_spec& kp2: fk->columns)
          {
            if (!lex_string_cmp(system_charset_info, &kp.field_name,
                               &kp2.field_name))
            {
              goto without_overlaps_err;
            }
          }
        }
      }
      create_info->period_info.unique_keys++;
    }

    key_info++;
  }

  if (!unique_key && !primary_key && !create_info->sequence &&
      (file->ha_table_flags() & HA_REQUIRE_PRIMARY_KEY))
  {
    my_message(ER_REQUIRES_PRIMARY_KEY, ER_THD(thd, ER_REQUIRES_PRIMARY_KEY),
               MYF(0));
    DBUG_RETURN(TRUE);
  }
  if (auto_increment > 0)
  {
    my_message(ER_WRONG_AUTO_KEY, ER_THD(thd, ER_WRONG_AUTO_KEY), MYF(0));
    DBUG_RETURN(TRUE);
  }
  /*
    We cannot do qsort of key info if MyISAM/Aria does inplace. These engines
    do not synchronise key info on inplace alter and that qsort is
    indeterministic (MDEV-25803).

    Yet we do not know whether we do inplace or not. That detection is done
    after this create_table_impl() and that cannot be changed because of chicken
    and egg problem (inplace processing requires key info made by
    create_table_impl()).

    MyISAM/Aria cannot add index inplace so we are safe to qsort key info in
    that case. And if we don't add index then we do not need qsort at all.
  */
  if (!(create_info->options & HA_SKIP_KEY_SORT))
  {
    /*
      Sort keys in optimized order.

      Note: PK must be always first key, otherwise init_from_binary_frm_image()
      can not understand it.
    */
    my_qsort((uchar*) *key_info_buffer, *key_count, sizeof(KEY),
             (qsort_cmp) sort_keys);
  }
  create_info->null_bits= null_fields;

  /* Check fields. */
  Item::Check_table_name_prm walk_prm(db, table_name);
  it.rewind();
  while ((sql_field=it++))
  {
    Field::utype type= (Field::utype) MTYP_TYPENR(sql_field->unireg_check);

    /*
      Set NO_DEFAULT_VALUE_FLAG if this field doesn't have a default value and
      it is NOT NULL, not an AUTO_INCREMENT field, not a TIMESTAMP and not
      updated trough a NOW() function.
    */
    if (!sql_field->default_value &&
        !sql_field->has_default_function() &&
        (sql_field->flags & NOT_NULL_FLAG) &&
        (!sql_field->is_timestamp_type() ||
         opt_explicit_defaults_for_timestamp)&&
        !sql_field->vers_sys_field())
    {
      sql_field->flags|= NO_DEFAULT_VALUE_FLAG;
      sql_field->pack_flag|= FIELDFLAG_NO_DEFAULT;
    }

    if (thd->variables.sql_mode & MODE_NO_ZERO_DATE &&
        !sql_field->default_value && !sql_field->vcol_info &&
        !sql_field->vers_sys_field() &&
        sql_field->is_timestamp_type() &&
        !opt_explicit_defaults_for_timestamp &&
        (sql_field->flags & NOT_NULL_FLAG) &&
        (type == Field::NONE || type == Field::TIMESTAMP_UN_FIELD))
    {
      /*
        An error should be reported if:
          - NO_ZERO_DATE SQL mode is active;
          - there is no explicit DEFAULT clause (default column value);
          - this is a TIMESTAMP column;
          - the column is not NULL;
          - this is not the DEFAULT CURRENT_TIMESTAMP column.

        In other words, an error should be reported if
          - NO_ZERO_DATE SQL mode is active;
          - the column definition is equivalent to
            'column_name TIMESTAMP DEFAULT 0'.
      */

      my_error(ER_INVALID_DEFAULT, MYF(0), sql_field->field_name.str);
      DBUG_RETURN(TRUE);
    }
    if (sql_field->invisible == INVISIBLE_USER &&
        sql_field->flags & NOT_NULL_FLAG &&
        sql_field->flags & NO_DEFAULT_VALUE_FLAG)
    {
      my_error(ER_INVISIBLE_NOT_NULL_WITHOUT_DEFAULT, MYF(0),
                          sql_field->field_name.str);
      DBUG_RETURN(TRUE);
    }

    if (create_simple)
    {
      /*
        NOTE: we cannot do this in check_vcol_func_processor() as there is already
        no table name qualifier in expression.
      */
      if (sql_field->vcol_info && sql_field->vcol_info->expr &&
          sql_field->vcol_info->expr->walk(&Item::check_table_name_processor,
                                           false, (void *) &walk_prm))
      {
        my_error(ER_BAD_FIELD_ERROR, MYF(0), walk_prm.field.c_ptr(), "GENERATED ALWAYS");
        DBUG_RETURN(TRUE);
      }

      if (sql_field->default_value &&
          sql_field->default_value->expr->walk(&Item::check_table_name_processor,
                                              false, (void *) &walk_prm))
      {
        my_error(ER_BAD_FIELD_ERROR, MYF(0), walk_prm.field.c_ptr(), "DEFAULT");
        DBUG_RETURN(TRUE);
      }

      if (sql_field->check_constraint &&
          sql_field->check_constraint->expr->walk(&Item::check_table_name_processor,
                                                  false, (void *) &walk_prm))
      {
        my_error(ER_BAD_FIELD_ERROR, MYF(0), walk_prm.field.c_ptr(), "CHECK");
        DBUG_RETURN(TRUE);
      }
    }
  }

  /* Check table level constraints */
  create_info->check_constraint_list= &alter_info->check_constraint_list;
  {
    List_iterator_fast<Virtual_column_info> c_it(alter_info->check_constraint_list);
    Virtual_column_info *check;
    while ((check= c_it++))
    {
      if (create_simple && check->expr->walk(&Item::check_table_name_processor, false,
                            (void *) &walk_prm))
      {
        my_error(ER_BAD_FIELD_ERROR, MYF(0), walk_prm.field.c_ptr(), "CHECK");
        DBUG_RETURN(TRUE);
      }
      if (!check->name.length || check->automatic_name)
      {
        if (check_expression(check, &check->name, VCOL_CHECK_TABLE, alter_info))
          DBUG_RETURN(TRUE);
        continue;
      }

      {
        /* Check that there's no repeating table CHECK constraint names. */
        List_iterator_fast<Virtual_column_info>
          dup_it(alter_info->check_constraint_list);
        const Virtual_column_info *dup_check;
        while ((dup_check= dup_it++) && dup_check != check)
        {
          if (!lex_string_cmp(system_charset_info,
                              &check->name, &dup_check->name))
          {
            my_error(ER_DUP_CONSTRAINT_NAME, MYF(0), "CHECK", check->name.str);
            DBUG_RETURN(TRUE);
          }
        }
      }

      /* Check that there's no repeating key constraint names. */
      List_iterator_fast<Key> key_it(alter_info->key_list);
      while (const Key *key= key_it++)
      {
        /*
          Not all keys considered to be the CONSTRAINT
          Noly Primary Key UNIQUE and Foreign keys.
        */
        if (key->type != Key::PRIMARY && key->type != Key::UNIQUE &&
            key->type != Key::FOREIGN_KEY)
          continue;

        if (check->name.length == key->name.length &&
            my_strcasecmp(system_charset_info,
              check->name.str, key->name.str) == 0)
        {
          my_error(ER_DUP_CONSTRAINT_NAME, MYF(0), "CHECK", check->name.str);
          DBUG_RETURN(TRUE);
        }
      }

      if (check_string_char_length(&check->name, 0, NAME_CHAR_LEN,
                                   system_charset_info, 1))
      {
        my_error(ER_TOO_LONG_IDENT, MYF(0), check->name.str);
        DBUG_RETURN(TRUE);
      }
      if (check_expression(check, &check->name, VCOL_CHECK_TABLE))
        DBUG_RETURN(TRUE);
    }
  }

  /* Give warnings for not supported table options */
  extern handlerton *maria_hton;
  if (file->partition_ht() != maria_hton && create_info->transactional &&
      !file->has_transaction_manager())
      push_warning_printf(thd, Sql_condition::WARN_LEVEL_WARN,
                          ER_ILLEGAL_HA_CREATE_OPTION,
                          ER_THD(thd, ER_ILLEGAL_HA_CREATE_OPTION),
                          file->engine_name()->str,
                          create_info->transactional == HA_CHOICE_YES
                          ? "TRANSACTIONAL=1" : "TRANSACTIONAL=0");

  if (parse_option_list(thd, file->partition_ht(), &create_info->option_struct,
                          &create_info->option_list,
                          file->partition_ht()->table_options, FALSE,
                          thd->mem_root))
      DBUG_RETURN(TRUE);

  DBUG_RETURN(FALSE);
}

/**
  check comment length of table, column, index and partition

  If comment length is more than the standard length
  truncate it and store the comment length upto the standard
  comment length size

  @param          thd             Thread handle
  @param[in,out]  comment         Comment
  @param          max_len         Maximum allowed comment length
  @param          err_code        Error message
  @param          name            Name of commented object

  @return Operation status
    @retval       true            Error found
    @retval       false           On Success
*/
bool validate_comment_length(THD *thd, LEX_CSTRING *comment, size_t max_len,
                             uint err_code, const char *name)
{
  DBUG_ENTER("validate_comment_length");
  if (comment->length == 0)
    DBUG_RETURN(false);

  size_t tmp_len=
      Well_formed_prefix(system_charset_info, *comment, max_len).length();
  if (tmp_len < comment->length)
  {
    if (comment->length <= max_len)
    {
      if (thd->is_strict_mode())
      {
         my_error(ER_INVALID_CHARACTER_STRING, MYF(0),
                  system_charset_info->csname, comment->str);
         DBUG_RETURN(true);
      }
      push_warning_printf(thd, Sql_condition::WARN_LEVEL_WARN,
                          ER_INVALID_CHARACTER_STRING,
                          ER_THD(thd, ER_INVALID_CHARACTER_STRING),
                          system_charset_info->csname, comment->str);
      comment->length= tmp_len;
      DBUG_RETURN(false);
    }
    if (thd->is_strict_mode())
    {
       my_error(err_code, MYF(0), name, static_cast<ulong>(max_len));
       DBUG_RETURN(true);
    }
    push_warning_printf(thd, Sql_condition::WARN_LEVEL_WARN, err_code,
                        ER_THD(thd, err_code), name,
                        static_cast<ulong>(max_len));
    comment->length= tmp_len;
  }
  DBUG_RETURN(false);
}


/*
  Set table default charset, if not set

  SYNOPSIS
    set_table_default_charset()
    create_info        Table create information

  DESCRIPTION
    If the table character set was not given explicitly,
    let's fetch the database default character set and
    apply it to the table.
*/

static void set_table_default_charset(THD *thd, HA_CREATE_INFO *create_info,
                                      const LEX_CSTRING &db)
{
  /*
    If the table character set was not given explicitly,
    let's fetch the database default character set and
    apply it to the table.
  */
  if (!create_info->default_table_charset)
  {
    Schema_specification_st db_info;

    load_db_opt_by_name(thd, db.str, &db_info);

    create_info->default_table_charset= db_info.default_table_charset;
  }
}


/*
  Extend long VARCHAR fields to blob & prepare field if it's a blob

  SYNOPSIS
    prepare_blob_field()

  RETURN
    0	ok
    1	Error (sql_field can't be converted to blob)
        In this case the error is given
*/

bool Column_definition::prepare_blob_field(THD *thd)
{
  DBUG_ENTER("Column_definition::prepare_blob_field");

  if (length > MAX_FIELD_VARCHARLENGTH && !(flags & BLOB_FLAG))
  {
    /* Convert long VARCHAR columns to TEXT or BLOB */
    char warn_buff[MYSQL_ERRMSG_SIZE];

    if (thd->is_strict_mode())
    {
      my_error(ER_TOO_BIG_FIELDLENGTH, MYF(0), field_name.str,
               static_cast<ulong>(MAX_FIELD_VARCHARLENGTH / charset->mbmaxlen));
      DBUG_RETURN(1);
    }
    set_handler(&type_handler_blob);
    flags|= BLOB_FLAG;
    my_snprintf(warn_buff, sizeof(warn_buff), ER_THD(thd, ER_AUTO_CONVERT),
                field_name.str,
                (charset == &my_charset_bin) ? "VARBINARY" : "VARCHAR",
                (charset == &my_charset_bin) ? "BLOB" : "TEXT");
    push_warning(thd, Sql_condition::WARN_LEVEL_NOTE, ER_AUTO_CONVERT,
                 warn_buff);
  }

  if ((flags & BLOB_FLAG) && length)
  {
    if (real_field_type() == FIELD_TYPE_BLOB ||
        real_field_type() == FIELD_TYPE_TINY_BLOB ||
        real_field_type() == FIELD_TYPE_MEDIUM_BLOB)
    {
      /* The user has given a length to the blob column */
      set_handler(Type_handler::blob_type_handler((uint) length));
      pack_length= type_handler()->calc_pack_length(0);
    }
    length= 0;
  }
  DBUG_RETURN(0);
}


/*
  Preparation of Create_field for SP function return values.
  Based on code used in the inner loop of mysql_prepare_create_table()
  above.

  SYNOPSIS
    sp_prepare_create_field()
    thd                 Thread object
    mem_root            Memory root to allocate components on (e.g. interval)

  DESCRIPTION
    Prepares the field structures for field creation.

*/

bool Column_definition::sp_prepare_create_field(THD *thd, MEM_ROOT *mem_root)
{
  DBUG_ASSERT(charset);
  const Column_derived_attributes dattr(&my_charset_bin);
  return prepare_stage1(thd, mem_root, NULL, HA_CAN_GEOMETRY, &dattr) ||
         prepare_stage2(NULL, HA_CAN_GEOMETRY);
}


/**
  Appends key parts generated by mariadb server.
  Adds row_end in UNIQUE keys for system versioning,
  and period fields for WITHOUT OVERLAPS.
  @param thd Thread data
  @param create_info Table create info
  @param key Parsed key
  @return a number of key parts added to key.
 */
static int append_system_key_parts(THD *thd, HA_CREATE_INFO *create_info,
                                    Key *key)
{
  const Lex_ident &row_start_field= create_info->vers_info.as_row.start;
  const Lex_ident &row_end_field= create_info->vers_info.as_row.end;
  DBUG_ASSERT(!create_info->versioned() || (row_start_field && row_end_field));

  int result = 0;
  if (create_info->versioned() && (key->type == Key::PRIMARY
                                   || key->type == Key::UNIQUE))
  {
    Key_part_spec *key_part=NULL;
    List_iterator<Key_part_spec> part_it(key->columns);
    while ((key_part=part_it++))
    {
      if (row_start_field.streq(key_part->field_name) ||
          row_end_field.streq(key_part->field_name))
        break;
    }
    if (!key_part)
    {
      key->columns.push_back(new (thd->mem_root)
                               Key_part_spec(&row_end_field, 0, true));
      result++;
    }

  }

  if (key->without_overlaps)
  {
    DBUG_ASSERT(key->type == Key::PRIMARY || key->type == Key::UNIQUE);
    if (!create_info->period_info.is_set()
        || !key->period.streq(create_info->period_info.name))
    {
      my_error(ER_PERIOD_NOT_FOUND, MYF(0), key->period.str);
      return -1;
    }

    const auto &period_start= create_info->period_info.period.start;
    const auto &period_end= create_info->period_info.period.end;
    List_iterator<Key_part_spec> part_it(key->columns);
    while (Key_part_spec *key_part= part_it++)
    {
      if (period_start.streq(key_part->field_name)
          || period_end.streq(key_part->field_name))
      {
        my_error(ER_KEY_CONTAINS_PERIOD_FIELDS, MYF(0), key->name.str,
                 key_part->field_name.str);
        return -1;
      }
    }
    const auto &period= create_info->period_info.period;
    key->columns.push_back(new (thd->mem_root)
                           Key_part_spec(&period.end, 0, true));
    key->columns.push_back(new (thd->mem_root)
                           Key_part_spec(&period.start, 0, true));
    result += 2;
  }

  return result;
}

handler *mysql_create_frm_image(THD *thd, const LEX_CSTRING &db,
                                const LEX_CSTRING &table_name,
                                HA_CREATE_INFO *create_info,
                                Alter_info *alter_info, int create_table_mode,
                                KEY **key_info, uint *key_count,
                                LEX_CUSTRING *frm)
{
  uint		db_options;
  handler       *file;
  DBUG_ENTER("mysql_create_frm_image");

  if (!alter_info->create_list.elements)
  {
    my_error(ER_TABLE_MUST_HAVE_COLUMNS, MYF(0));
    DBUG_RETURN(NULL);
  }

  set_table_default_charset(thd, create_info, db);

  db_options= create_info->table_options_with_row_type();

  if (unlikely(!(file= get_new_handler((TABLE_SHARE*) 0, thd->mem_root,
                                       create_info->db_type))))
    DBUG_RETURN(NULL);

#ifdef WITH_PARTITION_STORAGE_ENGINE
  partition_info *part_info= thd->work_part_info;

  if (!part_info && create_info->db_type->partition_flags &&
      (create_info->db_type->partition_flags() & HA_USE_AUTO_PARTITION))
  {
    /*
      Table is not defined as a partitioned table but the engine handles
      all tables as partitioned. The handler will set up the partition info
      object with the default settings.
    */
    thd->work_part_info= part_info= new partition_info();
    if (unlikely(!part_info))
      goto err;

    file->set_auto_partitions(part_info);
    part_info->default_engine_type= create_info->db_type;
    part_info->is_auto_partitioned= TRUE;
  }
  if (part_info)
  {
    /*
      The table has been specified as a partitioned table.
      If this is part of an ALTER TABLE the handler will be the partition
      handler but we need to specify the default handler to use for
      partitions also in the call to check_partition_info. We transport
      this information in the default_db_type variable, it is either
      DB_TYPE_DEFAULT or the engine set in the ALTER TABLE command.
    */
    handlerton *part_engine_type= create_info->db_type;
    char *part_syntax_buf;
    uint syntax_len;
    handlerton *engine_type;
    List_iterator<partition_element> part_it(part_info->partitions);
    partition_element *part_elem;

    while ((part_elem= part_it++))
    {
      if (part_elem->part_comment)
      {
        LEX_CSTRING comment= { part_elem->part_comment,
                               strlen(part_elem->part_comment)
        };
        if (validate_comment_length(thd, &comment,
                                     TABLE_PARTITION_COMMENT_MAXLEN,
                                     ER_TOO_LONG_TABLE_PARTITION_COMMENT,
                                     part_elem->partition_name))
          DBUG_RETURN(NULL);
        /* cut comment length. Safe to do in all cases */
        ((char*)part_elem->part_comment)[comment.length]= '\0';
      }
      if (part_elem->subpartitions.elements)
      {
        List_iterator<partition_element> sub_it(part_elem->subpartitions);
        partition_element *subpart_elem;
        while ((subpart_elem= sub_it++))
        {
          if (subpart_elem->part_comment)
          {
            LEX_CSTRING comment= {
              subpart_elem->part_comment, strlen(subpart_elem->part_comment)
            };
            if (validate_comment_length(thd, &comment,
                                         TABLE_PARTITION_COMMENT_MAXLEN,
                                         ER_TOO_LONG_TABLE_PARTITION_COMMENT,
                                         subpart_elem->partition_name))
              DBUG_RETURN(NULL);
            /* cut comment length. Safe to do in all cases */
            ((char*)subpart_elem->part_comment)[comment.length]= '\0';
          }
        }
      }
    } 

    if (create_info->tmp_table())
    {
      my_error(ER_FEATURE_NOT_SUPPORTED_WITH_PARTITIONING, MYF(0), "CREATE TEMPORARY TABLE");
      goto err;
    }
    if ((part_engine_type == partition_hton) &&
        part_info->default_engine_type)
    {
      /*
        This only happens at ALTER TABLE.
        default_engine_type was assigned from the engine set in the ALTER
        TABLE command.
      */
      ;
    }
    else
    {
      if (create_info->used_fields & HA_CREATE_USED_ENGINE)
      {
        part_info->default_engine_type= create_info->db_type;
      }
      else
      {
        if (part_info->default_engine_type == NULL)
        {
          part_info->default_engine_type= ha_default_handlerton(thd);
        }
      }
    }
    DBUG_PRINT("info", ("db_type = %s create_info->db_type = %s",
             ha_resolve_storage_engine_name(part_info->default_engine_type),
             ha_resolve_storage_engine_name(create_info->db_type)));
    if (part_info->check_partition_info(thd, &engine_type, file,
                                        create_info, FALSE))
      goto err;
    part_info->default_engine_type= engine_type;

    if (part_info->vers_info && !create_info->versioned())
    {
      my_error(ER_VERS_NOT_VERSIONED, MYF(0), table_name.str);
      goto err;
    }

    /*
      We reverse the partitioning parser and generate a standard format
      for syntax stored in frm file.
    */
    part_syntax_buf= generate_partition_syntax_for_frm(thd, part_info,
                                      &syntax_len, create_info, alter_info);
    if (!part_syntax_buf)
      goto err;
    part_info->part_info_string= part_syntax_buf;
    part_info->part_info_len= syntax_len;
    if ((!(engine_type->partition_flags &&
           ((engine_type->partition_flags() & HA_CAN_PARTITION) ||
            (part_info->part_type == VERSIONING_PARTITION &&
            engine_type->partition_flags() & HA_ONLY_VERS_PARTITION))
          )) ||
        create_info->db_type == partition_hton)
    {
      /*
        The handler assigned to the table cannot handle partitioning.
        Assign the partition handler as the handler of the table.
      */
      DBUG_PRINT("info", ("db_type: %s",
                        ha_resolve_storage_engine_name(create_info->db_type)));
      delete file;
      create_info->db_type= partition_hton;
      if (!(file= get_ha_partition(part_info)))
        DBUG_RETURN(NULL);

      /*
        If we have default number of partitions or subpartitions we
        might require to set-up the part_info object such that it
        creates a proper .par file. The current part_info object is
        only used to create the frm-file and .par-file.
      */
      if (part_info->use_default_num_partitions &&
          part_info->num_parts &&
          (int)part_info->num_parts !=
          file->get_default_no_partitions(create_info))
      {
        uint i;
        List_iterator<partition_element> part_it(part_info->partitions);
        part_it++;
        DBUG_ASSERT(thd->lex->sql_command != SQLCOM_CREATE_TABLE);
        for (i= 1; i < part_info->partitions.elements; i++)
          (part_it++)->part_state= PART_TO_BE_DROPPED;
      }
      else if (part_info->is_sub_partitioned() &&
               part_info->use_default_num_subpartitions &&
               part_info->num_subparts &&
               (int)part_info->num_subparts !=
                 file->get_default_no_partitions(create_info))
      {
        DBUG_ASSERT(thd->lex->sql_command != SQLCOM_CREATE_TABLE);
        part_info->num_subparts= file->get_default_no_partitions(create_info);
      }
    }
    else if (create_info->db_type != engine_type)
    {
      /*
        We come here when we don't use a partitioned handler.
        Since we use a partitioned table it must be "native partitioned".
        We have switched engine from defaults, most likely only specified
        engines in partition clauses.
      */
      delete file;
      if (unlikely(!(file= get_new_handler((TABLE_SHARE*) 0, thd->mem_root,
                                           engine_type))))
        DBUG_RETURN(NULL);
    }
  }
  /*
    Unless table's storage engine supports partitioning natively
    don't allow foreign keys on partitioned tables (they won't
    work work even with InnoDB beneath of partitioning engine).
    If storage engine handles partitioning natively (like NDB)
    foreign keys support is possible, so we let the engine decide.
  */
  if (create_info->db_type == partition_hton)
  {
    List_iterator_fast<Key> key_iterator(alter_info->key_list);
    Key *key;
    while ((key= key_iterator++))
    {
      if (key->type == Key::FOREIGN_KEY)
      {
        my_error(ER_FEATURE_NOT_SUPPORTED_WITH_PARTITIONING, MYF(0), 
                 "FOREIGN KEY");
        goto err;
      }
    }
  }
#endif

  if (mysql_prepare_create_table(thd, create_info, alter_info, &db_options,
                                 file, key_info, key_count,
                                 create_table_mode, db, table_name))
    goto err;
  create_info->table_options=db_options;

  *frm= build_frm_image(thd, table_name, create_info,
                        alter_info->create_list, *key_count,
                        *key_info, file);

  if (frm->str)
    DBUG_RETURN(file);

err:
  delete file;
  DBUG_RETURN(NULL);
}


/**
  Create a table

  @param thd                 Thread object
  @param orig_db             Database for error messages
  @param orig_table_name     Table name for error messages
                             (it's different from table_name for ALTER TABLE)
  @param db                  Database
  @param table_name          Table name
  @param path                Path to table (i.e. to its .FRM file without
                             the extension).
  @param create_info         Create information (like MAX_ROWS)
  @param alter_info          Description of fields and keys for new table
  @param create_table_mode   C_ORDINARY_CREATE, C_ALTER_TABLE, C_ASSISTED_DISCOVERY
                             or any positive number (for C_CREATE_SELECT).
  @param[out] is_trans       Identifies the type of engine where the table
                             was created: either trans or non-trans.
  @param[out] key_info       Array of KEY objects describing keys in table
                             which was created.
  @param[out] key_count      Number of keys in table which was created.

  If one creates a temporary table, its is automatically opened and its
  TABLE_SHARE is added to THD::all_temp_tables list.

  Note that this function assumes that caller already have taken
  exclusive metadata lock on table being created or used some other
  way to ensure that concurrent operations won't intervene.
  mysql_create_table() is a wrapper that can be used for this.

  @retval 0 OK
  @retval 1 error
  @retval -1 table existed but IF NOT EXISTS was used
*/

static
int create_table_impl(THD *thd, const LEX_CSTRING &orig_db,
                      const LEX_CSTRING &orig_table_name,
                      const LEX_CSTRING &db, const LEX_CSTRING &table_name,
                      const char *path, const DDL_options_st options,
                      HA_CREATE_INFO *create_info, Alter_info *alter_info,
                      int create_table_mode, bool *is_trans, KEY **key_info,
                      uint *key_count, LEX_CUSTRING *frm)
{
  LEX_CSTRING	*alias;
  handler	*file= 0;
  int		error= 1;
  bool          frm_only= create_table_mode == C_ALTER_TABLE_FRM_ONLY;
  bool          internal_tmp_table= create_table_mode == C_ALTER_TABLE || frm_only;
  handlerton *exists_hton;
  DBUG_ENTER("mysql_create_table_no_lock");
  DBUG_PRINT("enter", ("db: '%s'  table: '%s'  tmp: %d  path: %s",
                       db.str, table_name.str, internal_tmp_table, path));

  if (fix_constraints_names(thd, &alter_info->check_constraint_list,
                            create_info))
    DBUG_RETURN(1);

  if (thd->variables.sql_mode & MODE_NO_DIR_IN_CREATE)
  {
    if (create_info->data_file_name)
      push_warning_printf(thd, Sql_condition::WARN_LEVEL_WARN,
                          WARN_OPTION_IGNORED,
                          ER_THD(thd, WARN_OPTION_IGNORED),
                          "DATA DIRECTORY");
    if (create_info->index_file_name)
      push_warning_printf(thd, Sql_condition::WARN_LEVEL_WARN,
                          WARN_OPTION_IGNORED,
                          ER_THD(thd, WARN_OPTION_IGNORED),
                          "INDEX DIRECTORY");
    create_info->data_file_name= create_info->index_file_name= 0;
  }
  else
  {
    if (unlikely(error_if_data_home_dir(create_info->data_file_name,
                                        "DATA DIRECTORY")) ||
        unlikely(error_if_data_home_dir(create_info->index_file_name,
                                        "INDEX DIRECTORY")) ||
        unlikely(check_partition_dirs(thd->lex->part_info)))
      goto err;
  }

  alias= const_cast<LEX_CSTRING*>(table_case_name(create_info, &table_name));

  /* Check if table exists */
  if (create_info->tmp_table())
  {
    /*
      If a table exists, it must have been pre-opened. Try looking for one
      in-use in THD::all_temp_tables list of TABLE_SHAREs.
    */
    TABLE *tmp_table= thd->find_temporary_table(db.str, table_name.str,
                                                THD::TMP_TABLE_ANY);

    if (tmp_table)
    {
      bool table_creation_was_logged= tmp_table->s->table_creation_was_logged;
      if (options.or_replace())
      {
        /*
          We are using CREATE OR REPLACE on an existing temporary table
          Remove the old table so that we can re-create it.
        */
        if (thd->drop_temporary_table(tmp_table, NULL, true))
          goto err;
      }
      else if (options.if_not_exists())
        goto warn;
      else
      {
        my_error(ER_TABLE_EXISTS_ERROR, MYF(0), alias->str);
        goto err;
      }
      /*
        We have to log this query, even if it failed later to ensure the
        drop is done.
      */
      if (table_creation_was_logged)
      {
        thd->variables.option_bits|= OPTION_KEEP_LOG;
        thd->log_current_statement= 1;
        create_info->table_was_deleted= 1;
      }
    }
  }
  else
  {
    if (ha_check_if_updates_are_ignored(thd, create_info->db_type, "CREATE"))
    {
      /*
        Don't create table. CREATE will still be logged in binary log
        This can happen for shared storage engines that supports
        ENGINE= in the create statement (Note that S3 doesn't support this.
      */
      error= 0;
      goto err;
    }

    if (!internal_tmp_table && ha_table_exists(thd, &db, &table_name,
                                               &exists_hton))
    {
      if (ha_check_if_updates_are_ignored(thd, exists_hton, "CREATE"))
      {
        /* Don't create table. CREATE will still be logged in binary log */
        error= 0;
        goto err;
      }

      if (options.or_replace())
      {
        (void) delete_statistics_for_table(thd, &db, &table_name);

        TABLE_LIST table_list;
        table_list.init_one_table(&db, &table_name, 0, TL_WRITE_ALLOW_WRITE);
        table_list.table= create_info->table;

        if (check_if_log_table(&table_list, TRUE, "CREATE OR REPLACE"))
          goto err;
        
        /*
          Rollback the empty transaction started in mysql_create_table()
          call to open_and_lock_tables() when we are using LOCK TABLES.
        */
        (void) trans_rollback_stmt(thd);
        /* Remove normal table without logging. Keep tables locked */
        if (mysql_rm_table_no_locks(thd, &table_list, 0, 0, 0, 0, 1, 1))
          goto err;

        /*
          We have to log this query, even if it failed later to ensure the
          drop is done.
        */
        thd->variables.option_bits|= OPTION_KEEP_LOG;
        thd->log_current_statement= 1;
        create_info->table_was_deleted= 1;
        DBUG_EXECUTE_IF("send_kill_after_delete",
                        thd->set_killed(KILL_QUERY); );

        /*
          Restart statement transactions for the case of CREATE ... SELECT.
        */
        if (thd->lex->first_select_lex()->item_list.elements &&
            restart_trans_for_tables(thd, thd->lex->query_tables))
          goto err;
      }
      else if (options.if_not_exists())
      {
        /*
          We never come here as part of normal create table as table existance
          is  checked in open_and_lock_tables(). We may come here as part of
          ALTER TABLE when converting a table for a distributed engine to a
          a local one.
        */

        /* Log CREATE IF NOT EXISTS on slave for distributed engines */
        if (thd->slave_thread && (exists_hton && exists_hton->flags &
                                  HTON_IGNORE_UPDATES))
          thd->log_current_statement= 1;
        goto warn;
      }
      else
      {
        my_error(ER_TABLE_EXISTS_ERROR, MYF(0), table_name.str);
        goto err;
      }
    }
  }

  THD_STAGE_INFO(thd, stage_creating_table);

  if (check_engine(thd, orig_db.str, orig_table_name.str, create_info))
    goto err;

  if (create_table_mode == C_ASSISTED_DISCOVERY)
  {
    /* check that it's used correctly */
    DBUG_ASSERT(alter_info->create_list.elements == 0);
    DBUG_ASSERT(alter_info->key_list.elements == 0);

    TABLE_SHARE share;
    handlerton *hton= create_info->db_type;
    int ha_err;
    Field *no_fields= 0;

    if (!hton->discover_table_structure)
    {
      my_error(ER_TABLE_MUST_HAVE_COLUMNS, MYF(0));
      goto err;
    }

    init_tmp_table_share(thd, &share, db.str, 0, table_name.str, path);

    /* prepare everything for discovery */
    share.field= &no_fields;
    share.db_plugin= ha_lock_engine(thd, hton);
    share.option_list= create_info->option_list;
    share.connect_string= create_info->connect_string;

    if (parse_engine_table_options(thd, hton, &share))
      goto err;

    ha_err= hton->discover_table_structure(hton, thd, &share, create_info);

    /*
      if discovery failed, the plugin will be auto-unlocked, as it
      was locked on the THD, see above.
      if discovery succeeded, the plugin was replaced by a globally
      locked plugin, that will be unlocked by free_table_share()
    */
    if (ha_err)
      share.db_plugin= 0; // will be auto-freed, locked above on the THD

    free_table_share(&share);

    if (ha_err)
    {
      my_error(ER_GET_ERRNO, MYF(0), ha_err, hton_name(hton)->str);
      goto err;
    }
  }
  else
  {
    file= mysql_create_frm_image(thd, orig_db, orig_table_name, create_info,
                                 alter_info, create_table_mode, key_info,
                                 key_count, frm);
    /*
    TODO: remove this check of thd->is_error() (now it intercept
    errors in some val_*() methoids and bring some single place to
    such error interception).
    */
    if (!file || thd->is_error())
      goto err;

    if (thd->variables.keep_files_on_create)
      create_info->options|= HA_CREATE_KEEP_FILES;

    if (file->ha_create_partitioning_metadata(path, NULL, CHF_CREATE_FLAG))
      goto err;

    if (!frm_only)
    {
      if (ha_create_table(thd, path, db.str, table_name.str, create_info, frm))
      {
        file->ha_create_partitioning_metadata(path, NULL, CHF_DELETE_FLAG);
        deletefrm(path);
        goto err;
      }
    }
  }

  create_info->table= 0;
  if (!frm_only && create_info->tmp_table())
  {
    TABLE *table= thd->create_and_open_tmp_table(frm, path, db.str,
                                                 table_name.str,
                                                 false);

    if (!table)
    {
      (void) thd->rm_temporary_table(create_info->db_type, path);
      goto err;
    }

    if (is_trans != NULL)
      *is_trans= table->file->has_transactions();

    thd->thread_specific_used= TRUE;
    create_info->table= table;                  // Store pointer to table
  }

  error= 0;
err:
  THD_STAGE_INFO(thd, stage_after_create);
  delete file;
  DBUG_PRINT("exit", ("return: %d", error));
  DBUG_RETURN(error);

warn:
  error= -1;
  push_warning_printf(thd, Sql_condition::WARN_LEVEL_NOTE,
                      ER_TABLE_EXISTS_ERROR,
                      ER_THD(thd, ER_TABLE_EXISTS_ERROR),
                      alias->str);
  goto err;
}

/**
  Simple wrapper around create_table_impl() to be used
  in various version of CREATE TABLE statement.

  @result
    1 unspefied error
    2 error; Don't log create statement
    0 ok
    -1 Table was used with IF NOT EXISTS and table existed (warning, not error)
*/

int mysql_create_table_no_lock(THD *thd, const LEX_CSTRING *db,
                               const LEX_CSTRING *table_name,
                               Table_specification_st *create_info,
                               Alter_info *alter_info, bool *is_trans,
                               int create_table_mode, TABLE_LIST *table_list)
{
  KEY *not_used_1;
  uint not_used_2;
  int res;
  char path[FN_REFLEN + 1];
  LEX_CUSTRING frm= {0,0};

  if (create_info->tmp_table())
    build_tmptable_filename(thd, path, sizeof(path));
  else
  {
    int length;
    const LEX_CSTRING *alias= table_case_name(create_info, table_name);
    length= build_table_filename(path, sizeof(path) - 1, db->str, alias->str, "", 0);
    // Check if we hit FN_REFLEN bytes along with file extension.
    if (length+reg_ext_length > FN_REFLEN)
    {
      my_error(ER_IDENT_CAUSES_TOO_LONG_PATH, MYF(0), (int) sizeof(path)-1,
               path);
      return true;
    }
  }

  res= create_table_impl(thd, *db, *table_name, *db, *table_name, path,
                         *create_info, create_info,
                         alter_info, create_table_mode,
                         is_trans, &not_used_1, &not_used_2, &frm);
  my_free(const_cast<uchar*>(frm.str));

  if (!res && create_info->sequence)
  {
    /* Set create_info.table if temporary table */
    if (create_info->tmp_table())
      table_list->table= create_info->table;
    else
      table_list->table= 0;
    res= sequence_insert(thd, thd->lex, table_list);
    if (res)
    {
      DBUG_ASSERT(thd->is_error());
      /* Drop the table as it wasn't completely done */
      if (!mysql_rm_table_no_locks(thd, table_list, 1,
                                   create_info->tmp_table(),
                                   false, true /* Sequence*/,
                                   true /* Don't log_query */,
                                   true /* Don't free locks */ ))
      {
        /*
          From the user point of view, the table creation failed
          We return 2 to indicate that this statement doesn't have
          to be logged.
        */
        res= 2;
      }
    }
  }

  return res;
}

/**
  Implementation of SQLCOM_CREATE_TABLE.

  Take the metadata locks (including a shared lock on the affected
  schema) and create the table. Is written to be called from
  mysql_execute_command(), to which it delegates the common parts
  with other commands (i.e. implicit commit before and after,
  close of thread tables.
*/

bool mysql_create_table(THD *thd, TABLE_LIST *create_table,
                        Table_specification_st *create_info,
                        Alter_info *alter_info)
{
  bool is_trans= FALSE;
  bool result;
  int create_table_mode;
  TABLE_LIST *pos_in_locked_tables= 0;
  MDL_ticket *mdl_ticket= 0;
  DBUG_ENTER("mysql_create_table");

  DBUG_ASSERT(create_table == thd->lex->query_tables);

  /* Copy temporarily the statement flags to thd for lock_table_names() */
  uint save_thd_create_info_options= thd->lex->create_info.options;
  thd->lex->create_info.options|= create_info->options;

  /* Open or obtain an exclusive metadata lock on table being created  */
  create_table->db_type= 0;
  result= open_and_lock_tables(thd, *create_info, create_table, FALSE, 0);

  thd->lex->create_info.options= save_thd_create_info_options;

  if (result)
  {
    if (thd->slave_thread &&
        !thd->is_error() && create_table->db_type &&
        (create_table->db_type->flags & HTON_IGNORE_UPDATES))
    {
      /* Table existed in distributed engine. Log query to binary log */
      result= 0;
      goto err;
    }
    /* is_error() may be 0 if table existed and we generated a warning */
    DBUG_RETURN(thd->is_error());
  }
  /* The following is needed only in case of lock tables */
  if ((create_info->table= create_table->table))
  {
    pos_in_locked_tables= create_info->table->pos_in_locked_tables;
    mdl_ticket= create_table->table->mdl_ticket;
  }
  
  /* Got lock. */
  DEBUG_SYNC(thd, "locked_table_name");

  if (alter_info->create_list.elements || alter_info->key_list.elements)
    create_table_mode= C_ORDINARY_CREATE;
  else
    create_table_mode= C_ASSISTED_DISCOVERY;

  if (!opt_explicit_defaults_for_timestamp)
    promote_first_timestamp_column(&alter_info->create_list);

  /* We can abort create table for any table type */
  thd->abort_on_warning= thd->is_strict_mode();

  if (mysql_create_table_no_lock(thd, &create_table->db,
                                 &create_table->table_name, create_info,
                                 alter_info,
                                 &is_trans, create_table_mode,
                                 create_table) > 0)
  {
    result= 1;
    goto err;
  }

  /*
    Check if we are doing CREATE OR REPLACE TABLE under LOCK TABLES
    on a non temporary table
  */
  if (thd->locked_tables_mode && pos_in_locked_tables &&
      create_info->or_replace())
  {
    DBUG_ASSERT(thd->variables.option_bits & OPTION_TABLE_LOCK);
    /*
      Add back the deleted table and re-created table as a locked table
      This should always work as we have a meta lock on the table.
     */
    thd->locked_tables_list.add_back_last_deleted_lock(pos_in_locked_tables);
    if (thd->locked_tables_list.reopen_tables(thd, false))
    {
      thd->locked_tables_list.unlink_all_closed_tables(thd, NULL, 0);
      result= 1;
      goto err;
    }
    else
    {
      TABLE *table= pos_in_locked_tables->table;
      table->mdl_ticket->downgrade_lock(MDL_SHARED_NO_READ_WRITE);
    }
  }

err:
  thd->abort_on_warning= 0;

  /* In RBR or readonly server we don't need to log CREATE TEMPORARY TABLE */
  if (!result && create_info->tmp_table() &&
      (thd->is_current_stmt_binlog_format_row() || (opt_readonly && !thd->slave_thread)))
  {
    /* Note that table->s->table_creation_was_logged is not set! */
    DBUG_RETURN(result);
  }

  if (create_info->tmp_table())
    thd->transaction->stmt.mark_created_temp_table();

  /* Write log if no error or if we already deleted a table */
  if (likely(!result) || thd->log_current_statement)
  {
    if (unlikely(result) && create_info->table_was_deleted &&
        pos_in_locked_tables)
    {
      /*
        Possible locked table was dropped. We should remove meta data locks
        associated with it and do UNLOCK_TABLES if no more locked tables.
      */
      (void) thd->locked_tables_list.unlock_locked_table(thd, mdl_ticket);
    }
    else if (likely(!result) && create_info->table)
    {
      /*
        Remember that table creation was logged so that we know if
        we should log a delete of it.
        If create_info->table was not set, it's a normal table and
        table_creation_was_logged will be set when the share is created.
      */
      create_info->table->s->table_creation_was_logged= 1;
    }
    if (unlikely(write_bin_log(thd, result ? FALSE : TRUE, thd->query(),
                               thd->query_length(), is_trans)))
      result= 1;
  }
  DBUG_RETURN(result);
}


/*
** Give the key name after the first field with an optional '_#' after
   @returns
    0        if keyname does not exists
    [1..)    index + 1 of duplicate key name
**/

static int
check_if_keyname_exists(const char *name, KEY *start, KEY *end)
{
  uint i= 1;
  for (KEY *key=start; key != end ; key++, i++)
    if (!my_strcasecmp(system_charset_info, name, key->name.str))
      return i;
  return 0;
}

/**
 Returns 1 if field name exists otherwise 0
*/
static bool
check_if_field_name_exists(const char *name, List<Create_field> * fields)
{
  Create_field *fld;
  List_iterator<Create_field>it(*fields);
  while ((fld = it++))
  {
    if (!my_strcasecmp(system_charset_info, fld->field_name.str, name))
      return 1;
  }
  return 0;
}

static char *
make_unique_key_name(THD *thd, const char *field_name,KEY *start,KEY *end)
{
  char buff[MAX_FIELD_NAME],*buff_end;

  if (!check_if_keyname_exists(field_name,start,end) &&
      my_strcasecmp(system_charset_info,field_name,primary_key_name))
    return (char*) field_name;			// Use fieldname
  buff_end=strmake(buff,field_name, sizeof(buff)-4);

  /*
    Only 3 chars + '\0' left, so need to limit to 2 digit
    This is ok as we can't have more than 100 keys anyway
  */
  for (uint i=2 ; i< 100; i++)
  {
    *buff_end= '_';
    int10_to_str(i, buff_end+1, 10);
    if (!check_if_keyname_exists(buff,start,end))
      return thd->strdup(buff);
  }
  return (char*) "not_specified";		// Should never happen
}

/**
   Make an unique name for constraints without a name
*/

static bool make_unique_constraint_name(THD *thd, LEX_CSTRING *name,
                                        const char *own_name_base,
                                        List<Virtual_column_info> *vcol,
                                        uint *nr)
{
  char buff[MAX_FIELD_NAME], *end;
  List_iterator_fast<Virtual_column_info> it(*vcol);
  end=strmov(buff, own_name_base ? own_name_base : "CONSTRAINT_");
  for (int round= 0;; round++)
  {
    Virtual_column_info *check;
    char *real_end= end;
    if (round == 1 && own_name_base)
        *end++= '_';
    // if own_base_name provided, try it first
    if (round != 0 || !own_name_base)
      real_end= int10_to_str((*nr)++, end, 10);
    it.rewind();
    while ((check= it++))
    {
      if (check->name.str &&
          !my_strcasecmp(system_charset_info, buff, check->name.str))
        break;
    }
    if (!check)                                 // Found unique name
    {
      name->length= (size_t) (real_end - buff);
      name->str= strmake_root(thd->stmt_arena->mem_root, buff, name->length);
      return (name->str == NULL);
    }
  }
  return FALSE;
}

/**
  INVISIBLE_FULL are internally created. They are completely invisible
  to Alter command (Opposite of SYSTEM_INVISIBLE which throws an
  error when same name column is added by Alter). So in the case of when
  user added a same column name as of INVISIBLE_FULL , we change
  INVISIBLE_FULL column name.
*/
static const
char * make_unique_invisible_field_name(THD *thd, const char *field_name,
                        List<Create_field> *fields)
{
  if (!check_if_field_name_exists(field_name, fields))
    return field_name;
  char buff[MAX_FIELD_NAME], *buff_end;
  buff_end= strmake_buf(buff, field_name);
  if (buff_end - buff < 5)
    return NULL; // Should not happen

  for (uint i=1 ; i < 10000; i++)
  {
    char *real_end= int10_to_str(i, buff_end, 10);
    if (check_if_field_name_exists(buff, fields))
      continue;
    return (const char *)thd->strmake(buff, real_end - buff);
  }
  return NULL; //Should not happen
}

/****************************************************************************
** Alter a table definition
****************************************************************************/

bool operator!=(const MYSQL_TIME &lhs, const MYSQL_TIME &rhs)
{
  return lhs.year != rhs.year || lhs.month != rhs.month || lhs.day != rhs.day ||
         lhs.hour != rhs.hour || lhs.minute != rhs.minute ||
         lhs.second_part != rhs.second_part || lhs.neg != rhs.neg ||
         lhs.time_type != rhs.time_type;
}

/**
  Rename a table.

  @param base      The handlerton handle.
  @param old_db    The old database name.
  @param old_name  The old table name.
  @param new_db    The new database name.
  @param new_name  The new table name.
  @param flags     flags
                   FN_FROM_IS_TMP old_name is temporary.
                   FN_TO_IS_TMP   new_name is temporary.
                   NO_FRM_RENAME  Don't rename the FRM file
                                  but only the table in the storage engine.
                   NO_HA_TABLE    Don't rename table in engine.
                   NO_FK_CHECKS   Don't check FK constraints during rename.

  @return false    OK
  @return true     Error
*/

bool
mysql_rename_table(handlerton *base, const LEX_CSTRING *old_db,
                   const LEX_CSTRING *old_name, const LEX_CSTRING *new_db,
                   const LEX_CSTRING *new_name, uint flags)
{
  THD *thd= current_thd;
  char from[FN_REFLEN + 1], to[FN_REFLEN + 1],
    lc_from[FN_REFLEN + 1], lc_to[FN_REFLEN + 1];
  char *from_base= from, *to_base= to;
  char tmp_name[SAFE_NAME_LEN+1], tmp_db_name[SAFE_NAME_LEN+1];
  handler *file;
  int error=0;
  ulonglong save_bits= thd->variables.option_bits;
  int length;
  DBUG_ENTER("mysql_rename_table");
  DBUG_ASSERT(base);
  DBUG_PRINT("enter", ("old: '%s'.'%s'  new: '%s'.'%s'",
                       old_db->str, old_name->str, new_db->str,
                       new_name->str));

  // Temporarily disable foreign key checks
  if (flags & NO_FK_CHECKS) 
    thd->variables.option_bits|= OPTION_NO_FOREIGN_KEY_CHECKS;

  file= get_new_handler((TABLE_SHARE*) 0, thd->mem_root, base);

  build_table_filename(from, sizeof(from) - 1, old_db->str, old_name->str, "",
                       flags & FN_FROM_IS_TMP);
  length= build_table_filename(to, sizeof(to) - 1, new_db->str,
                               new_name->str, "", flags & FN_TO_IS_TMP);
  // Check if we hit FN_REFLEN bytes along with file extension.
  if (length+reg_ext_length > FN_REFLEN)
  {
    my_error(ER_IDENT_CAUSES_TOO_LONG_PATH, MYF(0), (int) sizeof(to)-1, to);
    DBUG_RETURN(TRUE);
  }

  /*
    If lower_case_table_names == 2 (case-preserving but case-insensitive
    file system) and the storage is not HA_FILE_BASED, we need to provide
    a lowercase file name, but we leave the .frm in mixed case.
   */
  if (lower_case_table_names == 2 && file &&
      !(file->ha_table_flags() & HA_FILE_BASED))
  {
    strmov(tmp_name, old_name->str);
    my_casedn_str(files_charset_info, tmp_name);
    strmov(tmp_db_name, old_db->str);
    my_casedn_str(files_charset_info, tmp_db_name);

    build_table_filename(lc_from, sizeof(lc_from) - 1, tmp_db_name, tmp_name,
                         "", flags & FN_FROM_IS_TMP);
    from_base= lc_from;

    strmov(tmp_name, new_name->str);
    my_casedn_str(files_charset_info, tmp_name);
    strmov(tmp_db_name, new_db->str);
    my_casedn_str(files_charset_info, tmp_db_name);

    build_table_filename(lc_to, sizeof(lc_to) - 1, tmp_db_name, tmp_name, "",
                         flags & FN_TO_IS_TMP);
    to_base= lc_to;
  }

  if (flags & NO_HA_TABLE)
  {
    if (rename_file_ext(from,to,reg_ext))
      error= my_errno;
    if (!(flags & NO_PAR_TABLE))
      (void) file->ha_create_partitioning_metadata(to, from, CHF_RENAME_FLAG);
  }
  else if (!file || likely(!(error=file->ha_rename_table(from_base, to_base))))
  {
    if (!(flags & NO_FRM_RENAME) && unlikely(rename_file_ext(from,to,reg_ext)))
    {
      error=my_errno;
      if (file)
      {
        if (error == ENOENT)
          error= 0; // this is ok if file->ha_rename_table() succeeded
        else
          file->ha_rename_table(to_base, from_base); // Restore old file name
      }
    }
  }
  delete file;

  if (error == HA_ERR_WRONG_COMMAND)
    my_error(ER_NOT_SUPPORTED_YET, MYF(0), "ALTER TABLE");
  else if (error ==  ENOTDIR)
    my_error(ER_BAD_DB_ERROR, MYF(0), new_db->str);
  else if (error)
    my_error(ER_ERROR_ON_RENAME, MYF(0), from, to, error);
  else if (!(flags & FN_IS_TMP))
    mysql_audit_rename_table(thd, old_db, old_name, new_db, new_name);

  /*
    Remove the old table share from the pfs table share array. The new table
    share will be created when the renamed table is first accessed.
   */
  if (likely(error == 0))
  {
    PSI_CALL_drop_table_share(flags & FN_FROM_IS_TMP,
                              old_db->str, (uint)old_db->length,
                              old_name->str, (uint)old_name->length);
  }

  // Restore options bits to the original value
  thd->variables.option_bits= save_bits;

  DBUG_RETURN(error != 0);
}


/*
  Create a table identical to the specified table

  SYNOPSIS
    mysql_create_like_table()
    thd		Thread object
    table       Table list element for target table
    src_table   Table list element for source table
    create_info Create info

  RETURN VALUES
    FALSE OK
    TRUE  error
*/

bool mysql_create_like_table(THD* thd, TABLE_LIST* table,
                             TABLE_LIST* src_table,
                             Table_specification_st *create_info)
{
  Table_specification_st local_create_info;
  TABLE_LIST *pos_in_locked_tables= 0;
  Alter_info local_alter_info;
  Alter_table_ctx local_alter_ctx; // Not used
  int res= 1;
  bool is_trans= FALSE;
  bool do_logging= FALSE;
  bool force_generated_create= false;
  uint not_used;
  int create_res;
  DBUG_ENTER("mysql_create_like_table");

#ifdef WITH_WSREP
  if (WSREP(thd) && !thd->wsrep_applier &&
      wsrep_create_like_table(thd, table, src_table, create_info))
  {
    DBUG_RETURN(res);
  }
#endif

  /*
    We the open source table to get its description in HA_CREATE_INFO
    and Alter_info objects. This also acquires a shared metadata lock
    on this table which ensures that no concurrent DDL operation will
    mess with it.
    Also in case when we create non-temporary table open_tables()
    call obtains an exclusive metadata lock on target table ensuring
    that we can safely perform table creation.
    Thus by holding both these locks we ensure that our statement is
    properly isolated from all concurrent operations which matter.
  */

  res= open_tables(thd, *create_info, &thd->lex->query_tables, &not_used, 0);

  if (res)
  {
    /* is_error() may be 0 if table existed and we generated a warning */
    res= thd->is_error();
    goto err;
  }
  /* Ensure we don't try to create something from which we select from */
  if (create_info->or_replace() && !create_info->tmp_table())
  {
    TABLE_LIST *duplicate;
    if ((duplicate= unique_table(thd, table, src_table, 0)))
    {
      update_non_unique_table_error(src_table, "CREATE", duplicate);
      goto err;
    }
  }

  src_table->table->use_all_columns();

  DEBUG_SYNC(thd, "create_table_like_after_open");

  /*
    Fill Table_specification_st and Alter_info with the source table description.
    Set OR REPLACE and IF NOT EXISTS option as in the CREATE TABLE LIKE
    statement.
  */
  local_create_info.init(create_info->create_like_options());
  local_create_info.db_type= src_table->table->s->db_type();
  local_create_info.row_type= src_table->table->s->row_type;
  local_create_info.alter_info= &local_alter_info;
  if (mysql_prepare_alter_table(thd, src_table->table, &local_create_info,
                                &local_alter_info, &local_alter_ctx))
    goto err;
#ifdef WITH_PARTITION_STORAGE_ENGINE
  /* Partition info is not handled by mysql_prepare_alter_table() call. */
  if (src_table->table->part_info)
  {
    /*
      The CREATE TABLE LIKE should not inherit the DATA DIRECTORY
      and INDEX DIRECTORY from the base table.
      So that TRUE argument for the get_clone.
    */
    thd->work_part_info= src_table->table->part_info->get_clone(thd, TRUE);
  }
#endif /*WITH_PARTITION_STORAGE_ENGINE*/

  /*
    Adjust description of source table before using it for creation of
    target table.

    Similarly to SHOW CREATE TABLE we ignore MAX_ROWS attribute of
    temporary table which represents I_S table.
  */
  if (src_table->schema_table)
    local_create_info.max_rows= 0;
  /* Replace type of source table with one specified in the statement. */
  local_create_info.options&= ~HA_LEX_CREATE_TMP_TABLE;
  local_create_info.options|= create_info->options;
  /* Reset auto-increment counter for the new table. */
  local_create_info.auto_increment_value= 0;
  /*
    Do not inherit values of DATA and INDEX DIRECTORY options from
    the original table. This is documented behavior.
  */
  local_create_info.data_file_name= local_create_info.index_file_name= NULL;

  if (src_table->table->versioned() &&
      local_create_info.vers_info.fix_create_like(local_alter_info, local_create_info,
                                                  *src_table, *table))
  {
    goto err;
  }

  /* The following is needed only in case of lock tables */
  if ((local_create_info.table= thd->lex->query_tables->table))
    pos_in_locked_tables= local_create_info.table->pos_in_locked_tables;    

  res= ((create_res=
         mysql_create_table_no_lock(thd, &table->db, &table->table_name,
                                    &local_create_info, &local_alter_info,
                                    &is_trans, C_ORDINARY_CREATE,
                                    table)) > 0);
  /* Remember to log if we deleted something */
  do_logging= thd->log_current_statement;
  if (res)
    goto err;

  /*
    Check if we are doing CREATE OR REPLACE TABLE under LOCK TABLES
    on a non temporary table
  */
  if (thd->locked_tables_mode && pos_in_locked_tables &&
      create_info->or_replace())
  {
    /*
      Add back the deleted table and re-created table as a locked table
      This should always work as we have a meta lock on the table.
     */
    thd->locked_tables_list.add_back_last_deleted_lock(pos_in_locked_tables);
    if (thd->locked_tables_list.reopen_tables(thd, false))
    {
      thd->locked_tables_list.unlink_all_closed_tables(thd, NULL, 0);
      res= 1;                                   // We got an error
    }
    else
    {
      /*
        Get pointer to the newly opened table. We need this to ensure we
        don't reopen the table when doing statment logging below.
      */
      table->table= pos_in_locked_tables->table;
      table->table->mdl_ticket->downgrade_lock(MDL_SHARED_NO_READ_WRITE);
    }
  }
  else
  {
    /*
      Ensure that we have an exclusive lock on target table if we are creating
      non-temporary table.
      If we're creating non-temporary table, then either
     - there is an exclusive lock on the table
     or
     - there was CREATE IF EXIST, and the table was not created
      (it existed), and was previously locked
    */
    DBUG_ASSERT((create_info->tmp_table()) ||
                thd->mdl_context.is_lock_owner(MDL_key::TABLE, table->db.str,
                                               table->table_name.str,
                                               MDL_EXCLUSIVE) ||
                (thd->locked_tables_mode && pos_in_locked_tables &&
                 create_info->if_not_exists()));
  }

  DEBUG_SYNC(thd, "create_table_like_before_binlog");

  /*
    We have to write the query before we unlock the tables.
  */
  if (thd->is_current_stmt_binlog_disabled())
    goto err;

#ifdef ENABLE_WHEN_S3_CAN_CREATE_TABLES
  /*
    If we do a create based on a shared table, log the full create of the
    resulting table. This is needed as a shared table may look different
    when the slave executes the command.
  */
  force_generated_create=
    (((src_table->table->file->partition_ht()->flags &
       HTON_TABLE_MAY_NOT_EXIST_ON_SLAVE) &&
      src_table->table->s->db_type() != local_create_info.db_type));
#endif

  if (thd->is_current_stmt_binlog_format_row() || force_generated_create)
  {
    /*
       Since temporary tables are not replicated under row-based
       replication, CREATE TABLE ... LIKE ... needs special
       treatement.  We have some cases to consider, according to the
       following decision table:

           ==== ========= ========= ==============================
           Case    Target    Source Write to binary log
           ==== ========= ========= ==============================
           1       normal    normal Original statement
           2       normal temporary Generated statement if the table
                                    was created.
           3    temporary    normal Nothing
           4    temporary temporary Nothing
           5       any       shared Generated statement if the table
                                    was created if engine changed
           ==== ========= ========= ==============================
    */
    if (!(create_info->tmp_table()) || force_generated_create)
    {
      // Case 2 & 5
      if (src_table->table->s->tmp_table || force_generated_create)
      {
        char buf[2048];
        String query(buf, sizeof(buf), system_charset_info);
        query.length(0);  // Have to zero it since constructor doesn't
        Open_table_context ot_ctx(thd, MYSQL_OPEN_REOPEN |
                                  MYSQL_OPEN_IGNORE_KILLED);
        bool new_table= FALSE; // Whether newly created table is open.

        if (create_res != 0)
        {
          /*
            Table or view with same name already existed and we where using
            IF EXISTS. Continue without logging anything.
          */
          do_logging= 0;
          goto err;
        }
        if (!table->table)
        {
          TABLE_LIST::enum_open_strategy save_open_strategy;
          int open_res;
          /* Force the newly created table to be opened */
          save_open_strategy= table->open_strategy;
          table->open_strategy= TABLE_LIST::OPEN_NORMAL;

          /*
            In order for show_create_table() to work we need to open
            destination table if it is not already open (i.e. if it
            has not existed before). We don't need acquire metadata
            lock in order to do this as we already hold exclusive
            lock on this table. The table will be closed by
            close_thread_table() at the end of this branch.
          */
          open_res= open_table(thd, table, &ot_ctx);
          /* Restore */
          table->open_strategy= save_open_strategy;
          if (open_res)
          {
            res= 1;
            goto err;
          }
          new_table= TRUE;
        }
        /*
          We have to re-test if the table was a view as the view may not
          have been opened until just above.
        */
        if (!table->view)
        {
          /*
            After opening a MERGE table add the children to the query list of
            tables, so that children tables info can be used on "CREATE TABLE"
            statement generation by the binary log.
            Note that placeholders don't have the handler open.
          */
          if (table->table->file->extra(HA_EXTRA_ADD_CHILDREN_LIST))
            goto err;

          /*
            As the reference table is temporary and may not exist on slave, we
            must force the ENGINE to be present into CREATE TABLE.
          */
          create_info->used_fields|= HA_CREATE_USED_ENGINE;

          int result __attribute__((unused))=
            show_create_table(thd, table, &query, create_info, WITH_DB_NAME);

          DBUG_ASSERT(result == 0); // show_create_table() always return 0
          do_logging= FALSE;
          if (write_bin_log(thd, TRUE, query.ptr(), query.length()))
          {
            res= 1;
            do_logging= 0;
            goto err;
          }

          if (new_table)
          {
            DBUG_ASSERT(thd->open_tables == table->table);
            /*
              When opening the table, we ignored the locked tables
              (MYSQL_OPEN_GET_NEW_TABLE). Now we can close the table
              without risking to close some locked table.
            */
            close_thread_table(thd, &thd->open_tables);
          }
        }
      }
      else                                      // Case 1
        do_logging= TRUE;
    }
    /*
      Case 3 and 4 does nothing under RBR
    */
  }
  else
  {
    DBUG_PRINT("info",
               ("res: %d  tmp_table: %d  create_info->table: %p",
                res, create_info->tmp_table(), local_create_info.table));
    if (create_info->tmp_table())
    {
      thd->transaction->stmt.mark_created_temp_table();
      if (!res && local_create_info.table)
      {
        /*
          Remember that tmp table creation was logged so that we know if
          we should log a delete of it.
        */
        local_create_info.table->s->table_creation_was_logged= 1;
      }
    }
    do_logging= TRUE;
  }

err:
  if (do_logging)
  {
    if (res && create_info->table_was_deleted)
    {
      /*
        Table was not deleted. Original table was deleted.
        We have to log it.
      */
      log_drop_table(thd, &table->db, &table->table_name, create_info->tmp_table());
    }
    else if (res != 2)                         // Table was not dropped
    {
      if (write_bin_log(thd, res ? FALSE : TRUE, thd->query(),
                        thd->query_length(), is_trans))
      res= 1;
    }
  }

  DBUG_RETURN(res != 0);
}


/* table_list should contain just one table */
int mysql_discard_or_import_tablespace(THD *thd,
                                       TABLE_LIST *table_list,
                                       bool discard)
{
  Alter_table_prelocking_strategy alter_prelocking_strategy;
  int error;
  DBUG_ENTER("mysql_discard_or_import_tablespace");

  mysql_audit_alter_table(thd, table_list);

  /*
    Note that DISCARD/IMPORT TABLESPACE always is the only operation in an
    ALTER TABLE
  */

  THD_STAGE_INFO(thd, stage_discard_or_import_tablespace);

 /*
   We set this flag so that ha_innobase::open and ::external_lock() do
   not complain when we lock the table
 */
  thd->tablespace_op= TRUE;
  /*
    Adjust values of table-level and metadata which was set in parser
    for the case general ALTER TABLE.
  */
  table_list->mdl_request.set_type(MDL_EXCLUSIVE);
  table_list->lock_type= TL_WRITE;
  /* Do not open views. */
  table_list->required_type= TABLE_TYPE_NORMAL;

  if (open_and_lock_tables(thd, table_list, FALSE, 0,
                           &alter_prelocking_strategy))
  {
    thd->tablespace_op=FALSE;
    DBUG_RETURN(-1);
  }

  error= table_list->table->file->ha_discard_or_import_tablespace(discard);

  THD_STAGE_INFO(thd, stage_end);

  if (unlikely(error))
    goto err;

  /*
    The 0 in the call below means 'not in a transaction', which means
    immediate invalidation; that is probably what we wish here
  */
  query_cache_invalidate3(thd, table_list, 0);

  /* The ALTER TABLE is always in its own transaction */
  error= trans_commit_stmt(thd);
  if (unlikely(trans_commit_implicit(thd)))
    error=1;
  if (likely(!error))
    error= write_bin_log(thd, FALSE, thd->query(), thd->query_length());

err:
  thd->tablespace_op=FALSE;

  if (likely(error == 0))
  {
    my_ok(thd);
    DBUG_RETURN(0);
  }

  table_list->table->file->print_error(error, MYF(0));

  DBUG_RETURN(-1);
}


/**
  Check if key is a candidate key, i.e. a unique index with no index
  fields partial or nullable.
*/

static bool is_candidate_key(KEY *key)
{
  KEY_PART_INFO *key_part;
  KEY_PART_INFO *key_part_end= key->key_part + key->user_defined_key_parts;

  if (!(key->flags & HA_NOSAME) || (key->flags & HA_NULL_PART_KEY) ||
      (key->flags & HA_KEY_HAS_PART_KEY_SEG))
    return false;

  for (key_part= key->key_part; key_part < key_part_end; key_part++)
  {
    if (key_part->key_part_flag & HA_PART_KEY_SEG)
      return false;
  }
  return true;
}


/*
   Preparation for table creation

   SYNOPSIS
     handle_if_exists_option()
       thd                       Thread object.
       table                     The altered table.
       alter_info                List of columns and indexes to create
       period_info               Application-time period info

   DESCRIPTION
     Looks for the IF [NOT] EXISTS options, checks the states and remove items
     from the list if existing found.

   RETURN VALUES
     TRUE error
     FALSE OK
*/

static bool
handle_if_exists_options(THD *thd, TABLE *table, Alter_info *alter_info,
                         Table_period_info *period_info)
{
  Field **f_ptr;
  DBUG_ENTER("handle_if_exists_option");

  /* Handle ADD COLUMN IF NOT EXISTS. */
  {
    List_iterator<Create_field> it(alter_info->create_list);
    Create_field *sql_field;

    while ((sql_field=it++))
    {
      if (!sql_field->create_if_not_exists || sql_field->change.str)
        continue;
      /*
         If there is a field with the same name in the table already,
         remove the sql_field from the list.
      */
      for (f_ptr=table->field; *f_ptr; f_ptr++)
      {
        if (lex_string_cmp(system_charset_info,
                           &sql_field->field_name,
                           &(*f_ptr)->field_name) == 0)
          goto drop_create_field;
      }
      {
        /*
          If in the ADD list there is a field with the same name,
          remove the sql_field from the list.
        */
        List_iterator<Create_field> chk_it(alter_info->create_list);
        Create_field *chk_field;
        while ((chk_field= chk_it++) && chk_field != sql_field)
        {
          if (lex_string_cmp(system_charset_info,
                             &sql_field->field_name,
                             &chk_field->field_name) == 0)
            goto drop_create_field;
        }
      }
      continue;
drop_create_field:
      push_warning_printf(thd, Sql_condition::WARN_LEVEL_NOTE,
                          ER_DUP_FIELDNAME, ER_THD(thd, ER_DUP_FIELDNAME),
                          sql_field->field_name.str);
      it.remove();
      if (alter_info->create_list.is_empty())
      {
        alter_info->flags&= ~ALTER_PARSER_ADD_COLUMN;
        if (alter_info->key_list.is_empty())
          alter_info->flags&= ~(ALTER_ADD_INDEX | ALTER_ADD_FOREIGN_KEY);
      }
    }
  }

  /* Handle MODIFY COLUMN IF EXISTS. */
  {
    List_iterator<Create_field> it(alter_info->create_list);
    Create_field *sql_field;

    while ((sql_field=it++))
    {
      if (!sql_field->create_if_not_exists || !sql_field->change.str)
        continue;
      /*
         If there is NO field with the same name in the table already,
         remove the sql_field from the list.
      */
      for (f_ptr=table->field; *f_ptr; f_ptr++)
      {
        if (lex_string_cmp(system_charset_info,
                           &sql_field->change,
                           &(*f_ptr)->field_name) == 0)
        {
          break;
        }
      }
      if (unlikely(*f_ptr == NULL))
      {
        push_warning_printf(thd, Sql_condition::WARN_LEVEL_NOTE,
                            ER_BAD_FIELD_ERROR,
                            ER_THD(thd, ER_BAD_FIELD_ERROR),
                            sql_field->change.str, table->s->table_name.str);
        it.remove();
        if (alter_info->create_list.is_empty())
        {
          alter_info->flags&= ~(ALTER_PARSER_ADD_COLUMN | ALTER_CHANGE_COLUMN);
          if (alter_info->key_list.is_empty())
            alter_info->flags&= ~ALTER_ADD_INDEX;
        }
      }
    }
  }

  /* Handle ALTER/RENAME COLUMN IF EXISTS. */
  {
    List_iterator<Alter_column> it(alter_info->alter_list);
    Alter_column *acol;

    while ((acol=it++))
    {
      if (!acol->alter_if_exists)
        continue;
      /*
         If there is NO field with the same name in the table already,
         remove the acol from the list.
      */
      for (f_ptr=table->field; *f_ptr; f_ptr++)
      {
        if (my_strcasecmp(system_charset_info,
                           acol->name.str, (*f_ptr)->field_name.str) == 0)
          break;
      }
      if (unlikely(*f_ptr == NULL))
      {
        push_warning_printf(thd, Sql_condition::WARN_LEVEL_NOTE,
                            ER_BAD_FIELD_ERROR,
                            ER_THD(thd, ER_BAD_FIELD_ERROR),
                            acol->name.str, table->s->table_name.str);
        it.remove();
        if (alter_info->alter_list.is_empty())
        {
          alter_info->flags&= ~(ALTER_CHANGE_COLUMN_DEFAULT);
        }
      }
    }
  }

  /* Handle DROP COLUMN/KEY IF EXISTS. */
  {
    List_iterator<Alter_drop> drop_it(alter_info->drop_list);
    Alter_drop *drop;
    bool remove_drop;
    ulonglong left_flags= 0;
    while ((drop= drop_it++))
    {
      ulonglong cur_flag= 0;
      switch (drop->type) {
      case Alter_drop::COLUMN:
        cur_flag= ALTER_PARSER_DROP_COLUMN;
        break;
      case Alter_drop::FOREIGN_KEY:
        cur_flag= ALTER_DROP_FOREIGN_KEY;
        break;
      case Alter_drop::KEY:
        cur_flag= ALTER_DROP_INDEX;
        break;
      default:
        break;
      }
      if (!drop->drop_if_exists)
      {
        left_flags|= cur_flag;
        continue;
      }
      remove_drop= TRUE;
      if (drop->type == Alter_drop::COLUMN)
      {
        /*
           If there is NO field with that name in the table,
           remove the 'drop' from the list.
        */
        for (f_ptr=table->field; *f_ptr; f_ptr++)
        {
          if (my_strcasecmp(system_charset_info,
                            drop->name, (*f_ptr)->field_name.str) == 0)
          {
            remove_drop= FALSE;
            break;
          }
        }
      }
      else if (drop->type == Alter_drop::CHECK_CONSTRAINT)
      {
        for (uint i=table->s->field_check_constraints;
             i < table->s->table_check_constraints;
             i++)
        {
          if (my_strcasecmp(system_charset_info, drop->name,
                            table->check_constraints[i]->name.str) == 0)
          {
            remove_drop= FALSE;
            break;
          }
        }
      }
      else if (drop->type == Alter_drop::PERIOD)
      {
        if (table->s->period.name.streq(drop->name))
          remove_drop= FALSE;
      }
      else /* Alter_drop::KEY and Alter_drop::FOREIGN_KEY */
      {
        uint n_key;
        if (drop->type != Alter_drop::FOREIGN_KEY)
        {
          for (n_key=0; n_key < table->s->keys; n_key++)
          {
            if (my_strcasecmp(system_charset_info,
                              drop->name,
                              table->key_info[n_key].name.str) == 0)
            {
              remove_drop= FALSE;
              break;
            }
          }
        }
        else
        {
          List <FOREIGN_KEY_INFO> fk_child_key_list;
          FOREIGN_KEY_INFO *f_key;
          table->file->get_foreign_key_list(thd, &fk_child_key_list);
          List_iterator<FOREIGN_KEY_INFO> fk_key_it(fk_child_key_list);
          while ((f_key= fk_key_it++))
          {
            if (my_strcasecmp(system_charset_info, f_key->foreign_id->str,
                  drop->name) == 0)
            {
              remove_drop= FALSE;
              break;
            }
          }
        }
      }

      if (!remove_drop)
      {
        /*
          Check if the name appears twice in the DROP list.
        */
        List_iterator<Alter_drop> chk_it(alter_info->drop_list);
        Alter_drop *chk_drop;
        while ((chk_drop= chk_it++) && chk_drop != drop)
        {
          if (drop->type == chk_drop->type &&
              my_strcasecmp(system_charset_info,
                            drop->name, chk_drop->name) == 0)
          {
            remove_drop= TRUE;
            break;
          }
        }
      }

      if (remove_drop)
      {
        push_warning_printf(thd, Sql_condition::WARN_LEVEL_NOTE,
                            ER_CANT_DROP_FIELD_OR_KEY,
                            ER_THD(thd, ER_CANT_DROP_FIELD_OR_KEY),
                            drop->type_name(), drop->name);
        drop_it.remove();
      }
      else
        left_flags|= cur_flag;
    }
    /* Reset state to what's left in drop list */
    alter_info->flags&= ~(ALTER_PARSER_DROP_COLUMN |
                          ALTER_DROP_INDEX |
                          ALTER_DROP_FOREIGN_KEY);
    alter_info->flags|= left_flags;
  }

  /* Handle RENAME KEY IF EXISTS. */
  {
    List_iterator<Alter_rename_key> rename_key_it(alter_info->alter_rename_key_list);
    Alter_rename_key *rename_key;
    while ((rename_key= rename_key_it++))
    {
      if (!rename_key->alter_if_exists)
        continue;
      bool exists= false;
      for (uint n_key= 0; n_key < table->s->keys; n_key++)
      {
        if (my_strcasecmp(system_charset_info,
                          rename_key->old_name.str,
                          table->key_info[n_key].name.str) == 0)
        {
          exists= true;
          break;
        }
      }
      if (exists)
        continue;
      push_warning_printf(thd, Sql_condition::WARN_LEVEL_NOTE,
                          ER_KEY_DOES_NOT_EXISTS,
                          ER_THD(thd, ER_KEY_DOES_NOT_EXISTS),
                          rename_key->old_name.str, table->s->table_name.str);
      rename_key_it.remove();
    }
  }

  /* ALTER TABLE ADD KEY IF NOT EXISTS */
  /* ALTER TABLE ADD FOREIGN KEY IF NOT EXISTS */
  {
    Key *key;
    List_iterator<Key> key_it(alter_info->key_list);
    uint n_key;
    const char *keyname= NULL;
    while ((key=key_it++))
    {
      if (!key->if_not_exists() && !key->or_replace())
        continue;

      /* Check if the table already has a PRIMARY KEY */
      bool dup_primary_key=
            key->type == Key::PRIMARY &&
            table->s->primary_key != MAX_KEY &&
            (keyname= table->s->key_info[table->s->primary_key].name.str) &&
            my_strcasecmp(system_charset_info, keyname, primary_key_name) == 0;
      if (dup_primary_key)
        goto remove_key;

      /* If the name of the key is not specified,     */
      /* let us check the name of the first key part. */
      if ((keyname= key->name.str) == NULL)
      {
        if (key->type == Key::PRIMARY)
          keyname= primary_key_name;
        else
        {
          List_iterator<Key_part_spec> part_it(key->columns);
          Key_part_spec *kp;
          if ((kp= part_it++))
            keyname= kp->field_name.str;
          if (keyname == NULL)
            continue;
        }
      }
      if (key->type != Key::FOREIGN_KEY)
      {
        for (n_key=0; n_key < table->s->keys; n_key++)
        {
          if (my_strcasecmp(system_charset_info,
                keyname, table->key_info[n_key].name.str) == 0)
          {
            goto remove_key;
          }
        }
      }
      else
      {
        List <FOREIGN_KEY_INFO> fk_child_key_list;
        FOREIGN_KEY_INFO *f_key;
        table->file->get_foreign_key_list(thd, &fk_child_key_list);
        List_iterator<FOREIGN_KEY_INFO> fk_key_it(fk_child_key_list);
        while ((f_key= fk_key_it++))
        {
          if (my_strcasecmp(system_charset_info, f_key->foreign_id->str,
                keyname) == 0)
            goto remove_key;
        }
      }

      {
        Key *chk_key;
        List_iterator<Key> chk_it(alter_info->key_list);
        const char *chkname;
        while ((chk_key=chk_it++) && chk_key != key)
        {
          if ((chkname= chk_key->name.str) == NULL)
          {
            List_iterator<Key_part_spec> part_it(chk_key->columns);
            Key_part_spec *kp;
            if ((kp= part_it++))
              chkname= kp->field_name.str;
            if (chkname == NULL)
              continue;
          }
          if (key->type == chk_key->type &&
              my_strcasecmp(system_charset_info, keyname, chkname) == 0)
            goto remove_key;
        }
      }
      continue;

remove_key:
      if (key->if_not_exists())
      {
        push_warning_printf(thd, Sql_condition::WARN_LEVEL_NOTE,
                            ER_DUP_KEYNAME, ER_THD(thd, dup_primary_key
                            ? ER_MULTIPLE_PRI_KEY : ER_DUP_KEYNAME), keyname);
        key_it.remove();
        if (key->type == Key::FOREIGN_KEY)
        {
          /* ADD FOREIGN KEY appends two items. */
          key_it.remove();
        }
        if (alter_info->key_list.is_empty())
          alter_info->flags&= ~(ALTER_ADD_INDEX | ALTER_ADD_FOREIGN_KEY);
      }
      else
      {
        DBUG_ASSERT(key->or_replace());
        Alter_drop::drop_type type= (key->type == Key::FOREIGN_KEY) ?
          Alter_drop::FOREIGN_KEY : Alter_drop::KEY;
        Alter_drop *ad= new (thd->mem_root) Alter_drop(type, key->name.str, FALSE);
        if (ad != NULL)
        {
          // Adding the index into the drop list for replacing
          alter_info->flags |= ALTER_DROP_INDEX;
          alter_info->drop_list.push_back(ad, thd->mem_root);
        }
      }
    }
  }

#ifdef WITH_PARTITION_STORAGE_ENGINE
  partition_info *tab_part_info= table->part_info;
  thd->work_part_info= thd->lex->part_info;
  if (tab_part_info)
  {
    /* ALTER TABLE ADD PARTITION IF NOT EXISTS */
    if ((alter_info->partition_flags & ALTER_PARTITION_ADD) &&
        thd->lex->create_info.if_not_exists())
    {
      partition_info *alt_part_info= thd->lex->part_info;
      if (alt_part_info)
      {
        List_iterator<partition_element> new_part_it(alt_part_info->partitions);
        partition_element *pe;
        while ((pe= new_part_it++))
        {
          if (!tab_part_info->has_unique_name(pe))
          {
            push_warning_printf(thd, Sql_condition::WARN_LEVEL_NOTE,
                                ER_SAME_NAME_PARTITION,
                                ER_THD(thd, ER_SAME_NAME_PARTITION),
                                pe->partition_name);
            alter_info->partition_flags&= ~ALTER_PARTITION_ADD;
            thd->work_part_info= NULL;
            break;
          }
        }
      }
    }
    /* ALTER TABLE DROP PARTITION IF EXISTS */
    if ((alter_info->partition_flags & ALTER_PARTITION_DROP) &&
        thd->lex->if_exists())
    {
      List_iterator<const char> names_it(alter_info->partition_names);
      const char *name;

      while ((name= names_it++))
      {
        List_iterator<partition_element> part_it(tab_part_info->partitions);
        partition_element *part_elem;
        while ((part_elem= part_it++))
        {
          if (my_strcasecmp(system_charset_info,
                              part_elem->partition_name, name) == 0)
            break;
        }
        if (!part_elem)
        {
          push_warning_printf(thd, Sql_condition::WARN_LEVEL_NOTE,
                              ER_DROP_PARTITION_NON_EXISTENT,
                              ER_THD(thd, ER_DROP_PARTITION_NON_EXISTENT),
                              "DROP");
          names_it.remove();
        }
      }
      if (alter_info->partition_names.elements == 0)
        alter_info->partition_flags&= ~ALTER_PARTITION_DROP;
    }
  }
#endif /*WITH_PARTITION_STORAGE_ENGINE*/

  /* ADD CONSTRAINT IF NOT EXISTS. */
  {
    List_iterator<Virtual_column_info> it(alter_info->check_constraint_list);
    Virtual_column_info *check;
    TABLE_SHARE *share= table->s;
    uint c;

    while ((check=it++))
    {
      if (!(check->flags & VCOL_CHECK_CONSTRAINT_IF_NOT_EXISTS) &&
          check->name.length)
        continue;
      check->flags= 0;
      for (c= share->field_check_constraints;
           c < share->table_check_constraints ; c++)
      {
        Virtual_column_info *dup= table->check_constraints[c];
        if (dup->name.length == check->name.length &&
            lex_string_cmp(system_charset_info,
                           &check->name, &dup->name) == 0)
        {
          push_warning_printf(thd, Sql_condition::WARN_LEVEL_NOTE,
            ER_DUP_CONSTRAINT_NAME, ER_THD(thd, ER_DUP_CONSTRAINT_NAME),
            "CHECK", check->name.str);
          it.remove();
          if (alter_info->check_constraint_list.elements == 0)
            alter_info->flags&= ~ALTER_ADD_CHECK_CONSTRAINT;

          break;
        }
      }
    }
  }

  /* ADD PERIOD */

  if (period_info->create_if_not_exists && table->s->period.name
      && table->s->period.name.streq(period_info->name))
  {
    DBUG_ASSERT(period_info->is_set());
    push_warning_printf(thd, Sql_condition::WARN_LEVEL_NOTE,
                        ER_DUP_FIELDNAME, ER_THD(thd, ER_DUP_FIELDNAME),
                        period_info->name.str, table->s->table_name.str);

    List_iterator<Virtual_column_info> vit(alter_info->check_constraint_list);
    while (vit++ != period_info->constr)
    {
      // do nothing
    }
    vit.remove();

    *period_info= {};
  }

  DBUG_RETURN(false);
}


static bool fix_constraints_names(THD *thd, List<Virtual_column_info>
                                  *check_constraint_list,
                                  const HA_CREATE_INFO *create_info)
{
  List_iterator<Virtual_column_info> it((*check_constraint_list));
  Virtual_column_info *check;
  uint nr= 1;
  DBUG_ENTER("fix_constraints_names");
  if (!check_constraint_list)
    DBUG_RETURN(FALSE);
  // Prevent accessing freed memory during generating unique names
  while ((check=it++))
  {
    if (check->automatic_name)
    {
      check->name.str= NULL;
      check->name.length= 0;
    }
  }
  it.rewind();
  // Generate unique names if needed
  while ((check=it++))
  {
    if (!check->name.length)
    {
      check->automatic_name= TRUE;

      const char *own_name_base= create_info->period_info.constr == check
        ? create_info->period_info.name.str : NULL;

      if (make_unique_constraint_name(thd, &check->name,
                                      own_name_base,
                                      check_constraint_list,
                                      &nr))
        DBUG_RETURN(TRUE);
    }
  }
  DBUG_RETURN(FALSE);
}


static int compare_uint(const uint *s, const uint *t)
{
  return (*s < *t) ? -1 : ((*s > *t) ? 1 : 0);
}

static Compare_keys merge(Compare_keys current, Compare_keys add) {
  if (current == Compare_keys::Equal)
    return add;

  if (add == Compare_keys::Equal)
    return current;

  if (current == add)
    return current;

  if (current == Compare_keys::EqualButComment) {
    return Compare_keys::NotEqual;
  }

  if (current == Compare_keys::EqualButKeyPartLength) {
    if (add == Compare_keys::EqualButComment)
      return Compare_keys::NotEqual;
    DBUG_ASSERT(add == Compare_keys::NotEqual);
    return Compare_keys::NotEqual;
  }

  DBUG_ASSERT(current == Compare_keys::NotEqual);
  return current;
}

Compare_keys compare_keys_but_name(const KEY *table_key, const KEY *new_key,
                                   Alter_info *alter_info, const TABLE *table,
                                   const KEY *const new_pk,
                                   const KEY *const old_pk)
{
  if (table_key->algorithm != new_key->algorithm)
    return Compare_keys::NotEqual;

  if ((table_key->flags & HA_KEYFLAG_MASK) !=
      (new_key->flags & HA_KEYFLAG_MASK))
    return Compare_keys::NotEqual;

  if (table_key->user_defined_key_parts != new_key->user_defined_key_parts)
    return Compare_keys::NotEqual;

  if (table_key->block_size != new_key->block_size)
    return Compare_keys::NotEqual;

  /*
  Rebuild the index if following condition get satisfied:

  (i) Old table doesn't have primary key, new table has it and vice-versa
  (ii) Primary key changed to another existing index
  */
  if ((new_key == new_pk) != (table_key == old_pk))
    return Compare_keys::NotEqual;

  if (engine_options_differ(table_key->option_struct, new_key->option_struct,
                            table->file->ht->index_options))
    return Compare_keys::NotEqual;

  Compare_keys result= Compare_keys::Equal;

  for (const KEY_PART_INFO *
           key_part= table_key->key_part,
          *new_part= new_key->key_part,
          *end= table_key->key_part + table_key->user_defined_key_parts;
       key_part < end; key_part++, new_part++)
  {
    /*
      For prefix keys KEY_PART_INFO::field points to cloned Field
      object with adjusted length. So below we have to check field
      indexes instead of simply comparing pointers to Field objects.
    */
    const Create_field &new_field=
        *alter_info->create_list.elem(new_part->fieldnr);

    if (!new_field.field ||
        new_field.field->field_index != key_part->fieldnr - 1)
    {
      return Compare_keys::NotEqual;
    }

    auto compare= table->file->compare_key_parts(
        *table->field[key_part->fieldnr - 1], new_field, *key_part, *new_part);
    result= merge(result, compare);
  }

  /* Check that key comment is not changed. */
  if (cmp(table_key->comment, new_key->comment) != 0)
    result= merge(result, Compare_keys::EqualButComment);

  return result;
}

/**
   Compare original and new versions of a table and fill Alter_inplace_info
   describing differences between those versions.

   @param          thd                Thread
   @param          table              The original table.
   @param          varchar            Indicates that new definition has new
                                      VARCHAR column.
   @param[in/out]  ha_alter_info      Data structure which already contains
                                      basic information about create options,
                                      field and keys for the new version of
                                      table and which should be completed with
                                      more detailed information needed for
                                      in-place ALTER.

   First argument 'table' contains information of the original
   table, which includes all corresponding parts that the new
   table has in arguments create_list, key_list and create_info.

   Compare the changes between the original and new table definitions.
   The result of this comparison is then passed to SE which determines
   whether it can carry out these changes in-place.

   Mark any changes detected in the ha_alter_flags.
   We generally try to specify handler flags only if there are real
   changes. But in cases when it is cumbersome to determine if some
   attribute has really changed we might choose to set flag
   pessimistically, for example, relying on parser output only.

   If there are no data changes, but index changes, 'index_drop_buffer'
   and/or 'index_add_buffer' are populated with offsets into
   table->key_info or key_info_buffer respectively for the indexes
   that need to be dropped and/or (re-)created.

   Note that this function assumes that it is OK to change Alter_info
   and HA_CREATE_INFO which it gets. It is caller who is responsible
   for creating copies for this structures if he needs them unchanged.

   @retval true  error
   @retval false success
*/

static bool fill_alter_inplace_info(THD *thd, TABLE *table, bool varchar,
                                    Alter_inplace_info *ha_alter_info)
{
  Field **f_ptr, *field;
  List_iterator_fast<Create_field> new_field_it;
  Create_field *new_field;
  Alter_info *alter_info= ha_alter_info->alter_info;
  DBUG_ENTER("fill_alter_inplace_info");
  DBUG_PRINT("info", ("alter_info->flags: %llu", alter_info->flags));

  /* Allocate result buffers. */
  DBUG_ASSERT(ha_alter_info->rename_keys.mem_root() == thd->mem_root);
  if (! (ha_alter_info->index_drop_buffer=
          (KEY**) thd->alloc(sizeof(KEY*) * table->s->keys)) ||
      ! (ha_alter_info->index_add_buffer=
          (uint*) thd->alloc(sizeof(uint) *
                            alter_info->key_list.elements)) ||
      ha_alter_info->rename_keys.reserve(ha_alter_info->index_add_count))
    DBUG_RETURN(true);

  /*
    Copy parser flags, but remove some flags that handlers doesn't
    need to care about (old engines may not ignore these parser flags).
    ALTER_RENAME_COLUMN is replaced by ALTER_COLUMN_NAME.
    ALTER_CHANGE_COLUMN_DEFAULT is replaced by ALTER_CHANGE_COLUMN
    ALTER_PARSE_ADD_COLUMN, ALTER_PARSE_DROP_COLUMN, ALTER_ADD_INDEX and
    ALTER_DROP_INDEX are replaced with versions that have higher granuality.
  */

  alter_table_operations flags_to_remove=
      ALTER_ADD_INDEX | ALTER_DROP_INDEX | ALTER_PARSER_ADD_COLUMN |
      ALTER_PARSER_DROP_COLUMN | ALTER_COLUMN_ORDER | ALTER_RENAME_COLUMN |
      ALTER_CHANGE_COLUMN;

  if (!table->file->native_versioned())
    flags_to_remove|= ALTER_COLUMN_UNVERSIONED;

  ha_alter_info->handler_flags|= (alter_info->flags & ~flags_to_remove);
  /*
    Comparing new and old default values of column is cumbersome.
    So instead of using such a comparison for detecting if default
    has really changed we rely on flags set by parser to get an
    approximate value for storage engine flag.
  */
  if (alter_info->flags & ALTER_CHANGE_COLUMN)
    ha_alter_info->handler_flags|= ALTER_COLUMN_DEFAULT;

  /*
    If we altering table with old VARCHAR fields we will be automatically
    upgrading VARCHAR column types.
  */
  if (table->s->frm_version < FRM_VER_TRUE_VARCHAR && varchar)
    ha_alter_info->handler_flags|=  ALTER_STORED_COLUMN_TYPE;

  DBUG_PRINT("info", ("handler_flags: %llu", ha_alter_info->handler_flags));

  /*
    Go through fields in old version of table and detect changes to them.
    We don't want to rely solely on Alter_info flags for this since:
    a) new definition of column can be fully identical to the old one
       despite the fact that this column is mentioned in MODIFY clause.
    b) even if new column type differs from its old column from metadata
       point of view, it might be identical from storage engine point
       of view (e.g. when ENUM('a','b') is changed to ENUM('a','b',c')).
    c) flags passed to storage engine contain more detailed information
       about nature of changes than those provided from parser.
  */
  bool maybe_alter_vcol= false;
  uint field_stored_index= 0;
  for (f_ptr= table->field; (field= *f_ptr); f_ptr++,
                               field_stored_index+= field->stored_in_db())
  {
    /* Clear marker for renamed or dropped field
    which we are going to set later. */
    field->flags&= ~(FIELD_IS_RENAMED | FIELD_IS_DROPPED);

    /* Use transformed info to evaluate flags for storage engine. */
    uint new_field_index= 0, new_field_stored_index= 0;
    new_field_it.init(alter_info->create_list);
    while ((new_field= new_field_it++))
    {
      if (new_field->field == field)
        break;
      new_field_index++;
      new_field_stored_index+= new_field->stored_in_db();
    }

    if (new_field)
    {
      /* Field is not dropped. Evaluate changes bitmap for it. */

      /*
        Check if type of column has changed.
      */
      bool is_equal= field->is_equal(*new_field);
      if (!is_equal)
      {
        if (field->can_be_converted_by_engine(*new_field))
        {
          /*
            New column type differs from the old one, but storage engine can
            change it by itself.
            (for example, VARCHAR(300) is changed to VARCHAR(400)).
          */
          ha_alter_info->handler_flags|= ALTER_COLUMN_TYPE_CHANGE_BY_ENGINE;
        }
        else
        {
          /* New column type is incompatible with old one. */
          ha_alter_info->handler_flags|= field->stored_in_db()
                                             ? ALTER_STORED_COLUMN_TYPE
                                             : ALTER_VIRTUAL_COLUMN_TYPE;

          if (table->s->tmp_table == NO_TMP_TABLE)
          {
            delete_statistics_for_column(thd, table, field);
            KEY *key_info= table->key_info;
            for (uint i= 0; i < table->s->keys; i++, key_info++)
            {
              if (!field->part_of_key.is_set(i))
                continue;

              uint key_parts= table->actual_n_key_parts(key_info);
              for (uint j= 0; j < key_parts; j++)
              {
                if (key_info->key_part[j].fieldnr - 1 == field->field_index)
                {
                  delete_statistics_for_index(
                      thd, table, key_info,
                      j >= key_info->user_defined_key_parts);
                  break;
                }
              }
            }
          }
        }
      }

      if (field->vcol_info || new_field->vcol_info)
      {
        /* base <-> virtual or stored <-> virtual */
        if (field->stored_in_db() != new_field->stored_in_db())
          ha_alter_info->handler_flags|= ( ALTER_STORED_COLUMN_TYPE |
                                           ALTER_VIRTUAL_COLUMN_TYPE);
        if (field->vcol_info && new_field->vcol_info)
        {
          bool value_changes= !is_equal;
          alter_table_operations alter_expr;
          if (field->stored_in_db())
            alter_expr= ALTER_STORED_GCOL_EXPR;
          else
            alter_expr= ALTER_VIRTUAL_GCOL_EXPR;
          if (!field->vcol_info->is_equal(new_field->vcol_info))
          {
            ha_alter_info->handler_flags|= alter_expr;
            value_changes= true;
          }

          if ((ha_alter_info->handler_flags & ALTER_COLUMN_DEFAULT)
              && !(ha_alter_info->handler_flags & alter_expr))
          { /*
              a DEFAULT value of a some column was changed.  see if this vcol
              uses DEFAULT() function. The check is kind of expensive, so don't
              do it if ALTER_COLUMN_VCOL is already set.
            */
            if (field->vcol_info->expr->walk(
                                 &Item::check_func_default_processor, 0, 0))
            {
              ha_alter_info->handler_flags|= alter_expr;
              value_changes= true;
            }
          }

          if (field->vcol_info->is_in_partitioning_expr() ||
              field->flags & PART_KEY_FLAG || field->stored_in_db())
          {
            if (value_changes)
              ha_alter_info->handler_flags|= ALTER_COLUMN_VCOL;
            else
              maybe_alter_vcol= true;
          }
        }
        else /* base <-> stored */
          ha_alter_info->handler_flags|= ALTER_STORED_COLUMN_TYPE;
      }

      /* Check if field was renamed (case-sensitive for detecting case change) */
      if (cmp(&field->field_name, &new_field->field_name))
      {
        field->flags|= FIELD_IS_RENAMED;
        ha_alter_info->handler_flags|= ALTER_COLUMN_NAME;
        rename_column_in_stat_tables(thd, table, field,
                                     new_field->field_name.str);
      }

      /* Check that NULL behavior is same for old and new fields */
      if ((new_field->flags & NOT_NULL_FLAG) !=
          (uint) (field->flags & NOT_NULL_FLAG))
      {
        if (new_field->flags & NOT_NULL_FLAG)
          ha_alter_info->handler_flags|= ALTER_COLUMN_NOT_NULLABLE;
        else
          ha_alter_info->handler_flags|= ALTER_COLUMN_NULLABLE;
      }

      /*
        We do not detect changes to default values in this loop.
        See comment above for more details.
      */

      /*
        Detect changes in column order.
      */
      if (field->stored_in_db())
      {
        if (field_stored_index != new_field_stored_index)
          ha_alter_info->handler_flags|= ALTER_STORED_COLUMN_ORDER;
      }
      else
      {
        if (field->field_index != new_field_index)
          ha_alter_info->handler_flags|= ALTER_VIRTUAL_COLUMN_ORDER;
      }

      /* Detect changes in storage type of column */
      if (new_field->field_storage_type() != field->field_storage_type())
        ha_alter_info->handler_flags|= ALTER_COLUMN_STORAGE_TYPE;

      /* Detect changes in column format of column */
      if (new_field->column_format() != field->column_format())
        ha_alter_info->handler_flags|= ALTER_COLUMN_COLUMN_FORMAT;

      if (engine_options_differ(field->option_struct, new_field->option_struct,
                                table->file->ht->field_options))
      {
        ha_alter_info->handler_flags|= ALTER_COLUMN_OPTION;
        ha_alter_info->create_info->fields_option_struct[f_ptr - table->field]=
          new_field->option_struct;
      }
    }
    else
    {
      // Field is not present in new version of table and therefore was dropped.
      field->flags|= FIELD_IS_DROPPED;
      if (field->stored_in_db())
        ha_alter_info->handler_flags|= ALTER_DROP_STORED_COLUMN;
      else
        ha_alter_info->handler_flags|= ALTER_DROP_VIRTUAL_COLUMN;
    }
  }

  if (maybe_alter_vcol)
  {
    /*
      What if one of the normal columns was altered and it was part of the some
      virtual column expression?  Currently we don't detect this correctly
      (FIXME), so let's just say that a vcol *might* be affected if any other
      column was altered.
    */
    if (ha_alter_info->handler_flags & (ALTER_STORED_COLUMN_TYPE |
                                        ALTER_VIRTUAL_COLUMN_TYPE |
                                        ALTER_COLUMN_NOT_NULLABLE |
                                        ALTER_COLUMN_OPTION))
      ha_alter_info->handler_flags|= ALTER_COLUMN_VCOL;
  }

  new_field_it.init(alter_info->create_list);
  while ((new_field= new_field_it++))
  {
    if (! new_field->field)
    {
      // Field is not present in old version of table and therefore was added.
      if (new_field->vcol_info)
      {
        if (new_field->stored_in_db())
          ha_alter_info->handler_flags|= ALTER_ADD_STORED_GENERATED_COLUMN;
        else
          ha_alter_info->handler_flags|= ALTER_ADD_VIRTUAL_COLUMN;
      }
      else
        ha_alter_info->handler_flags|= ALTER_ADD_STORED_BASE_COLUMN;
    }
  }

  /*
    Go through keys and check if the original ones are compatible
    with new table.
  */
  KEY *table_key;
  KEY *table_key_end= table->key_info + table->s->keys;
  KEY *new_key;
  KEY *new_key_end=
    ha_alter_info->key_info_buffer + ha_alter_info->key_count;
  /*
    Primary key index for the new table
  */
  const KEY* const new_pk= (ha_alter_info->key_count > 0 &&
                            (!my_strcasecmp(system_charset_info,
                                ha_alter_info->key_info_buffer->name.str,
                                primary_key_name) ||
                            is_candidate_key(ha_alter_info->key_info_buffer))) ?
                           ha_alter_info->key_info_buffer : NULL;
  const KEY *const old_pk= table->s->primary_key == MAX_KEY ? NULL :
                           table->key_info + table->s->primary_key;

  DBUG_PRINT("info", ("index count old: %d  new: %d",
                      table->s->keys, ha_alter_info->key_count));

  /*
    Step through all keys of the old table and search matching new keys.
  */
  ha_alter_info->index_drop_count= 0;
  ha_alter_info->index_add_count= 0;
  for (table_key= table->key_info; table_key < table_key_end; table_key++)
  {
    /* Search a new key with the same name. */
    for (new_key= ha_alter_info->key_info_buffer;
         new_key < new_key_end;
         new_key++)
    {
      if (!lex_string_cmp(system_charset_info, &table_key->name,
                          &new_key->name))
        break;
    }
    if (new_key >= new_key_end)
    {
      /* Key not found. Add the key to the drop buffer. */
      ha_alter_info->index_drop_buffer
        [ha_alter_info->index_drop_count++]=
        table_key;
      DBUG_PRINT("info", ("index dropped: '%s'", table_key->name.str));
      continue;
    }

    switch (compare_keys_but_name(table_key, new_key, alter_info, table, new_pk,
                                  old_pk))
    {
    case Compare_keys::Equal:
      continue;
    case Compare_keys::EqualButKeyPartLength:
      ha_alter_info->handler_flags|= ALTER_COLUMN_INDEX_LENGTH;
      continue;
    case Compare_keys::EqualButComment:
      ha_alter_info->handler_flags|= ALTER_CHANGE_INDEX_COMMENT;
      continue;
    case Compare_keys::NotEqual:
      break;
    }

    /* Key modified. Add the key / key offset to both buffers. */
    ha_alter_info->index_drop_buffer
      [ha_alter_info->index_drop_count++]=
      table_key;
    ha_alter_info->index_add_buffer
      [ha_alter_info->index_add_count++]=
      (uint)(new_key - ha_alter_info->key_info_buffer);
    /* Mark all old fields which are used in newly created index. */
    DBUG_PRINT("info", ("index changed: '%s'", table_key->name.str));
  }
  /*end of for (; table_key < table_key_end;) */

  /*
    Step through all keys of the new table and find matching old keys.
  */
  for (new_key= ha_alter_info->key_info_buffer;
       new_key < new_key_end;
       new_key++)
  {
    /* Search an old key with the same name. */
    for (table_key= table->key_info; table_key < table_key_end; table_key++)
    {
      if (!lex_string_cmp(system_charset_info, &table_key->name,
                          &new_key->name))
        break;
    }
    if (table_key >= table_key_end)
    {
      /* Key not found. Add the offset of the key to the add buffer. */
      ha_alter_info->index_add_buffer
        [ha_alter_info->index_add_count++]=
        (uint)(new_key - ha_alter_info->key_info_buffer);
      DBUG_PRINT("info", ("index added: '%s'", new_key->name.str));
    }
    else
      ha_alter_info->create_info->indexes_option_struct[table_key - table->key_info]=
        new_key->option_struct;
  }

  for (uint i= 0; i < ha_alter_info->index_add_count; i++)
  {
    uint *add_buffer= ha_alter_info->index_add_buffer;
    const KEY *new_key= ha_alter_info->key_info_buffer + add_buffer[i];

    for (uint j= 0; j < ha_alter_info->index_drop_count; j++)
    {
      KEY **drop_buffer= ha_alter_info->index_drop_buffer;
      const KEY *old_key= drop_buffer[j];

      if (compare_keys_but_name(old_key, new_key, alter_info, table, new_pk,
                                old_pk) != Compare_keys::Equal)
      {
        continue;
      }

      DBUG_ASSERT(
          lex_string_cmp(system_charset_info, &old_key->name, &new_key->name));

      ha_alter_info->handler_flags|= ALTER_RENAME_INDEX;
      ha_alter_info->rename_keys.push_back(
          Alter_inplace_info::Rename_key_pair(old_key, new_key));

      --ha_alter_info->index_add_count;
      --ha_alter_info->index_drop_count;
      memmove(add_buffer + i, add_buffer + i + 1,
              sizeof(add_buffer[0]) * (ha_alter_info->index_add_count - i));
      memmove(drop_buffer + j, drop_buffer + j + 1,
              sizeof(drop_buffer[0]) * (ha_alter_info->index_drop_count - j));
      --i; // this index once again
      break;
    }
  }

  /*
    Sort index_add_buffer according to how key_info_buffer is sorted.
    I.e. with primary keys first - see sort_keys().
  */
  my_qsort(ha_alter_info->index_add_buffer,
           ha_alter_info->index_add_count,
           sizeof(uint), (qsort_cmp) compare_uint);

  /* Now let us calculate flags for storage engine API. */

  /* Figure out what kind of indexes we are dropping. */
  KEY **dropped_key;
  KEY **dropped_key_end= ha_alter_info->index_drop_buffer +
                         ha_alter_info->index_drop_count;

  for (dropped_key= ha_alter_info->index_drop_buffer;
       dropped_key < dropped_key_end; dropped_key++)
  {
    table_key= *dropped_key;

    if (table_key->flags & HA_NOSAME)
    {
      if (table_key == old_pk)
        ha_alter_info->handler_flags|= ALTER_DROP_PK_INDEX;
      else
        ha_alter_info->handler_flags|= ALTER_DROP_UNIQUE_INDEX;
    }
    else
      ha_alter_info->handler_flags|= ALTER_DROP_NON_UNIQUE_NON_PRIM_INDEX;
  }

  /* Now figure out what kind of indexes we are adding. */
  for (uint add_key_idx= 0; add_key_idx < ha_alter_info->index_add_count; add_key_idx++)
  {
    new_key= ha_alter_info->key_info_buffer + ha_alter_info->index_add_buffer[add_key_idx];

    if (new_key->flags & HA_NOSAME)
    {
      if (new_key == new_pk)
        ha_alter_info->handler_flags|= ALTER_ADD_PK_INDEX;
      else
        ha_alter_info->handler_flags|= ALTER_ADD_UNIQUE_INDEX;
    }
    else
      ha_alter_info->handler_flags|= ALTER_ADD_NON_UNIQUE_NON_PRIM_INDEX;
  }

  DBUG_PRINT("exit", ("handler_flags: %llu", ha_alter_info->handler_flags));
  DBUG_RETURN(false);
}


/**
  Mark fields participating in newly added indexes in TABLE object which
  corresponds to new version of altered table.

  @param ha_alter_info  Alter_inplace_info describing in-place ALTER.
  @param altered_table  TABLE object for new version of TABLE in which
                        fields should be marked.
*/

static void update_altered_table(const Alter_inplace_info &ha_alter_info,
                                 TABLE *altered_table)
{
  uint field_idx, add_key_idx;
  KEY *key;
  KEY_PART_INFO *end, *key_part;

  /*
    Clear marker for all fields, as we are going to set it only
    for fields which participate in new indexes.
  */
  for (field_idx= 0; field_idx < altered_table->s->fields; ++field_idx)
    altered_table->field[field_idx]->flags&= ~FIELD_IN_ADD_INDEX;

  /*
    Go through array of newly added indexes and mark fields
    participating in them.
  */
  for (add_key_idx= 0; add_key_idx < ha_alter_info.index_add_count;
       add_key_idx++)
  {
    key= ha_alter_info.key_info_buffer +
         ha_alter_info.index_add_buffer[add_key_idx];

    end= key->key_part + key->user_defined_key_parts;
    for (key_part= key->key_part; key_part < end; key_part++)
      altered_table->field[key_part->fieldnr]->flags|= FIELD_IN_ADD_INDEX;
  }
}


/**
  Compare two tables to see if their metadata are compatible.
  One table specified by a TABLE instance, the other using Alter_info
  and HA_CREATE_INFO.

  @param[in]  table          The first table.
  @param[in]  alter_info     Alter options, fields and keys for the
                             second table.
  @param[in]  create_info    Create options for the second table.
  @param[out] metadata_equal Result of comparison.

  @retval true   error
  @retval false  success
*/

bool mysql_compare_tables(TABLE *table,
                          Alter_info *alter_info,
                          HA_CREATE_INFO *create_info,
                          bool *metadata_equal)
{
  DBUG_ENTER("mysql_compare_tables");

  uint changes= IS_EQUAL_NO;
  uint key_count;
  List_iterator_fast<Create_field> tmp_new_field_it;
  THD *thd= table->in_use;
  *metadata_equal= false;

  /*
    Create a copy of alter_info.
    To compare definitions, we need to "prepare" the definition - transform it
    from parser output to a format that describes the table layout (all column
    defaults are initialized, duplicate columns are removed). This is done by
    mysql_prepare_create_table.  Unfortunately, mysql_prepare_create_table
    performs its transformations "in-place", that is, modifies the argument.
    Since we would like to keep mysql_compare_tables() idempotent (not altering
    any of the arguments) we create a copy of alter_info here and pass it to
    mysql_prepare_create_table, then use the result to compare the tables, and
    then destroy the copy.
  */
  Alter_info tmp_alter_info(*alter_info, thd->mem_root);
  uint db_options= 0; /* not used */
  KEY *key_info_buffer= NULL;
  LEX_CSTRING db= { table->s->db.str, table->s->db.length };
  LEX_CSTRING table_name= { table->s->db.str, table->s->table_name.length };

  /* Create the prepared information. */
  int create_table_mode= table->s->tmp_table == NO_TMP_TABLE ?
                           C_ORDINARY_CREATE : C_ALTER_TABLE;
  if (mysql_prepare_create_table(thd, create_info, &tmp_alter_info,
                                 &db_options, table->file, &key_info_buffer,
                                 &key_count, create_table_mode, db, table_name))
    DBUG_RETURN(1);

  /* Some very basic checks. */
  if (table->s->fields != alter_info->create_list.elements ||
      table->s->db_type() != create_info->db_type ||
      table->s->tmp_table ||
      (table->s->row_type != create_info->row_type))
    DBUG_RETURN(false);

  /* Go through fields and check if they are compatible. */
  tmp_new_field_it.init(tmp_alter_info.create_list);
  for (Field **f_ptr= table->field; *f_ptr; f_ptr++)
  {
    Field *field= *f_ptr;
    Create_field *tmp_new_field= tmp_new_field_it++;

    /* Check that NULL behavior is the same. */
    if ((tmp_new_field->flags & NOT_NULL_FLAG) !=
	(uint) (field->flags & NOT_NULL_FLAG))
      DBUG_RETURN(false);

    /*
      mysql_prepare_alter_table() clears HA_OPTION_PACK_RECORD bit when
      preparing description of existing table. In ALTER TABLE it is later
      updated to correct value by create_table_impl() call.
      So to get correct value of this bit in this function we have to
      mimic behavior of create_table_impl().
    */
    if (create_info->row_type == ROW_TYPE_DYNAMIC ||
        create_info->row_type == ROW_TYPE_PAGE ||
	(tmp_new_field->flags & BLOB_FLAG) ||
	(tmp_new_field->real_field_type() == MYSQL_TYPE_VARCHAR &&
	create_info->row_type != ROW_TYPE_FIXED))
      create_info->table_options|= HA_OPTION_PACK_RECORD;

    /* Check if field was renamed */
    if (lex_string_cmp(system_charset_info,
                       &field->field_name,
                       &tmp_new_field->field_name))
      DBUG_RETURN(false);

    /* Evaluate changes bitmap and send to check_if_incompatible_data() */
    uint field_changes= field->is_equal(*tmp_new_field);
    if (field_changes != IS_EQUAL_YES)
      DBUG_RETURN(false);

    changes|= field_changes;
  }

  /* Check if changes are compatible with current handler. */
  if (table->file->check_if_incompatible_data(create_info, changes))
    DBUG_RETURN(false);

  /* Go through keys and check if they are compatible. */
  KEY *table_key;
  KEY *table_key_end= table->key_info + table->s->keys;
  KEY *new_key;
  KEY *new_key_end= key_info_buffer + key_count;

  /* Step through all keys of the first table and search matching keys. */
  for (table_key= table->key_info; table_key < table_key_end; table_key++)
  {
    /* Search a key with the same name. */
    for (new_key= key_info_buffer; new_key < new_key_end; new_key++)
    {
      if (!lex_string_cmp(system_charset_info, &table_key->name,
                          &new_key->name))
        break;
    }
    if (new_key >= new_key_end)
      DBUG_RETURN(false);

    /* Check that the key types are compatible. */
    if ((table_key->algorithm != new_key->algorithm) ||
	((table_key->flags & HA_KEYFLAG_MASK) !=
         (new_key->flags & HA_KEYFLAG_MASK)) ||
        (table_key->user_defined_key_parts !=
         new_key->user_defined_key_parts))
      DBUG_RETURN(false);

    /* Check that the key parts remain compatible. */
    KEY_PART_INFO *table_part;
    KEY_PART_INFO *table_part_end= table_key->key_part + table_key->user_defined_key_parts;
    KEY_PART_INFO *new_part;
    for (table_part= table_key->key_part, new_part= new_key->key_part;
         table_part < table_part_end;
         table_part++, new_part++)
    {
      /*
	Key definition is different if we are using a different field or
	if the used key part length is different. We know that the fields
        are equal. Comparing field numbers is sufficient.
      */
      if ((table_part->length != new_part->length) ||
          (table_part->fieldnr - 1 != new_part->fieldnr))
        DBUG_RETURN(false);
    }
  }

  /* Step through all keys of the second table and find matching keys. */
  for (new_key= key_info_buffer; new_key < new_key_end; new_key++)
  {
    /* Search a key with the same name. */
    for (table_key= table->key_info; table_key < table_key_end; table_key++)
    {
      if (!lex_string_cmp(system_charset_info, &table_key->name,
                          &new_key->name))
        break;
    }
    if (table_key >= table_key_end)
      DBUG_RETURN(false);
  }

  *metadata_equal= true; // Tables are compatible
  DBUG_RETURN(false);
}


/*
  Manages enabling/disabling of indexes for ALTER TABLE

  SYNOPSIS
    alter_table_manage_keys()
      table                  Target table
      indexes_were_disabled  Whether the indexes of the from table
                             were disabled
      keys_onoff             ENABLE | DISABLE | LEAVE_AS_IS

  RETURN VALUES
    FALSE  OK
    TRUE   Error
*/

static
bool alter_table_manage_keys(TABLE *table, int indexes_were_disabled,
                             Alter_info::enum_enable_or_disable keys_onoff)
{
  int error= 0;
  DBUG_ENTER("alter_table_manage_keys");
  DBUG_PRINT("enter", ("table=%p were_disabled=%d on_off=%d",
             table, indexes_were_disabled, keys_onoff));

  switch (keys_onoff) {
  case Alter_info::ENABLE:
    DEBUG_SYNC(table->in_use, "alter_table_enable_indexes");
    error= table->file->ha_enable_indexes(HA_KEY_SWITCH_NONUNIQ_SAVE);
    break;
  case Alter_info::LEAVE_AS_IS:
    if (!indexes_were_disabled)
      break;
    /* fall through */
  case Alter_info::DISABLE:
    error= table->file->ha_disable_indexes(HA_KEY_SWITCH_NONUNIQ_SAVE);
  }

  if (unlikely(error))
  {
    if (error == HA_ERR_WRONG_COMMAND)
    {
      THD *thd= table->in_use;
      push_warning_printf(thd, Sql_condition::WARN_LEVEL_NOTE,
                          ER_ILLEGAL_HA, ER_THD(thd, ER_ILLEGAL_HA),
                          table->file->table_type(),
                          table->s->db.str, table->s->table_name.str);
      error= 0;
    }
    else
      table->file->print_error(error, MYF(0));
  }
  DBUG_RETURN(error);
}


/**
  Check if the pending ALTER TABLE operations support the in-place
  algorithm based on restrictions in the SQL layer or given the
  nature of the operations themselves. If in-place isn't supported,
  it won't be necessary to check with the storage engine.

  @param table        The original TABLE.
  @param create_info  Information from the parsing phase about new
                      table properties.
  @param alter_info   Data related to detected changes.

  @return false       In-place is possible, check with storage engine.
  @return true        Incompatible operations, must use table copy.
*/

static bool is_inplace_alter_impossible(TABLE *table,
                                        HA_CREATE_INFO *create_info,
                                        const Alter_info *alter_info)
{
  DBUG_ENTER("is_inplace_alter_impossible");

  /* At the moment we can't handle altering temporary tables without a copy. */
  if (table->s->tmp_table)
    DBUG_RETURN(true);

  /*
    For the ALTER TABLE tbl_name ORDER BY ... we always use copy
    algorithm. In theory, this operation can be done in-place by some
    engine, but since a) no current engine does this and b) our current
    API lacks infrastructure for passing information about table ordering
    to storage engine we simply always do copy now.

    ENABLE/DISABLE KEYS is a MyISAM/Heap specific operation that is
    not supported for in-place in combination with other operations.
    Alone, it will be done by simple_rename_or_index_change().
  */
  if (alter_info->flags & (ALTER_ORDER | ALTER_KEYS_ONOFF))
    DBUG_RETURN(true);

  /*
    If the table engine is changed explicitly (using ENGINE clause)
    or implicitly (e.g. when non-partitioned table becomes
    partitioned) a regular alter table (copy) needs to be
    performed.
  */
  if (create_info->db_type != table->s->db_type())
    DBUG_RETURN(true);

  /*
    There was a bug prior to mysql-4.0.25. Number of null fields was
    calculated incorrectly. As a result frm and data files gets out of
    sync after fast alter table. There is no way to determine by which
    mysql version (in 4.0 and 4.1 branches) table was created, thus we
    disable fast alter table for all tables created by mysql versions
    prior to 5.0 branch.
    See BUG#6236.
  */
  if (!table->s->mysql_version)
    DBUG_RETURN(true);

  /*
    If we are using a MySQL 5.7 table with virtual fields, ALTER TABLE must
    recreate the table as we need to rewrite generated fields
  */
  if (table->s->mysql_version > 50700 && table->s->mysql_version < 100000 &&
      table->s->virtual_fields)
    DBUG_RETURN(TRUE);

  DBUG_RETURN(false);
}


/**
  Perform in-place alter table.

  @param thd                Thread handle.
  @param table_list         TABLE_LIST for the table to change.
  @param table              The original TABLE.
  @param altered_table      TABLE object for new version of the table.
  @param ha_alter_info      Structure describing ALTER TABLE to be carried
                            out and serving as a storage place for data
                            used during different phases.
  @param target_mdl_request Metadata request/lock on the target table name.
  @param alter_ctx          ALTER TABLE runtime context.

  @retval   true              Error
  @retval   false             Success

  @note
    If mysql_alter_table does not need to copy the table, it is
    either an alter table where the storage engine does not
    need to know about the change, only the frm will change,
    or the storage engine supports performing the alter table
    operation directly, in-place without mysql having to copy
    the table.

  @note This function frees the TABLE object associated with the new version of
        the table and removes the .FRM file for it in case of both success and
        failure.
*/

static bool mysql_inplace_alter_table(THD *thd,
                                      TABLE_LIST *table_list,
                                      TABLE *table,
                                      TABLE *altered_table,
                                      Alter_inplace_info *ha_alter_info,
                                      MDL_request *target_mdl_request,
                                      Alter_table_ctx *alter_ctx)
{
  Open_table_context ot_ctx(thd, MYSQL_OPEN_REOPEN | MYSQL_OPEN_IGNORE_KILLED);
  handlerton *db_type= table->s->db_type();
  Alter_info *alter_info= ha_alter_info->alter_info;
  bool reopen_tables= false;
  bool res;

  const enum_alter_inplace_result inplace_supported=
    ha_alter_info->inplace_supported;

  DBUG_ENTER("mysql_inplace_alter_table");

  /* Downgrade DDL lock while we are waiting for exclusive lock below */
  backup_set_alter_copy_lock(thd, table);

  /*
    Upgrade to EXCLUSIVE lock if:
    - This is requested by the storage engine
    - Or the storage engine needs exclusive lock for just the prepare
      phase
    - Or requested by the user

    Note that we handle situation when storage engine needs exclusive
    lock for prepare phase under LOCK TABLES in the same way as when
    exclusive lock is required for duration of the whole statement.
  */
  if (!ha_alter_info->mdl_exclusive_after_prepare &&
      (inplace_supported == HA_ALTER_INPLACE_EXCLUSIVE_LOCK ||
       ((inplace_supported == HA_ALTER_INPLACE_COPY_NO_LOCK ||
        inplace_supported == HA_ALTER_INPLACE_COPY_LOCK ||
        inplace_supported == HA_ALTER_INPLACE_NOCOPY_NO_LOCK ||
        inplace_supported == HA_ALTER_INPLACE_NOCOPY_LOCK ||
        inplace_supported == HA_ALTER_INPLACE_INSTANT) &&
       (thd->locked_tables_mode == LTM_LOCK_TABLES ||
        thd->locked_tables_mode == LTM_PRELOCKED_UNDER_LOCK_TABLES)) ||
      alter_info->requested_lock == Alter_info::ALTER_TABLE_LOCK_EXCLUSIVE))
  {
    if (wait_while_table_is_used(thd, table, HA_EXTRA_FORCE_REOPEN))
      goto cleanup;
    /*
      Get rid of all TABLE instances belonging to this thread
      except one to be used for in-place ALTER TABLE.

      This is mostly needed to satisfy InnoDB assumptions/asserts.
    */
    close_all_tables_for_name(thd, table->s,
                              alter_ctx->is_table_renamed() ?
                              HA_EXTRA_PREPARE_FOR_RENAME :
			      HA_EXTRA_NOT_USED,
                              table);
    /*
      If we are under LOCK TABLES we will need to reopen tables which we
      just have closed in case of error.
    */
    reopen_tables= true;
  }
  else if (inplace_supported == HA_ALTER_INPLACE_COPY_LOCK ||
           inplace_supported == HA_ALTER_INPLACE_COPY_NO_LOCK ||
           inplace_supported == HA_ALTER_INPLACE_NOCOPY_LOCK ||
           inplace_supported == HA_ALTER_INPLACE_NOCOPY_NO_LOCK ||
           inplace_supported == HA_ALTER_INPLACE_INSTANT)
  {
    /*
      Storage engine has requested exclusive lock only for prepare phase
      and we are not under LOCK TABLES.
      Don't mark TABLE_SHARE as old in this case, as this won't allow opening
      of table by other threads during main phase of in-place ALTER TABLE.
    */
    if (thd->mdl_context.upgrade_shared_lock(table->mdl_ticket, MDL_EXCLUSIVE,
                                             thd->variables.lock_wait_timeout))
      goto cleanup;

    table->s->tdc->flush(thd, false);
  }

  /*
    Upgrade to SHARED_NO_WRITE lock if:
    - The storage engine needs writes blocked for the whole duration
    - Or this is requested by the user
    Note that under LOCK TABLES, we will already have SHARED_NO_READ_WRITE.
  */
  if ((inplace_supported == HA_ALTER_INPLACE_SHARED_LOCK ||
       alter_info->requested_lock == Alter_info::ALTER_TABLE_LOCK_SHARED) &&
      thd->mdl_context.upgrade_shared_lock(table->mdl_ticket,
                                           MDL_SHARED_NO_WRITE,
                                           thd->variables.lock_wait_timeout))
    goto cleanup;

  // It's now safe to take the table level lock.
  if (lock_tables(thd, table_list, alter_ctx->tables_opened, 0))
    goto cleanup;

  DEBUG_SYNC(thd, "alter_table_inplace_after_lock_upgrade");
  THD_STAGE_INFO(thd, stage_alter_inplace_prepare);

  switch (inplace_supported) {
  case HA_ALTER_ERROR:
  case HA_ALTER_INPLACE_NOT_SUPPORTED:
    DBUG_ASSERT(0);
    // fall through
  case HA_ALTER_INPLACE_NO_LOCK:
  case HA_ALTER_INPLACE_INSTANT:
  case HA_ALTER_INPLACE_COPY_NO_LOCK:
  case HA_ALTER_INPLACE_NOCOPY_NO_LOCK:
    switch (alter_info->requested_lock) {
    case Alter_info::ALTER_TABLE_LOCK_DEFAULT:
    case Alter_info::ALTER_TABLE_LOCK_NONE:
      ha_alter_info->online= true;
      break;
    case Alter_info::ALTER_TABLE_LOCK_SHARED:
    case Alter_info::ALTER_TABLE_LOCK_EXCLUSIVE:
      break;
    }
    break;
  case HA_ALTER_INPLACE_EXCLUSIVE_LOCK:
  case HA_ALTER_INPLACE_SHARED_LOCK:
  case HA_ALTER_INPLACE_COPY_LOCK:
  case HA_ALTER_INPLACE_NOCOPY_LOCK:
    break;
  }

  if (table->file->ha_prepare_inplace_alter_table(altered_table,
                                                  ha_alter_info))
    goto rollback;

  /*
    Downgrade the lock if storage engine has told us that exclusive lock was
    necessary only for prepare phase (unless we are not under LOCK TABLES) and
    user has not explicitly requested exclusive lock.
  */
  if ((inplace_supported == HA_ALTER_INPLACE_COPY_NO_LOCK ||
       inplace_supported == HA_ALTER_INPLACE_COPY_LOCK ||
       inplace_supported == HA_ALTER_INPLACE_NOCOPY_LOCK ||
       inplace_supported == HA_ALTER_INPLACE_NOCOPY_NO_LOCK) &&
      !(thd->locked_tables_mode == LTM_LOCK_TABLES ||
        thd->locked_tables_mode == LTM_PRELOCKED_UNDER_LOCK_TABLES) &&
      (alter_info->requested_lock != Alter_info::ALTER_TABLE_LOCK_EXCLUSIVE))
  {
    /* If storage engine or user requested shared lock downgrade to SNW. */
    if (inplace_supported == HA_ALTER_INPLACE_COPY_LOCK ||
        inplace_supported == HA_ALTER_INPLACE_NOCOPY_LOCK ||
        alter_info->requested_lock == Alter_info::ALTER_TABLE_LOCK_SHARED)
      table->mdl_ticket->downgrade_lock(MDL_SHARED_NO_WRITE);
    else
    {
      DBUG_ASSERT(inplace_supported == HA_ALTER_INPLACE_COPY_NO_LOCK ||
                  inplace_supported == HA_ALTER_INPLACE_NOCOPY_NO_LOCK);
      table->mdl_ticket->downgrade_lock(MDL_SHARED_UPGRADABLE);
    }
  }

  DEBUG_SYNC(thd, "alter_table_inplace_after_lock_downgrade");
  THD_STAGE_INFO(thd, stage_alter_inplace);

  /* We can abort alter table for any table type */
  thd->abort_on_warning= !ha_alter_info->ignore && thd->is_strict_mode();
  res= table->file->ha_inplace_alter_table(altered_table, ha_alter_info);
  thd->abort_on_warning= false;
  if (res)
    goto rollback;

  DEBUG_SYNC(thd, "alter_table_inplace_before_lock_upgrade");
  // Upgrade to EXCLUSIVE before commit.
  if (wait_while_table_is_used(thd, table, HA_EXTRA_PREPARE_FOR_RENAME))
    goto rollback;

  /* Set MDL_BACKUP_DDL */
  if (backup_reset_alter_copy_lock(thd))
    goto rollback;

  /*
    If we are killed after this point, we should ignore and continue.
    We have mostly completed the operation at this point, there should
    be no long waits left.
  */

  DBUG_EXECUTE_IF("alter_table_rollback_new_index", {
      table->file->ha_commit_inplace_alter_table(altered_table,
                                                 ha_alter_info,
                                                 false);
      my_error(ER_UNKNOWN_ERROR, MYF(0));
      goto cleanup;
    });

  DEBUG_SYNC(thd, "alter_table_inplace_before_commit");
  THD_STAGE_INFO(thd, stage_alter_inplace_commit);

  {
    TR_table trt(thd, true);
    if (trt != *table_list && table->file->ht->prepare_commit_versioned)
    {
      ulonglong trx_start_id= 0;
      ulonglong trx_end_id= table->file->ht->prepare_commit_versioned(thd, &trx_start_id);
      if (trx_end_id)
      {
        if (!TR_table::use_transaction_registry)
        {
          my_error(ER_VERS_TRT_IS_DISABLED, MYF(0));
          goto rollback;
        }
        if (trt.update(trx_start_id, trx_end_id))
        {
          goto rollback;
        }
      }
    }

    if (table->file->ha_commit_inplace_alter_table(altered_table,
                                                  ha_alter_info,
                                                  true))
    {
      goto rollback;
    }
    DEBUG_SYNC(thd, "alter_table_inplace_after_commit");
  }

  /* Notify the engine that the table definition has changed */

  if (table->file->partition_ht()->notify_tabledef_changed)
  {
    char db_buff[FN_REFLEN], table_buff[FN_REFLEN];
    handlerton *hton= table->file->ht;
    LEX_CSTRING tmp_db, tmp_table;

    tmp_db.str=       db_buff;
    tmp_table.str=    table_buff;
    tmp_db.length=    tablename_to_filename(table_list->db.str,
                                         db_buff, sizeof(db_buff));
    tmp_table.length= tablename_to_filename(table_list->table_name.str,
                                            table_buff, sizeof(table_buff));
    if ((hton->notify_tabledef_changed)(hton, &tmp_db, &tmp_table,
                                        table->s->frm_image,
                                        &table->s->tabledef_version,
                                        table->file))
    {
      my_error(HA_ERR_INCOMPATIBLE_DEFINITION, MYF(0));
      DBUG_RETURN(true);
    }
  }

  close_all_tables_for_name(thd, table->s,
                            alter_ctx->is_table_renamed() ?
                            HA_EXTRA_PREPARE_FOR_RENAME :
                            HA_EXTRA_NOT_USED,
                            NULL);
  table_list->table= table= NULL;

  /*
    Replace the old .FRM with the new .FRM, but keep the old name for now.
    Rename to the new name (if needed) will be handled separately below.

    TODO: remove this check of thd->is_error() (now it intercept
    errors in some val_*() methods and bring some single place to
    such error interception).
  */
  if (mysql_rename_table(db_type, &alter_ctx->new_db, &alter_ctx->tmp_name,
                         &alter_ctx->db, &alter_ctx->alias,
                         FN_FROM_IS_TMP | NO_HA_TABLE) ||
                         thd->is_error())
  {
    // Since changes were done in-place, we can't revert them.
    DBUG_RETURN(true);
  }

  // Rename altered table if requested.
  if (alter_ctx->is_table_renamed())
  {
    DBUG_ASSERT(!tdc_share_is_cached(thd, alter_ctx->db.str,
                                     alter_ctx->table_name.str));
    if (mysql_rename_table(db_type, &alter_ctx->db, &alter_ctx->table_name,
                           &alter_ctx->new_db, &alter_ctx->new_alias, 0))
    {
      /*
        If the rename fails we will still have a working table
        with the old name, but with other changes applied.
      */
      DBUG_RETURN(true);
    }
    if (Table_triggers_list::change_table_name(thd,
                                               &alter_ctx->db,
                                               &alter_ctx->alias,
                                               &alter_ctx->table_name,
                                               &alter_ctx->new_db,
                                               &alter_ctx->new_alias))
    {
      /*
        If the rename of trigger files fails, try to rename the table
        back so we at least have matching table and trigger files.
      */
      (void) mysql_rename_table(db_type,
                                &alter_ctx->new_db, &alter_ctx->new_alias,
                                &alter_ctx->db, &alter_ctx->alias, NO_FK_CHECKS);
      DBUG_RETURN(true);
    }
    rename_table_in_stat_tables(thd, &alter_ctx->db, &alter_ctx->alias,
                                &alter_ctx->new_db, &alter_ctx->new_alias);
  }

  DBUG_RETURN(false);

 rollback:
  table->file->ha_commit_inplace_alter_table(altered_table,
                                             ha_alter_info,
                                             false);
 cleanup:
  if (reopen_tables)
  {
    /* Close the only table instance which is still around. */
    close_all_tables_for_name(thd, table->s,
                              alter_ctx->is_table_renamed() ?
                              HA_EXTRA_PREPARE_FOR_RENAME :
                              HA_EXTRA_NOT_USED,
                              NULL);
    if (thd->locked_tables_list.reopen_tables(thd, false))
      thd->locked_tables_list.unlink_all_closed_tables(thd, NULL, 0);
    /* QQ; do something about metadata locks ? */
  }
  DBUG_RETURN(true);
}

/**
  maximum possible length for certain blob types.

  @param[in]      type        Blob type (e.g. MYSQL_TYPE_TINY_BLOB)

  @return
    length
*/

static uint
blob_length_by_type(enum_field_types type)
{
  switch (type)
  {
  case MYSQL_TYPE_TINY_BLOB:
    return 255;
  case MYSQL_TYPE_BLOB:
    return 65535;
  case MYSQL_TYPE_MEDIUM_BLOB:
    return 16777215;
  case MYSQL_TYPE_LONG_BLOB:
    return (uint) UINT_MAX32;
  default:
    DBUG_ASSERT(0); // we should never go here
    return 0;
  }
}


static inline
void append_drop_column(THD *thd, String *str, Field *field)
{
  if (str->length())
    str->append(STRING_WITH_LEN(", "));
  str->append(STRING_WITH_LEN("DROP COLUMN "));
  append_identifier(thd, str, &field->field_name);
}


/**
  Prepare column and key definitions for CREATE TABLE in ALTER TABLE.

  This function transforms parse output of ALTER TABLE - lists of
  columns and keys to add, drop or modify into, essentially,
  CREATE TABLE definition - a list of columns and keys of the new
  table. While doing so, it also performs some (bug not all)
  semantic checks.

  This function is invoked when we know that we're going to
  perform ALTER TABLE via a temporary table -- i.e. in-place ALTER TABLE
  is not possible, perhaps because the ALTER statement contains
  instructions that require change in table data, not only in
  table definition or indexes.

  @param[in,out]  thd         thread handle. Used as a memory pool
                              and source of environment information.
  @param[in]      table       the source table, open and locked
                              Used as an interface to the storage engine
                              to acquire additional information about
                              the original table.
  @param[in,out]  create_info A blob with CREATE/ALTER TABLE
                              parameters
  @param[in,out]  alter_info  Another blob with ALTER/CREATE parameters.
                              Originally create_info was used only in
                              CREATE TABLE and alter_info only in ALTER TABLE.
                              But since ALTER might end-up doing CREATE,
                              this distinction is gone and we just carry
                              around two structures.
  @param[in,out]  alter_ctx   Runtime context for ALTER TABLE.

  @return
    Fills various create_info members based on information retrieved
    from the storage engine.
    Sets create_info->varchar if the table has a VARCHAR column.
    Prepares alter_info->create_list and alter_info->key_list with
    columns and keys of the new table.

  @retval TRUE   error, out of memory or a semantical error in ALTER
                 TABLE instructions
  @retval FALSE  success
*/

bool
mysql_prepare_alter_table(THD *thd, TABLE *table,
                          HA_CREATE_INFO *create_info,
                          Alter_info *alter_info,
                          Alter_table_ctx *alter_ctx)
{
  /* New column definitions are added here */
  List<Create_field> new_create_list;
  /* New key definitions are added here */
  List<Key> new_key_list;
  List<Alter_rename_key> rename_key_list(alter_info->alter_rename_key_list);
  List_iterator<Alter_drop> drop_it(alter_info->drop_list);
  List_iterator<Create_field> def_it(alter_info->create_list);
  List_iterator<Alter_column> alter_it(alter_info->alter_list);
  List_iterator<Key> key_it(alter_info->key_list);
  List_iterator<Create_field> find_it(new_create_list);
  List_iterator<Create_field> field_it(new_create_list);
  List<Key_part_spec> key_parts;
  List<Virtual_column_info> new_constraint_list;
  uint db_create_options= (table->s->db_create_options
                           & ~(HA_OPTION_PACK_RECORD));
  Item::func_processor_rename column_rename_param;
  uint used_fields, dropped_sys_vers_fields= 0;
  KEY *key_info=table->key_info;
  bool rc= TRUE;
  bool vers_system_invisible= false;
  Create_field *def;
  Field **f_ptr,*field;
  MY_BITMAP *dropped_fields= NULL; // if it's NULL - no dropped fields
  bool drop_period= false;
  LEX_CSTRING period_start_name= {nullptr, 0};
  LEX_CSTRING period_end_name= {nullptr, 0};
  if (table->s->period.name)
  {
    period_start_name= table->s->period_start_field()->field_name;
    period_end_name= table->s->period_end_field()->field_name;
  }
  DBUG_ENTER("mysql_prepare_alter_table");

  /*
    Merge incompatible changes flag in case of upgrade of a table from an
    old MariaDB or MySQL version.  This ensures that we don't try to do an
    online alter table if field packing or character set changes are required.
  */
  create_info->used_fields|= table->s->incompatible_version;
  used_fields= create_info->used_fields;

  create_info->varchar= FALSE;
  /* Let new create options override the old ones */
  if (!(used_fields & HA_CREATE_USED_MIN_ROWS))
    create_info->min_rows= table->s->min_rows;
  if (!(used_fields & HA_CREATE_USED_MAX_ROWS))
    create_info->max_rows= table->s->max_rows;
  if (!(used_fields & HA_CREATE_USED_AVG_ROW_LENGTH))
    create_info->avg_row_length= table->s->avg_row_length;
  if (!(used_fields & HA_CREATE_USED_DEFAULT_CHARSET))
    create_info->default_table_charset= table->s->table_charset;
  if (!(used_fields & HA_CREATE_USED_AUTO) && table->found_next_number_field)
  {
    /* Table has an autoincrement, copy value to new table */
    table->file->info(HA_STATUS_AUTO);
    create_info->auto_increment_value= table->file->stats.auto_increment_value;
  }

  if (!(used_fields & HA_CREATE_USED_KEY_BLOCK_SIZE))
    create_info->key_block_size= table->s->key_block_size;

  if (!(used_fields & HA_CREATE_USED_STATS_SAMPLE_PAGES))
    create_info->stats_sample_pages= table->s->stats_sample_pages;

  if (!(used_fields & HA_CREATE_USED_STATS_AUTO_RECALC))
    create_info->stats_auto_recalc= table->s->stats_auto_recalc;

  if (!(used_fields & HA_CREATE_USED_TRANSACTIONAL))
    create_info->transactional= table->s->transactional;

  if (!(used_fields & HA_CREATE_USED_CONNECTION))
    create_info->connect_string= table->s->connect_string;

  if (!(used_fields & HA_CREATE_USED_SEQUENCE))
    create_info->sequence= table->s->table_type == TABLE_TYPE_SEQUENCE;

  column_rename_param.db_name=       table->s->db;
  column_rename_param.table_name=    table->s->table_name;
  if (column_rename_param.fields.copy(&alter_info->create_list, thd->mem_root))
    DBUG_RETURN(1);                             // OOM

  restore_record(table, s->default_values);     // Empty record for DEFAULT

  if ((create_info->fields_option_struct= (ha_field_option_struct**)
         thd->calloc(sizeof(void*) * table->s->fields)) == NULL ||
      (create_info->indexes_option_struct= (ha_index_option_struct**)
         thd->calloc(sizeof(void*) * table->s->keys)) == NULL)
    DBUG_RETURN(1);

  create_info->option_list= merge_engine_table_options(table->s->option_list,
                                        create_info->option_list, thd->mem_root);

  /*
    First collect all fields from table which isn't in drop_list
  */
  bitmap_clear_all(&table->tmp_set);
  for (f_ptr=table->field ; (field= *f_ptr) ; f_ptr++)
  {
    if (field->invisible == INVISIBLE_FULL)
        continue;
    Alter_drop *drop;
    if (field->type() == MYSQL_TYPE_VARCHAR)
      create_info->varchar= TRUE;
    /* Check if field should be dropped */
    drop_it.rewind();
    while ((drop=drop_it++))
    {
      if (drop->type == Alter_drop::COLUMN &&
          !my_strcasecmp(system_charset_info,field->field_name.str, drop->name))
        break;
    }
    /*
      DROP COLULMN xxx
      1. it does not see INVISIBLE_SYSTEM columns
      2. otherwise, normally a column is dropped
      3. unless it's a system versioning column (but see below).
    */
    if (drop && field->invisible < INVISIBLE_SYSTEM &&
        !(field->flags & VERS_SYSTEM_FIELD &&
          !(alter_info->flags & ALTER_DROP_SYSTEM_VERSIONING)))
    {
      /* Reset auto_increment value if it was dropped */
      if (MTYP_TYPENR(field->unireg_check) == Field::NEXT_NUMBER &&
          !(used_fields & HA_CREATE_USED_AUTO))
      {
        create_info->auto_increment_value=0;
        create_info->used_fields|=HA_CREATE_USED_AUTO;
      }
      if (table->s->tmp_table == NO_TMP_TABLE)
        (void) delete_statistics_for_column(thd, table, field);
      dropped_sys_vers_fields|= field->flags;
      drop_it.remove();
      dropped_fields= &table->tmp_set;
      bitmap_set_bit(dropped_fields, field->field_index);
      continue;
    }
    if (field->invisible == INVISIBLE_SYSTEM &&
        field->flags & VERS_SYSTEM_FIELD)
    {
      vers_system_invisible= true;
    }
    /* invisible versioning column is dropped automatically on DROP SYSTEM VERSIONING */
    if (!drop && field->invisible >= INVISIBLE_SYSTEM &&
        field->flags & VERS_SYSTEM_FIELD &&
        alter_info->flags & ALTER_DROP_SYSTEM_VERSIONING)
    {
      if (table->s->tmp_table == NO_TMP_TABLE)
        (void) delete_statistics_for_column(thd, table, field);
      continue;
    }

    /* Check if field is changed */
    def_it.rewind();
    while ((def=def_it++))
    {
      if (def->change.str &&
	  !lex_string_cmp(system_charset_info, &field->field_name,
                          &def->change))
	break;
    }
    if (def && field->invisible < INVISIBLE_SYSTEM)
    {						// Field is changed
      def->field=field;
      /*
        Add column being updated to the list of new columns.
        Note that columns with AFTER clauses are added to the end
        of the list for now. Their positions will be corrected later.
      */
      new_create_list.push_back(def, thd->mem_root);
      if (field->stored_in_db() != def->stored_in_db())
      {
        my_error(ER_UNSUPPORTED_ACTION_ON_GENERATED_COLUMN, MYF(0));
        goto err;
      }
      if (!def->after.str)
      {
        /*
          If this ALTER TABLE doesn't have an AFTER clause for the modified
          column then remove this column from the list of columns to be
          processed. So later we can iterate over the columns remaining
          in this list and process modified columns with AFTER clause or
          add new columns.
        */
	def_it.remove();
      }
    }
    else if (alter_info->flags & ALTER_DROP_SYSTEM_VERSIONING &&
             field->flags & VERS_SYSTEM_FIELD &&
             field->invisible < INVISIBLE_SYSTEM)
    {
      StringBuffer<NAME_LEN*3> tmp;
      append_drop_column(thd, &tmp, field);
      my_error(ER_MISSING, MYF(0), table->s->table_name.str, tmp.c_ptr());
      goto err;
    }
    else if (drop && field->invisible < INVISIBLE_SYSTEM &&
             field->flags & VERS_SYSTEM_FIELD &&
             !(alter_info->flags & ALTER_DROP_SYSTEM_VERSIONING))
    {
      /* "dropping" a versioning field only hides it from the user */
      def= new (thd->mem_root) Create_field(thd, field, field);
      def->invisible= INVISIBLE_SYSTEM;
      alter_info->flags|= ALTER_CHANGE_COLUMN;
      if (field->flags & VERS_ROW_START)
        create_info->vers_info.period.start=
          create_info->vers_info.as_row.start=
          def->field_name= Vers_parse_info::default_start;

      else
        create_info->vers_info.period.end=
          create_info->vers_info.as_row.end=
          def->field_name= Vers_parse_info::default_end;
      new_create_list.push_back(def, thd->mem_root);
      dropped_sys_vers_fields|= field->flags;
      drop_it.remove();
    }
    else
    {
      /*
        This field was not dropped and not changed, add it to the list
        for the new table.
      */
      def= new (thd->mem_root) Create_field(thd, field, field);
      new_create_list.push_back(def, thd->mem_root);
      alter_it.rewind();			// Change default if ALTER
      Alter_column *alter;
      while ((alter=alter_it++))
      {
	if (!my_strcasecmp(system_charset_info,field->field_name.str,
                           alter->name.str))
	  break;
      }
      if (alter && field->invisible < INVISIBLE_SYSTEM)
      {
        if (alter->is_rename())
        {
          def->change= alter->name;
          def->field_name= alter->new_name;
          column_rename_param.fields.push_back(def);
          if (field->flags & VERS_ROW_START)
            create_info->vers_info.as_row.start= alter->new_name;
          else if (field->flags & VERS_ROW_END)
            create_info->vers_info.as_row.end= alter->new_name;
          if (table->s->period.name)
          {
            if (field == table->period_start_field())
              period_start_name= alter->new_name;
            else if (field == table->period_end_field())
              period_end_name= alter->new_name;
          }
        }
        else
        {
          if ((def->default_value= alter->default_value))
            def->flags&= ~NO_DEFAULT_VALUE_FLAG;
          else
            def->flags|= NO_DEFAULT_VALUE_FLAG;
        }
	alter_it.remove();
      }
    }
  }

  /*
    If we are doing a rename of a column, update all references in virtual
    column expressions, constraints and defaults to use the new column name
  */
  if (alter_info->flags & ALTER_RENAME_COLUMN)
  {
    alter_it.rewind();
    Alter_column *alter;
    while ((alter=alter_it++))
    {
      if (alter->is_rename())
      {
        my_error(ER_BAD_FIELD_ERROR, MYF(0), alter->name.str,
                 table->s->table_name.str);
        goto err;
      }
    }
    for (f_ptr=table->field ; (field= *f_ptr) ; f_ptr++)
    {
      if (field->vcol_info)
        field->vcol_info->expr->walk(&Item::rename_fields_processor, 1,
                                    &column_rename_param);
      if (field->check_constraint)
        field->check_constraint->expr->walk(&Item::rename_fields_processor, 1,
                                            &column_rename_param);
      if (field->default_value)
        field->default_value->expr->walk(&Item::rename_fields_processor, 1,
                                        &column_rename_param);
    }
    // Force reopen because new column name is on thd->mem_root
    table->mark_table_for_reopen();
  }

  dropped_sys_vers_fields &= VERS_SYSTEM_FIELD;
  if ((dropped_sys_vers_fields ||
       alter_info->flags & ALTER_DROP_PERIOD) &&
      dropped_sys_vers_fields != VERS_SYSTEM_FIELD &&
      !vers_system_invisible)
  {
    StringBuffer<NAME_LEN*3> tmp;
    if (!(dropped_sys_vers_fields & VERS_ROW_START))
      append_drop_column(thd, &tmp, table->vers_start_field());
    if (!(dropped_sys_vers_fields & VERS_ROW_END))
      append_drop_column(thd, &tmp, table->vers_end_field());
    my_error(ER_MISSING, MYF(0), table->s->table_name.str, tmp.c_ptr());
    goto err;
  }
  else if (alter_info->flags & ALTER_DROP_PERIOD && vers_system_invisible)
  {
    my_error(ER_CANT_DROP_FIELD_OR_KEY, MYF(0), "PERIOD FOR SYSTEM_TIME on", table->s->table_name.str);
    goto err;
  }
  alter_info->flags &= ~(ALTER_DROP_PERIOD | ALTER_ADD_PERIOD);
  def_it.rewind();
  while ((def=def_it++))			// Add new columns
  {
    Create_field *find;
    if (def->change.str && ! def->field)
    {
      /*
        Check if there is modify for newly added field.
      */
      find_it.rewind();
      while((find=find_it++))
      {
        if (!my_strcasecmp(system_charset_info,find->field_name.str,
                           def->field_name.str))
          break;
      }

      if (likely(find && !find->field))
	find_it.remove();
      else
      {
        my_error(ER_BAD_FIELD_ERROR, MYF(0), def->change.str,
                 table->s->table_name.str);
        goto err;
      }
    }
    /*
      Check that the DATE/DATETIME not null field we are going to add is
      either has a default value or the '0000-00-00' is allowed by the
      set sql mode.
      If the '0000-00-00' value isn't allowed then raise the error_if_not_empty
      flag to allow ALTER TABLE only if the table to be altered is empty.
    */
    if (!alter_ctx->implicit_default_value_error_field && !def->field &&
        !(~def->flags & (NO_DEFAULT_VALUE_FLAG | NOT_NULL_FLAG)) &&
        def->type_handler()->validate_implicit_default_value(thd, *def))
    {
        alter_ctx->implicit_default_value_error_field= def;
        alter_ctx->error_if_not_empty= TRUE;
    }
    if (!def->after.str)
      new_create_list.push_back(def, thd->mem_root);
    else
    {
      if (def->change.str)
      {
        find_it.rewind();
        /*
          For columns being modified with AFTER clause we should first remove
          these columns from the list and then add them back at their correct
          positions.
        */
        while ((find=find_it++))
        {
          /*
            Create_fields representing changed columns are added directly
            from Alter_info::create_list to new_create_list. We can therefore
            safely use pointer equality rather than name matching here.
            This prevents removing the wrong column in case of column rename.
          */
          if (find == def)
          {
            find_it.remove();
            break;
          }
        }
      }
      if (def->after.str == first_keyword)
        new_create_list.push_front(def, thd->mem_root);
      else
      {
        find_it.rewind();
        while ((find=find_it++))
        {
          if (!lex_string_cmp(system_charset_info, &def->after,
                              &find->field_name))
            break;
        }
        if (unlikely(!find))
        {
          my_error(ER_BAD_FIELD_ERROR, MYF(0), def->after.str,
                   table->s->table_name.str);
          goto err;
        }
        find_it.after(def);			// Put column after this
      }
    }
    /*
      Check if there is alter for newly added field.
    */
    alter_it.rewind();
    Alter_column *alter;
    while ((alter=alter_it++))
    {
      if (!my_strcasecmp(system_charset_info,def->field_name.str,
                         alter->name.str))
        break;
    }
    if (alter)
    {
      if ((def->default_value= alter->default_value)) // Use new default
        def->flags&= ~NO_DEFAULT_VALUE_FLAG;
      else
        def->flags|= NO_DEFAULT_VALUE_FLAG;
      alter_it.remove();
    }
  }
  if (unlikely(alter_info->alter_list.elements))
  {
    my_error(ER_BAD_FIELD_ERROR, MYF(0),
             alter_info->alter_list.head()->name.str, table->s->table_name.str);
    goto err;
  }
  if (unlikely(!new_create_list.elements))
  {
    my_message(ER_CANT_REMOVE_ALL_FIELDS,
               ER_THD(thd, ER_CANT_REMOVE_ALL_FIELDS),
               MYF(0));
    goto err;
  }

  /*
    Collect all keys which isn't in drop list. Add only those
    for which some fields exists.
  */
  for (uint i=0 ; i < table->s->keys ; i++,key_info++)
  {
    bool long_hash_key= false;
    if (key_info->flags & HA_INVISIBLE_KEY)
      continue;
    const char *key_name= key_info->name.str;
    const bool primary_key= table->s->primary_key == i;
    const bool explicit_pk= primary_key &&
                            !my_strcasecmp(system_charset_info, key_name,
                                           primary_key_name);
    const bool implicit_pk= primary_key && !explicit_pk;

    Alter_drop *drop;
    drop_it.rewind();
    while ((drop=drop_it++))
    {
      if (drop->type == Alter_drop::KEY &&
	  !my_strcasecmp(system_charset_info,key_name, drop->name))
	break;
    }
    if (drop)
    {
      if (table->s->tmp_table == NO_TMP_TABLE)
      {
        (void) delete_statistics_for_index(thd, table, key_info, FALSE);
        if (primary_key)
	{
          KEY *tab_key_info= table->key_info;
	  for (uint j=0; j < table->s->keys; j++, tab_key_info++)
	  {
            if (tab_key_info->user_defined_key_parts !=
                tab_key_info->ext_key_parts)
	      (void) delete_statistics_for_index(thd, table, tab_key_info,
                                                 TRUE);
	  }
	}
      }  
      drop_it.remove();
      continue;
    }

    /* If this index is to stay in the table check if it has to be renamed. */
    List_iterator<Alter_rename_key> rename_key_it(rename_key_list);
    Alter_rename_key *rename_key;

    while ((rename_key= rename_key_it++))
    {
      if (!my_strcasecmp(system_charset_info, key_name, rename_key->old_name.str))
      {
        if (!my_strcasecmp(system_charset_info, key_name, primary_key_name))
        {
          my_error(ER_WRONG_NAME_FOR_INDEX, MYF(0), rename_key->old_name.str);
          goto err;
        }
        else if (!my_strcasecmp(system_charset_info, rename_key->new_name.str,
                                primary_key_name))
        {
          my_error(ER_WRONG_NAME_FOR_INDEX, MYF(0), rename_key->new_name.str);
          goto err;
        }

        key_name= rename_key->new_name.str;
        rename_key_it.remove();
        /*
          If the user has explicitly renamed the key, we should no longer
          treat it as generated. Otherwise this key might be automatically
          dropped by mysql_prepare_create_table() and this will confuse
          code in fill_alter_inplace_info().
        */
        key_info->flags&= ~HA_GENERATED_KEY;
        break;
      }
    }

    if (key_info->algorithm == HA_KEY_ALG_LONG_HASH)
    {
      setup_keyinfo_hash(key_info);
      long_hash_key= true;
    }
    const char *dropped_key_part= NULL;
    bool user_keyparts= false; // some user-defined keyparts left
    KEY_PART_INFO *key_part= key_info->key_part;
    key_parts.empty();
    uint key_parts_nr= key_info->user_defined_key_parts;
    if (key_info->without_overlaps)
      key_parts_nr-= 2;

    bool delete_index_stat= FALSE;
    for (uint j=0 ; j < key_parts_nr ; j++,key_part++)
    {
      Field *kfield= key_part->field;
      if (!kfield)
	continue;				// Wrong field (from UNIREG)
      const char *key_part_name=kfield->field_name.str;
      Create_field *cfield;
      uint key_part_length;

      field_it.rewind();
      while ((cfield=field_it++))
      {
	if (cfield->change.str)
	{
	  if (!my_strcasecmp(system_charset_info, key_part_name,
			     cfield->change.str))
	    break;
	}
	else if (!my_strcasecmp(system_charset_info,
				key_part_name, cfield->field_name.str))
	  break;
      }
      if (!cfield)
      {
        if (primary_key)
          alter_ctx->modified_primary_key= true;
        delete_index_stat= TRUE;
        if (!(kfield->flags & VERS_SYSTEM_FIELD))
          dropped_key_part= key_part_name;
	continue;				// Field is removed
      }

      DBUG_ASSERT(!primary_key || kfield->flags & NOT_NULL_FLAG);
      if (implicit_pk && !alter_ctx->modified_primary_key &&
          !(cfield->flags & NOT_NULL_FLAG))
        alter_ctx->modified_primary_key= true;

      key_part_length= key_part->length;
      if (cfield->field)			// Not new field
      {
        /*
          If the field can't have only a part used in a key according to its
          new type, or should not be used partially according to its
          previous type, or the field length is less than the key part
          length, unset the key part length.

          We also unset the key part length if it is the same as the
          old field's length, so the whole new field will be used.

          BLOBs may have cfield->length == 0, which is why we test it before
          checking whether cfield->length < key_part_length (in chars).
          
          In case of TEXTs we check the data type maximum length *in bytes*
          to key part length measured *in characters* (i.e. key_part_length
          devided to mbmaxlen). This is because it's OK to have:
          CREATE TABLE t1 (a tinytext, key(a(254)) character set utf8);
          In case of this example:
          - data type maximum length is 255.
          - key_part_length is 1016 (=254*4, where 4 is mbmaxlen)
         */
        if (!cfield->field->type_handler()->type_can_have_key_part() ||
            !cfield->type_handler()->type_can_have_key_part() ||
            /* spatial keys can't have sub-key length */
            (key_info->flags & HA_SPATIAL) ||
            (cfield->field->field_length == key_part_length &&
             !f_is_blob(key_part->key_type)) ||
            (cfield->length &&
             (((cfield->real_field_type() >= MYSQL_TYPE_TINY_BLOB &&
                cfield->real_field_type() <= MYSQL_TYPE_BLOB) ?
                blob_length_by_type(cfield->real_field_type()) :
                cfield->length) <
	     key_part_length / kfield->charset()->mbmaxlen)))
	  key_part_length= 0;			// Use whole field
      }
      key_part_length /= kfield->charset()->mbmaxlen;
      key_parts.push_back(new (thd->mem_root) Key_part_spec(&cfield->field_name,
                                                            key_part_length, true),
                          thd->mem_root);
      if (!(cfield->invisible == INVISIBLE_SYSTEM && cfield->vers_sys_field()))
        user_keyparts= true;
    }
    if (table->s->tmp_table == NO_TMP_TABLE)
    {
      if (delete_index_stat) 
        (void) delete_statistics_for_index(thd, table, key_info, FALSE);
      else if (alter_ctx->modified_primary_key &&
               key_info->user_defined_key_parts != key_info->ext_key_parts)
        (void) delete_statistics_for_index(thd, table, key_info, TRUE);
    }

    if (!user_keyparts && key_parts.elements)
    {
      /*
        If we dropped all user key-parts we also drop implicit system fields.
      */
      key_parts.empty();
    }

    if (key_parts.elements)
    {
      KEY_CREATE_INFO key_create_info;
      Key *key;
      enum Key::Keytype key_type;
      LEX_CSTRING tmp_name;
      bzero((char*) &key_create_info, sizeof(key_create_info));
      if (key_info->algorithm == HA_KEY_ALG_LONG_HASH)
        key_info->algorithm= HA_KEY_ALG_UNDEF;
      key_create_info.algorithm= key_info->algorithm;
      /*
        We copy block size directly as some engines, like Area, sets this
        automatically
      */
      key_create_info.block_size= key_info->block_size;
      key_create_info.flags=      key_info->flags;  // HA_USE_BLOCK_SIZE
      if (key_info->flags & HA_USES_PARSER)
        key_create_info.parser_name= *plugin_name(key_info->parser);
      if (key_info->flags & HA_USES_COMMENT)
        key_create_info.comment= key_info->comment;

      /*
        We're refreshing an already existing index. Since the index is not
        modified, there is no need to check for duplicate indexes again.
      */
      key_create_info.check_for_duplicate_indexes= false;

      if (key_info->flags & HA_SPATIAL)
        key_type= Key::SPATIAL;
      else if (key_info->flags & HA_NOSAME)
      {
        if (explicit_pk)
          key_type= Key::PRIMARY;
        else
          key_type= Key::UNIQUE;
        if (dropped_key_part)
        {
          my_error(ER_KEY_COLUMN_DOES_NOT_EXITS, MYF(0), dropped_key_part);
          if (long_hash_key)
          {
            key_info->algorithm= HA_KEY_ALG_LONG_HASH;
            re_setup_keyinfo_hash(key_info);
          }
          goto err;
        }
      }
      else if (key_info->flags & HA_FULLTEXT)
        key_type= Key::FULLTEXT;
      else
        key_type= Key::MULTIPLE;

      tmp_name.str= key_name;
      tmp_name.length= strlen(key_name);
      /* We dont need LONG_UNIQUE_HASH_FIELD flag because it will be autogenerated */
      key= new (thd->mem_root) Key(key_type, &tmp_name, &key_create_info,
                   MY_TEST(key_info->flags & HA_GENERATED_KEY),
                   &key_parts, key_info->option_list, DDL_options());
      key->without_overlaps= key_info->without_overlaps;
      key->period= table->s->period.name;
      new_key_list.push_back(key, thd->mem_root);
    }
    if (long_hash_key)
    {
      key_info->algorithm= HA_KEY_ALG_LONG_HASH;
      re_setup_keyinfo_hash(key_info);
    }
  }
  {
    Key *key;
    while ((key=key_it++))			// Add new keys
    {
      if (key->type == Key::FOREIGN_KEY &&
          ((Foreign_key *)key)->validate(new_create_list))
        goto err;
      new_key_list.push_back(key, thd->mem_root);
      if (key->name.str &&
	  !my_strcasecmp(system_charset_info, key->name.str, primary_key_name))
      {
	my_error(ER_WRONG_NAME_FOR_INDEX, MYF(0), key->name.str);
        goto err;
      }
    }
  }

  if (table->s->period.name)
  {
    drop_it.rewind();
    Alter_drop *drop;
    for (bool found= false; !found && (drop= drop_it++); )
    {
      found= drop->type == Alter_drop::PERIOD &&
             table->s->period.name.streq(drop->name);
    }

    if (drop)
    {
      drop_period= true;
      drop_it.remove();
    }
    else if (create_info->period_info.is_set() && table->s->period.name)
    {
      my_error(ER_MORE_THAN_ONE_PERIOD, MYF(0));
      goto err;
    }
    else
    {
      create_info->period_info.set_period(period_start_name, period_end_name);
      create_info->period_info.name= table->s->period.name;
    }
  }

  /* Add all table level constraints which are not in the drop list */
  if (table->s->table_check_constraints)
  {
    TABLE_SHARE *share= table->s;

    for (uint i= share->field_check_constraints;
         i < share->table_check_constraints ; i++)
    {
      Virtual_column_info *check= table->check_constraints[i];
      Alter_drop *drop;
      bool keep= true;
      drop_it.rewind();
      while ((drop=drop_it++))
      {
        if (drop->type == Alter_drop::CHECK_CONSTRAINT &&
            !my_strcasecmp(system_charset_info, check->name.str, drop->name))
        {
          drop_it.remove();
          keep= false;
          break;
        }
      }

      if (share->period.constr_name.streq(check->name.str))
      {
        if (!drop_period && !keep)
        {
          my_error(ER_PERIOD_CONSTRAINT_DROP, MYF(0), check->name.str,
                   share->period.name.str);
          goto err;
        }
        keep= keep && !drop_period;

        DBUG_ASSERT(create_info->period_info.constr == NULL || drop_period);

        if (keep)
        {
          Item *expr_copy= check->expr->get_copy(thd);
          check= new Virtual_column_info();
          check->name= share->period.constr_name;
          check->automatic_name= true;
          check->expr= expr_copy;
          create_info->period_info.constr= check;
        }
      }
      /* see if the constraint depends on *only* on dropped fields */
      if (keep && dropped_fields)
      {
        table->default_column_bitmaps();
        bitmap_clear_all(table->read_set);
        check->expr->walk(&Item::register_field_in_read_map, 1, 0);
        if (bitmap_is_subset(table->read_set, dropped_fields))
          keep= false;
        else if (bitmap_is_overlapping(dropped_fields, table->read_set))
        {
          bitmap_intersect(table->read_set, dropped_fields);
          uint field_nr= bitmap_get_first_set(table->read_set);
          my_error(ER_BAD_FIELD_ERROR, MYF(0),
                   table->field[field_nr]->field_name.str, "CHECK");
          goto err;
        }
      }
      if (keep)
      {
        if (alter_info->flags & ALTER_RENAME_COLUMN)
        {
          check->expr->walk(&Item::rename_fields_processor, 1,
                            &column_rename_param);
          // Force reopen because new column name is on thd->mem_root
          table->mark_table_for_reopen();
        }
        new_constraint_list.push_back(check, thd->mem_root);
      }
    }
  }

  if (!alter_info->check_constraint_list.is_empty())
  {
    /* Check the table FOREIGN KEYs for name duplications. */
    List <FOREIGN_KEY_INFO> fk_child_key_list;
    FOREIGN_KEY_INFO *f_key;
    table->file->get_foreign_key_list(thd, &fk_child_key_list);
    List_iterator<FOREIGN_KEY_INFO> fk_key_it(fk_child_key_list);
    while ((f_key= fk_key_it++))
    {
      List_iterator_fast<Virtual_column_info>
        c_it(alter_info->check_constraint_list);
      Virtual_column_info *check;
      while ((check= c_it++))
      {
        if (!check->name.length || check->automatic_name)
          continue;

        if (check->name.length == f_key->foreign_id->length &&
            my_strcasecmp(system_charset_info, f_key->foreign_id->str,
                          check->name.str) == 0)
        {
          my_error(ER_DUP_CONSTRAINT_NAME, MYF(0), "CHECK", check->name.str);
          goto err;
        }
      }
    }
  }

  /* Add new constraints */
  new_constraint_list.append(&alter_info->check_constraint_list);

  if (alter_info->drop_list.elements)
  {
    Alter_drop *drop;
    drop_it.rewind();
    while ((drop=drop_it++)) {
      switch (drop->type) {
      case Alter_drop::KEY:
      case Alter_drop::COLUMN:
      case Alter_drop::CHECK_CONSTRAINT:
      case Alter_drop::PERIOD:
        my_error(ER_CANT_DROP_FIELD_OR_KEY, MYF(0), drop->type_name(),
                 alter_info->drop_list.head()->name);
        goto err;
      case Alter_drop::FOREIGN_KEY:
        // Leave the DROP FOREIGN KEY names in the alter_info->drop_list.
        break;
      }
    }
  }

  if (rename_key_list.elements)
  {
    my_error(ER_KEY_DOES_NOT_EXISTS, MYF(0), rename_key_list.head()->old_name.str,
             table->s->table_name.str);
    goto err;
  }

  if (!create_info->comment.str)
  {
    create_info->comment.str= table->s->comment.str;
    create_info->comment.length= table->s->comment.length;
  }

  table->file->update_create_info(create_info);
  if ((create_info->table_options &
       (HA_OPTION_PACK_KEYS | HA_OPTION_NO_PACK_KEYS)) ||
      (used_fields & HA_CREATE_USED_PACK_KEYS))
    db_create_options&= ~(HA_OPTION_PACK_KEYS | HA_OPTION_NO_PACK_KEYS);
  if ((create_info->table_options &
       (HA_OPTION_STATS_PERSISTENT | HA_OPTION_NO_STATS_PERSISTENT)) ||
      (used_fields & HA_CREATE_USED_STATS_PERSISTENT))
    db_create_options&= ~(HA_OPTION_STATS_PERSISTENT | HA_OPTION_NO_STATS_PERSISTENT);

  if (create_info->table_options &
      (HA_OPTION_CHECKSUM | HA_OPTION_NO_CHECKSUM))
    db_create_options&= ~(HA_OPTION_CHECKSUM | HA_OPTION_NO_CHECKSUM);
  if (create_info->table_options &
      (HA_OPTION_DELAY_KEY_WRITE | HA_OPTION_NO_DELAY_KEY_WRITE))
    db_create_options&= ~(HA_OPTION_DELAY_KEY_WRITE |
			  HA_OPTION_NO_DELAY_KEY_WRITE);
  create_info->table_options|= db_create_options;

  if (table->s->tmp_table)
    create_info->options|=HA_LEX_CREATE_TMP_TABLE;

  rc= FALSE;
  alter_info->create_list.swap(new_create_list);
  alter_info->key_list.swap(new_key_list);
  alter_info->check_constraint_list.swap(new_constraint_list);
err:
  DBUG_RETURN(rc);
}


/**
  Get Create_field object for newly created table by its name
  in the old version of table.

  @param alter_info  Alter_info describing newly created table.
  @param old_name    Name of field in old table.

  @returns Pointer to Create_field object, NULL - if field is
           not present in new version of table.
*/

static Create_field *get_field_by_old_name(Alter_info *alter_info,
                                           const char *old_name)
{
  List_iterator_fast<Create_field> new_field_it(alter_info->create_list);
  Create_field *new_field;

  while ((new_field= new_field_it++))
  {
    if (new_field->field &&
        (my_strcasecmp(system_charset_info,
                       new_field->field->field_name.str,
                       old_name) == 0))
      break;
  }
  return new_field;
}


/** Type of change to foreign key column, */

enum fk_column_change_type
{
  FK_COLUMN_NO_CHANGE, FK_COLUMN_DATA_CHANGE,
  FK_COLUMN_RENAMED, FK_COLUMN_DROPPED
};

/**
  Check that ALTER TABLE's changes on columns of a foreign key are allowed.

  @param[in]   thd              Thread context.
  @param[in]   alter_info       Alter_info describing changes to be done
                                by ALTER TABLE.
  @param[in]   fk_columns       List of columns of the foreign key to check.
  @param[out]  bad_column_name  Name of field on which ALTER TABLE tries to
                                do prohibited operation.

  @note This function takes into account value of @@foreign_key_checks
        setting.

  @retval FK_COLUMN_NO_CHANGE    No significant changes are to be done on
                                 foreign key columns.
  @retval FK_COLUMN_DATA_CHANGE  ALTER TABLE might result in value
                                 change in foreign key column (and
                                 foreign_key_checks is on).
  @retval FK_COLUMN_RENAMED      Foreign key column is renamed.
  @retval FK_COLUMN_DROPPED      Foreign key column is dropped.
*/

static enum fk_column_change_type
fk_check_column_changes(THD *thd, Alter_info *alter_info,
                        List<LEX_CSTRING> &fk_columns,
                        const char **bad_column_name)
{
  List_iterator_fast<LEX_CSTRING> column_it(fk_columns);
  LEX_CSTRING *column;

  *bad_column_name= NULL;

  while ((column= column_it++))
  {
    Create_field *new_field= get_field_by_old_name(alter_info, column->str);

    if (new_field)
    {
      Field *old_field= new_field->field;

      if (lex_string_cmp(system_charset_info, &old_field->field_name,
                         &new_field->field_name))
      {
        /*
          Copy algorithm doesn't support proper renaming of columns in
          the foreign key yet. At the moment we lack API which will tell
          SE that foreign keys should be updated to use new name of column
          like it happens in case of in-place algorithm.
        */
        *bad_column_name= column->str;
        return FK_COLUMN_RENAMED;
      }

      if ((old_field->is_equal(*new_field) == IS_EQUAL_NO) ||
          ((new_field->flags & NOT_NULL_FLAG) &&
           !(old_field->flags & NOT_NULL_FLAG)))
      {
        if (!(thd->variables.option_bits & OPTION_NO_FOREIGN_KEY_CHECKS))
        {
          /*
            Column in a FK has changed significantly. Unless
            foreign_key_checks are off we prohibit this since this
            means values in this column might be changed by ALTER
            and thus referential integrity might be broken,
          */
          *bad_column_name= column->str;
          return FK_COLUMN_DATA_CHANGE;
        }
      }
    }
    else
    {
      /*
        Column in FK was dropped. Most likely this will break
        integrity constraints of InnoDB data-dictionary (and thus
        InnoDB will emit an error), so we prohibit this right away
        even if foreign_key_checks are off.
        This also includes a rare case when another field replaces
        field being dropped since it is easy to break referential
        integrity in this case.
      */
      *bad_column_name= column->str;
      return FK_COLUMN_DROPPED;
    }
  }

  return FK_COLUMN_NO_CHANGE;
}


/**
  Check if ALTER TABLE we are about to execute using COPY algorithm
  is not supported as it might break referential integrity.

  @note If foreign_key_checks is disabled (=0), we allow to break
        referential integrity. But we still disallow some operations
        like dropping or renaming columns in foreign key since they
        are likely to break consistency of InnoDB data-dictionary
        and thus will end-up in error anyway.

  @param[in]  thd          Thread context.
  @param[in]  table        Table to be altered.
  @param[in]  alter_info   Lists of fields, keys to be changed, added
                           or dropped.
  @param[out] alter_ctx    ALTER TABLE runtime context.
                           Alter_table_ctx::fk_error_if_delete flag
                           is set if deletion during alter can break
                           foreign key integrity.

  @retval false  Success.
  @retval true   Error, ALTER - tries to do change which is not compatible
                 with foreign key definitions on the table.
*/

static bool fk_prepare_copy_alter_table(THD *thd, TABLE *table,
                                        Alter_info *alter_info,
                                        Alter_table_ctx *alter_ctx)
{
  List <FOREIGN_KEY_INFO> fk_parent_key_list;
  List <FOREIGN_KEY_INFO> fk_child_key_list;
  FOREIGN_KEY_INFO *f_key;

  DBUG_ENTER("fk_prepare_copy_alter_table");

  table->file->get_parent_foreign_key_list(thd, &fk_parent_key_list);

  /* OOM when building list. */
  if (unlikely(thd->is_error()))
    DBUG_RETURN(true);

  /*
    Remove from the list all foreign keys in which table participates as
    parent which are to be dropped by this ALTER TABLE. This is possible
    when a foreign key has the same table as child and parent.
  */
  List_iterator<FOREIGN_KEY_INFO> fk_parent_key_it(fk_parent_key_list);

  while ((f_key= fk_parent_key_it++))
  {
    Alter_drop *drop;
    List_iterator_fast<Alter_drop> drop_it(alter_info->drop_list);

    while ((drop= drop_it++))
    {
      /*
        InnoDB treats foreign key names in case-insensitive fashion.
        So we do it here too. For database and table name type of
        comparison used depends on lower-case-table-names setting.
        For l_c_t_n = 0 we use case-sensitive comparison, for
        l_c_t_n > 0 modes case-insensitive comparison is used.
      */
      if ((drop->type == Alter_drop::FOREIGN_KEY) &&
          (my_strcasecmp(system_charset_info, f_key->foreign_id->str,
                         drop->name) == 0) &&
          (lex_string_cmp(table_alias_charset, f_key->foreign_db,
                          &table->s->db) == 0) &&
          (lex_string_cmp(table_alias_charset, f_key->foreign_table,
                          &table->s->table_name) == 0))
        fk_parent_key_it.remove();
    }
  }

  /*
    If there are FKs in which this table is parent which were not
    dropped we need to prevent ALTER deleting rows from the table,
    as it might break referential integrity. OTOH it is OK to do
    so if foreign_key_checks are disabled.
  */
  if (!fk_parent_key_list.is_empty() &&
      !(thd->variables.option_bits & OPTION_NO_FOREIGN_KEY_CHECKS))
    alter_ctx->set_fk_error_if_delete_row(fk_parent_key_list.head());

  fk_parent_key_it.rewind();
  while ((f_key= fk_parent_key_it++))
  {
    enum fk_column_change_type changes;
    const char *bad_column_name;

    changes= fk_check_column_changes(thd, alter_info,
                                     f_key->referenced_fields,
                                     &bad_column_name);

    switch(changes)
    {
    case FK_COLUMN_NO_CHANGE:
      /* No significant changes. We can proceed with ALTER! */
      break;
    case FK_COLUMN_DATA_CHANGE:
    {
      char buff[NAME_LEN*2+2];
      strxnmov(buff, sizeof(buff)-1, f_key->foreign_db->str, ".",
               f_key->foreign_table->str, NullS);
      my_error(ER_FK_COLUMN_CANNOT_CHANGE_CHILD, MYF(0), bad_column_name,
               f_key->foreign_id->str, buff);
      DBUG_RETURN(true);
    }
    case FK_COLUMN_RENAMED:
      my_error(ER_ALTER_OPERATION_NOT_SUPPORTED_REASON, MYF(0),
               "ALGORITHM=COPY",
               ER_THD(thd, ER_ALTER_OPERATION_NOT_SUPPORTED_REASON_FK_RENAME),
               "ALGORITHM=INPLACE");
      DBUG_RETURN(true);
    case FK_COLUMN_DROPPED:
    {
      StringBuffer<NAME_LEN*2+2> buff(system_charset_info);
      LEX_CSTRING *db= f_key->foreign_db, *tbl= f_key->foreign_table;

      append_identifier(thd, &buff, db);
      buff.append('.');
      append_identifier(thd, &buff, tbl);
      my_error(ER_FK_COLUMN_CANNOT_DROP_CHILD, MYF(0), bad_column_name,
               f_key->foreign_id->str, buff.c_ptr());
      DBUG_RETURN(true);
    }
    default:
      DBUG_ASSERT(0);
    }
  }

  table->file->get_foreign_key_list(thd, &fk_child_key_list);

  /* OOM when building list. */
  if (unlikely(thd->is_error()))
    DBUG_RETURN(true);

  /*
    Remove from the list all foreign keys which are to be dropped
    by this ALTER TABLE.
  */
  List_iterator<FOREIGN_KEY_INFO> fk_key_it(fk_child_key_list);

  while ((f_key= fk_key_it++))
  {
    Alter_drop *drop;
    List_iterator_fast<Alter_drop> drop_it(alter_info->drop_list);

    while ((drop= drop_it++))
    {
      /* Names of foreign keys in InnoDB are case-insensitive. */
      if ((drop->type == Alter_drop::FOREIGN_KEY) &&
          (my_strcasecmp(system_charset_info, f_key->foreign_id->str,
                         drop->name) == 0))
        fk_key_it.remove();
    }
  }

  fk_key_it.rewind();
  while ((f_key= fk_key_it++))
  {
    enum fk_column_change_type changes;
    const char *bad_column_name;

    changes= fk_check_column_changes(thd, alter_info,
                                     f_key->foreign_fields,
                                     &bad_column_name);

    switch(changes)
    {
    case FK_COLUMN_NO_CHANGE:
      /* No significant changes. We can proceed with ALTER! */
      break;
    case FK_COLUMN_DATA_CHANGE:
      my_error(ER_FK_COLUMN_CANNOT_CHANGE, MYF(0), bad_column_name,
               f_key->foreign_id->str);
      DBUG_RETURN(true);
    case FK_COLUMN_RENAMED:
      my_error(ER_ALTER_OPERATION_NOT_SUPPORTED_REASON, MYF(0),
               "ALGORITHM=COPY",
               ER_THD(thd, ER_ALTER_OPERATION_NOT_SUPPORTED_REASON_FK_RENAME),
               "ALGORITHM=INPLACE");
      DBUG_RETURN(true);
    case FK_COLUMN_DROPPED:
      my_error(ER_FK_COLUMN_CANNOT_DROP, MYF(0), bad_column_name,
               f_key->foreign_id->str);
      DBUG_RETURN(true);
    default:
      DBUG_ASSERT(0);
    }
  }

  /*
    Normally, an attempt to modify an FK parent table will cause
    FK children to be prelocked, so the table-being-altered cannot
    be modified by a cascade FK action, because ALTER holds a lock
    and prelocking will wait.

    But if a new FK is being added by this very ALTER, then the target
    table is not locked yet (it's a temporary table). So, we have to
    lock FK parents explicitly.
  */
  if (alter_info->flags & ALTER_ADD_FOREIGN_KEY)
  {
    List_iterator<Key> fk_list_it(alter_info->key_list);

    while (Key *key= fk_list_it++)
    {
      if (key->type != Key::FOREIGN_KEY)
        continue;

      Foreign_key *fk= static_cast<Foreign_key*>(key);
      char dbuf[NAME_LEN];
      char tbuf[NAME_LEN];
      const char *ref_db= (fk->ref_db.str ?
                           fk->ref_db.str :
                           alter_ctx->new_db.str);
      const char *ref_table= fk->ref_table.str;
      MDL_request mdl_request;

      if (lower_case_table_names)
      {
        strmake_buf(dbuf, ref_db);
        my_casedn_str(system_charset_info, dbuf);
        strmake_buf(tbuf, ref_table);
        my_casedn_str(system_charset_info, tbuf);
        ref_db= dbuf;
        ref_table= tbuf;
      }

      MDL_REQUEST_INIT(&mdl_request, MDL_key::TABLE, ref_db, ref_table,
                       MDL_SHARED_NO_WRITE, MDL_TRANSACTION);
      if (thd->mdl_context.acquire_lock(&mdl_request,
                                        thd->variables.lock_wait_timeout))
        DBUG_RETURN(true);
    }
  }

  DBUG_RETURN(false);
}

/**
  Rename temporary table and/or turn indexes on/off without touching .FRM.
  Its a variant of simple_rename_or_index_change() to be used exclusively
  for temporary tables.

  @param thd            Thread handler
  @param table_list     TABLE_LIST for the table to change
  @param keys_onoff     ENABLE or DISABLE KEYS?
  @param alter_ctx      ALTER TABLE runtime context.

  @return Operation status
    @retval false           Success
    @retval true            Failure
*/
static bool
simple_tmp_rename_or_index_change(THD *thd, TABLE_LIST *table_list,
                                  Alter_info::enum_enable_or_disable keys_onoff,
                                  Alter_table_ctx *alter_ctx)
{
  DBUG_ENTER("simple_tmp_rename_or_index_change");

  TABLE *table= table_list->table;
  bool error= false;

  DBUG_ASSERT(table->s->tmp_table);

  if (keys_onoff != Alter_info::LEAVE_AS_IS)
  {
    THD_STAGE_INFO(thd, stage_manage_keys);
    error= alter_table_manage_keys(table, table->file->indexes_are_disabled(),
                                   keys_onoff);
  }

  if (likely(!error) && alter_ctx->is_table_renamed())
  {
    THD_STAGE_INFO(thd, stage_rename);

    /*
      If THD::rename_temporary_table() fails, there is no need to rename it
      back to the original name (unlike the case for non-temporary tables),
      as it was an allocation error and the table was not renamed.
    */
    error= thd->rename_temporary_table(table, &alter_ctx->new_db,
                                       &alter_ctx->new_alias);
  }

  if (likely(!error))
  {
    /*
      We do not replicate alter table statement on temporary tables under
      ROW-based replication.
    */
    if (!thd->is_current_stmt_binlog_format_row())
    {
      error= write_bin_log(thd, true, thd->query(), thd->query_length()) != 0;
    }
    if (likely(!error))
      my_ok(thd);
  }

  DBUG_RETURN(error);
}


/**
  Rename table and/or turn indexes on/off without touching .FRM

  @param thd            Thread handler
  @param table_list     TABLE_LIST for the table to change
  @param keys_onoff     ENABLE or DISABLE KEYS?
  @param alter_ctx      ALTER TABLE runtime context.

  @return Operation status
    @retval false           Success
    @retval true            Failure
*/

static bool
simple_rename_or_index_change(THD *thd, TABLE_LIST *table_list,
                              Alter_info::enum_enable_or_disable keys_onoff,
                              Alter_table_ctx *alter_ctx)
{
  TABLE *table= table_list->table;
  MDL_ticket *mdl_ticket= table->mdl_ticket;
  int error= 0;
  enum ha_extra_function extra_func= thd->locked_tables_mode
                                       ? HA_EXTRA_NOT_USED
                                       : HA_EXTRA_FORCE_REOPEN;
  DBUG_ENTER("simple_rename_or_index_change");

  if (keys_onoff != Alter_info::LEAVE_AS_IS)
  {
    if (wait_while_table_is_used(thd, table, extra_func))
      DBUG_RETURN(true);

    // It's now safe to take the table level lock.
    if (lock_tables(thd, table_list, alter_ctx->tables_opened, 0))
      DBUG_RETURN(true);

    THD_STAGE_INFO(thd, stage_manage_keys);
    error= alter_table_manage_keys(table,
                                   table->file->indexes_are_disabled(),
                                   keys_onoff);
  }

  if (likely(!error) && alter_ctx->is_table_renamed())
  {
    THD_STAGE_INFO(thd, stage_rename);
    handlerton *old_db_type= table->s->db_type();
    /*
      Then do a 'simple' rename of the table. First we need to close all
      instances of 'source' table.
      Note that if wait_while_table_is_used() returns error here (i.e. if
      this thread was killed) then it must be that previous step of
      simple rename did nothing and therefore we can safely return
      without additional clean-up.
    */
    if (wait_while_table_is_used(thd, table, extra_func))
      DBUG_RETURN(true);
    close_all_tables_for_name(thd, table->s, HA_EXTRA_PREPARE_FOR_RENAME,
                              NULL);

    if (mysql_rename_table(old_db_type, &alter_ctx->db, &alter_ctx->table_name,
                           &alter_ctx->new_db, &alter_ctx->new_alias, 0))
      error= -1;
    else if (Table_triggers_list::change_table_name(thd,
                                                 &alter_ctx->db,
                                                 &alter_ctx->alias,
                                                 &alter_ctx->table_name,
                                                 &alter_ctx->new_db,
                                                 &alter_ctx->new_alias))
    {
      (void) mysql_rename_table(old_db_type,
                                &alter_ctx->new_db, &alter_ctx->new_alias,
                                &alter_ctx->db, &alter_ctx->table_name,
                                NO_FK_CHECKS);
      error= -1;
    }
    /* Update stat tables last. This is to be able to handle rename of a stat table */
    if (error == 0)
      (void) rename_table_in_stat_tables(thd, &alter_ctx->db,
                                         &alter_ctx->table_name,
                                         &alter_ctx->new_db,
                                         &alter_ctx->new_alias);
  }

  if (likely(!error))
  {
    error= write_bin_log(thd, TRUE, thd->query(), thd->query_length());

    if (likely(!error))
      my_ok(thd);
  }
  table_list->table= NULL;                    // For query cache
  query_cache_invalidate3(thd, table_list, 0);

  if ((thd->locked_tables_mode == LTM_LOCK_TABLES ||
       thd->locked_tables_mode == LTM_PRELOCKED_UNDER_LOCK_TABLES))
  {
    /*
      Under LOCK TABLES we should adjust meta-data locks before finishing
      statement. Otherwise we can rely on them being released
      along with the implicit commit.
    */
    if (alter_ctx->is_table_renamed())
      thd->mdl_context.release_all_locks_for_name(mdl_ticket);
    else
      mdl_ticket->downgrade_lock(MDL_SHARED_NO_READ_WRITE);
  }
  DBUG_RETURN(error != 0);
}


static void cleanup_table_after_inplace_alter_keep_files(TABLE *table)
{
  TABLE_SHARE *share= table->s;
  closefrm(table);
  free_table_share(share);
}


static void cleanup_table_after_inplace_alter(TABLE *table)
{
  table->file->ha_create_partitioning_metadata(table->s->normalized_path.str, 0,
                                               CHF_DELETE_FLAG);
  deletefrm(table->s->normalized_path.str);
  cleanup_table_after_inplace_alter_keep_files(table);
}


static int create_table_for_inplace_alter(THD *thd,
                                          const Alter_table_ctx &alter_ctx,
                                          LEX_CUSTRING *frm,
                                          TABLE_SHARE *share,
                                          TABLE *table)
{
  init_tmp_table_share(thd, share, alter_ctx.new_db.str, 0,
                       alter_ctx.new_name.str, alter_ctx.get_tmp_path());
  if (share->init_from_binary_frm_image(thd, true, frm->str, frm->length) ||
      open_table_from_share(thd, share, &alter_ctx.new_name, 0,
                            EXTRA_RECORD, thd->open_options,
                            table, false))
  {
    free_table_share(share);
    deletefrm(alter_ctx.get_tmp_path());
    return 1;
  }
  if (table->internal_tables && open_and_lock_internal_tables(table, false))
  {
    cleanup_table_after_inplace_alter(table);
    return 1;
  }
  return 0;
}


/*
  log query if slave thread and send my_ok()

  Help function for mysql_alter_table()
*/

static bool log_and_ok(THD *thd)
{
  if (thd->slave_thread &&
      write_bin_log(thd, true, thd->query(), thd->query_length()))
    return(true);
  my_ok(thd);
  return(0);
}


/**
  Alter table

  @param thd              Thread handle
  @param new_db           If there is a RENAME clause
  @param new_name         If there is a RENAME clause
  @param create_info      Information from the parsing phase about new
                          table properties.
  @param table_list       The table to change.
  @param alter_info       Lists of fields, keys to be changed, added
                          or dropped.
  @param order_num        How many ORDER BY fields has been specified.
  @param order            List of fields to ORDER BY.
  @param ignore           Whether we have ALTER IGNORE TABLE

  @retval   true          Error
  @retval   false         Success

  This is a veery long function and is everything but the kitchen sink :)
  It is used to alter a table and not only by ALTER TABLE but also
  CREATE|DROP INDEX are mapped on this function.

  When the ALTER TABLE statement just does a RENAME or ENABLE|DISABLE KEYS,
  or both, then this function short cuts its operation by renaming
  the table and/or enabling/disabling the keys. In this case, the FRM is
  not changed, directly by mysql_alter_table. However, if there is a
  RENAME + change of a field, or an index, the short cut is not used.
  See how `create_list` is used to generate the new FRM regarding the
  structure of the fields. The same is done for the indices of the table.

  Altering a table can be done in two ways. The table can be modified
  directly using an in-place algorithm, or the changes can be done using
  an intermediate temporary table (copy). In-place is the preferred
  algorithm as it avoids copying table data. The storage engine
  selects which algorithm to use in check_if_supported_inplace_alter()
  based on information about the table changes from fill_alter_inplace_info().
*/

bool mysql_alter_table(THD *thd, const LEX_CSTRING *new_db,
                       const LEX_CSTRING *new_name,
                       HA_CREATE_INFO *create_info,
                       TABLE_LIST *table_list,
                       Alter_info *alter_info,
                       uint order_num, ORDER *order, bool ignore,
                       bool if_exists)
{
  bool engine_changed, error;
  bool no_ha_table= true;  /* We have not created table in storage engine yet */
  TABLE *table, *new_table;
#ifdef WITH_PARTITION_STORAGE_ENGINE
  bool partition_changed= false;
  bool fast_alter_partition= false;
#endif
  /*
    Create .FRM for new version of table with a temporary name.
    We don't log the statement, it will be logged later.

    Keep information about keys in newly created table as it
    will be used later to construct Alter_inplace_info object
    and by fill_alter_inplace_info() call.
  */
  KEY *key_info;
  uint key_count;
  /*
    Remember if the new definition has new VARCHAR column;
    create_info->varchar will be reset in create_table_impl()/
    mysql_prepare_create_table().
  */
  bool varchar= create_info->varchar, table_creation_was_logged= 0;
  bool binlog_as_create_select= 0, log_if_exists= 0;
  uint tables_opened;
  handlerton *new_db_type, *old_db_type;
  ha_rows copied=0, deleted=0;
  LEX_CUSTRING frm= {0,0};
  char index_file[FN_REFLEN], data_file[FN_REFLEN];
  MDL_request target_mdl_request;
  MDL_ticket *mdl_ticket= 0;
  Alter_table_prelocking_strategy alter_prelocking_strategy;
  DBUG_ENTER("mysql_alter_table");

  /*
    Check if we attempt to alter mysql.slow_log or
    mysql.general_log table and return an error if
    it is the case.
    TODO: this design is obsolete and will be removed.
  */
  int table_kind= check_if_log_table(table_list, FALSE, NullS);

  if (table_kind)
  {
    /* Disable alter of enabled log tables */
    if (logger.is_log_table_enabled(table_kind))
    {
      my_error(ER_BAD_LOG_STATEMENT, MYF(0), "ALTER");
      DBUG_RETURN(true);
    }

    /* Disable alter of log tables to unsupported engine */
    if ((create_info->used_fields & HA_CREATE_USED_ENGINE) &&
        (!create_info->db_type || /* unknown engine */
         !(create_info->db_type->flags & HTON_SUPPORT_LOG_TABLES)))
    {
    unsupported:
      my_error(ER_UNSUPORTED_LOG_ENGINE, MYF(0),
               hton_name(create_info->db_type)->str);
      DBUG_RETURN(true);
    }

    if (create_info->db_type == maria_hton &&
        create_info->transactional != HA_CHOICE_NO)
      goto unsupported;

#ifdef WITH_PARTITION_STORAGE_ENGINE
    if (alter_info->partition_flags & ALTER_PARTITION_INFO)
    {
      my_error(ER_WRONG_USAGE, MYF(0), "PARTITION", "log table");
      DBUG_RETURN(true);
    }
#endif
  }

  THD_STAGE_INFO(thd, stage_init_update);

  /* Check if the new table type is a shared table */
  if (ha_check_if_updates_are_ignored(thd, create_info->db_type, "ALTER"))
  {
    /*
      Remove old local .frm file if it exists. We should use the new
      shared one in the future. The drop is not logged, the ALTER table is
      logged.
    */
    table_list->mdl_request.type= MDL_EXCLUSIVE;
    /* This will only drop the .frm file and local tables, not shared ones */
    error= mysql_rm_table(thd, table_list, 1, 0, 0, 1);
    DBUG_RETURN(log_and_ok(thd));
  }

  /*
    Code below can handle only base tables so ensure that we won't open a view.
    Note that RENAME TABLE the only ALTER clause which is supported for views
    has been already processed.
  */
  table_list->required_type= TABLE_TYPE_NORMAL;

  DEBUG_SYNC(thd, "alter_table_before_open_tables");

  thd->open_options|= HA_OPEN_FOR_ALTER;
  thd->mdl_backup_ticket= 0;
  error= open_tables(thd, &table_list, &tables_opened, 0,
                     &alter_prelocking_strategy);
  thd->open_options&= ~HA_OPEN_FOR_ALTER;

  if (unlikely(error))
  {
    if (if_exists)
    {
      int tmp_errno= thd->get_stmt_da()->sql_errno();
      if (tmp_errno == ER_NO_SUCH_TABLE)
      {
        /*
          ALTER TABLE IF EXISTS was used on not existing table
          We have to log the query on a slave as the table may be a shared one
          from the master and we need to ensure that the next slave can see
          the statement as this slave may not have the table shared
        */
        thd->clear_error();
        DBUG_RETURN(log_and_ok(thd));
      }
    }
    DBUG_RETURN(true);
  }

  table= table_list->table;

#ifdef WITH_WSREP
  if (WSREP(thd) &&
      (thd->lex->sql_command == SQLCOM_ALTER_TABLE ||
       thd->lex->sql_command == SQLCOM_CREATE_INDEX ||
       thd->lex->sql_command == SQLCOM_DROP_INDEX) &&
      !wsrep_should_replicate_ddl(thd, table_list->table->s->db_type()->db_type))
    DBUG_RETURN(true);
#endif

  DEBUG_SYNC(thd, "alter_table_after_open_tables");

  if (table->versioned())
  {
    if (handlerton *hton1= create_info->db_type)
    {
      handlerton *hton2= table->file->partition_ht();
      if (hton1 != hton2 &&
          (ha_check_storage_engine_flag(hton1, HTON_NATIVE_SYS_VERSIONING) ||
           ha_check_storage_engine_flag(hton2, HTON_NATIVE_SYS_VERSIONING)))
      {
        my_error(ER_VERS_ALTER_ENGINE_PROHIBITED, MYF(0), table_list->db.str,
                 table_list->table_name.str);
        DBUG_RETURN(true);
      }
    }
    if (alter_info->vers_prohibited(thd))
    {
      my_error(ER_VERS_ALTER_NOT_ALLOWED, MYF(0),
               table_list->db.str, table_list->table_name.str);
      DBUG_RETURN(true);
    }
  }

  DEBUG_SYNC(thd, "alter_opened_table");

#ifdef WITH_WSREP
  DBUG_EXECUTE_IF("sync.alter_opened_table",
                  {
                    const char act[]=
                      "now "
                      "wait_for signal.alter_opened_table";
                    DBUG_ASSERT(!debug_sync_set_action(thd,
                                                       STRING_WITH_LEN(act)));
                  };);
#endif // WITH_WSREP

  Alter_table_ctx alter_ctx(thd, table_list, tables_opened, new_db, new_name);
  mdl_ticket= table->mdl_ticket;

  /*
    We have to do a check also after table is opened as there could be no
    ENGINE= on the command line or the table could a partitioned S3 table.
  */
  if (table->file->check_if_updates_are_ignored("ALTER"))
  {
    /*
      Table is a shared table. Remove the .frm file. Discovery will create
      a new one if needed.
    */
    table->s->tdc->flushed= 1;         // Force close of all instances
    if (thd->mdl_context.upgrade_shared_lock(mdl_ticket,
                                             MDL_EXCLUSIVE,
                                             thd->variables.lock_wait_timeout))
      DBUG_RETURN(1);
    quick_rm_table(thd, table->file->ht, &table_list->db,
                   &table_list->table_name,
                   NO_HA_TABLE, 0);
    goto end_inplace;
  }
  if (!if_exists &&
      (table->file->partition_ht()->flags &
       HTON_TABLE_MAY_NOT_EXIST_ON_SLAVE))
  {
    /*
      Table is a shared table that may not exist on the slave.
      We add 'if_exists' to the query if it was not used
    */
    log_if_exists= 1;
  }
  table_creation_was_logged= table->s->table_creation_was_logged;

  table->use_all_columns();

  /*
    Prohibit changing of the UNION list of a non-temporary MERGE table
    under LOCK tables. It would be quite difficult to reuse a shrinked
    set of tables from the old table or to open a new TABLE object for
    an extended list and verify that they belong to locked tables.
  */
  if ((thd->locked_tables_mode == LTM_LOCK_TABLES ||
       thd->locked_tables_mode == LTM_PRELOCKED_UNDER_LOCK_TABLES) &&
      (create_info->used_fields & HA_CREATE_USED_UNION) &&
      (table->s->tmp_table == NO_TMP_TABLE))
  {
    my_error(ER_LOCK_OR_ACTIVE_TRANSACTION, MYF(0));
    DBUG_RETURN(true);
  }

  /* Check that we are not trying to rename to an existing table */
  if (alter_ctx.is_table_renamed())
  {
    if (table->s->tmp_table != NO_TMP_TABLE)
    {
      /*
        Check whether a temporary table exists with same requested new name.
        If such table exists, there must be a corresponding TABLE_SHARE in
        THD::all_temp_tables list.
      */
      if (thd->find_tmp_table_share(alter_ctx.new_db.str,
                                    alter_ctx.new_name.str))
      {
        my_error(ER_TABLE_EXISTS_ERROR, MYF(0), alter_ctx.new_alias.str);
        DBUG_RETURN(true);
      }
    }
    else
    {
      MDL_request_list mdl_requests;
      MDL_request target_db_mdl_request;

      MDL_REQUEST_INIT(&target_mdl_request, MDL_key::TABLE,
                       alter_ctx.new_db.str, alter_ctx.new_name.str,
                       MDL_EXCLUSIVE, MDL_TRANSACTION);
      mdl_requests.push_front(&target_mdl_request);

      /*
        If we are moving the table to a different database, we also
        need IX lock on the database name so that the target database
        is protected by MDL while the table is moved.
      */
      if (alter_ctx.is_database_changed())
      {
        MDL_REQUEST_INIT(&target_db_mdl_request, MDL_key::SCHEMA,
                         alter_ctx.new_db.str, "", MDL_INTENTION_EXCLUSIVE,
                         MDL_TRANSACTION);
        mdl_requests.push_front(&target_db_mdl_request);
      }

      /*
        Protection against global read lock must have been acquired when table
        to be altered was being opened.
      */
      DBUG_ASSERT(thd->mdl_context.is_lock_owner(MDL_key::BACKUP,
                                                 "", "",
                                                 MDL_BACKUP_DDL));

      if (thd->mdl_context.acquire_locks(&mdl_requests,
                                         thd->variables.lock_wait_timeout))
        DBUG_RETURN(true);

      DEBUG_SYNC(thd, "locked_table_name");
      /*
        Table maybe does not exist, but we got an exclusive lock
        on the name, now we can safely try to find out for sure.
      */
      if (ha_table_exists(thd, &alter_ctx.new_db, &alter_ctx.new_name))
      {
        /* Table will be closed in do_command() */
        my_error(ER_TABLE_EXISTS_ERROR, MYF(0), alter_ctx.new_alias.str);
        DBUG_RETURN(true);
      }
    }
  }

  if (!create_info->db_type)
  {
#ifdef WITH_PARTITION_STORAGE_ENGINE
    if (table->part_info &&
        create_info->used_fields & HA_CREATE_USED_ENGINE)
    {
      /*
        This case happens when the user specified
        ENGINE = x where x is a non-existing storage engine
        We set create_info->db_type to default_engine_type
        to ensure we don't change underlying engine type
        due to a erroneously given engine name.
      */
      create_info->db_type= table->part_info->default_engine_type;
    }
    else
#endif
      create_info->db_type= table->s->db_type();
  }

  if (check_engine(thd, alter_ctx.new_db.str, alter_ctx.new_name.str, create_info))
    DBUG_RETURN(true);

  if (create_info->vers_info.fix_alter_info(thd, alter_info, create_info, table))
  {
    DBUG_RETURN(true);
  }

  if ((create_info->db_type != table->s->db_type() ||
       (alter_info->partition_flags & ALTER_PARTITION_INFO)) &&
      !table->file->can_switch_engines())
  {
    my_error(ER_ROW_IS_REFERENCED, MYF(0));
    DBUG_RETURN(true);
  }

  /*
   If foreign key is added then check permission to access parent table.

   In function "check_fk_parent_table_access", create_info->db_type is used
   to identify whether engine supports FK constraint or not. Since
   create_info->db_type is set here, check to parent table access is delayed
   till this point for the alter operation.
  */
  if ((alter_info->flags & ALTER_ADD_FOREIGN_KEY) &&
      check_fk_parent_table_access(thd, create_info, alter_info, new_db->str))
    DBUG_RETURN(true);

  /*
    If this is an ALTER TABLE and no explicit row type specified reuse
    the table's row type.
    Note: this is the same as if the row type was specified explicitly.
  */
  if (create_info->row_type == ROW_TYPE_NOT_USED)
  {
    /* ALTER TABLE without explicit row type */
    create_info->row_type= table->s->row_type;
  }
  else
  {
    /* ALTER TABLE with specific row type */
    create_info->used_fields |= HA_CREATE_USED_ROW_FORMAT;
  }

  DBUG_PRINT("info", ("old type: %s  new type: %s",
             ha_resolve_storage_engine_name(table->s->db_type()),
             ha_resolve_storage_engine_name(create_info->db_type)));
  if (ha_check_storage_engine_flag(table->s->db_type(), HTON_ALTER_NOT_SUPPORTED))
  {
    DBUG_PRINT("info", ("doesn't support alter"));
    my_error(ER_ILLEGAL_HA, MYF(0), hton_name(table->s->db_type())->str,
             alter_ctx.db.str, alter_ctx.table_name.str);
    DBUG_RETURN(true);
  }

  if (ha_check_storage_engine_flag(create_info->db_type,
                                   HTON_ALTER_NOT_SUPPORTED))
  {
    DBUG_PRINT("info", ("doesn't support alter"));
    my_error(ER_ILLEGAL_HA, MYF(0), hton_name(create_info->db_type)->str,
             alter_ctx.new_db.str, alter_ctx.new_name.str);
    DBUG_RETURN(true);
  }

  if (table->s->tmp_table == NO_TMP_TABLE)
    mysql_audit_alter_table(thd, table_list);
  else if (table_creation_was_logged && mysql_bin_log.is_open())
  {
    /* Protect against MDL error in binary logging */
    MDL_request mdl_request;
    DBUG_ASSERT(!mdl_ticket);
    MDL_REQUEST_INIT(&mdl_request, MDL_key::BACKUP, "", "", MDL_BACKUP_COMMIT,
                     MDL_TRANSACTION);
    if (thd->mdl_context.acquire_lock(&mdl_request,
                                      thd->variables.lock_wait_timeout))
      DBUG_RETURN(true);
  }

  THD_STAGE_INFO(thd, stage_setup);

  if (alter_info->flags & ALTER_DROP_CHECK_CONSTRAINT)
  {
    /*
      ALTER TABLE DROP CONSTRAINT
      should be replaced with ... DROP [FOREIGN] KEY
      if the constraint is the FOREIGN KEY or UNIQUE one.
    */

    List_iterator<Alter_drop> drop_it(alter_info->drop_list);
    Alter_drop *drop;
    List <FOREIGN_KEY_INFO> fk_child_key_list;
    table->file->get_foreign_key_list(thd, &fk_child_key_list);

    alter_info->flags&= ~ALTER_DROP_CHECK_CONSTRAINT;

    while ((drop= drop_it++))
    {
      if (drop->type == Alter_drop::CHECK_CONSTRAINT)
      {
        {
          /* Test if there is a FOREIGN KEY with this name. */
          FOREIGN_KEY_INFO *f_key;
          List_iterator<FOREIGN_KEY_INFO> fk_key_it(fk_child_key_list);

          while ((f_key= fk_key_it++))
          {
            if (my_strcasecmp(system_charset_info, f_key->foreign_id->str,
                  drop->name) == 0)
            {
              drop->type= Alter_drop::FOREIGN_KEY;
              alter_info->flags|= ALTER_DROP_FOREIGN_KEY;
              goto do_continue;
            }
          }
        }

        {
          /* Test if there is an UNIQUE with this name. */
          uint n_key;

          for (n_key=0; n_key < table->s->keys; n_key++)
          {
            if ((table->key_info[n_key].flags & HA_NOSAME) &&
                my_strcasecmp(system_charset_info,
                              drop->name, table->key_info[n_key].name.str) == 0)
            {
              drop->type= Alter_drop::KEY;
              alter_info->flags|= ALTER_DROP_INDEX;
              goto do_continue;
            }
          }
        }
      }
      alter_info->flags|= ALTER_DROP_CHECK_CONSTRAINT;
do_continue:;
    }
  }

  if (handle_if_exists_options(thd, table, alter_info,
                               &create_info->period_info) ||
      fix_constraints_names(thd, &alter_info->check_constraint_list,
                            create_info))
    DBUG_RETURN(true);

  /*
    Look if we have to do anything at all.
    ALTER can become NOOP after handling
    the IF (NOT) EXISTS options.
  */
  if (alter_info->flags == 0 && alter_info->partition_flags == 0)
  {
    my_snprintf(alter_ctx.tmp_buff, sizeof(alter_ctx.tmp_buff),
                ER_THD(thd, ER_INSERT_INFO), 0L, 0L,
                thd->get_stmt_da()->current_statement_warn_count());
    my_ok(thd, 0L, 0L, alter_ctx.tmp_buff);

    /* We don't replicate alter table statement on temporary tables */
    if (table_creation_was_logged)
    {
      if (write_bin_log_with_if_exists(thd, true, false, log_if_exists))
        DBUG_RETURN(true);
    }

    DBUG_RETURN(false);
  }

  /*
     Test if we are only doing RENAME or KEYS ON/OFF. This works
     as we are testing if flags == 0 above.
  */
  if (!(alter_info->flags & ~(ALTER_RENAME | ALTER_KEYS_ONOFF)) &&
      alter_info->partition_flags == 0 &&
      alter_info->algorithm(thd) !=
      Alter_info::ALTER_TABLE_ALGORITHM_COPY)   // No need to touch frm.
  {
    bool res;

    if (!table->s->tmp_table)
    {
      // This requires X-lock, no other lock levels supported.
      if (alter_info->requested_lock != Alter_info::ALTER_TABLE_LOCK_DEFAULT &&
          alter_info->requested_lock != Alter_info::ALTER_TABLE_LOCK_EXCLUSIVE)
      {
        my_error(ER_ALTER_OPERATION_NOT_SUPPORTED, MYF(0),
                 "LOCK=NONE/SHARED", "LOCK=EXCLUSIVE");
        DBUG_RETURN(true);
      }
      res= simple_rename_or_index_change(thd, table_list,
                                         alter_info->keys_onoff,
                                         &alter_ctx);
    }
    else
    {
      res= simple_tmp_rename_or_index_change(thd, table_list,
                                             alter_info->keys_onoff,
                                             &alter_ctx);
    }
    DBUG_RETURN(res);
  }

  /* We have to do full alter table. */

#ifdef WITH_PARTITION_STORAGE_ENGINE
  {
    if (prep_alter_part_table(thd, table, alter_info, create_info,
                              &partition_changed, &fast_alter_partition))
    {
      DBUG_RETURN(true);
    }
  }
#endif

  if (mysql_prepare_alter_table(thd, table, create_info, alter_info,
                                &alter_ctx))
  {
    DBUG_RETURN(true);
  }

  set_table_default_charset(thd, create_info, alter_ctx.db);

  if (create_info->check_fields(thd, alter_info,
                                table_list->table_name, table_list->db) ||
      create_info->fix_period_fields(thd, alter_info))
    DBUG_RETURN(true);

  if (!opt_explicit_defaults_for_timestamp)
    promote_first_timestamp_column(&alter_info->create_list);

#ifdef WITH_PARTITION_STORAGE_ENGINE
  if (fast_alter_partition)
  {
    /*
      ALGORITHM and LOCK clauses are generally not allowed by the
      parser for operations related to partitioning.
      The exceptions are ALTER_PARTITION_INFO and ALTER_PARTITION_REMOVE.
      For consistency, we report ER_ALTER_OPERATION_NOT_SUPPORTED here.
    */
    if (alter_info->requested_lock !=
        Alter_info::ALTER_TABLE_LOCK_DEFAULT)
    {
      my_error(ER_ALTER_OPERATION_NOT_SUPPORTED_REASON, MYF(0),
               "LOCK=NONE/SHARED/EXCLUSIVE",
               ER_THD(thd, ER_ALTER_OPERATION_NOT_SUPPORTED_REASON_PARTITION),
               "LOCK=DEFAULT");
      DBUG_RETURN(true);
    }
    else if (alter_info->algorithm(thd) !=
             Alter_info::ALTER_TABLE_ALGORITHM_DEFAULT)
    {
      my_error(ER_ALTER_OPERATION_NOT_SUPPORTED_REASON, MYF(0),
               "ALGORITHM=COPY/INPLACE",
               ER_THD(thd, ER_ALTER_OPERATION_NOT_SUPPORTED_REASON_PARTITION),
               "ALGORITHM=DEFAULT");
      DBUG_RETURN(true);
    }

    /*
      Upgrade from MDL_SHARED_UPGRADABLE to MDL_SHARED_NO_WRITE.
      Afterwards it's safe to take the table level lock.
    */
    if ((thd->mdl_context.upgrade_shared_lock(mdl_ticket, MDL_SHARED_NO_WRITE,
             thd->variables.lock_wait_timeout)) ||
        lock_tables(thd, table_list, alter_ctx.tables_opened, 0))
    {
      DBUG_RETURN(true);
    }

    // In-place execution of ALTER TABLE for partitioning.
    DBUG_RETURN(fast_alter_partition_table(thd, table, alter_info,
                                           create_info, table_list,
                                           &alter_ctx.db,
                                           &alter_ctx.table_name));
  }
#endif

  /*
    Use copy algorithm if:
    - old_alter_table system variable is set without in-place requested using
      the ALGORITHM clause.
    - Or if in-place is impossible for given operation.
    - Changes to partitioning which were not handled by fast_alter_part_table()
      needs to be handled using table copying algorithm unless the engine
      supports auto-partitioning as such engines can do some changes
      using in-place API.
  */
  if ((thd->variables.alter_algorithm == Alter_info::ALTER_TABLE_ALGORITHM_COPY &&
       alter_info->algorithm(thd) !=
       Alter_info::ALTER_TABLE_ALGORITHM_INPLACE)
      || is_inplace_alter_impossible(table, create_info, alter_info)
      || IF_PARTITIONING((partition_changed &&
          !(table->s->db_type()->partition_flags() & HA_USE_AUTO_PARTITION)), 0))
  {
    if (alter_info->algorithm(thd) ==
        Alter_info::ALTER_TABLE_ALGORITHM_INPLACE)
    {
      my_error(ER_ALTER_OPERATION_NOT_SUPPORTED, MYF(0),
               "ALGORITHM=INPLACE", "ALGORITHM=COPY");
      DBUG_RETURN(true);
    }
    alter_info->set_requested_algorithm(
      Alter_info::ALTER_TABLE_ALGORITHM_COPY);
  }

  /*
    ALTER TABLE ... ENGINE to the same engine is a common way to
    request table rebuild. Set ALTER_RECREATE flag to force table
    rebuild.
  */
  if (create_info->db_type == table->s->db_type() &&
      create_info->used_fields & HA_CREATE_USED_ENGINE)
    alter_info->flags|= ALTER_RECREATE;

  /*
    If the old table had partitions and we are doing ALTER TABLE ...
    engine= <new_engine>, the new table must preserve the original
    partitioning. This means that the new engine is still the
    partitioning engine, not the engine specified in the parser.
    This is discovered in prep_alter_part_table, which in such case
    updates create_info->db_type.
    It's therefore important that the assignment below is done
    after prep_alter_part_table.
  */
  new_db_type= create_info->db_type;
  old_db_type= table->s->db_type();
  new_table= NULL;

  /*
    Handling of symlinked tables:
    If no rename:
      Create new data file and index file on the same disk as the
      old data and index files.
      Copy data.
      Rename new data file over old data file and new index file over
      old index file.
      Symlinks are not changed.

   If rename:
      Create new data file and index file on the same disk as the
      old data and index files.  Create also symlinks to point at
      the new tables.
      Copy data.
      At end, rename intermediate tables, and symlinks to intermediate
      table, to final table name.
      Remove old table and old symlinks

    If rename is made to another database:
      Create new tables in new database.
      Copy data.
      Remove old table and symlinks.
  */
  if (!alter_ctx.is_database_changed())
  {
    if (create_info->index_file_name)
    {
      /* Fix index_file_name to have 'tmp_name' as basename */
      strmov(index_file, alter_ctx.tmp_name.str);
      create_info->index_file_name=fn_same(index_file,
                                           create_info->index_file_name,
                                           1);
    }
    if (create_info->data_file_name)
    {
      /* Fix data_file_name to have 'tmp_name' as basename */
      strmov(data_file, alter_ctx.tmp_name.str);
      create_info->data_file_name=fn_same(data_file,
                                          create_info->data_file_name,
                                          1);
    }
  }
  else
  {
    /* Ignore symlink if db is changed. */
    create_info->data_file_name=create_info->index_file_name=0;
  }

  DEBUG_SYNC(thd, "alter_table_before_create_table_no_lock");

  tmp_disable_binlog(thd);
  create_info->options|=HA_CREATE_TMP_ALTER;
  if (!(alter_info->flags & ALTER_ADD_INDEX) && !alter_ctx.modified_primary_key)
    create_info->options|= HA_SKIP_KEY_SORT;
  else
    alter_info->flags|= ALTER_INDEX_ORDER;
  create_info->alias= alter_ctx.table_name;
  error= create_table_impl(thd, alter_ctx.db, alter_ctx.table_name,
                           alter_ctx.new_db, alter_ctx.tmp_name,
                           alter_ctx.get_tmp_path(),
                           thd->lex->create_info, create_info, alter_info,
                           C_ALTER_TABLE_FRM_ONLY, NULL,
                           &key_info, &key_count, &frm);
  reenable_binlog(thd);
  if (unlikely(error))
  {
    my_free(const_cast<uchar*>(frm.str));
    DBUG_RETURN(true);
  }

  if (alter_info->algorithm(thd) != Alter_info::ALTER_TABLE_ALGORITHM_COPY)
  {
    Alter_inplace_info ha_alter_info(create_info, alter_info,
                                     key_info, key_count,
                                     IF_PARTITIONING(thd->work_part_info, NULL),
                                     ignore, alter_ctx.error_if_not_empty);
    TABLE_SHARE altered_share;
    TABLE altered_table;
    bool use_inplace= true;

    /* Fill the Alter_inplace_info structure. */
    if (fill_alter_inplace_info(thd, table, varchar, &ha_alter_info))
      goto err_new_table_cleanup;

    /*
      We can ignore ALTER_COLUMN_ORDER and instead check
      ALTER_STORED_COLUMN_ORDER & ALTER_VIRTUAL_COLUMN_ORDER. This
      is ok as ALTER_COLUMN_ORDER may be wrong if we use AFTER last_field
      ALTER_COLUMN_NAME is set if field really was renamed.
    */

    if (!(ha_alter_info.handler_flags &
          ~(ALTER_COLUMN_ORDER | ALTER_RENAME_COLUMN | ALTER_INDEX_ORDER)))
    {
      /*
        No-op ALTER, no need to call handler API functions.

        If this code path is entered for an ALTER statement that
        should not be a real no-op, new handler flags should be added
        and fill_alter_inplace_info() adjusted.

        Note that we can end up here if an ALTER statement has clauses
        that cancel each other out (e.g. ADD/DROP identically index).

        Also note that we ignore the LOCK clause here.

        TODO don't create partitioning metadata in the first place

        TODO: Now case-change index name is treated as noop which is not quite
              correct.
      */
      table->file->ha_create_partitioning_metadata(alter_ctx.get_tmp_path(),
                                                   NULL, CHF_DELETE_FLAG);
      my_free(const_cast<uchar*>(frm.str));
      goto end_inplace;
    }

    // We assume that the table is non-temporary.
    DBUG_ASSERT(!table->s->tmp_table);

    if (create_table_for_inplace_alter(thd, alter_ctx, &frm, &altered_share,
                                       &altered_table))
      goto err_new_table_cleanup;

    /* Set markers for fields in TABLE object for altered table. */
    update_altered_table(ha_alter_info, &altered_table);

    /*
      Mark all columns in 'altered_table' as used to allow usage
      of its record[0] buffer and Field objects during in-place
      ALTER TABLE.
    */
    altered_table.column_bitmaps_set_no_signal(&altered_table.s->all_set,
                                               &altered_table.s->all_set);
    restore_record(&altered_table, s->default_values); // Create empty record
    /* Check that we can call default functions with default field values */
    thd->count_cuted_fields= CHECK_FIELD_EXPRESSION;
    altered_table.reset_default_fields();
    if (altered_table.default_field &&
        altered_table.update_default_fields(true))
    {
      cleanup_table_after_inplace_alter(&altered_table);
      goto err_new_table_cleanup;
    }
    thd->count_cuted_fields= CHECK_FIELD_IGNORE;

    if (alter_info->requested_lock == Alter_info::ALTER_TABLE_LOCK_NONE)
      ha_alter_info.online= true;
    // Ask storage engine whether to use copy or in-place
    {
      Check_level_instant_set check_level_save(thd, CHECK_FIELD_WARN);
      ha_alter_info.inplace_supported=
        table->file->check_if_supported_inplace_alter(&altered_table,
                                                      &ha_alter_info);
    }

    if (ha_alter_info.inplace_supported != HA_ALTER_INPLACE_NOT_SUPPORTED)
    {
      List_iterator<Key> it(alter_info->key_list);
      while (Key *k= it++)
      {
        if (k->without_overlaps)
        {
          ha_alter_info.inplace_supported= HA_ALTER_INPLACE_NOT_SUPPORTED;
          break;
        }
      }
    }

    if (alter_info->supports_algorithm(thd, &ha_alter_info) ||
        alter_info->supports_lock(thd, &ha_alter_info))
    {
      cleanup_table_after_inplace_alter(&altered_table);
      goto err_new_table_cleanup;
    }

    // If SHARED lock and no particular algorithm was requested, use COPY.
    if (ha_alter_info.inplace_supported == HA_ALTER_INPLACE_EXCLUSIVE_LOCK &&
        alter_info->requested_lock == Alter_info::ALTER_TABLE_LOCK_SHARED &&
         alter_info->algorithm(thd) ==
                 Alter_info::ALTER_TABLE_ALGORITHM_DEFAULT &&
         thd->variables.alter_algorithm ==
                 Alter_info::ALTER_TABLE_ALGORITHM_DEFAULT)
      use_inplace= false;

    if (ha_alter_info.inplace_supported == HA_ALTER_INPLACE_NOT_SUPPORTED)
      use_inplace= false;

    if (use_inplace)
    {
      table->s->frm_image= &frm;
      /*
        Set the truncated column values of thd as warning
        for alter table.
      */
      Check_level_instant_set check_level_save(thd, CHECK_FIELD_WARN);
      int res= mysql_inplace_alter_table(thd, table_list, table, &altered_table,
                                         &ha_alter_info,
                                         &target_mdl_request, &alter_ctx);
      my_free(const_cast<uchar*>(frm.str));

      if (res)
      {
        cleanup_table_after_inplace_alter(&altered_table);
        DBUG_RETURN(true);
      }
      cleanup_table_after_inplace_alter_keep_files(&altered_table);

      goto end_inplace;
    }
    else
      cleanup_table_after_inplace_alter_keep_files(&altered_table);
  }

  /* ALTER TABLE using copy algorithm. */

  /* Check if ALTER TABLE is compatible with foreign key definitions. */
  if (fk_prepare_copy_alter_table(thd, table, alter_info, &alter_ctx))
    goto err_new_table_cleanup;

  if (!table->s->tmp_table)
  {
    // COPY algorithm doesn't work with concurrent writes.
    if (alter_info->requested_lock == Alter_info::ALTER_TABLE_LOCK_NONE)
    {
      my_error(ER_ALTER_OPERATION_NOT_SUPPORTED_REASON, MYF(0),
               "LOCK=NONE",
               ER_THD(thd, ER_ALTER_OPERATION_NOT_SUPPORTED_REASON_COPY),
               "LOCK=SHARED");
      goto err_new_table_cleanup;
    }

    // If EXCLUSIVE lock is requested, upgrade already.
    if (alter_info->requested_lock == Alter_info::ALTER_TABLE_LOCK_EXCLUSIVE &&
        wait_while_table_is_used(thd, table, HA_EXTRA_FORCE_REOPEN))
      goto err_new_table_cleanup;

    /*
      Otherwise upgrade to SHARED_NO_WRITE.
      Note that under LOCK TABLES, we will already have SHARED_NO_READ_WRITE.
    */
    if (alter_info->requested_lock != Alter_info::ALTER_TABLE_LOCK_EXCLUSIVE &&
        thd->mdl_context.upgrade_shared_lock(mdl_ticket, MDL_SHARED_NO_WRITE,
                                             thd->variables.lock_wait_timeout))
      goto err_new_table_cleanup;

    DEBUG_SYNC(thd, "alter_table_copy_after_lock_upgrade");
  }
  else
    thd->close_unused_temporary_table_instances(table_list);

  // It's now safe to take the table level lock.
  if (lock_tables(thd, table_list, alter_ctx.tables_opened,
                  MYSQL_LOCK_USE_MALLOC))
    goto err_new_table_cleanup;

  if (ha_create_table(thd, alter_ctx.get_tmp_path(),
                      alter_ctx.new_db.str, alter_ctx.new_name.str,
                      create_info, &frm))
    goto err_new_table_cleanup;

  /* Mark that we have created table in storage engine. */
  no_ha_table= false;
  DEBUG_SYNC(thd, "alter_table_intermediate_table_created");

  /* Open the table since we need to copy the data. */
  new_table= thd->create_and_open_tmp_table(&frm,
                                            alter_ctx.get_tmp_path(),
                                            alter_ctx.new_db.str,
                                            alter_ctx.new_name.str,
                                            true);
  if (!new_table)
    goto err_new_table_cleanup;

  if (table->s->tmp_table != NO_TMP_TABLE)
  {
    /* in case of alter temp table send the tracker in OK packet */
    thd->session_tracker.state_change.mark_as_changed(thd);
  }

  /*
    Note: In case of MERGE table, we do not attach children. We do not
    copy data for MERGE tables. Only the children have data.
  */

  /* Copy the data if necessary. */
  thd->count_cuted_fields= CHECK_FIELD_WARN;	// calc cuted fields
  thd->cuted_fields=0L;

  /*
    We do not copy data for MERGE tables. Only the children have data.
    MERGE tables have HA_NO_COPY_ON_ALTER set.
  */
  if (!(new_table->file->ha_table_flags() & HA_NO_COPY_ON_ALTER))
  {
    new_table->next_number_field=new_table->found_next_number_field;
    THD_STAGE_INFO(thd, stage_copy_to_tmp_table);
    DBUG_EXECUTE_IF("abort_copy_table", {
        my_error(ER_LOCK_WAIT_TIMEOUT, MYF(0));
        goto err_new_table_cleanup;
      });

    /*
      If old table was a shared table and new table is not same type,
      the slaves will not be able to recreate the data. In this case we
      write the CREATE TABLE statement for the new table to the log and
      log all inserted rows to the table.
    */
    if ((table->file->partition_ht()->flags &
         HTON_TABLE_MAY_NOT_EXIST_ON_SLAVE) &&
        (table->file->partition_ht() != new_table->file->partition_ht()) &&
        thd->binlog_table_should_be_logged(&new_table->s->db))
    {
      /*
        'new_table' is marked as internal temp table, but we want to have
        the logging based on the original table type
      */
      bool res;
      tmp_table_type org_tmp_table= new_table->s->tmp_table;
      new_table->s->tmp_table= table->s->tmp_table;

      /* Force row logging, even if the table was created as 'temporary' */
      new_table->s->can_do_row_logging= 1;
      thd->binlog_start_trans_and_stmt();
      thd->variables.option_bits|= OPTION_BIN_COMMIT_OFF;
      res= (binlog_drop_table(thd, table) ||
            binlog_create_table(thd, new_table, 1));
      new_table->s->tmp_table= org_tmp_table;
      if (res)
        goto err_new_table_cleanup;
      /*
        ha_write_row() will log inserted rows in copy_data_between_tables().
        No additional logging of query is needed
      */
      binlog_as_create_select= 1;
      DBUG_ASSERT(new_table->file->row_logging);
      new_table->mark_columns_needed_for_insert();
      thd->binlog_write_table_map(new_table, 1);
    }
    if (copy_data_between_tables(thd, table, new_table,
                                 alter_info->create_list, ignore,
                                 order_num, order, &copied, &deleted,
                                 alter_info->keys_onoff,
                                 &alter_ctx))
      goto err_new_table_cleanup;
  }
  else
  {
    if (!table->s->tmp_table &&
        wait_while_table_is_used(thd, table, HA_EXTRA_FORCE_REOPEN))
      goto err_new_table_cleanup;
    THD_STAGE_INFO(thd, stage_manage_keys);
    alter_table_manage_keys(table, table->file->indexes_are_disabled(),
                            alter_info->keys_onoff);
    if (trans_commit_stmt(thd) || trans_commit_implicit(thd))
      goto err_new_table_cleanup;
  }
  thd->count_cuted_fields= CHECK_FIELD_IGNORE;

  if (table->s->tmp_table != NO_TMP_TABLE)
  {
    /* Close lock if this is a transactional table */
    if (thd->lock)
    {
      if (thd->locked_tables_mode != LTM_LOCK_TABLES &&
          thd->locked_tables_mode != LTM_PRELOCKED_UNDER_LOCK_TABLES)
      {
        int tmp_error= mysql_unlock_tables(thd, thd->lock);
        thd->lock= NULL;
        if (tmp_error)
          goto err_new_table_cleanup;
      }
      else
      {
        /*
          If LOCK TABLES list is not empty and contains this table,
          unlock the table and remove the table from this list.
        */
        if (mysql_lock_remove(thd, thd->lock, table))
          goto err_new_table_cleanup;
      }
    }
    new_table->s->table_creation_was_logged=
      table->s->table_creation_was_logged;
    /* Remove link to old table and rename the new one */
    thd->drop_temporary_table(table, NULL, true);
    /* Should pass the 'new_name' as we store table name in the cache */
    if (thd->rename_temporary_table(new_table, &alter_ctx.new_db,
                                    &alter_ctx.new_name))
      goto err_new_table_cleanup;

    if (binlog_as_create_select)
    {
      /*
        The original table is now deleted. Copy the
        DROP + CREATE + data statement to the binary log
      */
      thd->variables.option_bits&= ~OPTION_BIN_COMMIT_OFF;
      (binlog_hton->commit)(binlog_hton, thd, 1);
    }

    /* We don't replicate alter table statement on temporary tables */
    if (!thd->is_current_stmt_binlog_format_row() &&
        table_creation_was_logged &&
        !binlog_as_create_select &&
        write_bin_log_with_if_exists(thd, true, false, log_if_exists))
      DBUG_RETURN(true);
    my_free(const_cast<uchar*>(frm.str));
    goto end_temporary;
  }

  /*
    Check if file names for the engine are unique.  If we change engine
    and file names are unique then we don't need to rename the original
    table to a temporary name during the rename phase

    File names are unique if engine changed and
    - Either new or old engine does not store the table in files
    - Neither old or new engine uses files from another engine
      The above is mainly true for the sequence and the partition engine.
  */
  engine_changed= ((new_table->file->ht != table->file->ht) &&
                   ((!(new_table->file->ha_table_flags() & HA_FILE_BASED) ||
                     !(table->file->ha_table_flags() & HA_FILE_BASED))) &&
                   !(table->file->ha_table_flags() & HA_REUSES_FILE_NAMES) &&
                   !(new_table->file->ha_table_flags() &
                     HA_REUSES_FILE_NAMES));
  /*
    Close the intermediate table that will be the new table, but do
    not delete it! Even though MERGE tables do not have their children
    attached here it is safe to call THD::drop_temporary_table().
  */
  thd->drop_temporary_table(new_table, NULL, false);
  new_table= NULL;

  DEBUG_SYNC(thd, "alter_table_before_rename_result_table");

  /*
    Data is copied. Now we:
    1) Wait until all other threads will stop using old version of table
       by upgrading shared metadata lock to exclusive one.
    2) Close instances of table open by this thread and replace them
       with placeholders to simplify reopen process.
    3) Rename the old table to a temp name, rename the new one to the
       old name.
    4) If we are under LOCK TABLES and don't do ALTER TABLE ... RENAME
       we reopen new version of table.
    5) Write statement to the binary log.
    6) If we are under LOCK TABLES and do ALTER TABLE ... RENAME we
       remove placeholders and release metadata locks.
    7) If we are not not under LOCK TABLES we rely on the caller
      (mysql_execute_command()) to release metadata locks.
  */

  THD_STAGE_INFO(thd, stage_rename_result_table);

  if (wait_while_table_is_used(thd, table, HA_EXTRA_PREPARE_FOR_RENAME))
    goto err_new_table_cleanup;

  close_all_tables_for_name(thd, table->s,
                            alter_ctx.is_table_renamed() ?
                            HA_EXTRA_PREPARE_FOR_RENAME:
                            HA_EXTRA_NOT_USED,
                            NULL);
  table_list->table= table= NULL;                  /* Safety */
  my_free(const_cast<uchar*>(frm.str));

  /*
    Rename the old table to temporary name to have a backup in case
    anything goes wrong while renaming the new table.
    We only have to do this if name of the table is not changed.
    If we are changing to use another table handler, we don't
    have to do the rename as the table names will not interfer.
  */
  char backup_name_buff[FN_LEN];
  LEX_CSTRING backup_name;
  backup_name.str= backup_name_buff;

  DBUG_PRINT("info", ("is_table_renamed: %d  engine_changed: %d",
                      alter_ctx.is_table_renamed(), engine_changed));

  /*
    InnoDB cannot use the rename optimization when foreign key
    constraint is involved because InnoDB fails to drop the
    parent table due to foreign key constraint
  */
  if (!alter_ctx.is_table_renamed() || alter_ctx.fk_error_if_delete_row)
  {
    backup_name.length= my_snprintf(backup_name_buff, sizeof(backup_name_buff),
                                    "%s-backup-%lx-%llx", tmp_file_prefix,
                                    current_pid, thd->thread_id);
    if (lower_case_table_names)
      my_casedn_str(files_charset_info, backup_name_buff);
    if (mysql_rename_table(old_db_type, &alter_ctx.db, &alter_ctx.table_name,
                           &alter_ctx.db, &backup_name,
                           FN_TO_IS_TMP |
                           (engine_changed ? NO_HA_TABLE | NO_PAR_TABLE : 0)))
    {
      // Rename to temporary name failed, delete the new table, abort ALTER.
      (void) quick_rm_table(thd, new_db_type, &alter_ctx.new_db,
                            &alter_ctx.tmp_name, FN_IS_TMP);
      goto err_with_mdl;
    }
  }
  else
  {
    /* The original table is the backup */
    backup_name= alter_ctx.table_name;
    PSI_CALL_drop_table_share(0, alter_ctx.db.str, (int) alter_ctx.db.length,
                              alter_ctx.table_name.str, (int) alter_ctx.table_name.length);
  }

  // Rename the new table to the correct name.
  if (mysql_rename_table(new_db_type, &alter_ctx.new_db, &alter_ctx.tmp_name,
                         &alter_ctx.new_db, &alter_ctx.new_alias,
                         FN_FROM_IS_TMP))
  {
    // Rename failed, delete the temporary table.
    (void) quick_rm_table(thd, new_db_type, &alter_ctx.new_db,
                          &alter_ctx.tmp_name, FN_IS_TMP);

    if (!alter_ctx.is_table_renamed() || alter_ctx.fk_error_if_delete_row)
    {
      // Restore the backup of the original table to the old name.
      (void) mysql_rename_table(old_db_type, &alter_ctx.db, &backup_name,
                                &alter_ctx.db, &alter_ctx.alias,
                                FN_FROM_IS_TMP | NO_FK_CHECKS |
                                (engine_changed ? NO_HA_TABLE | NO_PAR_TABLE :
                                 0));
    }
    goto err_with_mdl;
  }

  // Check if we renamed the table and if so update trigger files.
  if (alter_ctx.is_table_renamed())
  {
    if (Table_triggers_list::change_table_name(thd,
                                               &alter_ctx.db,
                                               &alter_ctx.alias,
                                               &alter_ctx.table_name,
                                               &alter_ctx.new_db,
                                               &alter_ctx.new_alias))
    {
      // Rename succeeded, delete the new table.
      (void) quick_rm_table(thd, new_db_type,
                            &alter_ctx.new_db, &alter_ctx.new_alias, 0);
      // Restore the backup of the original table to the old name.
      (void) mysql_rename_table(old_db_type, &alter_ctx.db, &backup_name,
                                &alter_ctx.db, &alter_ctx.alias,
                                FN_FROM_IS_TMP | NO_FK_CHECKS |
                                (engine_changed ? NO_HA_TABLE | NO_PAR_TABLE :
                                 0));
      goto err_with_mdl;
    }
    rename_table_in_stat_tables(thd, &alter_ctx.db, &alter_ctx.alias,
                                &alter_ctx.new_db, &alter_ctx.new_alias);
  }

  // ALTER TABLE succeeded, delete the backup of the old table.
  error= quick_rm_table(thd, old_db_type, &alter_ctx.db, &backup_name,
                        FN_IS_TMP |
                        (engine_changed ? NO_HA_TABLE | NO_PAR_TABLE: 0));
  if (engine_changed)
  {
    /* the .frm file was removed but not the original table */
    error|= quick_rm_table(thd, old_db_type, &alter_ctx.db,
                           &alter_ctx.table_name,
                           NO_FRM_RENAME |
                           (engine_changed ? 0 : FN_IS_TMP));
  }
  if (binlog_as_create_select)
  {
    /*
      The original table is now deleted. Copy the
      DROP + CREATE + data statement to the binary log
    */
    thd->variables.option_bits&= ~OPTION_BIN_COMMIT_OFF;
    binlog_hton->commit(binlog_hton, thd, 1);
  }

  if (error)
  {
    /*
      The fact that deletion of the backup failed is not critical
      error, but still worth reporting as it might indicate serious
      problem with server.
    */
    goto err_with_mdl_after_alter;
  }

end_inplace:
  thd->variables.option_bits&= ~OPTION_BIN_COMMIT_OFF;

  if (thd->locked_tables_list.reopen_tables(thd, false))
    goto err_with_mdl_after_alter;

  THD_STAGE_INFO(thd, stage_end);

  DEBUG_SYNC(thd, "alter_table_before_main_binlog");

  DBUG_ASSERT(!(mysql_bin_log.is_open() &&
                thd->is_current_stmt_binlog_format_row() &&
                (create_info->tmp_table())));
  if (!binlog_as_create_select)
  {
    if (write_bin_log_with_if_exists(thd, true, false, log_if_exists))
      DBUG_RETURN(true);
  }
  table_list->table= NULL;			// For query cache
  query_cache_invalidate3(thd, table_list, false);

  if (thd->locked_tables_mode == LTM_LOCK_TABLES ||
      thd->locked_tables_mode == LTM_PRELOCKED_UNDER_LOCK_TABLES)
  {
    if (alter_ctx.is_table_renamed())
      thd->mdl_context.release_all_locks_for_name(mdl_ticket);
    else
      mdl_ticket->downgrade_lock(MDL_SHARED_NO_READ_WRITE);
  }

end_temporary:
  thd->variables.option_bits&= ~OPTION_BIN_COMMIT_OFF;

  my_snprintf(alter_ctx.tmp_buff, sizeof(alter_ctx.tmp_buff),
              ER_THD(thd, ER_INSERT_INFO),
	      (ulong) (copied + deleted), (ulong) deleted,
	      (ulong) thd->get_stmt_da()->current_statement_warn_count());
  my_ok(thd, copied + deleted, 0L, alter_ctx.tmp_buff);
  DEBUG_SYNC(thd, "alter_table_inplace_trans_commit");
  DBUG_RETURN(false);

err_new_table_cleanup:
  DBUG_PRINT("error", ("err_new_table_cleanup"));
  thd->variables.option_bits&= ~OPTION_BIN_COMMIT_OFF;

  my_free(const_cast<uchar*>(frm.str));
  /*
    No default value was provided for a DATE/DATETIME field, the
    current sql_mode doesn't allow the '0000-00-00' value and
    the table to be altered isn't empty.
    Report error here.
  */
  if (unlikely(alter_ctx.error_if_not_empty &&
               thd->get_stmt_da()->current_row_for_warning()))
  {
    Abort_on_warning_instant_set aws(thd, true);
    alter_ctx.report_implicit_default_value_error(thd, new_table
                                                  ? new_table->s : table->s);
  }

  if (new_table)
  {
    thd->drop_temporary_table(new_table, NULL, true);
  }
  else
    (void) quick_rm_table(thd, new_db_type,
                          &alter_ctx.new_db, &alter_ctx.tmp_name,
                          (FN_IS_TMP | (no_ha_table ? NO_HA_TABLE : 0)),
                          alter_ctx.get_tmp_path());

  DBUG_RETURN(true);

err_with_mdl_after_alter:
  DBUG_PRINT("error", ("err_with_mdl_after_alter"));
  /* the table was altered. binlog the operation */
  DBUG_ASSERT(!(mysql_bin_log.is_open() &&
                thd->is_current_stmt_binlog_format_row() &&
                (create_info->tmp_table())));
  /*
    We can't reset error as we will return 'true' below and the server
    expects that error is set
  */
  if (!binlog_as_create_select)
    write_bin_log_with_if_exists(thd, FALSE, FALSE, log_if_exists);

err_with_mdl:
  /*
    An error happened while we were holding exclusive name metadata lock
    on table being altered. To be safe under LOCK TABLES we should
    remove all references to the altered table from the list of locked
    tables and release the exclusive metadata lock.
  */
  thd->locked_tables_list.unlink_all_closed_tables(thd, NULL, 0);
  if (!table_list->table)
    thd->mdl_context.release_all_locks_for_name(mdl_ticket);
  DBUG_RETURN(true);
}



/**
  Prepare the transaction for the alter table's copy phase.
*/

bool mysql_trans_prepare_alter_copy_data(THD *thd)
{
  DBUG_ENTER("mysql_trans_prepare_alter_copy_data");
  /*
    Turn off recovery logging since rollback of an alter table is to
    delete the new table so there is no need to log the changes to it.

    This needs to be done before external_lock.
  */
  DBUG_RETURN(ha_enable_transaction(thd, FALSE) != 0);
}


/**
  Commit the copy phase of the alter table.
*/

bool mysql_trans_commit_alter_copy_data(THD *thd)
{
  bool error= FALSE;
  uint save_unsafe_rollback_flags;
  DBUG_ENTER("mysql_trans_commit_alter_copy_data");

  /* Save flags as trans_commit_implicit are deleting them */
  save_unsafe_rollback_flags= thd->transaction->stmt.m_unsafe_rollback_flags;

  DEBUG_SYNC(thd, "alter_table_copy_trans_commit");

  if (ha_enable_transaction(thd, TRUE))
    DBUG_RETURN(TRUE);

  /*
    Ensure that the new table is saved properly to disk before installing
    the new .frm.
    And that InnoDB's internal latches are released, to avoid deadlock
    when waiting on other instances of the table before rename (Bug#54747).
  */
  if (trans_commit_stmt(thd))
    error= TRUE;
  if (trans_commit_implicit(thd))
    error= TRUE;

  thd->transaction->stmt.m_unsafe_rollback_flags= save_unsafe_rollback_flags;
  DBUG_RETURN(error);
}


static int
copy_data_between_tables(THD *thd, TABLE *from, TABLE *to,
			 List<Create_field> &create, bool ignore,
			 uint order_num, ORDER *order,
			 ha_rows *copied, ha_rows *deleted,
                         Alter_info::enum_enable_or_disable keys_onoff,
                         Alter_table_ctx *alter_ctx)
{
  int error= 1;
  Copy_field *copy= NULL, *copy_end;
  ha_rows found_count= 0, delete_count= 0;
  SORT_INFO  *file_sort= 0;
  READ_RECORD info;
  TABLE_LIST   tables;
  List<Item>   fields;
  List<Item>   all_fields;
  bool auto_increment_field_copied= 0;
  bool cleanup_done= 0;
  bool init_read_record_done= 0;
  sql_mode_t save_sql_mode= thd->variables.sql_mode;
  ulonglong prev_insert_id, time_to_report_progress;
  Field **dfield_ptr= to->default_field;
  uint save_to_s_default_fields= to->s->default_fields;
  bool make_versioned= !from->versioned() && to->versioned();
  bool make_unversioned= from->versioned() && !to->versioned();
  bool keep_versioned= from->versioned() && to->versioned();
  bool bulk_insert_started= 0;
  Field *to_row_start= NULL, *to_row_end= NULL, *from_row_end= NULL;
  MYSQL_TIME query_start;
  DBUG_ENTER("copy_data_between_tables");

  /* Two or 3 stages; Sorting, copying data and update indexes */
  thd_progress_init(thd, 2 + MY_TEST(order));

  if (!(copy= new (thd->mem_root) Copy_field[to->s->fields]))
    DBUG_RETURN(-1);

  if (mysql_trans_prepare_alter_copy_data(thd))
  {
    delete [] copy;
    DBUG_RETURN(-1);
  }

  /* We need external lock before we can disable/enable keys */
  if (to->file->ha_external_lock(thd, F_WRLCK))
  {
    /* Undo call to mysql_trans_prepare_alter_copy_data() */
    ha_enable_transaction(thd, TRUE);
    delete [] copy;
    DBUG_RETURN(-1);
  }

  backup_set_alter_copy_lock(thd, from);

  alter_table_manage_keys(to, from->file->indexes_are_disabled(), keys_onoff);

  from->default_column_bitmaps();

  /* We can abort alter table for any table type */
  thd->abort_on_warning= !ignore && thd->is_strict_mode();

  from->file->info(HA_STATUS_VARIABLE);
  to->file->extra(HA_EXTRA_PREPARE_FOR_ALTER_TABLE);
  to->file->ha_start_bulk_insert(from->file->stats.records,
                                 ignore ? 0 : HA_CREATE_UNIQUE_INDEX_BY_SORT);
  bulk_insert_started= 1;
  mysql_stage_set_work_estimated(thd->m_stage_progress_psi, from->file->stats.records);

  List_iterator<Create_field> it(create);
  Create_field *def;
  copy_end=copy;
  to->s->default_fields= 0;
  for (Field **ptr=to->field ; *ptr ; ptr++)
  {
    def=it++;
    if (def->field)
    {
      if (*ptr == to->next_number_field)
      {
        auto_increment_field_copied= TRUE;
        /*
          If we are going to copy contents of one auto_increment column to
          another auto_increment column it is sensible to preserve zeroes.
          This condition also covers case when we are don't actually alter
          auto_increment column.
        */
        if (def->field == from->found_next_number_field)
          thd->variables.sql_mode|= MODE_NO_AUTO_VALUE_ON_ZERO;
      }
      if (!(*ptr)->vcol_info)
      {
        bitmap_set_bit(from->read_set, def->field->field_index);
        (copy_end++)->set(*ptr,def->field,0);
      }
    }
    else
    {
      /*
        Update the set of auto-update fields to contain only the new fields
        added to the table. Only these fields should be updated automatically.
        Old fields keep their current values, and therefore should not be
        present in the set of autoupdate fields.
      */
      if ((*ptr)->default_value)
      {
        *(dfield_ptr++)= *ptr;
        ++to->s->default_fields;
      }
    }
  }
  if (dfield_ptr)
    *dfield_ptr= NULL;

  if (order)
  {
    if (to->s->primary_key != MAX_KEY &&
        to->file->ha_table_flags() & HA_TABLE_SCAN_ON_INDEX)
    {
      char warn_buff[MYSQL_ERRMSG_SIZE];
      Abort_on_warning_instant_set aws(thd, false);
      my_snprintf(warn_buff, sizeof(warn_buff),
                  "ORDER BY ignored as there is a user-defined clustered index"
                  " in the table '%-.192s'", from->s->table_name.str);
      push_warning(thd, Sql_condition::WARN_LEVEL_WARN, ER_UNKNOWN_ERROR,
                   warn_buff);
    }
    else
    {
      bzero((char *) &tables, sizeof(tables));
      tables.table= from;
      tables.alias= tables.table_name= from->s->table_name;
      tables.db= from->s->db;

      THD_STAGE_INFO(thd, stage_sorting);
      Filesort_tracker dummy_tracker(false);
      Filesort fsort(order, HA_POS_ERROR, true, NULL);

      if (thd->lex->first_select_lex()->setup_ref_array(thd, order_num) ||
          setup_order(thd, thd->lex->first_select_lex()->ref_pointer_array,
                      &tables, fields, all_fields, order))
        goto err;

      if (!(file_sort= filesort(thd, from, &fsort, &dummy_tracker)))
        goto err;
    }
    thd_progress_next_stage(thd);
  }

  if (make_versioned)
  {
    query_start= thd->query_start_TIME();
    to_row_start= to->vers_start_field();
    to_row_end= to->vers_end_field();
  }
  else if (make_unversioned)
  {
    from_row_end= from->vers_end_field();
  }

  if (from_row_end)
    bitmap_set_bit(from->read_set, from_row_end->field_index);

  from->file->column_bitmaps_signal();

  to->file->prepare_for_insert(0);
  DBUG_ASSERT(to->file->inited == handler::NONE);

  /* Tell handler that we have values for all columns in the to table */
  to->use_all_columns();
  /* Add virtual columns to vcol_set to ensure they are updated */
  if (to->vfield)
    to->mark_virtual_columns_for_write(TRUE);
  if (init_read_record(&info, thd, from, (SQL_SELECT *) 0, file_sort, 1, 1,
                       FALSE))
    goto err;
  init_read_record_done= 1;

  if (ignore && !alter_ctx->fk_error_if_delete_row)
    to->file->extra(HA_EXTRA_IGNORE_DUP_KEY);
  thd->get_stmt_da()->reset_current_row_for_warning();
  restore_record(to, s->default_values);        // Create empty record
  to->reset_default_fields();

  thd->progress.max_counter= from->file->records();
  time_to_report_progress= MY_HOW_OFTEN_TO_WRITE/10;
  if (!ignore) /* for now, InnoDB needs the undo log for ALTER IGNORE */
    to->file->extra(HA_EXTRA_BEGIN_ALTER_COPY);

  while (likely(!(error= info.read_record())))
  {
    if (unlikely(thd->killed))
    {
      thd->send_kill_message();
      error= 1;
      break;
    }

    if (make_unversioned)
    {
      if (!from_row_end->is_max())
        continue; // Drop history rows.
    }

    if (unlikely(++thd->progress.counter >= time_to_report_progress))
    {
      time_to_report_progress+= MY_HOW_OFTEN_TO_WRITE/10;
      thd_progress_report(thd, thd->progress.counter,
                          thd->progress.max_counter);
    }

    /* Return error if source table isn't empty. */
    if (unlikely(alter_ctx->error_if_not_empty))
    {
      error= 1;
      break;
    }

    for (Copy_field *copy_ptr=copy ; copy_ptr != copy_end ; copy_ptr++)
    {
      copy_ptr->do_copy(copy_ptr);
    }

    if (make_versioned)
    {
      to_row_start->set_notnull();
      to_row_start->store_time(&query_start);
      to_row_end->set_max();
    }

    prev_insert_id= to->file->next_insert_id;
    if (to->default_field)
      to->update_default_fields(ignore);
    if (to->vfield)
      to->update_virtual_fields(to->file, VCOL_UPDATE_FOR_WRITE);

    /* This will set thd->is_error() if fatal failure */
    if (to->verify_constraints(ignore) == VIEW_CHECK_SKIP)
      continue;
    if (unlikely(thd->is_error()))
    {
      error= 1;
      break;
    }
    if (keep_versioned && to->versioned(VERS_TRX_ID))
      to->vers_write= false;

    if (to->next_number_field)
    {
      if (auto_increment_field_copied)
        to->auto_increment_field_not_null= TRUE;
      else
        to->next_number_field->reset();
    }
    error= to->file->ha_write_row(to->record[0]);
    to->auto_increment_field_not_null= FALSE;
    if (unlikely(error))
    {
      if (to->file->is_fatal_error(error, HA_CHECK_DUP))
      {
        /* Not a duplicate key error. */
	to->file->print_error(error, MYF(0));
        error= 1;
	break;
      }
      else
      {
        /* Duplicate key error. */
        if (unlikely(alter_ctx->fk_error_if_delete_row))
        {
          /*
            We are trying to omit a row from the table which serves as parent
            in a foreign key. This might have broken referential integrity so
            emit an error. Note that we can't ignore this error even if we are
            executing ALTER IGNORE TABLE. IGNORE allows to skip rows, but
            doesn't allow to break unique or foreign key constraints,
          */
          my_error(ER_FK_CANNOT_DELETE_PARENT, MYF(0),
                   alter_ctx->fk_error_id,
                   alter_ctx->fk_error_table);
          break;
        }

        if (ignore)
        {
          /* This ALTER IGNORE TABLE. Simply skip row and continue. */
          to->file->restore_auto_increment(prev_insert_id);
          delete_count++;
        }
        else
        {
          /* Ordinary ALTER TABLE. Report duplicate key error. */
          uint key_nr= to->file->get_dup_key(error);
          if ((int) key_nr >= 0)
          {
            const char *err_msg= ER_THD(thd, ER_DUP_ENTRY_WITH_KEY_NAME);
            if (key_nr == 0 && to->s->keys > 0 &&
                (to->key_info[0].key_part[0].field->flags &
                 AUTO_INCREMENT_FLAG))
              err_msg= ER_THD(thd, ER_DUP_ENTRY_AUTOINCREMENT_CASE);
            print_keydup_error(to,
                               key_nr >= to->s->keys ? NULL :
                                   &to->key_info[key_nr],
                               err_msg, MYF(0));
          }
          else
            to->file->print_error(error, MYF(0));
          break;
        }
      }
    }
    else
    {
      DEBUG_SYNC(thd, "copy_data_between_tables_before");
      found_count++;
      mysql_stage_set_work_completed(thd->m_stage_progress_psi, found_count);
    }
    thd->get_stmt_da()->inc_current_row_for_warning();
  }

  THD_STAGE_INFO(thd, stage_enabling_keys);
  thd_progress_next_stage(thd);

  if (error > 0 && !from->s->tmp_table)
  {
    /* We are going to drop the temporary table */
    to->file->extra(HA_EXTRA_PREPARE_FOR_DROP);
  }
  if (unlikely(to->file->ha_end_bulk_insert()) && error <= 0)
  {
    /* Give error, if not already given */
    if (!thd->is_error())
      to->file->print_error(my_errno,MYF(0));
    error= 1;
  }
  bulk_insert_started= 0;
  if (!ignore)
    to->file->extra(HA_EXTRA_END_ALTER_COPY);

  cleanup_done= 1;
  to->file->extra(HA_EXTRA_NO_IGNORE_DUP_KEY);

  if (backup_reset_alter_copy_lock(thd))
    error= 1;

  if (unlikely(mysql_trans_commit_alter_copy_data(thd)))
    error= 1;

 err:
  if (bulk_insert_started)
    (void) to->file->ha_end_bulk_insert();

/* Free resources */
  if (init_read_record_done)
    end_read_record(&info);
  delete [] copy;
  delete file_sort;

  thd->variables.sql_mode= save_sql_mode;
  thd->abort_on_warning= 0;
  *copied= found_count;
  *deleted=delete_count;
  to->file->ha_release_auto_increment();
  to->s->default_fields= save_to_s_default_fields;

  if (!cleanup_done)
  {
    /* This happens if we get an error during initialization of data */
    DBUG_ASSERT(error);
    to->file->ha_end_bulk_insert();
    ha_enable_transaction(thd, TRUE);
  }

  if (to->file->ha_external_unlock(thd))
    error=1;
  if (error < 0 && !from->s->tmp_table &&
      to->file->extra(HA_EXTRA_PREPARE_FOR_RENAME))
    error= 1;
  thd_progress_end(thd);
  DBUG_RETURN(error > 0 ? -1 : 0);
}


/*
  Recreates one table by calling mysql_alter_table().

  SYNOPSIS
    mysql_recreate_table()
    thd			Thread handler
    table_list          Table to recreate
    table_copy          Recreate the table by using
                        ALTER TABLE COPY algorithm

 RETURN
    Like mysql_alter_table().
*/

bool mysql_recreate_table(THD *thd, TABLE_LIST *table_list, bool table_copy)
{
  HA_CREATE_INFO create_info;
  Alter_info alter_info;
  TABLE_LIST *next_table= table_list->next_global;
  DBUG_ENTER("mysql_recreate_table");

  /* Set lock type which is appropriate for ALTER TABLE. */
  table_list->lock_type= TL_READ_NO_INSERT;
  /* Same applies to MDL request. */
  table_list->mdl_request.set_type(MDL_SHARED_NO_WRITE);
  /* hide following tables from open_tables() */
  table_list->next_global= NULL;

  bzero((char*) &create_info, sizeof(create_info));
  create_info.row_type=ROW_TYPE_NOT_USED;
  create_info.default_table_charset=default_charset_info;
  create_info.alter_info= &alter_info;
  /* Force alter table to recreate table */
  alter_info.flags= (ALTER_CHANGE_COLUMN | ALTER_RECREATE);

  if (table_copy)
    alter_info.set_requested_algorithm(
      Alter_info::ALTER_TABLE_ALGORITHM_COPY);

  bool res= mysql_alter_table(thd, &null_clex_str, &null_clex_str, &create_info,
                              table_list, &alter_info, 0,
                              (ORDER *) 0, 0, 0);
  table_list->next_global= next_table;
  DBUG_RETURN(res);
}


bool mysql_checksum_table(THD *thd, TABLE_LIST *tables,
                          HA_CHECK_OPT *check_opt)
{
  TABLE_LIST *table;
  List<Item> field_list;
  Item *item;
  Protocol *protocol= thd->protocol;
  DBUG_ENTER("mysql_checksum_table");

  /*
    CHECKSUM TABLE returns results and rollbacks statement transaction,
    so it should not be used in stored function or trigger.
  */
  DBUG_ASSERT(! thd->in_sub_stmt);

  field_list.push_back(item= new (thd->mem_root)
                       Item_empty_string(thd, "Table", NAME_LEN*2),
                       thd->mem_root);
  item->maybe_null= 1;
  field_list.push_back(item= new (thd->mem_root)
                       Item_int(thd, "Checksum", (longlong) 1,
                                MY_INT64_NUM_DECIMAL_DIGITS),
                       thd->mem_root);
  item->maybe_null= 1;
  if (protocol->send_result_set_metadata(&field_list,
                            Protocol::SEND_NUM_ROWS | Protocol::SEND_EOF))
    DBUG_RETURN(TRUE);

  /*
    Close all temporary tables which were pre-open to simplify
    privilege checking. Clear all references to closed tables.
  */
  close_thread_tables(thd);
  for (table= tables; table; table= table->next_local)
    table->table= NULL;

  /* Open one table after the other to keep lock time as short as possible. */
  for (table= tables; table; table= table->next_local)
  {
    char table_name[SAFE_NAME_LEN*2+2];
    TABLE *t;
    TABLE_LIST *save_next_global;

    strxmov(table_name, table->db.str ,".", table->table_name.str, NullS);

    /* Remember old 'next' pointer and break the list.  */
    save_next_global= table->next_global;
    table->next_global= NULL;
    table->lock_type= TL_READ;
    /* Allow to open real tables only. */
    table->required_type= TABLE_TYPE_NORMAL;

    if (thd->open_temporary_tables(table) ||
        open_and_lock_tables(thd, table, FALSE, 0))
    {
      t= NULL;
    }
    else
      t= table->table;

    table->next_global= save_next_global;

    protocol->prepare_for_resend();
    protocol->store(table_name, system_charset_info);

    if (!t)
    {
      /* Table didn't exist */
      protocol->store_null();
    }
    else
    {
      /* Call ->checksum() if the table checksum matches 'old_mode' settings */
      if (!(check_opt->flags & T_EXTEND) &&
          (((t->file->ha_table_flags() & HA_HAS_OLD_CHECKSUM) && thd->variables.old_mode) ||
           ((t->file->ha_table_flags() & HA_HAS_NEW_CHECKSUM) && !thd->variables.old_mode)))
      {
        if (t->file->info(HA_STATUS_VARIABLE) || t->file->stats.checksum_null)
          protocol->store_null();
        else
          protocol->store((longlong)t->file->stats.checksum);
      }
      else if (check_opt->flags & T_QUICK)
        protocol->store_null();
      else
      {
        int error= t->file->calculate_checksum();
        if (thd->killed)
        {
          /*
             we've been killed; let handler clean up, and remove the
             partial current row from the recordset (embedded lib)
          */
          t->file->ha_rnd_end();
          thd->protocol->remove_last_row();
          goto err;
        }
        if (error || t->file->stats.checksum_null)
          protocol->store_null();
        else
          protocol->store((longlong)t->file->stats.checksum);
      }
      trans_rollback_stmt(thd);
      close_thread_tables(thd);
    }

    if (thd->transaction_rollback_request)
    {
      /*
        If transaction rollback was requested we honor it. To do this we
        abort statement and return error as not only CHECKSUM TABLE is
        rolled back but the whole transaction in which it was used.
      */
      thd->protocol->remove_last_row();
      goto err;
    }

    /* Hide errors from client. Return NULL for problematic tables instead. */
    thd->clear_error();

    if (protocol->write())
      goto err;
  }

  my_eof(thd);
  DBUG_RETURN(FALSE);

err:
  DBUG_RETURN(TRUE);
}

/**
  @brief Check if the table can be created in the specified storage engine.

  Checks if the storage engine is enabled and supports the given table
  type (e.g. normal, temporary, system). May do engine substitution
  if the requested engine is disabled.

  @param thd          Thread descriptor.
  @param db_name      Database name.
  @param table_name   Name of table to be created.
  @param create_info  Create info from parser, including engine.

  @retval true  Engine not available/supported, error has been reported.
  @retval false Engine available/supported.
*/

bool check_engine(THD *thd, const char *db_name,
                  const char *table_name, HA_CREATE_INFO *create_info)
{
  DBUG_ENTER("check_engine");
  handlerton **new_engine= &create_info->db_type;
  handlerton *req_engine= *new_engine;
  handlerton *enf_engine= NULL;
  bool no_substitution= thd->variables.sql_mode & MODE_NO_ENGINE_SUBSTITUTION;
  *new_engine= ha_checktype(thd, req_engine, no_substitution);
  DBUG_ASSERT(*new_engine);
  if (!*new_engine)
    DBUG_RETURN(true);

  /* Enforced storage engine should not be used in
  ALTER TABLE that does not use explicit ENGINE = x to
  avoid unwanted unrelated changes.*/
  if (!(thd->lex->sql_command == SQLCOM_ALTER_TABLE &&
        !(create_info->used_fields & HA_CREATE_USED_ENGINE)))
    enf_engine= thd->variables.enforced_table_plugin ?
       plugin_hton(thd->variables.enforced_table_plugin) : NULL;

  if (enf_engine && enf_engine != *new_engine)
  {
    if (no_substitution)
    {
      const char *engine_name= ha_resolve_storage_engine_name(req_engine);
      my_error(ER_UNKNOWN_STORAGE_ENGINE, MYF(0), engine_name);
      DBUG_RETURN(TRUE);
    }
    *new_engine= enf_engine;
  }

  if (req_engine && req_engine != *new_engine)
  {
    push_warning_printf(thd, Sql_condition::WARN_LEVEL_NOTE,
                        ER_WARN_USING_OTHER_HANDLER,
                        ER_THD(thd, ER_WARN_USING_OTHER_HANDLER),
                        ha_resolve_storage_engine_name(*new_engine),
                        table_name);
  }
  if (create_info->tmp_table() &&
      ha_check_storage_engine_flag(*new_engine, HTON_TEMPORARY_NOT_SUPPORTED))
  {
    if (create_info->used_fields & HA_CREATE_USED_ENGINE)
    {
      my_error(ER_ILLEGAL_HA_CREATE_OPTION, MYF(0),
               hton_name(*new_engine)->str, "TEMPORARY");
      *new_engine= 0;
      DBUG_RETURN(true);
    }
    *new_engine= myisam_hton;
  }

  DBUG_RETURN(false);
}


bool Sql_cmd_create_table_like::execute(THD *thd)
{
  DBUG_ENTER("Sql_cmd_create_table::execute");
  LEX *lex= thd->lex;
  SELECT_LEX *select_lex= lex->first_select_lex();
  TABLE_LIST *first_table= select_lex->table_list.first;
  DBUG_ASSERT(first_table == lex->query_tables);
  DBUG_ASSERT(first_table != 0);
  bool link_to_local;
  TABLE_LIST *create_table= first_table;
  TABLE_LIST *select_tables= lex->create_last_non_select_table->next_global;
  /* most outer SELECT_LEX_UNIT of query */
  SELECT_LEX_UNIT *unit= &lex->unit;
  int res= 0;

  const bool used_engine= lex->create_info.used_fields & HA_CREATE_USED_ENGINE;
  DBUG_ASSERT((m_storage_engine_name.str != NULL) == used_engine);
  if (used_engine)
  {
    if (resolve_storage_engine_with_error(thd, &lex->create_info.db_type,
                                          lex->create_info.tmp_table()))
      DBUG_RETURN(true); // Engine not found, substitution is not allowed

    if (!lex->create_info.db_type) // Not found, but substitution is allowed
    {
      lex->create_info.use_default_db_type(thd);
      push_warning_printf(thd, Sql_condition::WARN_LEVEL_WARN,
                          ER_WARN_USING_OTHER_HANDLER,
                          ER_THD(thd, ER_WARN_USING_OTHER_HANDLER),
                          hton_name(lex->create_info.db_type)->str,
                          create_table->table_name.str);
    }
  }

  if (lex->tmp_table())
  {
    status_var_decrement(thd->status_var.com_stat[SQLCOM_CREATE_TABLE]);
    status_var_increment(thd->status_var.com_create_tmp_table);
  }

  /*
    Code below (especially in mysql_create_table() and select_create
    methods) may modify HA_CREATE_INFO structure in LEX, so we have to
    use a copy of this structure to make execution prepared statement-
    safe. A shallow copy is enough as this code won't modify any memory
    referenced from this structure.
  */
  Table_specification_st create_info(lex->create_info);
  /*
    We need to copy alter_info for the same reasons of re-execution
    safety, only in case of Alter_info we have to do (almost) a deep
    copy.
  */
  Alter_info alter_info(lex->alter_info, thd->mem_root);

  if (unlikely(thd->is_fatal_error))
  {
    /* If out of memory when creating a copy of alter_info. */
    res= 1;
    goto end_with_restore_list;
  }

  /*
   Since CREATE_INFO is not full without Alter_info, it is better to pass them
   as a signle parameter. TODO: remove alter_info argument where create_info is
   passed.
  */
  create_info.alter_info= &alter_info;

  /* Check privileges */
  if ((res= create_table_precheck(thd, select_tables, create_table)))
    goto end_with_restore_list;

  /* Might have been updated in create_table_precheck */
  create_info.alias= create_table->alias;

  /* Fix names if symlinked or relocated tables */
  if (append_file_to_dir(thd, &create_info.data_file_name,
                         &create_table->table_name) ||
      append_file_to_dir(thd, &create_info.index_file_name,
                         &create_table->table_name))
    goto end_with_restore_list;

  /*
    If no engine type was given, work out the default now
    rather than at parse-time.
  */
  if (!(create_info.used_fields & HA_CREATE_USED_ENGINE))
    create_info.use_default_db_type(thd);
  /*
    If we are using SET CHARSET without DEFAULT, add an implicit
    DEFAULT to not confuse old users. (This may change).
  */
  if ((create_info.used_fields &
       (HA_CREATE_USED_DEFAULT_CHARSET | HA_CREATE_USED_CHARSET)) ==
      HA_CREATE_USED_CHARSET)
  {
    create_info.used_fields&= ~HA_CREATE_USED_CHARSET;
    create_info.used_fields|= HA_CREATE_USED_DEFAULT_CHARSET;
    create_info.default_table_charset= create_info.alter_table_convert_to_charset;
    create_info.alter_table_convert_to_charset= 0;
  }

  /*
    If we are a slave, we should add OR REPLACE if we don't have
    IF EXISTS. This will help a slave to recover from
    CREATE TABLE OR EXISTS failures by dropping the table and
    retrying the create.
  */
  if (thd->slave_thread &&
      slave_ddl_exec_mode_options == SLAVE_EXEC_MODE_IDEMPOTENT &&
      !lex->create_info.if_not_exists())
  {
    create_info.add(DDL_options_st::OPT_OR_REPLACE);
    create_info.add(DDL_options_st::OPT_OR_REPLACE_SLAVE_GENERATED);
  }

#ifdef WITH_PARTITION_STORAGE_ENGINE
  thd->work_part_info= 0;
  {
    partition_info *part_info= thd->lex->part_info;
    if (part_info && !(part_info= part_info->get_clone(thd)))
    {
      res= -1;
      goto end_with_restore_list;
    }
    thd->work_part_info= part_info;
  }
#endif

  if (select_lex->item_list.elements || select_lex->tvc) // With select or TVC
  {
    select_result *result;

    /*
      CREATE TABLE...IGNORE/REPLACE SELECT... can be unsafe, unless
      ORDER BY PRIMARY KEY clause is used in SELECT statement. We therefore
      use row based logging if mixed or row based logging is available.
      TODO: Check if the order of the output of the select statement is
      deterministic. Waiting for BUG#42415
    */
    if(lex->ignore)
      lex->set_stmt_unsafe(LEX::BINLOG_STMT_UNSAFE_CREATE_IGNORE_SELECT);

    if(lex->duplicates == DUP_REPLACE)
      lex->set_stmt_unsafe(LEX::BINLOG_STMT_UNSAFE_CREATE_REPLACE_SELECT);

    /*
      If:
      a) we inside an SP and there was NAME_CONST substitution,
      b) binlogging is on (STMT mode),
      c) we log the SP as separate statements
      raise a warning, as it may cause problems
      (see 'NAME_CONST issues' in 'Binary Logging of Stored Programs')
     */
    if (thd->query_name_consts && mysql_bin_log.is_open() &&
        thd->wsrep_binlog_format() == BINLOG_FORMAT_STMT &&
        !mysql_bin_log.is_query_in_union(thd, thd->query_id))
    {
      List_iterator_fast<Item> it(select_lex->item_list);
      Item *item;
      uint splocal_refs= 0;
      /* Count SP local vars in the top-level SELECT list */
      while ((item= it++))
      {
        if (item->get_item_splocal())
          splocal_refs++;
      }
      /*
        If it differs from number of NAME_CONST substitution applied,
        we may have a SOME_FUNC(NAME_CONST()) in the SELECT list,
        that may cause a problem with binary log (see BUG#35383),
        raise a warning.
      */
      if (splocal_refs != thd->query_name_consts)
        push_warning(thd,
                     Sql_condition::WARN_LEVEL_WARN,
                     ER_UNKNOWN_ERROR,
"Invoked routine ran a statement that may cause problems with "
"binary log, see 'NAME_CONST issues' in 'Binary Logging of Stored Programs' "
"section of the manual.");
    }

    select_lex->options|= SELECT_NO_UNLOCK;
    unit->set_limit(select_lex);

    /*
      Disable non-empty MERGE tables with CREATE...SELECT. Too
      complicated. See Bug #26379. Empty MERGE tables are read-only
      and don't allow CREATE...SELECT anyway.
    */
    if (create_info.used_fields & HA_CREATE_USED_UNION)
    {
      my_error(ER_WRONG_OBJECT, MYF(0), create_table->db.str,
               create_table->table_name.str, "BASE TABLE");
      res= 1;
      goto end_with_restore_list;
    }

    res= open_and_lock_tables(thd, create_info, lex->query_tables, TRUE, 0);
    if (unlikely(res))
    {
      /* Got error or warning. Set res to 1 if error */
      if (!(res= thd->is_error()))
        my_ok(thd);                           // CREATE ... IF NOT EXISTS
      goto end_with_restore_list;
    }

    /* Ensure we don't try to create something from which we select from */
    if (create_info.or_replace() && !create_info.tmp_table())
    {
      if (TABLE_LIST *duplicate= unique_table(thd, lex->query_tables,
                                              lex->query_tables->next_global,
                                              CHECK_DUP_FOR_CREATE |
                                              CHECK_DUP_SKIP_TEMP_TABLE))
      {
        update_non_unique_table_error(lex->query_tables, "CREATE",
                                      duplicate);
        res= TRUE;
        goto end_with_restore_list;
      }
    }
    {
      /*
        Remove target table from main select and name resolution
        context. This can't be done earlier as it will break view merging in
        statements like "CREATE TABLE IF NOT EXISTS existing_view SELECT".
      */
      lex->unlink_first_table(&link_to_local);

      /* Store reference to table in case of LOCK TABLES */
      create_info.table= create_table->table;

      /*
        select_create is currently not re-execution friendly and
        needs to be created for every execution of a PS/SP.
        Note: In wsrep-patch, CTAS is handled like a regular transaction.
      */
      if ((result= new (thd->mem_root) select_create(thd, create_table,
                                                     &create_info,
                                                     &alter_info,
                                                     select_lex->item_list,
                                                     lex->duplicates,
                                                     lex->ignore,
                                                     select_tables)))
      {
        /*
          CREATE from SELECT give its SELECT_LEX for SELECT,
          and item_list belong to SELECT
        */
        if (!(res= handle_select(thd, lex, result, 0)))
        {
          if (create_info.tmp_table())
            thd->variables.option_bits|= OPTION_KEEP_LOG;
        }
        delete result;
      }
      lex->link_first_table_back(create_table, link_to_local);
    }
  }
  else
  {
    /* regular create */
    if (create_info.like())
    {
      /* CREATE TABLE ... LIKE ... */
      res= mysql_create_like_table(thd, create_table, select_tables,
                                   &create_info);
    }
    else
    {
      if (create_info.fix_create_fields(thd, &alter_info, *create_table) ||
          create_info.check_fields(thd, &alter_info,
                                   create_table->table_name, create_table->db))
	goto end_with_restore_list;

      /*
        In STATEMENT format, we probably have to replicate also temporary
        tables, like mysql replication does. Also check if the requested
        engine is allowed/supported.
      */
      if (WSREP(thd))
      {
        handlerton *orig_ht= create_info.db_type;
        if (!check_engine(thd, create_table->db.str,
                          create_table->table_name.str,
                          &create_info) &&
            (!thd->is_current_stmt_binlog_format_row() ||
             !create_info.tmp_table()))
        {
#ifdef WITH_WSREP
<<<<<<< HEAD
        WSREP_TO_ISOLATION_BEGIN_ALTER(create_table->db.str, create_table->table_name.str,
				       first_table, &alter_info, NULL, &create_info)
	{
	  WSREP_WARN("CREATE TABLE isolation failure");
	  DBUG_RETURN(true);
	}
=======
          WSREP_TO_ISOLATION_BEGIN_ALTER(create_table->db.str, create_table->table_name.str,
                                         first_table, &alter_info, NULL)
	  {
	    WSREP_WARN("CREATE TABLE isolation failure");
	    DBUG_RETURN(true);
	  }
>>>>>>> c04a203a
#endif /* WITH_WSREP */
        }
        // check_engine will set db_type to  NULL if e.g. TEMPORARY is
        // not supported by the storage engine, this case is checked
        // again in mysql_create_table
        create_info.db_type= orig_ht;
      }
      /* Regular CREATE TABLE */
      res= mysql_create_table(thd, create_table, &create_info, &alter_info);
    }
    if (!res)
    {
      /* So that CREATE TEMPORARY TABLE gets to binlog at commit/rollback */
      if (create_info.tmp_table())
        thd->variables.option_bits|= OPTION_KEEP_LOG;
      /* in case of create temp tables if @@session_track_state_change is
         ON then send session state notification in OK packet */
      if (create_info.options & HA_LEX_CREATE_TMP_TABLE)
      {
        thd->session_tracker.state_change.mark_as_changed(thd);
      }
      my_ok(thd);
    }
  }

end_with_restore_list:
  DBUG_RETURN(res);
}<|MERGE_RESOLUTION|>--- conflicted
+++ resolved
@@ -8634,9 +8634,15 @@
           def->field_name= alter->new_name;
           column_rename_param.fields.push_back(def);
           if (field->flags & VERS_ROW_START)
+          {
             create_info->vers_info.as_row.start= alter->new_name;
+            create_info->vers_info.period.start= alter->new_name;
+          }
           else if (field->flags & VERS_ROW_END)
+          {
             create_info->vers_info.as_row.end= alter->new_name;
+            create_info->vers_info.period.end= alter->new_name;
+          }
           if (table->s->period.name)
           {
             if (field == table->period_start_field())
@@ -12251,21 +12257,14 @@
              !create_info.tmp_table()))
         {
 #ifdef WITH_WSREP
-<<<<<<< HEAD
-        WSREP_TO_ISOLATION_BEGIN_ALTER(create_table->db.str, create_table->table_name.str,
-				       first_table, &alter_info, NULL, &create_info)
-	{
-	  WSREP_WARN("CREATE TABLE isolation failure");
-	  DBUG_RETURN(true);
-	}
-=======
-          WSREP_TO_ISOLATION_BEGIN_ALTER(create_table->db.str, create_table->table_name.str,
-                                         first_table, &alter_info, NULL)
+          WSREP_TO_ISOLATION_BEGIN_ALTER(create_table->db.str,
+                                         create_table->table_name.str,
+                                         first_table, &alter_info, NULL,
+                                         &create_info)
 	  {
 	    WSREP_WARN("CREATE TABLE isolation failure");
 	    DBUG_RETURN(true);
 	  }
->>>>>>> c04a203a
 #endif /* WITH_WSREP */
         }
         // check_engine will set db_type to  NULL if e.g. TEMPORARY is
