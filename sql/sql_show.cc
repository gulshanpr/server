/* Copyright (c) 2000, 2014, Oracle and/or its affiliates.
   Copyright (c) 2009, 2014, SkySQL Ab.

   This program is free software; you can redistribute it and/or modify
   it under the terms of the GNU General Public License as published by
   the Free Software Foundation; version 2 of the License.

   This program is distributed in the hope that it will be useful,
   but WITHOUT ANY WARRANTY; without even the implied warranty of
   MERCHANTABILITY or FITNESS FOR A PARTICULAR PURPOSE.  See the
   GNU General Public License for more details.

   You should have received a copy of the GNU General Public License
   along with this program; if not, write to the Free Software
   Foundation, Inc., 51 Franklin St, Fifth Floor, Boston, MA 02110-1301  USA */


/* Function with list databases, tables or fields */

#include "sql_plugin.h"
#include "sql_priv.h"
#include "unireg.h"
#include "sql_acl.h"                        // fill_schema_*_privileges
#include "sql_select.h"                         // For select_describe
#include "sql_base.h"                       // close_tables_for_reopen
#include "create_options.h"
#include "sql_show.h"
#include "sql_table.h"                        // filename_to_tablename,
                                              // primary_key_name,
                                              // build_table_filename
#include "repl_failsafe.h"
#include "sql_parse.h"             // check_access, check_table_access
#include "sql_partition.h"         // partition_element
#include "sql_derived.h"           // mysql_derived_prepare,
                                   // mysql_handle_derived,
#include "sql_db.h"     // check_db_dir_existence, load_db_opt_by_name
#include "sql_time.h"   // interval_type_to_name
#include "tztime.h"                             // struct Time_zone
#include "sql_acl.h"     // TABLE_ACLS, check_grant, DB_ACLS, acl_get,
                         // check_grant_db
#include "filesort.h"    // filesort_free_buffers
#include "sp.h"
#include "sp_head.h"
#include "sp_pcontext.h"
#include "set_var.h"
#include "sql_trigger.h"
#include "sql_derived.h"
#include "sql_statistics.h"
#include "sql_connect.h"
#include "authors.h"
#include "contributors.h"
#include "sql_partition.h"
#ifdef HAVE_EVENT_SCHEDULER
#include "events.h"
#include "event_data_objects.h"
#endif
#include <my_dir.h>
#include "lock.h"                           // MYSQL_OPEN_IGNORE_FLUSH
#include "debug_sync.h"
#include "keycaches.h"

#ifdef WITH_PARTITION_STORAGE_ENGINE
#include "ha_partition.h"
#endif
enum enum_i_s_events_fields
{
  ISE_EVENT_CATALOG= 0,
  ISE_EVENT_SCHEMA,
  ISE_EVENT_NAME,
  ISE_DEFINER,
  ISE_TIME_ZONE,
  ISE_EVENT_BODY,
  ISE_EVENT_DEFINITION,
  ISE_EVENT_TYPE,
  ISE_EXECUTE_AT,
  ISE_INTERVAL_VALUE,
  ISE_INTERVAL_FIELD,
  ISE_SQL_MODE,
  ISE_STARTS,
  ISE_ENDS,
  ISE_STATUS,
  ISE_ON_COMPLETION,
  ISE_CREATED,
  ISE_LAST_ALTERED,
  ISE_LAST_EXECUTED,
  ISE_EVENT_COMMENT,
  ISE_ORIGINATOR,
  ISE_CLIENT_CS,
  ISE_CONNECTION_CL,
  ISE_DB_CL
};

#define USERNAME_WITH_HOST_CHAR_LENGTH (USERNAME_CHAR_LENGTH + HOSTNAME_LENGTH + 2)

#ifndef NO_EMBEDDED_ACCESS_CHECKS
static const char *grant_names[]={
  "select","insert","update","delete","create","drop","reload","shutdown",
  "process","file","grant","references","index","alter"};

static TYPELIB grant_types = { sizeof(grant_names)/sizeof(char **),
                               "grant_types",
                               grant_names, NULL};
#endif

/* Match the values of enum ha_choice */
static const char *ha_choice_values[] = {"", "0", "1"};

static void store_key_options(THD *thd, String *packet, TABLE *table,
                              KEY *key_info);

#ifdef WITH_PARTITION_STORAGE_ENGINE
static void get_cs_converted_string_value(THD *thd,
                                          String *input_str,
                                          String *output_str,
                                          CHARSET_INFO *cs,
                                          bool use_hex);
#endif

<<<<<<< HEAD
static void append_algorithm(TABLE_LIST *table, String *buff);
=======
static int show_create_view(THD *thd, TABLE_LIST *table, String *buff);

static void append_algorithm(TABLE_LIST *table, String *buff);

static COND * make_cond_for_info_schema(COND *cond, TABLE_LIST *table);

/**
  Condition pushdown used for INFORMATION_SCHEMA / SHOW queries.
  This structure is to implement an optimization when
  accessing data dictionary data in the INFORMATION_SCHEMA
  or SHOW commands.
  When the query contain a TABLE_SCHEMA or TABLE_NAME clause,
  narrow the search for data based on the constraints given.
*/
typedef struct st_lookup_field_values
{
  /**
    Value of a TABLE_SCHEMA clause.
    Note that this value length may exceed @c NAME_LEN.
    @sa wild_db_value
  */
  LEX_STRING db_value;
  /**
    Value of a TABLE_NAME clause.
    Note that this value length may exceed @c NAME_LEN.
    @sa wild_table_value
  */
  LEX_STRING table_value;
  /**
    True when @c db_value is a LIKE clause,
    false when @c db_value is an '=' clause.
  */
  bool wild_db_value;
  /**
    True when @c table_value is a LIKE clause,
    false when @c table_value is an '=' clause.
  */
  bool wild_table_value;
} LOOKUP_FIELD_VALUES;

>>>>>>> f1afc003

bool get_lookup_field_values(THD *, COND *, TABLE_LIST *, LOOKUP_FIELD_VALUES *);

/***************************************************************************
** List all table types supported
***************************************************************************/

static int make_version_string(char *buf, int buf_length, uint version)
{
  return my_snprintf(buf, buf_length, "%d.%d", version>>8,version&0xff);
}


static const LEX_STRING maturity_name[]={
  { C_STRING_WITH_LEN("Unknown") },
  { C_STRING_WITH_LEN("Experimental") },
  { C_STRING_WITH_LEN("Alpha") },
  { C_STRING_WITH_LEN("Beta") },
  { C_STRING_WITH_LEN("Gamma") },
  { C_STRING_WITH_LEN("Stable") }};


static my_bool show_plugins(THD *thd, plugin_ref plugin,
                            void *arg)
{
  TABLE *table= (TABLE*) arg;
  struct st_maria_plugin *plug= plugin_decl(plugin);
  struct st_plugin_dl *plugin_dl= plugin_dlib(plugin);
  CHARSET_INFO *cs= system_charset_info;
  char version_buf[20];

  restore_record(table, s->default_values);

  table->field[0]->store(plugin_name(plugin)->str,
                         plugin_name(plugin)->length, cs);

  table->field[1]->store(version_buf,
        make_version_string(version_buf, sizeof(version_buf), plug->version),
        cs);

  switch (plugin_state(plugin)) {
  case PLUGIN_IS_DELETED:
    table->field[2]->store(STRING_WITH_LEN("DELETED"), cs);
    break;
  case PLUGIN_IS_UNINITIALIZED:
    table->field[2]->store(STRING_WITH_LEN("INACTIVE"), cs);
    break;
  case PLUGIN_IS_READY:
    table->field[2]->store(STRING_WITH_LEN("ACTIVE"), cs);
    break;
  case PLUGIN_IS_DISABLED:
    table->field[2]->store(STRING_WITH_LEN("DISABLED"), cs);
    break;
  case PLUGIN_IS_FREED: // filtered in fill_plugins, used in fill_all_plugins
    table->field[2]->store(STRING_WITH_LEN("NOT INSTALLED"), cs);
    break;
  default:
    DBUG_ASSERT(0);
  }

  table->field[3]->store(plugin_type_names[plug->type].str,
                         plugin_type_names[plug->type].length,
                         cs);
  table->field[4]->store(version_buf,
        make_version_string(version_buf, sizeof(version_buf),
                            *(uint *)plug->info), cs);

  if (plugin_dl)
  {
    table->field[5]->store(plugin_dl->dl.str, plugin_dl->dl.length, cs);
    table->field[5]->set_notnull();
    table->field[6]->store(version_buf,
          make_version_string(version_buf, sizeof(version_buf),
                              plugin_dl->mariaversion),
          cs);
    table->field[6]->set_notnull();
  }
  else
  {
    table->field[5]->set_null();
    table->field[6]->set_null();
  }


  if (plug->author)
  {
    table->field[7]->store(plug->author, strlen(plug->author), cs);
    table->field[7]->set_notnull();
  }
  else
    table->field[7]->set_null();

  if (plug->descr)
  {
    table->field[8]->store(plug->descr, strlen(plug->descr), cs);
    table->field[8]->set_notnull();
  }
  else
    table->field[8]->set_null();

  switch (plug->license) {
  case PLUGIN_LICENSE_GPL:
    table->field[9]->store(PLUGIN_LICENSE_GPL_STRING,
                           strlen(PLUGIN_LICENSE_GPL_STRING), cs);
    break;
  case PLUGIN_LICENSE_BSD:
    table->field[9]->store(PLUGIN_LICENSE_BSD_STRING,
                           strlen(PLUGIN_LICENSE_BSD_STRING), cs);
    break;
  default:
    table->field[9]->store(PLUGIN_LICENSE_PROPRIETARY_STRING,
                           strlen(PLUGIN_LICENSE_PROPRIETARY_STRING), cs);
    break;
  }

  table->field[10]->store(
    global_plugin_typelib_names[plugin_load_option(plugin)],
    strlen(global_plugin_typelib_names[plugin_load_option(plugin)]),
    cs);

  if (plug->maturity <= MariaDB_PLUGIN_MATURITY_STABLE)
     table->field[11]->store(maturity_name[plug->maturity].str,
                             maturity_name[plug->maturity].length,
                             cs);
   else
     table->field[11]->store("Unknown", 7, cs);

  if (plug->version_info)
  {
    table->field[12]->store(plug->version_info,
                            strlen(plug->version_info), cs);
    table->field[12]->set_notnull();
  }
  else
    table->field[12]->set_null();

  return schema_table_store_record(thd, table);
}


int fill_plugins(THD *thd, TABLE_LIST *tables, COND *cond)
{
  DBUG_ENTER("fill_plugins");
  TABLE *table= tables->table;

  if (plugin_foreach_with_mask(thd, show_plugins, MYSQL_ANY_PLUGIN,
                               ~PLUGIN_IS_FREED, table))
    DBUG_RETURN(1);

  DBUG_RETURN(0);
}


int fill_all_plugins(THD *thd, TABLE_LIST *tables, COND *cond)
{
  DBUG_ENTER("fill_all_plugins");
  TABLE *table= tables->table;
  LOOKUP_FIELD_VALUES lookup;

  if (get_lookup_field_values(thd, cond, tables, &lookup))
    DBUG_RETURN(0);

  if (lookup.db_value.str && !lookup.db_value.str[0])
    DBUG_RETURN(0); // empty string never matches a valid SONAME

  MY_DIR *dirp= my_dir(opt_plugin_dir, MY_THREAD_SPECIFIC);
  if (!dirp)
  {
    my_error(ER_CANT_READ_DIR, MYF(0), opt_plugin_dir, my_errno);
    DBUG_RETURN(1);
  }

  if (!lookup.db_value.str)
    plugin_dl_foreach(thd, 0, show_plugins, table);

  const char *wstr= lookup.db_value.str, *wend= wstr + lookup.db_value.length;
  for (uint i=0; i < (uint) dirp->number_of_files; i++)
  {
    FILEINFO *file= dirp->dir_entry+i;
    LEX_STRING dl= { file->name, strlen(file->name) };
    const char *dlend= dl.str + dl.length;
    const size_t so_ext_len= sizeof(SO_EXT) - 1;

    if (strcasecmp(dlend - so_ext_len, SO_EXT))
      continue;

    if (lookup.db_value.str)
    {
      if (lookup.wild_db_value)
      {
        if (my_wildcmp(files_charset_info, dl.str, dlend, wstr, wend,
                       wild_prefix, wild_one, wild_many))
          continue;
      }
      else
      {
        if (my_strnncoll(files_charset_info,
                         (uchar*)dl.str, dl.length,
                         (uchar*)lookup.db_value.str, lookup.db_value.length))
          continue;
      }
    }

    plugin_dl_foreach(thd, &dl, show_plugins, table);
    thd->clear_error();
  }

  my_dirend(dirp);
  DBUG_RETURN(0);
}


/***************************************************************************
** List all Authors.
** If you can update it, you get to be in it :)
***************************************************************************/

bool mysqld_show_authors(THD *thd)
{
  List<Item> field_list;
  Protocol *protocol= thd->protocol;
  DBUG_ENTER("mysqld_show_authors");

  field_list.push_back(new Item_empty_string("Name",40));
  field_list.push_back(new Item_empty_string("Location",40));
  field_list.push_back(new Item_empty_string("Comment",512));

  if (protocol->send_result_set_metadata(&field_list,
                            Protocol::SEND_NUM_ROWS | Protocol::SEND_EOF))
    DBUG_RETURN(TRUE);

  show_table_authors_st *authors;
  for (authors= show_table_authors; authors->name; authors++)
  {
    protocol->prepare_for_resend();
    protocol->store(authors->name, system_charset_info);
    protocol->store(authors->location, system_charset_info);
    protocol->store(authors->comment, system_charset_info);
    if (protocol->write())
      DBUG_RETURN(TRUE);
  }
  my_eof(thd);
  DBUG_RETURN(FALSE);
}


/***************************************************************************
** List all Contributors.
** Please get permission before updating
***************************************************************************/

bool mysqld_show_contributors(THD *thd)
{
  List<Item> field_list;
  Protocol *protocol= thd->protocol;
  DBUG_ENTER("mysqld_show_contributors");

  field_list.push_back(new Item_empty_string("Name",40));
  field_list.push_back(new Item_empty_string("Location",40));
  field_list.push_back(new Item_empty_string("Comment", 512));

  if (protocol->send_result_set_metadata(&field_list,
                            Protocol::SEND_NUM_ROWS | Protocol::SEND_EOF))
    DBUG_RETURN(TRUE);

  show_table_contributors_st *contributors;
  for (contributors= show_table_contributors; contributors->name; contributors++)
  {
    protocol->prepare_for_resend();
    protocol->store(contributors->name, system_charset_info);
    protocol->store(contributors->location, system_charset_info);
    protocol->store(contributors->comment, system_charset_info);
    if (protocol->write())
      DBUG_RETURN(TRUE);
  }
  my_eof(thd);
  DBUG_RETURN(FALSE);
}


/***************************************************************************
 List all privileges supported
***************************************************************************/

struct show_privileges_st {
  const char *privilege;
  const char *context;
  const char *comment;
};

static struct show_privileges_st sys_privileges[]=
{
  {"Alter", "Tables",  "To alter the table"},
  {"Alter routine", "Functions,Procedures",  "To alter or drop stored functions/procedures"},
  {"Create", "Databases,Tables,Indexes",  "To create new databases and tables"},
  {"Create routine","Databases","To use CREATE FUNCTION/PROCEDURE"},
  {"Create temporary tables","Databases","To use CREATE TEMPORARY TABLE"},
  {"Create view", "Tables",  "To create new views"},
  {"Create user", "Server Admin",  "To create new users"},
  {"Delete", "Tables",  "To delete existing rows"},
  {"Drop", "Databases,Tables", "To drop databases, tables, and views"},
#ifdef HAVE_EVENT_SCHEDULER
  {"Event","Server Admin","To create, alter, drop and execute events"},
#endif
  {"Execute", "Functions,Procedures", "To execute stored routines"},
  {"File", "File access on server",   "To read and write files on the server"},
  {"Grant option",  "Databases,Tables,Functions,Procedures", "To give to other users those privileges you possess"},
  {"Index", "Tables",  "To create or drop indexes"},
  {"Insert", "Tables",  "To insert data into tables"},
  {"Lock tables","Databases","To use LOCK TABLES (together with SELECT privilege)"},
  {"Process", "Server Admin", "To view the plain text of currently executing queries"},
  {"Proxy", "Server Admin", "To make proxy user possible"},
  {"References", "Databases,Tables", "To have references on tables"},
  {"Reload", "Server Admin", "To reload or refresh tables, logs and privileges"},
  {"Replication client","Server Admin","To ask where the slave or master servers are"},
  {"Replication slave","Server Admin","To read binary log events from the master"},
  {"Select", "Tables",  "To retrieve rows from table"},
  {"Show databases","Server Admin","To see all databases with SHOW DATABASES"},
  {"Show view","Tables","To see views with SHOW CREATE VIEW"},
  {"Shutdown","Server Admin", "To shut down the server"},
  {"Super","Server Admin","To use KILL thread, SET GLOBAL, CHANGE MASTER, etc."},
  {"Trigger","Tables", "To use triggers"},
  {"Create tablespace", "Server Admin", "To create/alter/drop tablespaces"},
  {"Update", "Tables",  "To update existing rows"},
  {"Usage","Server Admin","No privileges - allow connect only"},
  {NullS, NullS, NullS}
};

bool mysqld_show_privileges(THD *thd)
{
  List<Item> field_list;
  Protocol *protocol= thd->protocol;
  DBUG_ENTER("mysqld_show_privileges");

  field_list.push_back(new Item_empty_string("Privilege",10));
  field_list.push_back(new Item_empty_string("Context",15));
  field_list.push_back(new Item_empty_string("Comment",NAME_CHAR_LEN));

  if (protocol->send_result_set_metadata(&field_list,
                            Protocol::SEND_NUM_ROWS | Protocol::SEND_EOF))
    DBUG_RETURN(TRUE);

  show_privileges_st *privilege= sys_privileges;
  for (privilege= sys_privileges; privilege->privilege ; privilege++)
  {
    protocol->prepare_for_resend();
    protocol->store(privilege->privilege, system_charset_info);
    protocol->store(privilege->context, system_charset_info);
    protocol->store(privilege->comment, system_charset_info);
    if (protocol->write())
      DBUG_RETURN(TRUE);
  }
  my_eof(thd);
  DBUG_RETURN(FALSE);
}


/** Hash of LEX_STRINGs used to search for ignored db directories. */
static HASH ignore_db_dirs_hash;

/** 
  An array of LEX_STRING pointers to collect the options at 
  option parsing time.
*/
static DYNAMIC_ARRAY ignore_db_dirs_array;

/**
  A value for the read only system variable to show a list of
  ignored directories.
*/
char *opt_ignore_db_dirs= NULL;

/**
  This flag is ON if:
        - the list of ignored directories is not empty

        - and some of the ignored directory names
        need no tablename-to-filename conversion.
        Otherwise, if the name of the directory contains
        unconditional characters like '+' or '.', they
        never can match the database directory name. So the
        db_name_is_in_ignore_db_dirs_list() can just return at once.
*/
static bool skip_ignored_dir_check= TRUE;

/**
  Sets up the data structures for collection of directories at option
  processing time.
  We need to collect the directories in an array first, because
  we need the character sets initialized before setting up the hash.

  @return state
  @retval TRUE  failed
  @retval FALSE success
*/

bool
ignore_db_dirs_init()
{
  return my_init_dynamic_array(&ignore_db_dirs_array, sizeof(LEX_STRING *),
                               0, 0, MYF(0));
}


/**
  Retrieves the key (the string itself) from the LEX_STRING hash members.

  Needed by hash_init().

  @param     data         the data element from the hash
  @param out len_ret      Placeholder to return the length of the key
  @param                  unused
  @return                 a pointer to the key
*/

static uchar *
db_dirs_hash_get_key(const uchar *data, size_t *len_ret,
                     my_bool __attribute__((unused)))
{
  LEX_STRING *e= (LEX_STRING *) data;

  *len_ret= e->length;
  return (uchar *) e->str;
}


/**
  Wrap a directory name into a LEX_STRING and push it to the array.

  Called at option processing time for each --ignore-db-dir option.

  @param    path  the name of the directory to push
  @return state
  @retval TRUE  failed
  @retval FALSE success
*/

bool
push_ignored_db_dir(char *path)
{
  LEX_STRING *new_elt;
  char *new_elt_buffer;
  size_t path_len= strlen(path);

  if (!path_len || path_len >= FN_REFLEN)
    return true;

  // No need to normalize, it's only a directory name, not a path.
  if (!my_multi_malloc(0,
                       &new_elt, sizeof(LEX_STRING),
                       &new_elt_buffer, path_len + 1,
                       NullS))
    return true;
  new_elt->str= new_elt_buffer;
  memcpy(new_elt_buffer, path, path_len);
  new_elt_buffer[path_len]= 0;
  new_elt->length= path_len;
  return insert_dynamic(&ignore_db_dirs_array, (uchar*) &new_elt);
}


/**
  Clean up the directory ignore options accumulated so far.

  Called at option processing time for each --ignore-db-dir option
  with an empty argument.
*/

void
ignore_db_dirs_reset()
{
  LEX_STRING **elt;
  while (NULL!= (elt= (LEX_STRING **) pop_dynamic(&ignore_db_dirs_array)))
    if (elt && *elt)
      my_free(*elt);
}


/**
  Free the directory ignore option variables.

  Called at server shutdown.
*/

void
ignore_db_dirs_free()
{
  if (opt_ignore_db_dirs)
  {
    my_free(opt_ignore_db_dirs);
    opt_ignore_db_dirs= NULL;
  }
  ignore_db_dirs_reset();
  delete_dynamic(&ignore_db_dirs_array);
  my_hash_free(&ignore_db_dirs_hash);
}


/**
  Initialize the ignore db directories hash and status variable from
  the options collected in the array.

  Called when option processing is over and the server's in-memory 
  structures are fully initialized.

  @return state
  @retval TRUE  failed
  @retval FALSE success
*/

static void dispose_db_dir(void *ptr)
{
  my_free(ptr);
}


bool
ignore_db_dirs_process_additions()
{
  ulong i;
  size_t len;
  char *ptr;
  LEX_STRING *dir;


  skip_ignored_dir_check= TRUE;

  if (my_hash_init(&ignore_db_dirs_hash, 
                   lower_case_table_names ?
                     character_set_filesystem : &my_charset_bin,
                   0, 0, 0, db_dirs_hash_get_key,
                   dispose_db_dir,
                   HASH_UNIQUE))
    return true;

  /* len starts from 1 because of the terminating zero. */
  len= 1;
  for (i= 0; i < ignore_db_dirs_array.elements; i++)
  {
    get_dynamic(&ignore_db_dirs_array, (uchar *) &dir, i);
    len+= dir->length + 1;                      // +1 for the comma
    if (skip_ignored_dir_check)
    {
      char buff[FN_REFLEN];
      (void) tablename_to_filename(dir->str, buff, sizeof(buff));
      skip_ignored_dir_check= strcmp(dir->str, buff) != 0;
    }
  }

  /* No delimiter for the last directory. */
  if (len > 1)
    len--;

  /* +1 the terminating zero */
  ptr= opt_ignore_db_dirs= (char *) my_malloc(len + 1, MYF(0));
  if (!ptr)
    return true;

  /* Make sure we have an empty string to start with. */
  *ptr= 0;

  for (i= 0; i < ignore_db_dirs_array.elements; i++)
  {
    get_dynamic(&ignore_db_dirs_array, (uchar *) &dir, i);
    if (my_hash_insert(&ignore_db_dirs_hash, (uchar *) dir))
      return true;
    ptr= strnmov(ptr, dir->str, dir->length);
    if (i + 1 < ignore_db_dirs_array.elements)
      ptr= strmov(ptr, ",");

    /*
      Set the transferred array element to NULL to avoid double free
      in case of error.
    */
    dir= NULL;
    set_dynamic(&ignore_db_dirs_array, (uchar *) &dir, i);
  }

  /* make sure the string is terminated */
  DBUG_ASSERT(ptr - opt_ignore_db_dirs <= (ptrdiff_t) len);
  *ptr= 0;

  /* 
    It's OK to empty the array here as the allocated elements are
    referenced through the hash now.
  */
  reset_dynamic(&ignore_db_dirs_array);

  return false;
}


/**
  Check if a directory name is in the hash of ignored directories.

  @return search result
  @retval TRUE  found
  @retval FALSE not found
*/

static inline bool
is_in_ignore_db_dirs_list(const char *directory)
{
  return ignore_db_dirs_hash.records &&
    NULL != my_hash_search(&ignore_db_dirs_hash, (const uchar *) directory, 
                           strlen(directory));
}


/**
  Check if a database name is in the hash of ignored directories.

  @return search result
  @retval TRUE  found
  @retval FALSE not found
*/

bool
db_name_is_in_ignore_db_dirs_list(const char *directory)
{
  char buff[FN_REFLEN];
  uint buff_len;

  if (skip_ignored_dir_check)
    return 0;

  buff_len= tablename_to_filename(directory, buff, sizeof(buff));

  return my_hash_search(&ignore_db_dirs_hash, (uchar *) buff, buff_len)!=NULL;
}

enum find_files_result {
  FIND_FILES_OK,
  FIND_FILES_OOM,
  FIND_FILES_DIR
};

/*
  find_files() - find files in a given directory.

  SYNOPSIS
    find_files()
    thd                 thread handler
    files               put found files in this list
    db                  database name to search tables in
                        or NULL to search for databases
    path                path to database
    wild                filter for found files

  RETURN
    FIND_FILES_OK       success
    FIND_FILES_OOM      out of memory error
    FIND_FILES_DIR      no such directory, or directory can't be read
*/


static find_files_result
find_files(THD *thd, Dynamic_array<LEX_STRING*> *files, LEX_STRING *db,
           const char *path, const LEX_STRING *wild)
{
  MY_DIR *dirp;
  Discovered_table_list tl(thd, files, wild);
  DBUG_ENTER("find_files");

  if (!(dirp = my_dir(path, MY_THREAD_SPECIFIC | (db ? 0 : MY_WANT_STAT))))
  {
    if (my_errno == ENOENT)
      my_error(ER_BAD_DB_ERROR, MYF(ME_BELL | ME_WAITTANG), db->str);
    else
      my_error(ER_CANT_READ_DIR, MYF(ME_BELL | ME_WAITTANG), path, my_errno);
    DBUG_RETURN(FIND_FILES_DIR);
  }

  if (!db)                                           /* Return databases */
  {
    for (uint i=0; i < (uint) dirp->number_of_files; i++)
    {
      FILEINFO *file= dirp->dir_entry+i;
#ifdef USE_SYMDIR
      char *ext;
      char buff[FN_REFLEN];
      if (my_use_symdir && !strcmp(ext=fn_ext(file->name), ".sym"))
      {
        /* Only show the sym file if it points to a directory */
        char *end;
        *ext=0;                                 /* Remove extension */
        unpack_dirname(buff, file->name);
        end= strend(buff);
        if (end != buff && end[-1] == FN_LIBCHAR)
          end[-1]= 0;				// Remove end FN_LIBCHAR
        if (!mysql_file_stat(key_file_misc, buff, file->mystat, MYF(0)))
               continue;
       }
#endif
      if (!MY_S_ISDIR(file->mystat->st_mode))
        continue;

      if (is_in_ignore_db_dirs_list(file->name))
        continue;

      if (tl.add_file(file->name))
        goto err;
    }
    tl.sort();
  }
  else
  {
    if (ha_discover_table_names(thd, db, dirp, &tl, false))
      goto err;
  }

  DBUG_PRINT("info",("found: %zu files", files->elements()));
  my_dirend(dirp);

  DBUG_RETURN(FIND_FILES_OK);

err:
  my_dirend(dirp);
  DBUG_RETURN(FIND_FILES_OOM);
}


/**
   An Internal_error_handler that suppresses errors regarding views'
   underlying tables that occur during privilege checking within SHOW CREATE
   VIEW commands. This happens in the cases when

   - A view's underlying table (e.g. referenced in its SELECT list) does not
     exist. There should not be an error as no attempt was made to access it
     per se.

   - Access is denied for some table, column, function or stored procedure
     such as mentioned above. This error gets raised automatically, since we
     can't untangle its access checking from that of the view itself.
 */
class Show_create_error_handler : public Internal_error_handler {
  
  TABLE_LIST *m_top_view;
  bool m_handling;
  Security_context *m_sctx;

  char m_view_access_denied_message[MYSQL_ERRMSG_SIZE];
  char *m_view_access_denied_message_ptr;

public:

  /**
     Creates a new Show_create_error_handler for the particular security
     context and view. 

     @thd Thread context, used for security context information if needed.
     @top_view The view. We do not verify at this point that top_view is in
     fact a view since, alas, these things do not stay constant.
  */
  explicit Show_create_error_handler(THD *thd, TABLE_LIST *top_view) : 
    m_top_view(top_view), m_handling(FALSE),
    m_view_access_denied_message_ptr(NULL) 
  {
    
    m_sctx= MY_TEST(m_top_view->security_ctx) ?
      m_top_view->security_ctx : thd->security_ctx;
  }

  /**
     Lazy instantiation of 'view access denied' message. The purpose of the
     Show_create_error_handler is to hide details of underlying tables for
     which we have no privileges behind ER_VIEW_INVALID messages. But this
     obviously does not apply if we lack privileges on the view itself.
     Unfortunately the information about for which table privilege checking
     failed is not available at this point. The only way for us to check is by
     reconstructing the actual error message and see if it's the same.
  */
  char* get_view_access_denied_message() 
  {
    if (!m_view_access_denied_message_ptr)
    {
      m_view_access_denied_message_ptr= m_view_access_denied_message;
      my_snprintf(m_view_access_denied_message, MYSQL_ERRMSG_SIZE,
                  ER(ER_TABLEACCESS_DENIED_ERROR), "SHOW VIEW",
                  m_sctx->priv_user,
                  m_sctx->host_or_ip, m_top_view->get_table_name());
    }
    return m_view_access_denied_message_ptr;
  }

  bool handle_condition(THD *thd, uint sql_errno, const char * /* sqlstate */,
                        Sql_condition::enum_warning_level level,
                        const char *message, Sql_condition ** /* cond_hdl */)
  {
    /*
       The handler does not handle the errors raised by itself.
       At this point we know if top_view is really a view.
    */
    if (m_handling || !m_top_view->view)
      return FALSE;

    m_handling= TRUE;

    bool is_handled;

    switch (sql_errno)
    {
    case ER_TABLEACCESS_DENIED_ERROR:
      if (!strcmp(get_view_access_denied_message(), message))
      {
        /* Access to top view is not granted, don't interfere. */
        is_handled= FALSE;
        break;
      }
    case ER_COLUMNACCESS_DENIED_ERROR:
    case ER_VIEW_NO_EXPLAIN: /* Error was anonymized, ignore all the same. */
    case ER_PROCACCESS_DENIED_ERROR:
      is_handled= TRUE;
      break;

    case ER_BAD_FIELD_ERROR:
    case ER_SP_DOES_NOT_EXIST:
    case ER_NO_SUCH_TABLE:
    case ER_NO_SUCH_TABLE_IN_ENGINE:
      /* Established behavior: warn if underlying tables, columns, or functions
         are missing. */
      push_warning_printf(thd, Sql_condition::WARN_LEVEL_WARN, 
                          ER_VIEW_INVALID,
                          ER(ER_VIEW_INVALID),
                          m_top_view->get_db_name(),
                          m_top_view->get_table_name());
      is_handled= TRUE;
      break;

    default:
      is_handled= FALSE;
    }

    m_handling= FALSE;
    return is_handled;
  }
};


/*
  Return CREATE command for table or view

  @param thd	     Thread handler
  @param table_list  Table / view

  @return
  @retval 0      OK
  @retval 1      Error

  @notes
  table_list->db and table_list->table_name are kept unchanged to
  not cause problems with SP.
*/

bool
mysqld_show_create(THD *thd, TABLE_LIST *table_list)
{
  Protocol *protocol= thd->protocol;
  char buff[2048];
  String buffer(buff, sizeof(buff), system_charset_info);
  List<Item> field_list;
  bool error= TRUE;
  DBUG_ENTER("mysqld_show_create");
  DBUG_PRINT("enter",("db: %s  table: %s",table_list->db,
                      table_list->table_name));

  /*
    Metadata locks taken during SHOW CREATE should be released when
    the statmement completes as it is an information statement.
  */
  MDL_savepoint mdl_savepoint= thd->mdl_context.mdl_savepoint();

  /* We want to preserve the tree for views. */
  thd->lex->context_analysis_only|= CONTEXT_ANALYSIS_ONLY_VIEW;

  {
    /*
      Use open_tables() directly rather than
      open_normal_and_derived_tables().  This ensures that
      close_thread_tables() is not called if open tables fails and the
      error is ignored. This allows us to handle broken views nicely.
    */
    uint counter;
    Show_create_error_handler view_error_suppressor(thd, table_list);
    thd->push_internal_handler(&view_error_suppressor);
    bool open_error=
      open_tables(thd, &table_list, &counter,
                  MYSQL_OPEN_FORCE_SHARED_HIGH_PRIO_MDL) ||
                  mysql_handle_derived(thd->lex, DT_PREPARE);
    thd->pop_internal_handler();
    if (open_error && (thd->killed || thd->is_error()))
      goto exit;
  }

  /* TODO: add environment variables show when it become possible */
  if (thd->lex->only_view && !table_list->view)
  {
    my_error(ER_WRONG_OBJECT, MYF(0),
             table_list->db, table_list->table_name, "VIEW");
    goto exit;
  }

  buffer.length(0);

  if (table_list->view)
    buffer.set_charset(table_list->view_creation_ctx->get_client_cs());

  if ((table_list->view ?
       show_create_view(thd, table_list, &buffer) :
       show_create_table(thd, table_list, &buffer, NULL, WITHOUT_DB_NAME)))
    goto exit;

  if (table_list->view)
  {
    field_list.push_back(new Item_empty_string("View",NAME_CHAR_LEN));
    field_list.push_back(new Item_empty_string("Create View",
                                               MY_MAX(buffer.length(),1024)));
    field_list.push_back(new Item_empty_string("character_set_client",
                                               MY_CS_NAME_SIZE));
    field_list.push_back(new Item_empty_string("collation_connection",
                                               MY_CS_NAME_SIZE));
  }
  else
  {
    field_list.push_back(new Item_empty_string("Table",NAME_CHAR_LEN));
    // 1024 is for not to confuse old clients
    field_list.push_back(new Item_empty_string("Create Table",
                                               MY_MAX(buffer.length(),1024)));
  }

  if (protocol->send_result_set_metadata(&field_list,
                            Protocol::SEND_NUM_ROWS | Protocol::SEND_EOF))
    goto exit;

  protocol->prepare_for_resend();
  if (table_list->view)
    protocol->store(table_list->view_name.str, system_charset_info);
  else
  {
    if (table_list->schema_table)
      protocol->store(table_list->schema_table->table_name,
                      system_charset_info);
    else
      protocol->store(table_list->table->alias.c_ptr(), system_charset_info);
  }

  if (table_list->view)
  {
    protocol->store(buffer.ptr(), buffer.length(),
                    table_list->view_creation_ctx->get_client_cs());

    protocol->store(table_list->view_creation_ctx->get_client_cs()->csname,
                    system_charset_info);

    protocol->store(table_list->view_creation_ctx->get_connection_cl()->name,
                    system_charset_info);
  }
  else
    protocol->store(buffer.ptr(), buffer.length(), buffer.charset());

  if (protocol->write())
    goto exit;

  error= FALSE;
  my_eof(thd);

exit:
  close_thread_tables(thd);
  /* Release any metadata locks taken during SHOW CREATE. */
  thd->mdl_context.rollback_to_savepoint(mdl_savepoint);
  DBUG_RETURN(error);
}

bool mysqld_show_create_db(THD *thd, LEX_STRING *dbname,
                           LEX_STRING *orig_dbname,
                           HA_CREATE_INFO *create_info)
{
  char buff[2048];
  String buffer(buff, sizeof(buff), system_charset_info);
#ifndef NO_EMBEDDED_ACCESS_CHECKS
  Security_context *sctx= thd->security_ctx;
  uint db_access;
#endif
  HA_CREATE_INFO create;
  uint create_options = create_info ? create_info->options : 0;
  Protocol *protocol=thd->protocol;
  DBUG_ENTER("mysql_show_create_db");

#ifndef NO_EMBEDDED_ACCESS_CHECKS
  if (test_all_bits(sctx->master_access, DB_ACLS))
    db_access=DB_ACLS;
  else
    db_access= (acl_get(sctx->host, sctx->ip, sctx->priv_user, dbname->str, 0) |
		sctx->master_access);
  if (!(db_access & DB_ACLS) && check_grant_db(thd,dbname->str))
  {
    status_var_increment(thd->status_var.access_denied_errors);
    my_error(ER_DBACCESS_DENIED_ERROR, MYF(0),
             sctx->priv_user, sctx->host_or_ip, dbname->str);
    general_log_print(thd,COM_INIT_DB,ER(ER_DBACCESS_DENIED_ERROR),
                      sctx->priv_user, sctx->host_or_ip, orig_dbname->str);
    DBUG_RETURN(TRUE);
  }
#endif
  if (is_infoschema_db(dbname->str))
  {
    *dbname= INFORMATION_SCHEMA_NAME;
    create.default_table_charset= system_charset_info;
  }
  else
  {
    if (check_db_dir_existence(dbname->str))
    {
      my_error(ER_BAD_DB_ERROR, MYF(0), dbname->str);
      DBUG_RETURN(TRUE);
    }

    load_db_opt_by_name(thd, dbname->str, &create);
  }
  List<Item> field_list;
  field_list.push_back(new Item_empty_string("Database",NAME_CHAR_LEN));
  field_list.push_back(new Item_empty_string("Create Database",1024));

  if (protocol->send_result_set_metadata(&field_list,
                            Protocol::SEND_NUM_ROWS | Protocol::SEND_EOF))
    DBUG_RETURN(TRUE);

  protocol->prepare_for_resend();
  protocol->store(orig_dbname->str, orig_dbname->length, system_charset_info);
  buffer.length(0);
  buffer.append(STRING_WITH_LEN("CREATE DATABASE "));
  if (create_options & HA_LEX_CREATE_IF_NOT_EXISTS)
    buffer.append(STRING_WITH_LEN("/*!32312 IF NOT EXISTS*/ "));
  append_identifier(thd, &buffer, dbname->str, dbname->length);

  if (create.default_table_charset)
  {
    buffer.append(STRING_WITH_LEN(" /*!40100"));
    buffer.append(STRING_WITH_LEN(" DEFAULT CHARACTER SET "));
    buffer.append(create.default_table_charset->csname);
    if (!(create.default_table_charset->state & MY_CS_PRIMARY))
    {
      buffer.append(STRING_WITH_LEN(" COLLATE "));
      buffer.append(create.default_table_charset->name);
    }
    buffer.append(STRING_WITH_LEN(" */"));
  }
  protocol->store(buffer.ptr(), buffer.length(), buffer.charset());

  if (protocol->write())
    DBUG_RETURN(TRUE);
  my_eof(thd);
  DBUG_RETURN(FALSE);
}



/****************************************************************************
  Return only fields for API mysql_list_fields
  Use "show table wildcard" in mysql instead of this
****************************************************************************/

void
mysqld_list_fields(THD *thd, TABLE_LIST *table_list, const char *wild)
{
  TABLE *table;
  DBUG_ENTER("mysqld_list_fields");
  DBUG_PRINT("enter",("table: %s",table_list->table_name));

  if (open_normal_and_derived_tables(thd, table_list,
                                     MYSQL_OPEN_FORCE_SHARED_HIGH_PRIO_MDL,
                                     DT_PREPARE | DT_CREATE))
    DBUG_VOID_RETURN;
  table= table_list->table;

  List<Item> field_list;

  Field **ptr,*field;
  for (ptr=table->field ; (field= *ptr); ptr++)
  {
    if (!wild || !wild[0] ||
        !wild_case_compare(system_charset_info, field->field_name,wild))
    {
      if (table_list->view)
        field_list.push_back(new Item_ident_for_show(field,
                                                     table_list->view_db.str,
                                                     table_list->view_name.str));
      else
        field_list.push_back(new Item_field(field));
    }
  }
  restore_record(table, s->default_values);              // Get empty record
  table->use_all_columns();
  if (thd->protocol->send_result_set_metadata(&field_list, Protocol::SEND_DEFAULTS))
    DBUG_VOID_RETURN;
  my_eof(thd);
  DBUG_VOID_RETURN;
}

/*
  Go through all character combinations and ensure that sql_lex.cc can
  parse it as an identifier.

  SYNOPSIS
  require_quotes()
  name			attribute name
  name_length		length of name

  RETURN
    #	Pointer to conflicting character
    0	No conflicting character
*/

static const char *require_quotes(const char *name, uint name_length)
{
  uint length;
  bool pure_digit= TRUE;
  const char *end= name + name_length;

  for (; name < end ; name++)
  {
    uchar chr= (uchar) *name;
    length= my_mbcharlen(system_charset_info, chr);
    if (length == 1 && !system_charset_info->ident_map[chr])
      return name;
    if (length == 1 && (chr < '0' || chr > '9'))
      pure_digit= FALSE;
  }
  if (pure_digit)
    return name;
  return 0;
}


/*
  Quote the given identifier if needed and append it to the target string.
  If the given identifier is empty, it will be quoted.

  SYNOPSIS
  append_identifier()
  thd                   thread handler
  packet                target string
  name                  the identifier to be appended
  name_length           length of the appending identifier

  RETURN VALUES
    true                Error
    false               Ok
*/

bool
append_identifier(THD *thd, String *packet, const char *name, uint length)
{
  const char *name_end;
  char quote_char;
  int q= get_quote_char_for_identifier(thd, name, length);

  if (q == EOF)
    return packet->append(name, length, packet->charset());

  /*
    The identifier must be quoted as it includes a quote character or
    it's a keyword
  */

  /*
    Special code for swe7. It encodes the letter "E WITH ACUTE" on
    the position 0x60, where backtick normally resides.
    In swe7 we cannot append 0x60 using system_charset_info,
    because it cannot be converted to swe7 and will be replaced to
    question mark '?'. Use &my_charset_bin to avoid this.
    It will prevent conversion and will append the backtick as is.
  */
  CHARSET_INFO *quote_charset= q == 0x60 &&
                               (packet->charset()->state & MY_CS_NONASCII) &&
                               packet->charset()->mbmaxlen == 1 ?
                               &my_charset_bin : system_charset_info;

  (void) packet->reserve(length*2 + 2);
  quote_char= (char) q;
  if (packet->append(&quote_char, 1, quote_charset))
    return true;

  for (name_end= name+length ; name < name_end ; name+= length)
  {
    uchar chr= (uchar) *name;
    length= my_mbcharlen(system_charset_info, chr);
    /*
      my_mbcharlen can return 0 on a wrong multibyte
      sequence. It is possible when upgrading from 4.0,
      and identifier contains some accented characters.
      The manual says it does not work. So we'll just
      change length to 1 not to hang in the endless loop.
    */
    if (!length)
      length= 1;
    if (length == 1 && chr == (uchar) quote_char &&
        packet->append(&quote_char, 1, quote_charset))
      return true;
    if (packet->append(name, length, system_charset_info))
      return true;
  }
  return packet->append(&quote_char, 1, quote_charset);
}


/*
  Get the quote character for displaying an identifier.

  SYNOPSIS
    get_quote_char_for_identifier()
    thd		Thread handler
    name	name to quote
    length	length of name

  IMPLEMENTATION
    Force quoting in the following cases:
      - name is empty (for one, it is possible when we use this function for
        quoting user and host names for DEFINER clause);
      - name is a keyword;
      - name includes a special character;
    Otherwise identifier is quoted only if the option OPTION_QUOTE_SHOW_CREATE
    is set.

  RETURN
    EOF	  No quote character is needed
    #	  Quote character
*/

int get_quote_char_for_identifier(THD *thd, const char *name, uint length)
{
  if (length &&
      !is_keyword(name,length) &&
      !require_quotes(name, length) &&
      !(thd->variables.option_bits & OPTION_QUOTE_SHOW_CREATE))
    return EOF;
  if (thd->variables.sql_mode & MODE_ANSI_QUOTES)
    return '"';
  return '`';
}


/* Append directory name (if exists) to CREATE INFO */

static void append_directory(THD *thd, String *packet, const char *dir_type,
			     const char *filename)
{
  if (filename && !(thd->variables.sql_mode & MODE_NO_DIR_IN_CREATE))
  {
    uint length= dirname_length(filename);
    packet->append(' ');
    packet->append(dir_type);
    packet->append(STRING_WITH_LEN(" DIRECTORY='"));
#ifdef __WIN__
    /* Convert \ to / to be able to create table on unix */
    char *winfilename= (char*) thd->memdup(filename, length);
    char *pos, *end;
    for (pos= winfilename, end= pos+length ; pos < end ; pos++)
    {
      if (*pos == '\\')
        *pos = '/';
    }
    filename= winfilename;
#endif
    packet->append(filename, length);
    packet->append('\'');
  }
}


#define LIST_PROCESS_HOST_LEN 64


/**
  Print "ON UPDATE" clause of a field into a string.

  @param timestamp_field   Pointer to timestamp field of a table.
  @param field             The field to generate ON UPDATE clause for.
  @bool  lcase             Whether to print in lower case.
  @return                  false on success, true on error.
*/
static bool print_on_update_clause(Field *field, String *val, bool lcase)
{
  DBUG_ASSERT(val->charset()->mbminlen == 1);
  val->length(0);
  if (field->has_update_default_function())
  {
    if (lcase)
      val->append(STRING_WITH_LEN("on update "));
    else
      val->append(STRING_WITH_LEN("ON UPDATE "));
    val->append(STRING_WITH_LEN("CURRENT_TIMESTAMP"));
    if (field->decimals() > 0)
      val->append_parenthesized(field->decimals());
    return true;
  }
  return false;
}


static bool get_field_default_value(THD *thd, Field *field, String *def_value,
                                    bool quoted)
{
  bool has_default;
  bool has_now_default;
  enum enum_field_types field_type= field->type();

  /*
     We are using CURRENT_TIMESTAMP instead of NOW because it is
     more standard
  */
  has_now_default= field->has_insert_default_function();

  has_default= (field_type != FIELD_TYPE_BLOB &&
                !(field->flags & NO_DEFAULT_VALUE_FLAG) &&
                field->unireg_check != Field::NEXT_NUMBER &&
                !((thd->variables.sql_mode & (MODE_MYSQL323 | MODE_MYSQL40))
                  && has_now_default));

  def_value->length(0);
  if (has_default)
  {
    if (has_now_default)
    {
      def_value->append(STRING_WITH_LEN("CURRENT_TIMESTAMP"));
      if (field->decimals() > 0)
        def_value->append_parenthesized(field->decimals());
    }
    else if (!field->is_null())
    {                                             // Not null by default
      char tmp[MAX_FIELD_WIDTH];
      String type(tmp, sizeof(tmp), field->charset());
      if (field_type == MYSQL_TYPE_BIT)
      {
        longlong dec= field->val_int();
        char *ptr= longlong2str(dec, tmp + 2, 2);
        uint32 length= (uint32) (ptr - tmp);
        tmp[0]= 'b';
        tmp[1]= '\'';
        tmp[length]= '\'';
        type.length(length + 1);
        quoted= 0;
      }
      else
        field->val_str(&type);
      if (type.length())
      {
        String def_val;
        uint dummy_errors;
        /* convert to system_charset_info == utf8 */
        def_val.copy(type.ptr(), type.length(), field->charset(),
                     system_charset_info, &dummy_errors);
        if (quoted)
          append_unescaped(def_value, def_val.ptr(), def_val.length());
        else
          def_value->append(def_val.ptr(), def_val.length());
      }
      else if (quoted)
        def_value->append(STRING_WITH_LEN("''"));
    }
    else if (field->maybe_null() && quoted)
      def_value->append(STRING_WITH_LEN("NULL"));    // Null as default
    else
      return 0;

  }
  return has_default;
}


/**
  Appends list of options to string

  @param thd             thread handler
  @param packet          string to append
  @param opt             list of options
  @param check_options   only print known options
  @param rules           list of known options
*/

static void append_create_options(THD *thd, String *packet,
				  engine_option_value *opt,
                                  bool check_options,
                                  ha_create_table_option *rules)
{
  bool in_comment= false;
  for(; opt; opt= opt->next)
  {
    if (check_options)
    {
      if (is_engine_option_known(opt, rules))
      {
        if (in_comment)
          packet->append(STRING_WITH_LEN(" */"));
        in_comment= false;
      }
      else
      {
        if (!in_comment)
          packet->append(STRING_WITH_LEN(" /*"));
        in_comment= true;
      }
    }

    DBUG_ASSERT(opt->value.str);
    packet->append(' ');
    append_identifier(thd, packet, opt->name.str, opt->name.length);
    packet->append('=');
    if (opt->quoted_value)
      append_unescaped(packet, opt->value.str, opt->value.length);
    else
      packet->append(opt->value.str, opt->value.length);
  }
  if (in_comment)
    packet->append(STRING_WITH_LEN(" */"));
}

/*
  Build a CREATE TABLE statement for a table.

  SYNOPSIS
    show_create_table()
    thd               The thread
    table_list        A list containing one table to write statement
                      for.
    packet            Pointer to a string where statement will be
                      written.
    create_info_arg   Pointer to create information that can be used
                      to tailor the format of the statement.  Can be
                      NULL, in which case only SQL_MODE is considered
                      when building the statement.
    with_db_name     Add database name to table name

  NOTE
    Currently always return 0, but might return error code in the
    future.

  RETURN
    0       OK
 */

int show_create_table(THD *thd, TABLE_LIST *table_list, String *packet,
                      HA_CREATE_INFO *create_info_arg,
                      enum_with_db_name with_db_name)
{
  List<Item> field_list;
  char tmp[MAX_FIELD_WIDTH], *for_str, buff[128], def_value_buf[MAX_FIELD_WIDTH];
  const char *alias;
  String type(tmp, sizeof(tmp), system_charset_info);
  String def_value(def_value_buf, sizeof(def_value_buf), system_charset_info);
  Field **ptr,*field;
  uint primary_key;
  KEY *key_info;
  TABLE *table= table_list->table;
  handler *file= table->file;
  TABLE_SHARE *share= table->s;
  HA_CREATE_INFO create_info;
  sql_mode_t sql_mode= thd->variables.sql_mode;
  bool foreign_db_mode=  sql_mode & (MODE_POSTGRESQL | MODE_ORACLE |
                                     MODE_MSSQL | MODE_DB2 |
                                     MODE_MAXDB | MODE_ANSI);
  bool limited_mysql_mode= sql_mode & (MODE_NO_FIELD_OPTIONS | MODE_MYSQL323 |
                                       MODE_MYSQL40);
  bool show_table_options= !(sql_mode & MODE_NO_TABLE_OPTIONS) &&
                           !foreign_db_mode;
  bool check_options= !(sql_mode & MODE_IGNORE_BAD_TABLE_OPTIONS) &&
                      !create_info_arg;
  handlerton *hton;
  my_bitmap_map *old_map;
  int error= 0;
  DBUG_ENTER("show_create_table");
  DBUG_PRINT("enter",("table: %s", table->s->table_name.str));

#ifdef WITH_PARTITION_STORAGE_ENGINE
  if (table->part_info)
    hton= table->part_info->default_engine_type;
  else
#endif
    hton= file->ht;

  restore_record(table, s->default_values); // Get empty record

  packet->append(STRING_WITH_LEN("CREATE "));
  if (create_info_arg &&
      (create_info_arg->org_options & HA_LEX_CREATE_REPLACE ||
       create_info_arg->table_was_deleted))
    packet->append(STRING_WITH_LEN("OR REPLACE "));
  if (share->tmp_table)
    packet->append(STRING_WITH_LEN("TEMPORARY "));
  packet->append(STRING_WITH_LEN("TABLE "));
  if (create_info_arg &&
      (create_info_arg->options & HA_LEX_CREATE_IF_NOT_EXISTS))
    packet->append(STRING_WITH_LEN("IF NOT EXISTS "));
  if (table_list->schema_table)
    alias= table_list->schema_table->table_name;
  else
  {
    if (lower_case_table_names == 2)
      alias= table->alias.c_ptr();
    else
    {
      alias= share->table_name.str;
    }
  }

  /*
    Print the database before the table name if told to do that. The
    database name is only printed in the event that it is different
    from the current database.  The main reason for doing this is to
    avoid having to update gazillions of tests and result files, but
    it also saves a few bytes of the binary log.
   */
  if (with_db_name == WITH_DB_NAME)
  {
    const LEX_STRING *const db=
      table_list->schema_table ? &INFORMATION_SCHEMA_NAME : &table->s->db;
    if (!thd->db || strcmp(db->str, thd->db))
    {
      append_identifier(thd, packet, db->str, db->length);
      packet->append(STRING_WITH_LEN("."));
    }
  }

  append_identifier(thd, packet, alias, strlen(alias));
  packet->append(STRING_WITH_LEN(" (\n"));
  /*
    We need this to get default values from the table
    We have to restore the read_set if we are called from insert in case
    of row based replication.
  */
  old_map= tmp_use_all_columns(table, table->read_set);

  for (ptr=table->field ; (field= *ptr); ptr++)
  {
    uint flags = field->flags;

    if (ptr != table->field)
      packet->append(STRING_WITH_LEN(",\n"));

    packet->append(STRING_WITH_LEN("  "));
    append_identifier(thd,packet,field->field_name, strlen(field->field_name));
    packet->append(' ');
    // check for surprises from the previous call to Field::sql_type()
    if (type.ptr() != tmp)
      type.set(tmp, sizeof(tmp), system_charset_info);
    else
      type.set_charset(system_charset_info);

    field->sql_type(type);
    packet->append(type.ptr(), type.length(), system_charset_info);

    if (field->has_charset() && !(sql_mode & (MODE_MYSQL323 | MODE_MYSQL40)))
    {
      if (field->charset() != share->table_charset)
      {
	packet->append(STRING_WITH_LEN(" CHARACTER SET "));
	packet->append(field->charset()->csname);
      }
      /*
	For string types dump collation name only if
	collation is not primary for the given charset
      */
      if (!(field->charset()->state & MY_CS_PRIMARY))
      {
	packet->append(STRING_WITH_LEN(" COLLATE "));
	packet->append(field->charset()->name);
      }
    }

    if (field->vcol_info)
    {
      packet->append(STRING_WITH_LEN(" AS ("));
      packet->append(field->vcol_info->expr_str.str,
                     field->vcol_info->expr_str.length,
                     system_charset_info);
      packet->append(STRING_WITH_LEN(")"));
      if (field->stored_in_db)
        packet->append(STRING_WITH_LEN(" PERSISTENT"));
      else
        packet->append(STRING_WITH_LEN(" VIRTUAL"));
    }

    if (flags & NOT_NULL_FLAG)
      packet->append(STRING_WITH_LEN(" NOT NULL"));
    else if (field->type() == MYSQL_TYPE_TIMESTAMP)
    {
      /*
        TIMESTAMP field require explicit NULL flag, because unlike
        all other fields they are treated as NOT NULL by default.
      */
      packet->append(STRING_WITH_LEN(" NULL"));
    }

    if (!field->vcol_info &&
        get_field_default_value(thd, field, &def_value, 1))
    {
      packet->append(STRING_WITH_LEN(" DEFAULT "));
      packet->append(def_value.ptr(), def_value.length(), system_charset_info);
    }

    if (!limited_mysql_mode && print_on_update_clause(field, &def_value, false))
    {
      packet->append(STRING_WITH_LEN(" "));
      packet->append(def_value);
    }


    if (field->unireg_check == Field::NEXT_NUMBER &&
        !(sql_mode & MODE_NO_FIELD_OPTIONS))
      packet->append(STRING_WITH_LEN(" AUTO_INCREMENT"));

    if (field->comment.length)
    {
      packet->append(STRING_WITH_LEN(" COMMENT "));
      append_unescaped(packet, field->comment.str, field->comment.length);
    }
    append_create_options(thd, packet, field->option_list, check_options,
                          hton->field_options);
  }

  key_info= table->key_info;
  bzero((char*) &create_info, sizeof(create_info));
  /* Allow update_create_info to update row type, page checksums and options */
  create_info.row_type= share->row_type;
  create_info.page_checksum= share->page_checksum;
  create_info.options= share->db_create_options;
  file->update_create_info(&create_info);
  primary_key= share->primary_key;

  for (uint i=0 ; i < share->keys ; i++,key_info++)
  {
    KEY_PART_INFO *key_part= key_info->key_part;
    bool found_primary=0;
    packet->append(STRING_WITH_LEN(",\n  "));

    if (i == primary_key && !strcmp(key_info->name, primary_key_name))
    {
      found_primary=1;
      /*
        No space at end, because a space will be added after where the
        identifier would go, but that is not added for primary key.
      */
      packet->append(STRING_WITH_LEN("PRIMARY KEY"));
    }
    else if (key_info->flags & HA_NOSAME)
      packet->append(STRING_WITH_LEN("UNIQUE KEY "));
    else if (key_info->flags & HA_FULLTEXT)
      packet->append(STRING_WITH_LEN("FULLTEXT KEY "));
    else if (key_info->flags & HA_SPATIAL)
      packet->append(STRING_WITH_LEN("SPATIAL KEY "));
    else
      packet->append(STRING_WITH_LEN("KEY "));

    if (!found_primary)
     append_identifier(thd, packet, key_info->name, strlen(key_info->name));

    packet->append(STRING_WITH_LEN(" ("));

    for (uint j=0 ; j < key_info->user_defined_key_parts ; j++,key_part++)
    {
      if (j)
        packet->append(',');

      if (key_part->field)
        append_identifier(thd,packet,key_part->field->field_name,
			  strlen(key_part->field->field_name));
      if (key_part->field &&
          (key_part->length !=
           table->field[key_part->fieldnr-1]->key_length() &&
           !(key_info->flags & (HA_FULLTEXT | HA_SPATIAL))))
      {
        packet->append_parenthesized((long) key_part->length /
                                      key_part->field->charset()->mbmaxlen);
      }
    }
    packet->append(')');
    store_key_options(thd, packet, table, key_info);
    if (key_info->parser)
    {
      LEX_STRING *parser_name= plugin_name(key_info->parser);
      packet->append(STRING_WITH_LEN(" /*!50100 WITH PARSER "));
      append_identifier(thd, packet, parser_name->str, parser_name->length);
      packet->append(STRING_WITH_LEN(" */ "));
    }
    append_create_options(thd, packet, key_info->option_list, check_options,
                          hton->index_options);
  }

  /*
    Get possible foreign key definitions stored in InnoDB and append them
    to the CREATE TABLE statement
  */

  if ((for_str= file->get_foreign_key_create_info()))
  {
    packet->append(for_str, strlen(for_str));
    file->free_foreign_key_create_info(for_str);
  }

  packet->append(STRING_WITH_LEN("\n)"));
  if (show_table_options)
  {
    /*
      IF   check_create_info
      THEN add ENGINE only if it was used when creating the table
    */
    if (!create_info_arg ||
        (create_info_arg->used_fields & HA_CREATE_USED_ENGINE))
    {
      if (sql_mode & (MODE_MYSQL323 | MODE_MYSQL40))
        packet->append(STRING_WITH_LEN(" TYPE="));
      else
        packet->append(STRING_WITH_LEN(" ENGINE="));
      packet->append(hton_name(hton));
    }

    /*
      Add AUTO_INCREMENT=... if there is an AUTO_INCREMENT column,
      and NEXT_ID > 1 (the default).  We must not print the clause
      for engines that do not support this as it would break the
      import of dumps, but as of this writing, the test for whether
      AUTO_INCREMENT columns are allowed and wether AUTO_INCREMENT=...
      is supported is identical, !(file->table_flags() & HA_NO_AUTO_INCREMENT))
      Because of that, we do not explicitly test for the feature,
      but may extrapolate its existence from that of an AUTO_INCREMENT column.
    */

    if (create_info.auto_increment_value > 1)
    {
      char *end;
      packet->append(STRING_WITH_LEN(" AUTO_INCREMENT="));
      end= longlong10_to_str(create_info.auto_increment_value, buff,10);
      packet->append(buff, (uint) (end - buff));
    }
    
    if (share->table_charset && !(sql_mode & (MODE_MYSQL323 | MODE_MYSQL40)))
    {
      /*
        IF   check_create_info
        THEN add DEFAULT CHARSET only if it was used when creating the table
      */
      if (!create_info_arg ||
          (create_info_arg->used_fields & HA_CREATE_USED_DEFAULT_CHARSET))
      {
        packet->append(STRING_WITH_LEN(" DEFAULT CHARSET="));
        packet->append(share->table_charset->csname);
        if (!(share->table_charset->state & MY_CS_PRIMARY))
        {
          packet->append(STRING_WITH_LEN(" COLLATE="));
          packet->append(table->s->table_charset->name);
        }
      }
    }

    if (share->min_rows)
    {
      char *end;
      packet->append(STRING_WITH_LEN(" MIN_ROWS="));
      end= longlong10_to_str(share->min_rows, buff, 10);
      packet->append(buff, (uint) (end- buff));
    }

    if (share->max_rows && !table_list->schema_table)
    {
      char *end;
      packet->append(STRING_WITH_LEN(" MAX_ROWS="));
      end= longlong10_to_str(share->max_rows, buff, 10);
      packet->append(buff, (uint) (end - buff));
    }

    if (share->avg_row_length)
    {
      char *end;
      packet->append(STRING_WITH_LEN(" AVG_ROW_LENGTH="));
      end= longlong10_to_str(share->avg_row_length, buff,10);
      packet->append(buff, (uint) (end - buff));
    }

    if (create_info.options & HA_OPTION_PACK_KEYS)
      packet->append(STRING_WITH_LEN(" PACK_KEYS=1"));
    if (create_info.options & HA_OPTION_NO_PACK_KEYS)
      packet->append(STRING_WITH_LEN(" PACK_KEYS=0"));
    if (share->db_create_options & HA_OPTION_STATS_PERSISTENT)
      packet->append(STRING_WITH_LEN(" STATS_PERSISTENT=1"));
    if (share->db_create_options & HA_OPTION_NO_STATS_PERSISTENT)
      packet->append(STRING_WITH_LEN(" STATS_PERSISTENT=0"));
    if (share->stats_auto_recalc == HA_STATS_AUTO_RECALC_ON)
      packet->append(STRING_WITH_LEN(" STATS_AUTO_RECALC=1"));
    else if (share->stats_auto_recalc == HA_STATS_AUTO_RECALC_OFF)
      packet->append(STRING_WITH_LEN(" STATS_AUTO_RECALC=0"));
    if (share->stats_sample_pages != 0)
    {
      char *end;
      packet->append(STRING_WITH_LEN(" STATS_SAMPLE_PAGES="));
      end= longlong10_to_str(share->stats_sample_pages, buff, 10);
      packet->append(buff, (uint) (end - buff));
    }

    /* We use CHECKSUM, instead of TABLE_CHECKSUM, for backward compability */
    if (create_info.options & HA_OPTION_CHECKSUM)
      packet->append(STRING_WITH_LEN(" CHECKSUM=1"));
    if (create_info.page_checksum != HA_CHOICE_UNDEF)
    {
      packet->append(STRING_WITH_LEN(" PAGE_CHECKSUM="));
      packet->append(ha_choice_values[create_info.page_checksum], 1);
    }
    if (create_info.options & HA_OPTION_DELAY_KEY_WRITE)
      packet->append(STRING_WITH_LEN(" DELAY_KEY_WRITE=1"));
    if (create_info.row_type != ROW_TYPE_DEFAULT)
    {
      packet->append(STRING_WITH_LEN(" ROW_FORMAT="));
      packet->append(ha_row_type[(uint) create_info.row_type]);
    }
    if (share->transactional != HA_CHOICE_UNDEF)
    {
      packet->append(STRING_WITH_LEN(" TRANSACTIONAL="));
      packet->append(ha_choice_values[(uint) share->transactional], 1);
    }
    if (table->s->key_block_size)
    {
      char *end;
      packet->append(STRING_WITH_LEN(" KEY_BLOCK_SIZE="));
      end= longlong10_to_str(table->s->key_block_size, buff, 10);
      packet->append(buff, (uint) (end - buff));
    }
    table->file->append_create_info(packet);
    if (share->comment.length)
    {
      packet->append(STRING_WITH_LEN(" COMMENT="));
      append_unescaped(packet, share->comment.str, share->comment.length);
    }
    if (share->connect_string.length)
    {
      packet->append(STRING_WITH_LEN(" CONNECTION="));
      append_unescaped(packet, share->connect_string.str, share->connect_string.length);
    }
    append_create_options(thd, packet, share->option_list, check_options,
                          hton->table_options);
    append_directory(thd, packet, "DATA",  create_info.data_file_name);
    append_directory(thd, packet, "INDEX", create_info.index_file_name);
  }
#ifdef WITH_PARTITION_STORAGE_ENGINE
  {
    if (table->part_info &&
        !((table->s->db_type()->partition_flags() & HA_USE_AUTO_PARTITION) &&
          table->part_info->is_auto_partitioned))
    {
      /*
        Partition syntax for CREATE TABLE is at the end of the syntax.
      */
      uint part_syntax_len;
      char *part_syntax;
      String comment_start;
      table->part_info->set_show_version_string(&comment_start);
      if ((part_syntax= generate_partition_syntax(table->part_info,
                                                  &part_syntax_len,
                                                  FALSE,
                                                  show_table_options,
                                                  NULL, NULL,
                                                  comment_start.c_ptr())))
      {
         packet->append(comment_start);
         if (packet->append(part_syntax, part_syntax_len) ||
             packet->append(STRING_WITH_LEN(" */")))
          error= 1;
         my_free(part_syntax);
      }
    }
  }
#endif
  tmp_restore_column_map(table->read_set, old_map);
  DBUG_RETURN(error);
}


static void store_key_options(THD *thd, String *packet, TABLE *table,
                              KEY *key_info)
{
  bool limited_mysql_mode= (thd->variables.sql_mode &
                            (MODE_NO_FIELD_OPTIONS | MODE_MYSQL323 |
                             MODE_MYSQL40)) != 0;
  bool foreign_db_mode=  (thd->variables.sql_mode & (MODE_POSTGRESQL |
                                                     MODE_ORACLE |
                                                     MODE_MSSQL |
                                                     MODE_DB2 |
                                                     MODE_MAXDB |
                                                     MODE_ANSI)) != 0;
  char *end, buff[32];

  if (!(thd->variables.sql_mode & MODE_NO_KEY_OPTIONS) &&
      !limited_mysql_mode && !foreign_db_mode)
  {

    if (key_info->algorithm == HA_KEY_ALG_BTREE)
      packet->append(STRING_WITH_LEN(" USING BTREE"));

    if (key_info->algorithm == HA_KEY_ALG_HASH)
      packet->append(STRING_WITH_LEN(" USING HASH"));

    /* send USING only in non-default case: non-spatial rtree */
    if ((key_info->algorithm == HA_KEY_ALG_RTREE) &&
        !(key_info->flags & HA_SPATIAL))
      packet->append(STRING_WITH_LEN(" USING RTREE"));

    if ((key_info->flags & HA_USES_BLOCK_SIZE) &&
        table->s->key_block_size != key_info->block_size)
    {
      packet->append(STRING_WITH_LEN(" KEY_BLOCK_SIZE="));
      end= longlong10_to_str(key_info->block_size, buff, 10);
      packet->append(buff, (uint) (end - buff));
    }
    DBUG_ASSERT(MY_TEST(key_info->flags & HA_USES_COMMENT) ==
               (key_info->comment.length > 0));
    if (key_info->flags & HA_USES_COMMENT)
    {
      packet->append(STRING_WITH_LEN(" COMMENT "));
      append_unescaped(packet, key_info->comment.str, 
                       key_info->comment.length);
    }
  }
}


void
view_store_options(THD *thd, TABLE_LIST *table, String *buff)
{
  append_algorithm(table, buff);
  append_definer(thd, buff, &table->definer.user, &table->definer.host);
  if (table->view_suid)
    buff->append(STRING_WITH_LEN("SQL SECURITY DEFINER "));
  else
    buff->append(STRING_WITH_LEN("SQL SECURITY INVOKER "));
}


/*
  Append DEFINER clause to the given buffer.

  SYNOPSIS
    append_definer()
    thd           [in] thread handle
    buffer        [inout] buffer to hold DEFINER clause
    definer_user  [in] user name part of definer
    definer_host  [in] host name part of definer
*/

static void append_algorithm(TABLE_LIST *table, String *buff)
{
  buff->append(STRING_WITH_LEN("ALGORITHM="));
  switch ((int16)table->algorithm) {
  case VIEW_ALGORITHM_UNDEFINED:
    buff->append(STRING_WITH_LEN("UNDEFINED "));
    break;
  case VIEW_ALGORITHM_TMPTABLE:
    buff->append(STRING_WITH_LEN("TEMPTABLE "));
    break;
  case VIEW_ALGORITHM_MERGE:
    buff->append(STRING_WITH_LEN("MERGE "));
    break;
  default:
    DBUG_ASSERT(0); // never should happen
  }
}

/*
  Append DEFINER clause to the given buffer.

  SYNOPSIS
    append_definer()
    thd           [in] thread handle
    buffer        [inout] buffer to hold DEFINER clause
    definer_user  [in] user name part of definer
    definer_host  [in] host name part of definer
*/

void append_definer(THD *thd, String *buffer, const LEX_STRING *definer_user,
                    const LEX_STRING *definer_host)
{
  buffer->append(STRING_WITH_LEN("DEFINER="));
  append_identifier(thd, buffer, definer_user->str, definer_user->length);
  if (definer_host->str[0])
  {
    buffer->append('@');
    append_identifier(thd, buffer, definer_host->str, definer_host->length);
  }
  buffer->append(' ');
}


static int show_create_view(THD *thd, TABLE_LIST *table, String *buff)
{
  my_bool compact_view_name= TRUE;
  my_bool foreign_db_mode= (thd->variables.sql_mode & (MODE_POSTGRESQL |
                                                       MODE_ORACLE |
                                                       MODE_MSSQL |
                                                       MODE_DB2 |
                                                       MODE_MAXDB |
                                                       MODE_ANSI)) != 0;

  if (!thd->db || strcmp(thd->db, table->view_db.str))
    /*
      print compact view name if the view belongs to the current database
    */
    compact_view_name= table->compact_view_format= FALSE;
  else
  {
    /*
      Compact output format for view body can be used
      if this view only references table inside it's own db
    */
    TABLE_LIST *tbl;
    table->compact_view_format= TRUE;
    for (tbl= thd->lex->query_tables;
         tbl;
         tbl= tbl->next_global)
    {
      if (strcmp(table->view_db.str, tbl->view ? tbl->view_db.str :tbl->db)!= 0)
      {
        table->compact_view_format= FALSE;
        break;
      }
    }
  }

  buff->append(STRING_WITH_LEN("CREATE "));
  if (!foreign_db_mode)
  {
    view_store_options(thd, table, buff);
  }
  buff->append(STRING_WITH_LEN("VIEW "));
  if (!compact_view_name)
  {
    append_identifier(thd, buff, table->view_db.str, table->view_db.length);
    buff->append('.');
  }
  append_identifier(thd, buff, table->view_name.str, table->view_name.length);
  buff->append(STRING_WITH_LEN(" AS "));

  /*
    We can't just use table->query, because our SQL_MODE may trigger
    a different syntax, like when ANSI_QUOTES is defined.
  */
  table->view->unit.print(buff, QT_ORDINARY);

  if (table->with_check != VIEW_CHECK_NONE)
  {
    if (table->with_check == VIEW_CHECK_LOCAL)
      buff->append(STRING_WITH_LEN(" WITH LOCAL CHECK OPTION"));
    else
      buff->append(STRING_WITH_LEN(" WITH CASCADED CHECK OPTION"));
  }
  return 0;
}


/****************************************************************************
  Return info about all processes
  returns for each thread: thread id, user, host, db, command, info
****************************************************************************/

class thread_info :public ilink {
public:
  static void *operator new(size_t size)
  {
    return (void*) sql_alloc((uint) size);
  }
  static void operator delete(void *ptr __attribute__((unused)),
                              size_t size __attribute__((unused)))
  { TRASH(ptr, size); }

  ulong thread_id;
  time_t start_time;
  uint   command;
  const char *user,*host,*db,*proc_info,*state_info;
  CSET_STRING query_string;
  double progress;
};

static const char *thread_state_info(THD *tmp)
{
#ifndef EMBEDDED_LIBRARY
  if (tmp->net.reading_or_writing)
  {
    if (tmp->net.reading_or_writing == 2)
      return "Writing to net";
    else if (tmp->get_command() == COM_SLEEP)
      return "";
    else
      return "Reading from net";
  }
  else
#endif
  {
    if (tmp->proc_info)
      return tmp->proc_info;
    else if (tmp->mysys_var && tmp->mysys_var->current_cond)
      return "Waiting on cond";
    else
      return NULL;
  }
}

void mysqld_list_processes(THD *thd,const char *user, bool verbose)
{
  Item *field;
  List<Item> field_list;
  I_List<thread_info> thread_infos;
  ulong max_query_length= (verbose ? thd->variables.max_allowed_packet :
			   PROCESS_LIST_WIDTH);
  Protocol *protocol= thd->protocol;
  DBUG_ENTER("mysqld_list_processes");

  field_list.push_back(new Item_int("Id", 0, MY_INT32_NUM_DECIMAL_DIGITS));
  field_list.push_back(new Item_empty_string("User", USERNAME_CHAR_LENGTH));
  field_list.push_back(new Item_empty_string("Host",LIST_PROCESS_HOST_LEN));
  field_list.push_back(field=new Item_empty_string("db",NAME_CHAR_LEN));
  field->maybe_null=1;
  field_list.push_back(new Item_empty_string("Command",16));
  field_list.push_back(field= new Item_return_int("Time",7, MYSQL_TYPE_LONG));
  field->unsigned_flag= 0;
  field_list.push_back(field=new Item_empty_string("State",30));
  field->maybe_null=1;
  field_list.push_back(field=new Item_empty_string("Info",max_query_length));
  field->maybe_null=1;
  if (!thd->variables.old_mode &&
      !(thd->variables.old_behavior & OLD_MODE_NO_PROGRESS_INFO))
  {
    field_list.push_back(field= new Item_float("Progress", 0.0, 3, 7));
    field->maybe_null= 0;
  }
  if (protocol->send_result_set_metadata(&field_list,
                            Protocol::SEND_NUM_ROWS | Protocol::SEND_EOF))
    DBUG_VOID_RETURN;

  if (thd->killed)
    DBUG_VOID_RETURN;

  mysql_mutex_lock(&LOCK_thread_count); // For unlink from list
  I_List_iterator<THD> it(threads);
  THD *tmp;
  while ((tmp=it++))
  {
    Security_context *tmp_sctx= tmp->security_ctx;
    struct st_my_thread_var *mysys_var;
    if ((tmp->vio_ok() || tmp->system_thread) &&
        (!user || (tmp_sctx->user && !strcmp(tmp_sctx->user, user))))
    {
      thread_info *thd_info= new thread_info;

      thd_info->thread_id=tmp->thread_id;
      thd_info->user= thd->strdup(tmp_sctx->user ? tmp_sctx->user :
                                  (tmp->system_thread ?
                                   "system user" : "unauthenticated user"));
      if (tmp->peer_port && (tmp_sctx->host || tmp_sctx->ip) &&
          thd->security_ctx->host_or_ip[0])
      {
        if ((thd_info->host= (char*) thd->alloc(LIST_PROCESS_HOST_LEN+1)))
          my_snprintf((char *) thd_info->host, LIST_PROCESS_HOST_LEN,
                      "%s:%u", tmp_sctx->host_or_ip, tmp->peer_port);
      }
      else
        thd_info->host= thd->strdup(tmp_sctx->host_or_ip[0] ?
                                    tmp_sctx->host_or_ip :
                                    tmp_sctx->host ? tmp_sctx->host : "");
      thd_info->command=(int) tmp->get_command();
      mysql_mutex_lock(&tmp->LOCK_thd_data);
      if ((thd_info->db= tmp->db))             // Safe test
        thd_info->db= thd->strdup(thd_info->db);
      if ((mysys_var= tmp->mysys_var))
        mysql_mutex_lock(&mysys_var->mutex);
      thd_info->proc_info= (char*) (tmp->killed >= KILL_QUERY ?
                                    "Killed" : 0);
      thd_info->state_info= thread_state_info(tmp);
      if (mysys_var)
        mysql_mutex_unlock(&mysys_var->mutex);

      /* Lock THD mutex that protects its data when looking at it. */
      if (tmp->query())
      {
        uint length= MY_MIN(max_query_length, tmp->query_length());
        char *q= thd->strmake(tmp->query(),length);
        /* Safety: in case strmake failed, we set length to 0. */
        thd_info->query_string=
          CSET_STRING(q, q ? length : 0, tmp->query_charset());
      }

      /*
        Progress report. We need to do this under a lock to ensure that all
        is from the same stage.
      */
      if (tmp->progress.max_counter)
      {
        uint max_stage= MY_MAX(tmp->progress.max_stage, 1);
        thd_info->progress= (((tmp->progress.stage / (double) max_stage) +
                              ((tmp->progress.counter /
                                (double) tmp->progress.max_counter) /
                               (double) max_stage)) *
                             100.0);
        set_if_smaller(thd_info->progress, 100);
      }
      else
        thd_info->progress= 0.0;
      thd_info->start_time= tmp->start_time;
      mysql_mutex_unlock(&tmp->LOCK_thd_data);
      thread_infos.append(thd_info);
    }
  }
  mysql_mutex_unlock(&LOCK_thread_count);

  thread_info *thd_info;
  time_t now= my_time(0);
  char buff[20];                                // For progress
  String store_buffer(buff, sizeof(buff), system_charset_info);

  while ((thd_info=thread_infos.get()))
  {
    protocol->prepare_for_resend();
    protocol->store((ulonglong) thd_info->thread_id);
    protocol->store(thd_info->user, system_charset_info);
    protocol->store(thd_info->host, system_charset_info);
    protocol->store(thd_info->db, system_charset_info);
    if (thd_info->proc_info)
      protocol->store(thd_info->proc_info, system_charset_info);
    else
      protocol->store(command_name[thd_info->command].str, system_charset_info);
    if (thd_info->start_time)
      protocol->store_long ((longlong) (now - thd_info->start_time));
    else
      protocol->store_null();
    protocol->store(thd_info->state_info, system_charset_info);
    protocol->store(thd_info->query_string.str(),
                    thd_info->query_string.charset());
    if (!thd->variables.old_mode &&
        !(thd->variables.old_behavior & OLD_MODE_NO_PROGRESS_INFO))
      protocol->store(thd_info->progress, 3, &store_buffer);
    if (protocol->write())
      break; /* purecov: inspected */
  }
  my_eof(thd);
  DBUG_VOID_RETURN;
}


/*
  Produce EXPLAIN data.

  This function is APC-scheduled to be run in the context of the thread that
  we're producing EXPLAIN for.
*/

void Show_explain_request::call_in_target_thread()
{
  Query_arena backup_arena;
  bool printed_anything= FALSE;

  /* 
    Change the arena because JOIN::print_explain and co. are going to allocate
    items. Let them allocate them on our arena.
  */
  target_thd->set_n_backup_active_arena((Query_arena*)request_thd,
                                        &backup_arena);

  query_str.copy(target_thd->query(), 
                 target_thd->query_length(),
                 target_thd->query_charset());

  DBUG_ASSERT(current_thd == target_thd);
  set_current_thd(request_thd);
  if (target_thd->lex->print_explain(explain_buf, 0 /* explain flags*/,
                                     false /*TODO: analyze? */, &printed_anything))
  {
    failed_to_produce= TRUE;
  }
  set_current_thd(target_thd);

  if (!printed_anything)
    failed_to_produce= TRUE;

  target_thd->restore_active_arena((Query_arena*)request_thd, &backup_arena);
}


int select_result_explain_buffer::send_data(List<Item> &items)
{
  int res;
  THD *cur_thd= current_thd;
  DBUG_ENTER("select_result_explain_buffer::send_data");

  /*
    Switch to the recieveing thread, so that we correctly count memory used
    by it. This is needed as it's the receiving thread that will free the
    memory.
  */
  set_current_thd(thd);
  fill_record(thd, dst_table, dst_table->field, items, TRUE, FALSE);
  res= dst_table->file->ha_write_tmp_row(dst_table->record[0]);
  set_current_thd(cur_thd);  
  DBUG_RETURN(MY_TEST(res));
}

bool select_result_text_buffer::send_result_set_metadata(List<Item> &fields, uint flag)
{
  n_columns= fields.elements;
  return append_row(fields, true /*send item names */);
  return send_data(fields);
}


int select_result_text_buffer::send_data(List<Item> &items)
{
  return append_row(items, false /*send item values */);
}

int select_result_text_buffer::append_row(List<Item> &items, bool send_names)
{
  List_iterator<Item> it(items);
  Item *item;
  char **row;
  int column= 0;

  if (!(row= (char**) thd->alloc(sizeof(char*) * n_columns)))
    return true;
  rows.push_back(row);

  while ((item= it++))
  {
    DBUG_ASSERT(column < n_columns);
    StringBuffer<32> buf;
    const char *data_ptr; 
    size_t data_len;
    if (send_names)
    {
      data_ptr= item->name;
      data_len= strlen(item->name);
    }
    else
    {
      String *res;
      res= item->val_str(&buf);
      if (item->null_value)
      {
        data_ptr= "NULL";
        data_len=4;
      }
      else
      {
        data_ptr= res->c_ptr_safe();
        data_len= res->length();
      }
    }

    char *ptr= (char*)thd->alloc(data_len + 1);
    memcpy(ptr, data_ptr, data_len + 1);
    row[column]= ptr;

    column++;
  }
  return false;
}


void select_result_text_buffer::save_to(String *res)
{
  List_iterator<char*> it(rows);
  char **row;
  res->append("#\n");
  while ((row= it++))
  {
    res->append("# explain: ");
    for (int i=0; i < n_columns; i++)
    {
      if (i)
        res->append('\t');
      res->append(row[i]);
    }
    res->append("\n");
  }
  res->append("#\n");
}


/*
  Store the SHOW EXPLAIN output in the temporary table.
*/

int fill_show_explain(THD *thd, TABLE_LIST *table, COND *cond)
{
  const char *calling_user;
  THD *tmp;
  my_thread_id  thread_id;
  DBUG_ENTER("fill_show_explain");

  DBUG_ASSERT(cond==NULL);
  thread_id= thd->lex->value_list.head()->val_int();
  calling_user= (thd->security_ctx->master_access & PROCESS_ACL) ?  NullS :
                 thd->security_ctx->priv_user;

  if ((tmp= find_thread_by_id(thread_id)))
  {
    Security_context *tmp_sctx= tmp->security_ctx;
    /*
      If calling_user==NULL, calling thread has SUPER or PROCESS
      privilege, and so can do SHOW EXPLAIN on any user.
      
      if calling_user!=NULL, he's only allowed to view SHOW EXPLAIN on
      his own threads.
    */
    if (calling_user && (!tmp_sctx->user || strcmp(calling_user, 
                                                   tmp_sctx->user)))
    {
      my_error(ER_SPECIFIC_ACCESS_DENIED_ERROR, MYF(0), "PROCESS");
      mysql_mutex_unlock(&tmp->LOCK_thd_data);
      DBUG_RETURN(1);
    }

    if (tmp == thd)
    {
      mysql_mutex_unlock(&tmp->LOCK_thd_data);
      my_error(ER_TARGET_NOT_EXPLAINABLE, MYF(0));
      DBUG_RETURN(1);
    }

    bool bres;
    /* 
      Ok we've found the thread of interest and it won't go away because 
      we're holding its LOCK_thd data. Post it a SHOW EXPLAIN request.
    */
    bool timed_out;
    int timeout_sec= 30;
    Show_explain_request explain_req;
    select_result_explain_buffer *explain_buf;
    
    explain_buf= new select_result_explain_buffer(thd, table->table);

    explain_req.explain_buf= explain_buf;
    explain_req.target_thd= tmp;
    explain_req.request_thd= thd;
    explain_req.failed_to_produce= FALSE;
    
    /* Ok, we have a lock on target->LOCK_thd_data, can call: */
    bres= tmp->apc_target.make_apc_call(thd, &explain_req, timeout_sec, &timed_out);

    if (bres || explain_req.failed_to_produce)
    {
      if (thd->killed)
        thd->send_kill_message();
      else if (timed_out)
        my_error(ER_LOCK_WAIT_TIMEOUT, MYF(0));
      else
        my_error(ER_TARGET_NOT_EXPLAINABLE, MYF(0));

      bres= TRUE;
    }
    else
    {
      /*
        Push the query string as a warning. The query may be in a different
        charset than the charset that's used for error messages, so, convert it
        if needed.
      */
      CHARSET_INFO *fromcs= explain_req.query_str.charset();
      CHARSET_INFO *tocs= error_message_charset_info;
      char *warning_text;
      if (!my_charset_same(fromcs, tocs))
      {
        uint conv_length= 1 + tocs->mbmaxlen * explain_req.query_str.length() / 
                              fromcs->mbminlen;
        uint dummy_errors;
        char *to, *p;
        if (!(to= (char*)thd->alloc(conv_length + 1)))
          DBUG_RETURN(1);
        p= to;
        p+= copy_and_convert(to, conv_length, tocs,
                             explain_req.query_str.c_ptr(), 
                             explain_req.query_str.length(), fromcs,
                             &dummy_errors);
        *p= 0;
        warning_text= to;
      }
      else
        warning_text= explain_req.query_str.c_ptr_safe();

      push_warning(thd, Sql_condition::WARN_LEVEL_NOTE,
                   ER_YES, warning_text);
    }
    DBUG_RETURN(bres);
  }
  else
  {
    my_error(ER_NO_SUCH_THREAD, MYF(0), thread_id);
    DBUG_RETURN(1);
  }
}


int fill_schema_processlist(THD* thd, TABLE_LIST* tables, COND* cond)
{
  TABLE *table= tables->table;
  CHARSET_INFO *cs= system_charset_info;
  char *user;
  my_hrtime_t unow= my_hrtime();
  DBUG_ENTER("fill_schema_processlist");

  DEBUG_SYNC(thd,"fill_schema_processlist_after_unow");

  user= thd->security_ctx->master_access & PROCESS_ACL ?
        NullS : thd->security_ctx->priv_user;

  mysql_mutex_lock(&LOCK_thread_count);

  if (!thd->killed)
  {
    I_List_iterator<THD> it(threads);
    THD* tmp;

    while ((tmp= it++))
    {
      Security_context *tmp_sctx= tmp->security_ctx;
      struct st_my_thread_var *mysys_var;
      const char *val, *db;
      ulonglong max_counter;

      if ((!tmp->vio_ok() && !tmp->system_thread) ||
          (user && (!tmp_sctx->user || strcmp(tmp_sctx->user, user))))
        continue;

      restore_record(table, s->default_values);
      /* ID */
      table->field[0]->store((longlong) tmp->thread_id, TRUE);
      /* USER */
      val= tmp_sctx->user ? tmp_sctx->user :
            (tmp->system_thread ? "system user" : "unauthenticated user");
      table->field[1]->store(val, strlen(val), cs);
      /* HOST */
      if (tmp->peer_port && (tmp_sctx->host || tmp_sctx->ip) &&
          thd->security_ctx->host_or_ip[0])
      {
        char host[LIST_PROCESS_HOST_LEN + 1];
        my_snprintf(host, LIST_PROCESS_HOST_LEN, "%s:%u",
                    tmp_sctx->host_or_ip, tmp->peer_port);
        table->field[2]->store(host, strlen(host), cs);
      }
      else
        table->field[2]->store(tmp_sctx->host_or_ip,
                               strlen(tmp_sctx->host_or_ip), cs);
      /* DB */
      mysql_mutex_lock(&tmp->LOCK_thd_data);
      if ((db= tmp->db))
      {
        table->field[3]->store(db, strlen(db), cs);
        table->field[3]->set_notnull();
      }

      if ((mysys_var= tmp->mysys_var))
        mysql_mutex_lock(&mysys_var->mutex);
      /* COMMAND */
      if ((val= (char *) ((tmp->killed >= KILL_QUERY ?
                           "Killed" : 0))))
        table->field[4]->store(val, strlen(val), cs);
      else
        table->field[4]->store(command_name[tmp->get_command()].str,
                               command_name[tmp->get_command()].length, cs);
      /* MYSQL_TIME */
      ulonglong start_utime= tmp->start_time * HRTIME_RESOLUTION + tmp->start_time_sec_part;
      ulonglong utime= start_utime && start_utime < unow.val
                       ? unow.val - start_utime : 0;
      table->field[5]->store(utime / HRTIME_RESOLUTION, TRUE);
      /* STATE */
      if ((val= thread_state_info(tmp)))
      {
        table->field[6]->store(val, strlen(val), cs);
        table->field[6]->set_notnull();
      }

      if (mysys_var)
        mysql_mutex_unlock(&mysys_var->mutex);
      mysql_mutex_unlock(&tmp->LOCK_thd_data);

      /* TIME_MS */
      table->field[8]->store((double)(utime / (HRTIME_RESOLUTION / 1000.0)));

      /* INFO */
      /* Lock THD mutex that protects its data when looking at it. */
      mysql_mutex_lock(&tmp->LOCK_thd_data);
      if (tmp->query())
      {
        table->field[7]->store(tmp->query(),
                               MY_MIN(PROCESS_LIST_INFO_WIDTH,
                                   tmp->query_length()), cs);
        table->field[7]->set_notnull();
      }

      /*
        Progress report. We need to do this under a lock to ensure that all
        is from the same stage.
      */
      if ((max_counter= tmp->progress.max_counter))
      {
        table->field[9]->store((longlong) tmp->progress.stage + 1, 1);
        table->field[10]->store((longlong) tmp->progress.max_stage, 1);
        table->field[11]->store((double) tmp->progress.counter /
                                (double) max_counter*100.0);
      }
      mysql_mutex_unlock(&tmp->LOCK_thd_data);

      /*
        This may become negative if we free a memory allocated by another
        thread in this thread. However it's better that we notice it eventually
        than hide it.
      */
      table->field[12]->store((longlong) (tmp->status_var.memory_used +
                                          sizeof(THD)),
                              FALSE);
      table->field[12]->set_notnull();
      table->field[13]->store((longlong) tmp->get_examined_row_count(), TRUE);
      table->field[13]->set_notnull();

      /* QUERY_ID */
      table->field[14]->store(tmp->query_id, TRUE);

      if (schema_table_store_record(thd, table))
      {
        mysql_mutex_unlock(&LOCK_thread_count);
        DBUG_RETURN(1);
      }
    }
  }

  mysql_mutex_unlock(&LOCK_thread_count);
  DBUG_RETURN(0);
}

/*****************************************************************************
  Status functions
*****************************************************************************/

static DYNAMIC_ARRAY all_status_vars;
static bool status_vars_inited= 0;

C_MODE_START
static int show_var_cmp(const void *var1, const void *var2)
{
  return strcasecmp(((SHOW_VAR*)var1)->name, ((SHOW_VAR*)var2)->name);
}
C_MODE_END

/*
  deletes all the SHOW_UNDEF elements from the array and calls
  delete_dynamic() if it's completely empty.
*/
static void shrink_var_array(DYNAMIC_ARRAY *array)
{
  uint a,b;
  SHOW_VAR *all= dynamic_element(array, 0, SHOW_VAR *);

  for (a= b= 0; b < array->elements; b++)
    if (all[b].type != SHOW_UNDEF)
      all[a++]= all[b];
  if (a)
  {
    bzero(all+a, sizeof(SHOW_VAR)); // writing NULL-element to the end
    array->elements= a;
  }
  else // array is completely empty - delete it
    delete_dynamic(array);
}

/*
  Adds an array of SHOW_VAR entries to the output of SHOW STATUS

  SYNOPSIS
    add_status_vars(SHOW_VAR *list)
    list - an array of SHOW_VAR entries to add to all_status_vars
           the last entry must be {0,0,SHOW_UNDEF}

  NOTE
    The handling of all_status_vars[] is completely internal, it's allocated
    automatically when something is added to it, and deleted completely when
    the last entry is removed.

    As a special optimization, if add_status_vars() is called before
    init_status_vars(), it assumes "startup mode" - neither concurrent access
    to the array nor SHOW STATUS are possible (thus it skips locks and qsort)

    The last entry of the all_status_vars[] should always be {0,0,SHOW_UNDEF}
*/
int add_status_vars(SHOW_VAR *list)
{
  int res= 0;
  if (status_vars_inited)
    mysql_mutex_lock(&LOCK_show_status);
  if (!all_status_vars.buffer && // array is not allocated yet - do it now
      my_init_dynamic_array(&all_status_vars, sizeof(SHOW_VAR), 200, 20, MYF(0)))
  {
    res= 1;
    goto err;
  }
  while (list->name)
    res|= insert_dynamic(&all_status_vars, (uchar*)list++);
  res|= insert_dynamic(&all_status_vars, (uchar*)list); // appending NULL-element
  all_status_vars.elements--; // but next insert_dynamic should overwite it
  if (status_vars_inited)
    sort_dynamic(&all_status_vars, show_var_cmp);
err:
  if (status_vars_inited)
    mysql_mutex_unlock(&LOCK_show_status);
  return res;
}

/*
  Make all_status_vars[] usable for SHOW STATUS

  NOTE
    See add_status_vars(). Before init_status_vars() call, add_status_vars()
    works in a special fast "startup" mode. Thus init_status_vars()
    should be called as late as possible but before enabling multi-threading.
*/
void init_status_vars()
{
  status_vars_inited=1;
  sort_dynamic(&all_status_vars, show_var_cmp);
}

void reset_status_vars()
{
  SHOW_VAR *ptr= (SHOW_VAR*) all_status_vars.buffer;
  SHOW_VAR *last= ptr + all_status_vars.elements;
  for (; ptr < last; ptr++)
  {
    /* Note that SHOW_LONG_NOFLUSH variables are not reset */
    if (ptr->type == SHOW_LONG)
      *(ulong*) ptr->value= 0;
  }
}

/*
  catch-all cleanup function, cleans up everything no matter what

  DESCRIPTION
    This function is not strictly required if all add_to_status/
    remove_status_vars are properly paired, but it's a safety measure that
    deletes everything from the all_status_vars[] even if some
    remove_status_vars were forgotten
*/
void free_status_vars()
{
  delete_dynamic(&all_status_vars);
}

/*
  Removes an array of SHOW_VAR entries from the output of SHOW STATUS

  SYNOPSIS
    remove_status_vars(SHOW_VAR *list)
    list - an array of SHOW_VAR entries to remove to all_status_vars
           the last entry must be {0,0,SHOW_UNDEF}

  NOTE
    there's lots of room for optimizing this, especially in non-sorted mode,
    but nobody cares - it may be called only in case of failed plugin
    initialization in the mysqld startup.
*/

void remove_status_vars(SHOW_VAR *list)
{
  if (status_vars_inited)
  {
    mysql_mutex_lock(&LOCK_show_status);
    SHOW_VAR *all= dynamic_element(&all_status_vars, 0, SHOW_VAR *);

    for (; list->name; list++)
    {
      int first= 0, last= ((int) all_status_vars.elements) - 1;
      for ( ; first <= last; )
      {
        int res, middle= (first + last) / 2;
        if ((res= show_var_cmp(list, all + middle)) < 0)
          last= middle - 1;
        else if (res > 0)
          first= middle + 1;
        else
        {
          all[middle].type= SHOW_UNDEF;
          break;
        }
      }
    }
    shrink_var_array(&all_status_vars);
    mysql_mutex_unlock(&LOCK_show_status);
  }
  else
  {
    SHOW_VAR *all= dynamic_element(&all_status_vars, 0, SHOW_VAR *);
    uint i;
    for (; list->name; list++)
    {
      for (i= 0; i < all_status_vars.elements; i++)
      {
        if (show_var_cmp(list, all+i))
          continue;
        all[i].type= SHOW_UNDEF;
        break;
      }
    }
    shrink_var_array(&all_status_vars);
  }
}


static bool show_status_array(THD *thd, const char *wild,
                              SHOW_VAR *variables,
                              enum enum_var_type scope,
                              struct system_status_var *status_var,
                              const char *prefix, TABLE *table,
                              bool ucase_names,
                              COND *cond)
{
  my_aligned_storage<SHOW_VAR_FUNC_BUFF_SIZE, MY_ALIGNOF(long)> buffer;
  char * const buff= buffer.data;
  char *prefix_end;
  char name_buffer[NAME_CHAR_LEN];
  int len;
  SHOW_VAR tmp, *var;
  enum_check_fields save_count_cuted_fields= thd->count_cuted_fields;
  bool res= FALSE;
  CHARSET_INFO *charset= system_charset_info;
  DBUG_ENTER("show_status_array");

  thd->count_cuted_fields= CHECK_FIELD_WARN;

  prefix_end=strnmov(name_buffer, prefix, sizeof(name_buffer)-1);
  if (*prefix)
    *prefix_end++= '_';
  len=name_buffer + sizeof(name_buffer) - prefix_end;

#ifdef WITH_WSREP
  bool is_wsrep_var= FALSE;
  /*
    This is a workaround for lp:1306875 (PBX) to skip switching of wsrep
    status variable name's first letter to uppercase. This is an optimization
    for status variables defined under wsrep plugin.
    TODO: remove once lp:1306875 has been addressed.
  */
  if (*prefix && !my_strcasecmp(system_charset_info, prefix, "wsrep"))
  {
    is_wsrep_var= TRUE;
  }
#endif /* WITH_WSREP */

  for (; variables->name; variables++)
  {
    bool wild_checked;
    strnmov(prefix_end, variables->name, len);
    name_buffer[sizeof(name_buffer)-1]=0;       /* Safety */

#ifdef WITH_WSREP
    /*
      If the prefix is NULL, that means we are looking into the status variables
      defined directly under mysqld.cc. Do not capitalize wsrep status variable
      names until lp:1306875 has been fixed.
      TODO: remove once lp:1306875 has been addressed.
     */
    if (!(*prefix) && !strncasecmp(name_buffer, "wsrep", strlen("wsrep")))
    {
      is_wsrep_var= TRUE;
    }
#endif /* WITH_WSREP */

    if (ucase_names)
      my_caseup_str(system_charset_info, name_buffer);
    else
    {
      my_casedn_str(system_charset_info, name_buffer);
      DBUG_ASSERT(name_buffer[0] >= 'a');
      DBUG_ASSERT(name_buffer[0] <= 'z');

      // WSREP_TODO: remove once lp:1306875 has been addressed.
      if (IF_WSREP(is_wsrep_var == FALSE, 1) &&
          status_var)
        name_buffer[0]-= 'a' - 'A';
    }


    restore_record(table, s->default_values);
    table->field[0]->store(name_buffer, strlen(name_buffer),
                           system_charset_info);

    /*
      Compare name for types that can't return arrays. We do this to not
      calculate the value for function variables that we will not access
    */
    if ((variables->type != SHOW_FUNC && variables->type != SHOW_ARRAY))
    {
      if (wild && wild[0] && wild_case_compare(system_charset_info,
                                               name_buffer, wild))
        continue;
      wild_checked= 1;                          // Avoid checking it again
    }

    /*
      if var->type is SHOW_FUNC or SHOW_SIMPLE_FUNC, call the function.
      Repeat as necessary, if new var is again one of the above
    */
    for (var=variables; var->type == SHOW_FUNC ||
           var->type == SHOW_SIMPLE_FUNC; var= &tmp)
      ((mysql_show_var_func)(var->value))(thd, &tmp, buff);

    SHOW_TYPE show_type=var->type;
    if (show_type == SHOW_ARRAY)
    {
      show_status_array(thd, wild, (SHOW_VAR *) var->value, scope,
                        status_var, name_buffer, table, ucase_names, cond);
    }
    else
    {
      if ((wild_checked ||
           (wild && wild[0] && wild_case_compare(system_charset_info,
                                                 name_buffer, wild))) &&
          (!cond || cond->val_int()))
      {
        char *value=var->value;
        const char *pos, *end;                  // We assign a lot of const's

        mysql_mutex_lock(&LOCK_global_system_variables);

        if (show_type == SHOW_SYS)
        {
          sys_var *var= ((sys_var *) value);
          show_type= var->show_type();
          value= (char*) var->value_ptr(thd, scope, &null_lex_str);
          charset= var->charset(thd);
        }

        pos= end= buff;
        /*
          note that value may be == buff. All SHOW_xxx code below
          should still work in this case
        */
        switch (show_type) {
        case SHOW_DOUBLE_STATUS:
          value= ((char *) status_var + (intptr) value);
          /* fall through */
        case SHOW_DOUBLE:
          /* 6 is the default precision for '%f' in sprintf() */
          end= buff + my_fcvt(*(double *) value, 6, buff, NULL);
          break;
        case SHOW_LONG_STATUS:
          value= ((char *) status_var + (intptr) value);
          /* fall through */
        case SHOW_ULONG:
        case SHOW_LONG_NOFLUSH: // the difference lies in refresh_status()
          end= int10_to_str(*(long*) value, buff, 10);
          break;
        case SHOW_LONGLONG_STATUS:
          value= ((char *) status_var + (intptr) value);
          /* fall through */
        case SHOW_ULONGLONG:
          end= longlong10_to_str(*(longlong*) value, buff, 10);
          break;
        case SHOW_HA_ROWS:
          end= longlong10_to_str((longlong) *(ha_rows*) value, buff, 10);
          break;
        case SHOW_BOOL:
          end= strmov(buff, *(bool*) value ? "ON" : "OFF");
          break;
        case SHOW_MY_BOOL:
          end= strmov(buff, *(my_bool*) value ? "ON" : "OFF");
          break;
        case SHOW_UINT:
          end= int10_to_str((long) *(uint*) value, buff, 10);
          break;
        case SHOW_SINT:
          end= int10_to_str((long) *(int*) value, buff, -10);
          break;
        case SHOW_SLONG:
          end= int10_to_str(*(long*) value, buff, -10);
          break;
        case SHOW_SLONGLONG:
          end= longlong10_to_str(*(longlong*) value, buff, -10);
          break;
        case SHOW_HAVE:
        {
          SHOW_COMP_OPTION tmp= *(SHOW_COMP_OPTION*) value;
          pos= show_comp_option_name[(int) tmp];
          end= strend(pos);
          break;
        }
        case SHOW_CHAR:
        {
          if (!(pos= value))
            pos= "";
          end= strend(pos);
          break;
        }
       case SHOW_CHAR_PTR:
        {
          if (!(pos= *(char**) value))
            pos= "";

          end= strend(pos);
          break;
        }
        case SHOW_LEX_STRING:
        {
          LEX_STRING *ls=(LEX_STRING*)value;
          if (!(pos= ls->str))
            end= pos= "";
          else
            end= pos + ls->length;
          break;
        }
        case SHOW_UNDEF:
          break;                                        // Return empty string
        case SHOW_SYS:                                  // Cannot happen
        default:
          DBUG_ASSERT(0);
          break;
        }
        table->field[1]->store(pos, (uint32) (end - pos), charset);
        table->field[1]->set_notnull();

        mysql_mutex_unlock(&LOCK_global_system_variables);

        if (schema_table_store_record(thd, table))
        {
          res= TRUE;
          goto end;
        }
        thd->get_stmt_da()->inc_current_row_for_warning();
      }
    }
  }
end:
  thd->count_cuted_fields= save_count_cuted_fields;
  DBUG_RETURN(res);
}

/* collect status for all running threads */

void calc_sum_of_all_status(STATUS_VAR *to)
{
  DBUG_ENTER("calc_sum_of_all_status");

  /* Ensure that thread id not killed during loop */
  mysql_mutex_lock(&LOCK_thread_count); // For unlink from list

  I_List_iterator<THD> it(threads);
  THD *tmp;

  /* Get global values as base */
  *to= global_status_var;

  /* Add to this status from existing threads */
  while ((tmp= it++))
    add_to_status(to, &tmp->status_var);
  
  mysql_mutex_unlock(&LOCK_thread_count);
  DBUG_VOID_RETURN;
}


/* This is only used internally, but we need it here as a forward reference */
extern ST_SCHEMA_TABLE schema_tables[];

/*
  Store record to I_S table, convert HEAP table
  to MyISAM if necessary

  SYNOPSIS
    schema_table_store_record()
    thd                   thread handler
    table                 Information schema table to be updated

  RETURN
    0	                  success
    1	                  error
*/

bool schema_table_store_record(THD *thd, TABLE *table)
{
  int error;
  if ((error= table->file->ha_write_tmp_row(table->record[0])))
  {
    TMP_TABLE_PARAM *param= table->pos_in_table_list->schema_table_param;
    if (create_internal_tmp_table_from_heap(thd, table, param->start_recinfo, 
                                            &param->recinfo, error, 0, NULL))

      return 1;
  }
  return 0;
}


static int make_table_list(THD *thd, SELECT_LEX *sel,
                           LEX_STRING *db_name, LEX_STRING *table_name)
{
  Table_ident *table_ident;
  table_ident= new Table_ident(thd, *db_name, *table_name, 1);
  if (!sel->add_table_to_list(thd, table_ident, 0, 0, TL_READ, MDL_SHARED_READ))
    return 1;
  return 0;
}


/**
  @brief    Get lookup value from the part of 'WHERE' condition

  @details This function gets lookup value from
           the part of 'WHERE' condition if it's possible and
           fill appropriate lookup_field_vals struct field
           with this value.

  @param[in]      thd                   thread handler
  @param[in]      item_func             part of WHERE condition
  @param[in]      table                 I_S table
  @param[in, out] lookup_field_vals     Struct which holds lookup values

  @return
    0             success
    1             error, there can be no matching records for the condition
*/

bool get_lookup_value(THD *thd, Item_func *item_func,
                      TABLE_LIST *table,
                      LOOKUP_FIELD_VALUES *lookup_field_vals)
{
  ST_SCHEMA_TABLE *schema_table= table->schema_table;
  ST_FIELD_INFO *field_info= schema_table->fields_info;
  const char *field_name1= schema_table->idx_field1 >= 0 ?
    field_info[schema_table->idx_field1].field_name : "";
  const char *field_name2= schema_table->idx_field2 >= 0 ?
    field_info[schema_table->idx_field2].field_name : "";

  if (item_func->functype() == Item_func::EQ_FUNC ||
      item_func->functype() == Item_func::EQUAL_FUNC)
  {
    int idx_field, idx_val;
    char tmp[MAX_FIELD_WIDTH];
    String *tmp_str, str_buff(tmp, sizeof(tmp), system_charset_info);
    Item_field *item_field;
    CHARSET_INFO *cs= system_charset_info;

    if (item_func->arguments()[0]->real_item()->type() == Item::FIELD_ITEM &&
        item_func->arguments()[1]->const_item())
    {
      idx_field= 0;
      idx_val= 1;
    }
    else if (item_func->arguments()[1]->real_item()->type() == Item::FIELD_ITEM &&
             item_func->arguments()[0]->const_item())
    {
      idx_field= 1;
      idx_val= 0;
    }
    else
      return 0;

    item_field= (Item_field*) item_func->arguments()[idx_field]->real_item();
    if (table->table != item_field->field->table)
      return 0;
    tmp_str= item_func->arguments()[idx_val]->val_str(&str_buff);

    /* impossible value */
    if (!tmp_str)
      return 1;

    /* Lookup value is database name */
    if (!cs->coll->strnncollsp(cs, (uchar *) field_name1, strlen(field_name1),
                               (uchar *) item_field->field_name,
                               strlen(item_field->field_name), 0))
    {
      thd->make_lex_string(&lookup_field_vals->db_value,
                           tmp_str->ptr(), tmp_str->length());
    }
    /* Lookup value is table name */
    else if (!cs->coll->strnncollsp(cs, (uchar *) field_name2,
                                    strlen(field_name2),
                                    (uchar *) item_field->field_name,
                                    strlen(item_field->field_name), 0))
    {
      thd->make_lex_string(&lookup_field_vals->table_value,
                           tmp_str->ptr(), tmp_str->length());
    }
  }
  return 0;
}


/**
  @brief    Calculates lookup values from 'WHERE' condition

  @details This function calculates lookup value(database name, table name)
           from 'WHERE' condition if it's possible and
           fill lookup_field_vals struct fields with these values.

  @param[in]      thd                   thread handler
  @param[in]      cond                  WHERE condition
  @param[in]      table                 I_S table
  @param[in, out] lookup_field_vals     Struct which holds lookup values

  @return
    0             success
    1             error, there can be no matching records for the condition
*/

bool calc_lookup_values_from_cond(THD *thd, COND *cond, TABLE_LIST *table,
                                  LOOKUP_FIELD_VALUES *lookup_field_vals)
{
  if (!cond)
    return 0;

  if (cond->type() == Item::COND_ITEM)
  {
    if (((Item_cond*) cond)->functype() == Item_func::COND_AND_FUNC)
    {
      List_iterator<Item> li(*((Item_cond*) cond)->argument_list());
      Item *item;
      while ((item= li++))
      {
        if (item->type() == Item::FUNC_ITEM)
        {
          if (get_lookup_value(thd, (Item_func*)item, table, lookup_field_vals))
            return 1;
        }
        else
        {
          if (calc_lookup_values_from_cond(thd, item, table, lookup_field_vals))
            return 1;
        }
      }
    }
    return 0;
  }
  else if (cond->type() == Item::FUNC_ITEM &&
           get_lookup_value(thd, (Item_func*) cond, table, lookup_field_vals))
    return 1;
  return 0;
}


bool uses_only_table_name_fields(Item *item, TABLE_LIST *table)
{
  if (item->type() == Item::FUNC_ITEM)
  {
    Item_func *item_func= (Item_func*)item;
    for (uint i=0; i<item_func->argument_count(); i++)
    {
      if (!uses_only_table_name_fields(item_func->arguments()[i], table))
        return 0;
    }
  }
  else if (item->type() == Item::FIELD_ITEM)
  {
    Item_field *item_field= (Item_field*)item;
    CHARSET_INFO *cs= system_charset_info;
    ST_SCHEMA_TABLE *schema_table= table->schema_table;
    ST_FIELD_INFO *field_info= schema_table->fields_info;
    const char *field_name1= schema_table->idx_field1 >= 0 ?
      field_info[schema_table->idx_field1].field_name : "";
    const char *field_name2= schema_table->idx_field2 >= 0 ?
      field_info[schema_table->idx_field2].field_name : "";
    if (table->table != item_field->field->table ||
        (cs->coll->strnncollsp(cs, (uchar *) field_name1, strlen(field_name1),
                               (uchar *) item_field->field_name,
                               strlen(item_field->field_name), 0) &&
         cs->coll->strnncollsp(cs, (uchar *) field_name2, strlen(field_name2),
                               (uchar *) item_field->field_name,
                               strlen(item_field->field_name), 0)))
      return 0;
  }
  else if (item->type() == Item::REF_ITEM)
    return uses_only_table_name_fields(item->real_item(), table);

  if (item->real_type() == Item::SUBSELECT_ITEM && !item->const_item())
    return 0;

  return 1;
}


COND *make_cond_for_info_schema(COND *cond, TABLE_LIST *table)
{
  if (!cond)
    return (COND*) 0;
  if (cond->type() == Item::COND_ITEM)
  {
    if (((Item_cond*) cond)->functype() == Item_func::COND_AND_FUNC)
    {
      /* Create new top level AND item */
      Item_cond_and *new_cond=new Item_cond_and;
      if (!new_cond)
	return (COND*) 0;
      List_iterator<Item> li(*((Item_cond*) cond)->argument_list());
      Item *item;
      while ((item=li++))
      {
	Item *fix= make_cond_for_info_schema(item, table);
	if (fix)
	  new_cond->argument_list()->push_back(fix);
      }
      switch (new_cond->argument_list()->elements) {
      case 0:
	return (COND*) 0;
      case 1:
	return new_cond->argument_list()->head();
      default:
	new_cond->quick_fix_field();
	return new_cond;
      }
    }
    else
    {						// Or list
      Item_cond_or *new_cond=new Item_cond_or;
      if (!new_cond)
	return (COND*) 0;
      List_iterator<Item> li(*((Item_cond*) cond)->argument_list());
      Item *item;
      while ((item=li++))
      {
	Item *fix=make_cond_for_info_schema(item, table);
	if (!fix)
	  return (COND*) 0;
	new_cond->argument_list()->push_back(fix);
      }
      new_cond->quick_fix_field();
      new_cond->top_level_item();
      return new_cond;
    }
  }

  if (!uses_only_table_name_fields(cond, table))
    return (COND*) 0;
  return cond;
}


/**
  @brief   Calculate lookup values(database name, table name)

  @details This function calculates lookup values(database name, table name)
           from 'WHERE' condition or wild values (for 'SHOW' commands only)
           from LEX struct and fill lookup_field_vals struct field
           with these values.

  @param[in]      thd                   thread handler
  @param[in]      cond                  WHERE condition
  @param[in]      tables                I_S table
  @param[in, out] lookup_field_values   Struct which holds lookup values

  @return
    0             success
    1             error, there can be no matching records for the condition
*/

bool get_lookup_field_values(THD *thd, COND *cond, TABLE_LIST *tables,
                             LOOKUP_FIELD_VALUES *lookup_field_values)
{
  LEX *lex= thd->lex;
  String *wild= lex->wild;
  bool rc= 0;

  bzero((char*) lookup_field_values, sizeof(LOOKUP_FIELD_VALUES));
  switch (lex->sql_command) {
  case SQLCOM_SHOW_PLUGINS:
    if (lex->ident.str)
    {
      thd->make_lex_string(&lookup_field_values->db_value,
                           lex->ident.str, lex->ident.length);
      break;
    }
    /* fall through */
  case SQLCOM_SHOW_GENERIC:
  case SQLCOM_SHOW_DATABASES:
    if (wild)
    {
      thd->make_lex_string(&lookup_field_values->db_value,
                           wild->ptr(), wild->length());
      lookup_field_values->wild_db_value= 1;
    }
    break;
  case SQLCOM_SHOW_TABLES:
  case SQLCOM_SHOW_TABLE_STATUS:
  case SQLCOM_SHOW_TRIGGERS:
  case SQLCOM_SHOW_EVENTS:
    thd->make_lex_string(&lookup_field_values->db_value, 
                         lex->select_lex.db, strlen(lex->select_lex.db));
    if (wild)
    {
      thd->make_lex_string(&lookup_field_values->table_value, 
                           wild->ptr(), wild->length());
      lookup_field_values->wild_table_value= 1;
    }
    break;
  default:
    /*
      The "default" is for queries over I_S.
      All previous cases handle SHOW commands.
    */
    rc= calc_lookup_values_from_cond(thd, cond, tables, lookup_field_values);
    break;
  }

  if (lower_case_table_names && !rc)
  {
    /* 
      We can safely do in-place upgrades here since all of the above cases
      are allocating a new memory buffer for these strings.
    */  
    if (lookup_field_values->db_value.str && lookup_field_values->db_value.str[0])
      my_casedn_str(system_charset_info, lookup_field_values->db_value.str);
    if (lookup_field_values->table_value.str && 
        lookup_field_values->table_value.str[0])
      my_casedn_str(system_charset_info, lookup_field_values->table_value.str);
  }

  return rc;
}


enum enum_schema_tables get_schema_table_idx(ST_SCHEMA_TABLE *schema_table)
{
  return (enum enum_schema_tables) (schema_table - &schema_tables[0]);
}


/*
  Create db names list. Information schema name always is first in list

  SYNOPSIS
    make_db_list()
    thd                   thread handler
    files                 list of db names
    wild                  wild string
    idx_field_vals        idx_field_vals->db_name contains db name or
                          wild string

  RETURN
    zero                  success
    non-zero              error
*/

int make_db_list(THD *thd, Dynamic_array<LEX_STRING*> *files,
                 LOOKUP_FIELD_VALUES *lookup_field_vals)
{
  if (lookup_field_vals->wild_db_value)
  {
    /*
      This part of code is only for SHOW DATABASES command.
      idx_field_vals->db_value can be 0 when we don't use
      LIKE clause (see also get_index_field_values() function)
    */
    if (!lookup_field_vals->db_value.str ||
        !wild_case_compare(system_charset_info,
                           INFORMATION_SCHEMA_NAME.str,
                           lookup_field_vals->db_value.str))
    {
      if (files->append_val(&INFORMATION_SCHEMA_NAME))
        return 1;
    }
    return find_files(thd, files, 0, mysql_data_home,
                      &lookup_field_vals->db_value);
  }


  /*
    If we have db lookup value we just add it to list and
    exit from the function.
    We don't do this for database names longer than the maximum
    name length.
  */
  if (lookup_field_vals->db_value.str)
  {
    if (lookup_field_vals->db_value.length > NAME_LEN)
    {
      /*
        Impossible value for a database name,
        found in a WHERE DATABASE_NAME = 'xxx' clause.
      */
      return 0;
    }

    if (is_infoschema_db(lookup_field_vals->db_value.str,
                         lookup_field_vals->db_value.length))
    {
      if (files->append_val(&INFORMATION_SCHEMA_NAME))
        return 1;
      return 0;
    }
    if (files->append_val(&lookup_field_vals->db_value))
      return 1;
    return 0;
  }

  /*
    Create list of existing databases. It is used in case
    of select from information schema table
  */
  if (files->append_val(&INFORMATION_SCHEMA_NAME))
    return 1;
  return find_files(thd, files, 0, mysql_data_home, &null_lex_str);
}


struct st_add_schema_table
{
  Dynamic_array<LEX_STRING*> *files;
  const char *wild;
};


static my_bool add_schema_table(THD *thd, plugin_ref plugin,
                                void* p_data)
{
  LEX_STRING *file_name= 0;
  st_add_schema_table *data= (st_add_schema_table *)p_data;
  Dynamic_array<LEX_STRING*> *file_list= data->files;
  const char *wild= data->wild;
  ST_SCHEMA_TABLE *schema_table= plugin_data(plugin, ST_SCHEMA_TABLE *);
  DBUG_ENTER("add_schema_table");

  if (schema_table->hidden)
      DBUG_RETURN(0);
  if (wild)
  {
    if (lower_case_table_names)
    {
      if (wild_case_compare(files_charset_info,
                            schema_table->table_name,
                            wild))
        DBUG_RETURN(0);
    }
    else if (wild_compare(schema_table->table_name, wild, 0))
      DBUG_RETURN(0);
  }

  if ((file_name= thd->make_lex_string(schema_table->table_name,
                                       strlen(schema_table->table_name))) &&
      !file_list->append(file_name))
    DBUG_RETURN(0);
  DBUG_RETURN(1);
}


int schema_tables_add(THD *thd, Dynamic_array<LEX_STRING*> *files,
                      const char *wild)
{
  LEX_STRING *file_name= 0;
  ST_SCHEMA_TABLE *tmp_schema_table= schema_tables;
  st_add_schema_table add_data;
  DBUG_ENTER("schema_tables_add");

  for (; tmp_schema_table->table_name; tmp_schema_table++)
  {
    if (tmp_schema_table->hidden)
      continue;
    if (wild)
    {
      if (lower_case_table_names)
      {
        if (wild_case_compare(files_charset_info,
                              tmp_schema_table->table_name,
                              wild))
          continue;
      }
      else if (wild_compare(tmp_schema_table->table_name, wild, 0))
        continue;
    }
    if ((file_name=
         thd->make_lex_string(tmp_schema_table->table_name,
                              strlen(tmp_schema_table->table_name))) &&
        !files->append(file_name))
      continue;
    DBUG_RETURN(1);
  }

  add_data.files= files;
  add_data.wild= wild;
  if (plugin_foreach(thd, add_schema_table,
                     MYSQL_INFORMATION_SCHEMA_PLUGIN, &add_data))
      DBUG_RETURN(1);

  DBUG_RETURN(0);
}


/**
  @brief          Create table names list

  @details        The function creates the list of table names in
                  database

  @param[in]      thd                   thread handler
  @param[in]      table_names           List of table names in database
  @param[in]      lex                   pointer to LEX struct
  @param[in]      lookup_field_vals     pointer to LOOKUP_FIELD_VALUE struct
  @param[in]      db_name               database name

  @return         Operation status
    @retval       0           ok
    @retval       1           fatal error
    @retval       2           Not fatal error; Safe to ignore this file list
*/

static int
make_table_name_list(THD *thd, Dynamic_array<LEX_STRING*> *table_names,
                     LEX *lex, LOOKUP_FIELD_VALUES *lookup_field_vals,
                     LEX_STRING *db_name)
{
  char path[FN_REFLEN + 1];
  build_table_filename(path, sizeof(path) - 1, db_name->str, "", "", 0);
  if (!lookup_field_vals->wild_table_value &&
      lookup_field_vals->table_value.str)
  {
    if (lookup_field_vals->table_value.length > NAME_LEN)
    {
      /*
        Impossible value for a table name,
        found in a WHERE TABLE_NAME = 'xxx' clause.
      */
      return 0;
    }
    if (db_name == &INFORMATION_SCHEMA_NAME)
    {
      LEX_STRING *name;
      ST_SCHEMA_TABLE *schema_table=
        find_schema_table(thd, lookup_field_vals->table_value.str);
      if (schema_table && !schema_table->hidden)
      {
        if (!(name= thd->make_lex_string(schema_table->table_name,
                                         strlen(schema_table->table_name))) ||
            table_names->append(name))
          return 1;
      }
    }
    else
    {
      if (table_names->append_val(&lookup_field_vals->table_value))
        return 1;
    }
    return 0;
  }

  /*
    This call will add all matching the wildcards (if specified) IS tables
    to the list
  */
  if (db_name == &INFORMATION_SCHEMA_NAME)
    return (schema_tables_add(thd, table_names,
                              lookup_field_vals->table_value.str));

  find_files_result res= find_files(thd, table_names, db_name, path,
                                    &lookup_field_vals->table_value);
  if (res != FIND_FILES_OK)
  {
    /*
      Downgrade errors about problems with database directory to
      warnings if this is not a 'SHOW' command.  Another thread
      may have dropped database, and we may still have a name
      for that directory.
    */
    if (res == FIND_FILES_DIR)
    {
      if (sql_command_flags[lex->sql_command] & CF_STATUS_COMMAND)
        return 1;
      thd->clear_error();
      return 2;
    }
    return 1;
  }
  return 0;
}


/**
  Fill I_S table with data obtained by performing full-blown table open.

  @param  thd                       Thread handler.
  @param  is_show_fields_or_keys    Indicates whether it is a legacy SHOW
                                    COLUMNS or SHOW KEYS statement.
  @param  table                     TABLE object for I_S table to be filled.
  @param  schema_table              I_S table description structure.
  @param  orig_db_name              Database name.
  @param  orig_table_name           Table name.
  @param  open_tables_state_backup  Open_tables_state object which is used
                                    to save/restore original status of
                                    variables related to open tables state.
  @param  can_deadlock              Indicates that deadlocks are possible
                                    due to metadata locks, so to avoid
                                    them we should not wait in case if
                                    conflicting lock is present.

  @retval FALSE - Success.
  @retval TRUE  - Failure.
*/
static bool
fill_schema_table_by_open(THD *thd, bool is_show_fields_or_keys,
                          TABLE *table, ST_SCHEMA_TABLE *schema_table,
                          LEX_STRING *orig_db_name,
                          LEX_STRING *orig_table_name,
                          Open_tables_backup *open_tables_state_backup,
                          bool can_deadlock)
{
  Query_arena i_s_arena(thd->mem_root,
                        Query_arena::STMT_CONVENTIONAL_EXECUTION),
              backup_arena, *old_arena;
  LEX *old_lex= thd->lex, temp_lex, *lex;
  LEX_STRING db_name, table_name;
  TABLE_LIST *table_list;
  bool result= true;
  DBUG_ENTER("fill_schema_table_by_open");

  /*
    When a view is opened its structures are allocated on a permanent
    statement arena and linked into the LEX tree for the current statement
    (this happens even in cases when view is handled through TEMPTABLE
    algorithm).

    To prevent this process from unnecessary hogging of memory in the permanent
    arena of our I_S query and to avoid damaging its LEX we use temporary
    arena and LEX for table/view opening.

    Use temporary arena instead of statement permanent arena. Also make
    it active arena and save original one for successive restoring.
  */
  old_arena= thd->stmt_arena;
  thd->stmt_arena= &i_s_arena;
  thd->set_n_backup_active_arena(&i_s_arena, &backup_arena);

  /* Prepare temporary LEX. */
  thd->lex= lex= &temp_lex;
  lex_start(thd);

  /* Disable constant subquery evaluation as we won't be locking tables. */
  lex->context_analysis_only= CONTEXT_ANALYSIS_ONLY_VIEW;

  /*
    Some of process_table() functions rely on wildcard being passed from
    old LEX (or at least being initialized).
  */
  lex->wild= old_lex->wild;

  /*
    Since make_table_list() might change database and table name passed
    to it we create copies of orig_db_name and orig_table_name here.
    These copies are used for make_table_list() while unaltered values
    are passed to process_table() functions.
  */
  if (!thd->make_lex_string(&db_name,
                            orig_db_name->str, orig_db_name->length) ||
      !thd->make_lex_string(&table_name,
                            orig_table_name->str, orig_table_name->length))
    goto end;

  /*
    Create table list element for table to be open. Link it with the
    temporary LEX. The latter is required to correctly open views and
    produce table describing their structure.
  */
  if (make_table_list(thd, &lex->select_lex, &db_name, &table_name))
    goto end;

  table_list= lex->select_lex.table_list.first;

  if (is_show_fields_or_keys)
  {
    /*
      Restore thd->temporary_tables to be able to process
      temporary tables (only for 'show index' & 'show columns').
      This should be changed when processing of temporary tables for
      I_S tables will be done.
    */
    thd->temporary_tables= open_tables_state_backup->temporary_tables;
  }
  else
  {
    /*
      Apply optimization flags for table opening which are relevant for
      this I_S table. We can't do this for SHOW COLUMNS/KEYS because of
      backward compatibility.
    */
    table_list->i_s_requested_object= schema_table->i_s_requested_object;
  }

  /*
    Let us set fake sql_command so views won't try to merge
    themselves into main statement. If we don't do this,
    SELECT * from information_schema.xxxx will cause problems.
    SQLCOM_SHOW_FIELDS is used because it satisfies
    'only_view_structure()'.
  */
  lex->sql_command= SQLCOM_SHOW_FIELDS;
  result= (open_temporary_tables(thd, table_list) ||
           open_normal_and_derived_tables(thd, table_list,
                                          (MYSQL_OPEN_IGNORE_FLUSH |
                                           MYSQL_OPEN_FORCE_SHARED_HIGH_PRIO_MDL |
                                           (can_deadlock ?
                                            MYSQL_OPEN_FAIL_ON_MDL_CONFLICT : 0)),
                                          DT_PREPARE | DT_CREATE));
  /*
    Restore old value of sql_command back as it is being looked at in
    process_table() function.
  */
  lex->sql_command= old_lex->sql_command;

  DEBUG_SYNC(thd, "after_open_table_ignore_flush");

  /*
    XXX:  show_table_list has a flag i_is_requested,
    and when it's set, open_normal_and_derived_tables()
    can return an error without setting an error message
    in THD, which is a hack. This is why we have to
    check for res, then for thd->is_error() and only then
    for thd->main_da.sql_errno().

    Again we don't do this for SHOW COLUMNS/KEYS because
    of backward compatibility.
  */
  if (!is_show_fields_or_keys && result && thd->is_error() &&
      (thd->get_stmt_da()->sql_errno() == ER_NO_SUCH_TABLE ||
       thd->get_stmt_da()->sql_errno() == ER_WRONG_OBJECT))
  {
    /*
      Hide error for a non-existing table.
      For example, this error can occur when we use a where condition
      with a db name and table, but the table does not exist or
      there is a view with the same name.
    */
    result= false;
    thd->clear_error();
  }
  else
  {
    result= schema_table->process_table(thd, table_list,
                                        table, result,
                                        orig_db_name,
                                        orig_table_name);
  }


end:
  lex->unit.cleanup();

  /* Restore original LEX value, statement's arena and THD arena values. */
  lex_end(thd->lex);

  // Free items, before restoring backup_arena below.
  DBUG_ASSERT(i_s_arena.free_list == NULL);
  thd->free_items();

  /*
    For safety reset list of open temporary tables before closing
    all tables open within this Open_tables_state.
  */
  thd->temporary_tables= NULL;
  close_thread_tables(thd);
  /*
    Release metadata lock we might have acquired.
    See comment in fill_schema_table_from_frm() for details.
  */
  thd->mdl_context.rollback_to_savepoint(open_tables_state_backup->mdl_system_tables_svp);

  thd->lex= old_lex;

  thd->stmt_arena= old_arena;
  thd->restore_active_arena(&i_s_arena, &backup_arena);

  DBUG_RETURN(result);
}


/**
  @brief          Fill I_S table for SHOW TABLE NAMES commands

  @param[in]      thd                      thread handler
  @param[in]      table                    TABLE struct for I_S table
  @param[in]      db_name                  database name
  @param[in]      table_name               table name

  @return         Operation status
    @retval       0           success
    @retval       1           error
*/

static int fill_schema_table_names(THD *thd, TABLE_LIST *tables,
                                   LEX_STRING *db_name, LEX_STRING *table_name)
{
  TABLE *table= tables->table;
  if (db_name == &INFORMATION_SCHEMA_NAME)
  {
    table->field[3]->store(STRING_WITH_LEN("SYSTEM VIEW"),
                           system_charset_info);
  }
  else if (tables->table_open_method != SKIP_OPEN_TABLE)
  {
    CHARSET_INFO *cs= system_charset_info;
    handlerton *hton;
    if (ha_table_exists(thd, db_name->str, table_name->str, &hton))
    {
      if (hton == view_pseudo_hton)
        table->field[3]->store(STRING_WITH_LEN("VIEW"), cs);
      else
        table->field[3]->store(STRING_WITH_LEN("BASE TABLE"), cs);
    }
    else
      table->field[3]->store(STRING_WITH_LEN("ERROR"), cs);

    if (thd->is_error() && thd->get_stmt_da()->sql_errno() == ER_NO_SUCH_TABLE)
    {
      thd->clear_error();
      return 0;
    }
  }
  if (schema_table_store_record(thd, table))
    return 1;
  return 0;
}


/**
  @brief          Get open table method

  @details        The function calculates the method which will be used
                  for table opening:
                  SKIP_OPEN_TABLE - do not open table
                  OPEN_FRM_ONLY   - open FRM file only
                  OPEN_FULL_TABLE - open FRM, data, index files
  @param[in]      tables               I_S table table_list
  @param[in]      schema_table         I_S table struct
  @param[in]      schema_table_idx     I_S table index

  @return         return a set of flags
    @retval       SKIP_OPEN_TABLE | OPEN_FRM_ONLY | OPEN_FULL_TABLE
*/

uint get_table_open_method(TABLE_LIST *tables,
                                  ST_SCHEMA_TABLE *schema_table,
                                  enum enum_schema_tables schema_table_idx)
{
  /*
    determine which method will be used for table opening
  */
  if (schema_table->i_s_requested_object & OPTIMIZE_I_S_TABLE)
  {
    Field **ptr, *field;
    int table_open_method= 0, field_indx= 0;
    uint star_table_open_method= OPEN_FULL_TABLE;
    bool used_star= true;                  // true if '*' is used in select
    for (ptr=tables->table->field; (field= *ptr) ; ptr++)
    {
      star_table_open_method=
        MY_MIN(star_table_open_method,
            schema_table->fields_info[field_indx].open_method);
      if (bitmap_is_set(tables->table->read_set, field->field_index))
      {
        used_star= false;
        table_open_method|= schema_table->fields_info[field_indx].open_method;
      }
      field_indx++;
    }
    if (used_star)
      return star_table_open_method;
    return table_open_method;
  }
  /* I_S tables which use get_all_tables but can not be optimized */
  return (uint) OPEN_FULL_TABLE;
}


/**
   Try acquire high priority share metadata lock on a table (with
   optional wait for conflicting locks to go away).

   @param thd            Thread context.
   @param mdl_request    Pointer to memory to be used for MDL_request
                         object for a lock request.
   @param table          Table list element for the table
   @param can_deadlock   Indicates that deadlocks are possible due to
                         metadata locks, so to avoid them we should not
                         wait in case if conflicting lock is present.

   @note This is an auxiliary function to be used in cases when we want to
         access table's description by looking up info in TABLE_SHARE without
         going through full-blown table open.
   @note This function assumes that there are no other metadata lock requests
         in the current metadata locking context.

   @retval FALSE  No error, if lock was obtained TABLE_LIST::mdl_request::ticket
                  is set to non-NULL value.
   @retval TRUE   Some error occured (probably thread was killed).
*/

static bool
try_acquire_high_prio_shared_mdl_lock(THD *thd, TABLE_LIST *table,
                                      bool can_deadlock)
{
  bool error;
  table->mdl_request.init(MDL_key::TABLE, table->db, table->table_name,
                          MDL_SHARED_HIGH_PRIO, MDL_TRANSACTION);

  if (can_deadlock)
  {
    /*
      When .FRM is being open in order to get data for an I_S table,
      we might have some tables not only open but also locked.
      E.g. this happens when a SHOW or I_S statement is run
      under LOCK TABLES or inside a stored function.
      By waiting for the conflicting metadata lock to go away we
      might create a deadlock which won't entirely belong to the
      MDL subsystem and thus won't be detectable by this subsystem's
      deadlock detector. To avoid such situation, when there are
      other locked tables, we prefer not to wait on a conflicting
      lock.
    */
    error= thd->mdl_context.try_acquire_lock(&table->mdl_request);
  }
  else
    error= thd->mdl_context.acquire_lock(&table->mdl_request,
                                         thd->variables.lock_wait_timeout);

  return error;
}


/**
  @brief          Fill I_S table with data from FRM file only

  @param[in]      thd                      thread handler
  @param[in]      table                    TABLE struct for I_S table
  @param[in]      schema_table             I_S table struct
  @param[in]      db_name                  database name
  @param[in]      table_name               table name
  @param[in]      schema_table_idx         I_S table index
  @param[in]      open_tables_state_backup Open_tables_state object which is used
                                           to save/restore original state of metadata
                                           locks.
  @param[in]      can_deadlock             Indicates that deadlocks are possible
                                           due to metadata locks, so to avoid
                                           them we should not wait in case if
                                           conflicting lock is present.

  @return         Operation status
    @retval       0           Table is processed and we can continue
                              with new table
    @retval       1           It's view and we have to use
                              open_tables function for this table
*/

static int fill_schema_table_from_frm(THD *thd, TABLE_LIST *tables,
                                      ST_SCHEMA_TABLE *schema_table,
                                      LEX_STRING *db_name,
                                      LEX_STRING *table_name,
                                      enum enum_schema_tables schema_table_idx,
                                      Open_tables_backup *open_tables_state_backup,
                                      bool can_deadlock)
{
  TABLE *table= tables->table;
  TABLE_SHARE *share;
  TABLE tbl;
  TABLE_LIST table_list;
  uint res= 0;
  char db_name_buff[NAME_LEN + 1], table_name_buff[NAME_LEN + 1];

  bzero((char*) &table_list, sizeof(TABLE_LIST));
  bzero((char*) &tbl, sizeof(TABLE));

  DBUG_ASSERT(db_name->length <= NAME_LEN);
  DBUG_ASSERT(table_name->length <= NAME_LEN);

  if (lower_case_table_names)
  {
    /*
      In lower_case_table_names > 0 metadata locking and table definition
      cache subsystems require normalized (lowercased) database and table
      names as input.
    */
    strmov(db_name_buff, db_name->str);
    strmov(table_name_buff, table_name->str);
    my_casedn_str(files_charset_info, db_name_buff);
    my_casedn_str(files_charset_info, table_name_buff);
    table_list.db= db_name_buff;
    table_list.table_name= table_name_buff;
  }
  else
  {
    table_list.table_name= table_name->str;
    table_list.db= db_name->str;
  }

  /*
    TODO: investigate if in this particular situation we can get by
          simply obtaining internal lock of the data-dictionary
          instead of obtaining full-blown metadata lock.
  */
  if (try_acquire_high_prio_shared_mdl_lock(thd, &table_list, can_deadlock))
  {
    /*
      Some error occured (most probably we have been killed while
      waiting for conflicting locks to go away), let the caller to
      handle the situation.
    */
    return 1;
  }

  if (! table_list.mdl_request.ticket)
  {
    /*
      We are in situation when we have encountered conflicting metadata
      lock and deadlocks can occur due to waiting for it to go away.
      So instead of waiting skip this table with an appropriate warning.
    */
    DBUG_ASSERT(can_deadlock);

    push_warning_printf(thd, Sql_condition::WARN_LEVEL_WARN,
                        ER_WARN_I_S_SKIPPED_TABLE,
                        ER(ER_WARN_I_S_SKIPPED_TABLE),
                        table_list.db, table_list.table_name);
    return 0;
  }

  if (schema_table->i_s_requested_object & OPEN_TRIGGER_ONLY)
  {
    init_sql_alloc(&tbl.mem_root, TABLE_ALLOC_BLOCK_SIZE, 0, MYF(0));
    if (!Table_triggers_list::check_n_load(thd, db_name->str,
                                           table_name->str, &tbl, 1))
    {
      table_list.table= &tbl;
      res= schema_table->process_table(thd, &table_list, table,
                                       res, db_name, table_name);
      delete tbl.triggers;
    }
    free_root(&tbl.mem_root, MYF(0));
    goto end;
  }

  share= tdc_acquire_share_shortlived(thd, &table_list, GTS_TABLE | GTS_VIEW);
  if (!share)
  {
    res= 0;
    goto end;
  }

  if (share->is_view)
  {
    if (schema_table->i_s_requested_object & OPEN_TABLE_ONLY)
    {
      /* skip view processing */
      res= 0;
      goto end_share;
    }
    else if (schema_table->i_s_requested_object & OPEN_VIEW_FULL)
    {
      /*
        tell get_all_tables() to fall back to
        open_normal_and_derived_tables()
      */
      res= 1;
      goto end_share;
    }

    if (open_new_frm(thd, share, table_name->str,
                     (uint) (HA_OPEN_KEYFILE | HA_OPEN_RNDFILE |
                             HA_GET_INDEX | HA_TRY_READ_ONLY),
                     READ_KEYINFO | COMPUTE_TYPES | EXTRA_RECORD |
                     OPEN_VIEW_NO_PARSE,
                     thd->open_options, &tbl, &table_list, thd->mem_root))
      goto end_share;
    table_list.view= (LEX*) share->is_view;
    res= schema_table->process_table(thd, &table_list, table,
                                     res, db_name, table_name);
    goto end_share;
  }

  if (!open_table_from_share(thd, share, table_name->str, 0,
                             (EXTRA_RECORD | OPEN_FRM_FILE_ONLY),
                             thd->open_options, &tbl, FALSE))
  {
    tbl.s= share;
    table_list.table= &tbl;
    table_list.view= (LEX*) share->is_view;
    res= schema_table->process_table(thd, &table_list, table,
                                     res, db_name, table_name);
    free_root(&tbl.mem_root, MYF(0));
  }


end_share:
  tdc_release_share(share);

end:
  /*
    Release metadata lock we might have acquired.

    Without this step metadata locks acquired for each table processed
    will be accumulated. In situation when a lot of tables are processed
    by I_S query this will result in transaction with too many metadata
    locks. As result performance of acquisition of new lock will suffer.

    Of course, the fact that we don't hold metadata lock on tables which
    were processed till the end of I_S query makes execution less isolated
    from concurrent DDL. Consequently one might get 'dirty' results from
    such a query. But we have never promised serializability of I_S queries
    anyway.

    We don't have any tables open since we took backup, so rolling back to
    savepoint is safe.
  */
  DBUG_ASSERT(thd->open_tables == NULL);
  thd->mdl_context.rollback_to_savepoint(open_tables_state_backup->mdl_system_tables_svp);
  thd->clear_error();
  return res;
}


class Warnings_only_error_handler : public Internal_error_handler
{
public:
  bool handle_condition(THD *thd,
                        uint sql_errno,
                        const char* sqlstate,
                        Sql_condition::enum_warning_level level,
                        const char* msg,
                        Sql_condition ** cond_hdl)
  {
    if (sql_errno == ER_PARSE_ERROR ||
        sql_errno == ER_TRG_NO_DEFINER ||
        sql_errno == ER_TRG_NO_CREATION_CTX)
      return true;

    if (level != Sql_condition::WARN_LEVEL_ERROR)
      return false;

    if (!thd->get_stmt_da()->is_error())
      thd->get_stmt_da()->set_error_status(sql_errno, msg, sqlstate, *cond_hdl);
    return true; // handled!
  }
};


/**
  @brief          Fill I_S tables whose data are retrieved
                  from frm files and storage engine

  @details        The information schema tables are internally represented as
                  temporary tables that are filled at query execution time.
                  Those I_S tables whose data are retrieved
                  from frm files and storage engine are filled by the function
                  get_all_tables().

  @note           This function assumes optimize_for_get_all_tables() has been
                  run for the table and produced a "read plan" in 
                  tables->is_table_read_plan.

  @param[in]      thd                      thread handler
  @param[in]      tables                   I_S table
  @param[in]      cond                     'WHERE' condition

  @return         Operation status
    @retval       0                        success
    @retval       1                        error
*/

int get_all_tables(THD *thd, TABLE_LIST *tables, COND *cond)
{
  LEX *lex= thd->lex;
  TABLE *table= tables->table;
  TABLE_LIST table_acl_check;
  SELECT_LEX *lsel= tables->schema_select_lex;
  ST_SCHEMA_TABLE *schema_table= tables->schema_table;
  IS_table_read_plan *plan= tables->is_table_read_plan;
  enum enum_schema_tables schema_table_idx;
  Dynamic_array<LEX_STRING*> db_names;
  Item *partial_cond= plan->partial_cond;
  int error= 1;
  Open_tables_backup open_tables_state_backup;
#ifndef NO_EMBEDDED_ACCESS_CHECKS
  Security_context *sctx= thd->security_ctx;
#endif
  uint table_open_method= tables->table_open_method;
  bool can_deadlock;
  DBUG_ENTER("get_all_tables");

  /*
    In cases when SELECT from I_S table being filled by this call is
    part of statement which also uses other tables or is being executed
    under LOCK TABLES or is part of transaction which also uses other
    tables waiting for metadata locks which happens below might result
    in deadlocks.
    To avoid them we don't wait if conflicting metadata lock is
    encountered and skip table with emitting an appropriate warning.
  */
  can_deadlock= thd->mdl_context.has_locks();

  /*
    We should not introduce deadlocks even if we already have some
    tables open and locked, since we won't lock tables which we will
    open and will ignore pending exclusive metadata locks for these
    tables by using high-priority requests for shared metadata locks.
  */
  thd->reset_n_backup_open_tables_state(&open_tables_state_backup);

  schema_table_idx= get_schema_table_idx(schema_table);
  /* 
    this branch processes SHOW FIELDS, SHOW INDEXES commands.
    see sql_parse.cc, prepare_schema_table() function where
    this values are initialized
  */
  if (lsel && lsel->table_list.first)
  {
    LEX_STRING db_name, table_name;

    db_name.str= lsel->table_list.first->db;
    db_name.length= lsel->table_list.first->db_length;

    table_name.str= lsel->table_list.first->table_name;
    table_name.length= lsel->table_list.first->table_name_length;

    error= fill_schema_table_by_open(thd, TRUE,
                                     table, schema_table,
                                     &db_name, &table_name,
                                     &open_tables_state_backup,
                                     can_deadlock);
    goto err;
  }

  if (plan->no_rows)
  {
    error= 0;
    goto err;
  }

  if (lex->describe)
  {
    /* EXPLAIN SELECT */
    error= 0;
    goto err;
  }

  bzero((char*) &table_acl_check, sizeof(table_acl_check));

  if (make_db_list(thd, &db_names, &plan->lookup_field_vals))
    goto err;
  for (size_t i=0; i < db_names.elements(); i++)
  {
    LEX_STRING *db_name= db_names.at(i);
    DBUG_ASSERT(db_name->length <= NAME_LEN);
#ifndef NO_EMBEDDED_ACCESS_CHECKS
    if (!(check_access(thd, SELECT_ACL, db_name->str,
                       &thd->col_access, NULL, 0, 1) ||
          (!thd->col_access && check_grant_db(thd, db_name->str))) ||
        sctx->master_access & (DB_ACLS | SHOW_DB_ACL) ||
        acl_get(sctx->host, sctx->ip, sctx->priv_user, db_name->str, 0))
#endif
    {
      Dynamic_array<LEX_STRING*> table_names;
      int res= make_table_name_list(thd, &table_names, lex,
                                    &plan->lookup_field_vals, db_name);
      if (res == 2)   /* Not fatal error, continue */
        continue;
      if (res)
        goto err;

      for (size_t i=0; i < table_names.elements(); i++)
      {
        LEX_STRING *table_name= table_names.at(i);
        DBUG_ASSERT(table_name->length <= NAME_LEN);

#ifndef NO_EMBEDDED_ACCESS_CHECKS
        if (!(thd->col_access & TABLE_ACLS))
        {
          table_acl_check.db= db_name->str;
          table_acl_check.db_length= db_name->length;
          table_acl_check.table_name= table_name->str;
          table_acl_check.table_name_length= table_name->length;
          table_acl_check.grant.privilege= thd->col_access;
          if (check_grant(thd, TABLE_ACLS, &table_acl_check, TRUE, 1, TRUE))
            continue;
        }
#endif
	restore_record(table, s->default_values);
        table->field[schema_table->idx_field1]->
          store(db_name->str, db_name->length, system_charset_info);
        table->field[schema_table->idx_field2]->
          store(table_name->str, table_name->length, system_charset_info);

        if (!partial_cond || partial_cond->val_int())
        {
          /*
            If table is I_S.tables and open_table_method is 0 (eg SKIP_OPEN)
            we can skip table opening and we don't have lookup value for
            table name or lookup value is wild string(table name list is
            already created by make_table_name_list() function).
          */
          if (!table_open_method && schema_table_idx == SCH_TABLES &&
              (!plan->lookup_field_vals.table_value.length ||
               plan->lookup_field_vals.wild_table_value))
          {
            table->field[0]->store(STRING_WITH_LEN("def"), system_charset_info);
            if (schema_table_store_record(thd, table))
              goto err;      /* Out of space in temporary table */
            continue;
          }

          /* SHOW TABLE NAMES command */
          if (schema_table_idx == SCH_TABLE_NAMES)
          {
            if (fill_schema_table_names(thd, tables, db_name, table_name))
              continue;
          }
          else if (schema_table_idx == SCH_TRIGGERS &&
                   db_name == &INFORMATION_SCHEMA_NAME)
          {
            continue;
          }
          else
          {
            if (!(table_open_method & ~OPEN_FRM_ONLY) &&
                db_name != &INFORMATION_SCHEMA_NAME)
            {
              if (!fill_schema_table_from_frm(thd, tables, schema_table,
                                              db_name, table_name,
                                              schema_table_idx,
                                              &open_tables_state_backup,
                                              can_deadlock))
                continue;
            }

            DEBUG_SYNC(thd, "before_open_in_get_all_tables");
            if (fill_schema_table_by_open(thd, FALSE,
                                          table, schema_table,
                                          db_name, table_name,
                                          &open_tables_state_backup,
                                          can_deadlock))
              goto err;
          }
        }
      }
    }
  }

  error= 0;
err:
  thd->restore_backup_open_tables_state(&open_tables_state_backup);

  DBUG_RETURN(error);
}


bool store_schema_shemata(THD* thd, TABLE *table, LEX_STRING *db_name,
                          CHARSET_INFO *cs)
{
  restore_record(table, s->default_values);
  table->field[0]->store(STRING_WITH_LEN("def"), system_charset_info);
  table->field[1]->store(db_name->str, db_name->length, system_charset_info);
  table->field[2]->store(cs->csname, strlen(cs->csname), system_charset_info);
  table->field[3]->store(cs->name, strlen(cs->name), system_charset_info);
  return schema_table_store_record(thd, table);
}


int fill_schema_schemata(THD *thd, TABLE_LIST *tables, COND *cond)
{
  /*
    TODO: fill_schema_shemata() is called when new client is connected.
    Returning error status in this case leads to client hangup.
  */

  LOOKUP_FIELD_VALUES lookup_field_vals;
  Dynamic_array<LEX_STRING*> db_names;
  HA_CREATE_INFO create;
  TABLE *table= tables->table;
#ifndef NO_EMBEDDED_ACCESS_CHECKS
  Security_context *sctx= thd->security_ctx;
#endif
  DBUG_ENTER("fill_schema_shemata");

  if (get_lookup_field_values(thd, cond, tables, &lookup_field_vals))
    DBUG_RETURN(0);
  DBUG_PRINT("INDEX VALUES",("db_name: %s  table_name: %s",
                             lookup_field_vals.db_value.str,
                             lookup_field_vals.table_value.str));
  if (make_db_list(thd, &db_names, &lookup_field_vals))
    DBUG_RETURN(1);

  /*
    If we have lookup db value we should check that the database exists
  */
  if(lookup_field_vals.db_value.str && !lookup_field_vals.wild_db_value &&
     db_names.at(0) != &INFORMATION_SCHEMA_NAME)
  {
    char path[FN_REFLEN+16];
    uint path_len;
    MY_STAT stat_info;
    if (!lookup_field_vals.db_value.str[0])
      DBUG_RETURN(0);
    path_len= build_table_filename(path, sizeof(path) - 1,
                                   lookup_field_vals.db_value.str, "", "", 0);
    path[path_len-1]= 0;
    if (!mysql_file_stat(key_file_misc, path, &stat_info, MYF(0)))
      DBUG_RETURN(0);
  }

  for (size_t i=0; i < db_names.elements(); i++)
  {
    LEX_STRING *db_name= db_names.at(i);
    DBUG_ASSERT(db_name->length <= NAME_LEN);
    if (db_name == &INFORMATION_SCHEMA_NAME)
    {
      if (store_schema_shemata(thd, table, db_name,
                               system_charset_info))
        DBUG_RETURN(1);
      continue;
    }
#ifndef NO_EMBEDDED_ACCESS_CHECKS
    if (sctx->master_access & (DB_ACLS | SHOW_DB_ACL) ||
	acl_get(sctx->host, sctx->ip, sctx->priv_user, db_name->str, 0) ||
	!check_grant_db(thd, db_name->str))
#endif
    {
      load_db_opt_by_name(thd, db_name->str, &create);
      if (store_schema_shemata(thd, table, db_name,
                               create.default_table_charset))
        DBUG_RETURN(1);
    }
  }
  DBUG_RETURN(0);
}


static int get_schema_tables_record(THD *thd, TABLE_LIST *tables,
				    TABLE *table, bool res,
				    LEX_STRING *db_name,
				    LEX_STRING *table_name)
{
  const char *tmp_buff;
  MYSQL_TIME time;
  int info_error= 0;
  CHARSET_INFO *cs= system_charset_info;
  DBUG_ENTER("get_schema_tables_record");

  restore_record(table, s->default_values);
  table->field[0]->store(STRING_WITH_LEN("def"), cs);
  table->field[1]->store(db_name->str, db_name->length, cs);
  table->field[2]->store(table_name->str, table_name->length, cs);

  if (res)
  {
    /* There was a table open error, so set the table type and return */
    if (tables->view)
      table->field[3]->store(STRING_WITH_LEN("VIEW"), cs);
    else if (tables->schema_table)
      table->field[3]->store(STRING_WITH_LEN("SYSTEM VIEW"), cs);
    else
      table->field[3]->store(STRING_WITH_LEN("BASE TABLE"), cs);

    goto err;
  }

  if (tables->view)
  {
    table->field[3]->store(STRING_WITH_LEN("VIEW"), cs);
    table->field[20]->store(STRING_WITH_LEN("VIEW"), cs);
  }
  else
  {
    char option_buff[512];
    String str(option_buff,sizeof(option_buff), system_charset_info);
    TABLE *show_table= tables->table;
    TABLE_SHARE *share= show_table->s;
    handler *file= show_table->file;
    handlerton *tmp_db_type= share->db_type();
#ifdef WITH_PARTITION_STORAGE_ENGINE
    bool is_partitioned= FALSE;
#endif

    if (share->tmp_table == SYSTEM_TMP_TABLE)
      table->field[3]->store(STRING_WITH_LEN("SYSTEM VIEW"), cs);
    else if (share->tmp_table)
      table->field[3]->store(STRING_WITH_LEN("LOCAL TEMPORARY"), cs);
    else
      table->field[3]->store(STRING_WITH_LEN("BASE TABLE"), cs);

    for (int i= 4; i < 20; i++)
    {
      if (i == 7 || (i > 12 && i < 17) || i == 18)
        continue;
      table->field[i]->set_notnull();
    }

    /* Collect table info from the table share */

#ifdef WITH_PARTITION_STORAGE_ENGINE
    if (share->db_type() == partition_hton &&
        share->partition_info_str_len)
    {
      tmp_db_type= plugin_hton(share->default_part_plugin);
      is_partitioned= TRUE;
    }
#endif

    tmp_buff= (char *) ha_resolve_storage_engine_name(tmp_db_type);
    table->field[4]->store(tmp_buff, strlen(tmp_buff), cs);
    table->field[5]->store((longlong) share->frm_version, TRUE);

    str.length(0);

    if (share->min_rows)
    {
      str.qs_append(STRING_WITH_LEN(" min_rows="));
      str.qs_append(share->min_rows);
    }

    if (share->max_rows)
    {
      str.qs_append(STRING_WITH_LEN(" max_rows="));
      str.qs_append(share->max_rows);
    }

    if (share->avg_row_length)
    {
      str.qs_append(STRING_WITH_LEN(" avg_row_length="));
      str.qs_append(share->avg_row_length);
    }

    if (share->db_create_options & HA_OPTION_PACK_KEYS)
      str.qs_append(STRING_WITH_LEN(" pack_keys=1"));

    if (share->db_create_options & HA_OPTION_NO_PACK_KEYS)
      str.qs_append(STRING_WITH_LEN(" pack_keys=0"));

    if (share->db_create_options & HA_OPTION_STATS_PERSISTENT)
      str.qs_append(STRING_WITH_LEN(" stats_persistent=1"));

    if (share->db_create_options & HA_OPTION_NO_STATS_PERSISTENT)
      str.qs_append(STRING_WITH_LEN(" stats_persistent=0"));

    if (share->stats_auto_recalc == HA_STATS_AUTO_RECALC_ON)
      str.qs_append(STRING_WITH_LEN(" stats_auto_recalc=1"));
    else if (share->stats_auto_recalc == HA_STATS_AUTO_RECALC_OFF)
      str.qs_append(STRING_WITH_LEN(" stats_auto_recalc=0"));

    if (share->stats_sample_pages != 0)
    {
      str.qs_append(STRING_WITH_LEN(" stats_sample_pages="));
      str.qs_append(share->stats_sample_pages);
    }

    /* We use CHECKSUM, instead of TABLE_CHECKSUM, for backward compability */
    if (share->db_create_options & HA_OPTION_CHECKSUM)
      str.qs_append(STRING_WITH_LEN(" checksum=1"));

    if (share->page_checksum != HA_CHOICE_UNDEF)
    {
      str.qs_append(STRING_WITH_LEN(" page_checksum="));
      str.qs_append(ha_choice_values[(uint) share->page_checksum]);
    }

    if (share->db_create_options & HA_OPTION_DELAY_KEY_WRITE)
      str.qs_append(STRING_WITH_LEN(" delay_key_write=1"));

    if (share->row_type != ROW_TYPE_DEFAULT)
    {
      str.qs_append(STRING_WITH_LEN(" row_format="));
      str.qs_append(ha_row_type[(uint) share->row_type]);
    }

    if (share->key_block_size)
    {
      str.qs_append(STRING_WITH_LEN(" key_block_size="));
      str.qs_append(share->key_block_size);
    }

#ifdef WITH_PARTITION_STORAGE_ENGINE
    if (is_partitioned)
      str.qs_append(STRING_WITH_LEN(" partitioned"));
#endif

    if (share->transactional != HA_CHOICE_UNDEF)
    {
      str.qs_append(STRING_WITH_LEN(" transactional="));
      str.qs_append(ha_choice_values[(uint) share->transactional]);
    }
    append_create_options(thd, &str, share->option_list, false, 0);

    if (str.length())
      table->field[19]->store(str.ptr()+1, str.length()-1, cs);

    tmp_buff= (share->table_charset ?
               share->table_charset->name : "default");

    table->field[17]->store(tmp_buff, strlen(tmp_buff), cs);

    if (share->comment.str)
      table->field[20]->store(share->comment.str, share->comment.length, cs);

    /* Collect table info from the storage engine  */

    if(file)
    {
      /* If info() fails, then there's nothing else to do */
      if ((info_error= file->info(HA_STATUS_VARIABLE |
                                  HA_STATUS_TIME |
                                  HA_STATUS_VARIABLE_EXTRA |
                                  HA_STATUS_AUTO)) != 0)
        goto err;

      enum row_type row_type = file->get_row_type();
      switch (row_type) {
      case ROW_TYPE_NOT_USED:
      case ROW_TYPE_DEFAULT:
        tmp_buff= ((share->db_options_in_use &
                    HA_OPTION_COMPRESS_RECORD) ? "Compressed" :
                   (share->db_options_in_use & HA_OPTION_PACK_RECORD) ?
                   "Dynamic" : "Fixed");
        break;
      case ROW_TYPE_FIXED:
        tmp_buff= "Fixed";
        break;
      case ROW_TYPE_DYNAMIC:
        tmp_buff= "Dynamic";
        break;
      case ROW_TYPE_COMPRESSED:
        tmp_buff= "Compressed";
        break;
      case ROW_TYPE_REDUNDANT:
        tmp_buff= "Redundant";
        break;
      case ROW_TYPE_COMPACT:
        tmp_buff= "Compact";
        break;
      case ROW_TYPE_PAGE:
        tmp_buff= "Page";
        break;
      }

      table->field[6]->store(tmp_buff, strlen(tmp_buff), cs);

      if (!tables->schema_table)
      {
        table->field[7]->store((longlong) file->stats.records, TRUE);
        table->field[7]->set_notnull();
      }
      table->field[8]->store((longlong) file->stats.mean_rec_length, TRUE);
      table->field[9]->store((longlong) file->stats.data_file_length, TRUE);
      if (file->stats.max_data_file_length)
      {
        table->field[10]->store((longlong) file->stats.max_data_file_length,
                                TRUE);
      }
      table->field[11]->store((longlong) file->stats.index_file_length, TRUE);
      table->field[12]->store((longlong) file->stats.delete_length, TRUE);
      if (show_table->found_next_number_field)
      {
        table->field[13]->store((longlong) file->stats.auto_increment_value,
                                TRUE);
        table->field[13]->set_notnull();
      }
      if (file->stats.create_time)
      {
        thd->variables.time_zone->gmt_sec_to_TIME(&time,
                                                  (my_time_t) file->stats.create_time);
        table->field[14]->store_time(&time);
        table->field[14]->set_notnull();
      }
      if (file->stats.update_time)
      {
        thd->variables.time_zone->gmt_sec_to_TIME(&time,
                                                  (my_time_t) file->stats.update_time);
        table->field[15]->store_time(&time);
        table->field[15]->set_notnull();
      }
      if (file->stats.check_time)
      {
        thd->variables.time_zone->gmt_sec_to_TIME(&time,
                                                  (my_time_t) file->stats.check_time);
        table->field[16]->store_time(&time);
        table->field[16]->set_notnull();
      }
      if (file->ha_table_flags() & (HA_HAS_OLD_CHECKSUM | HA_HAS_NEW_CHECKSUM))
      {
        table->field[18]->store((longlong) file->checksum(), TRUE);
        table->field[18]->set_notnull();
      }
    }
  }

err:
  if (res || info_error)
  {
    /*
      If an error was encountered, push a warning, set the TABLE COMMENT
      column with the error text, and clear the error so that the operation
      can continue.
    */
    const char *error= thd->is_error() ? thd->get_stmt_da()->message() : "";
    table->field[20]->store(error, strlen(error), cs);

    if (thd->is_error())
    {
      push_warning(thd, Sql_condition::WARN_LEVEL_WARN,
                   thd->get_stmt_da()->sql_errno(),
                   thd->get_stmt_da()->message());
      thd->clear_error();
    }
  }

  DBUG_RETURN(schema_table_store_record(thd, table));
}


/**
  @brief    Store field characteristics into appropriate I_S table columns

  @param[in]      table             I_S table
  @param[in]      field             processed field
  @param[in]      cs                I_S table charset
  @param[in]      offset            offset from beginning of table
                                    to DATE_TYPE column in I_S table
                                    
  @return         void
*/

static void store_column_type(TABLE *table, Field *field, CHARSET_INFO *cs,
                              uint offset)
{
  bool is_blob;
  int decimals, field_length;
  const char *tmp_buff;
  char column_type_buff[MAX_FIELD_WIDTH];
  String column_type(column_type_buff, sizeof(column_type_buff), cs);

  field->sql_type(column_type);
  /* DTD_IDENTIFIER column */
  table->field[offset + 8]->store(column_type.ptr(), column_type.length(), cs);
  table->field[offset + 8]->set_notnull();
  /*
    DATA_TYPE column:
    MySQL column type has the following format:
    base_type [(dimension)] [unsigned] [zerofill].
    For DATA_TYPE column we extract only base type.
  */
  tmp_buff= strchr(column_type.c_ptr_safe(), '(');
  if (!tmp_buff)
    /*
      if there is no dimention part then check the presence of
      [unsigned] [zerofill] attributes and cut them of if exist.
    */
    tmp_buff= strchr(column_type.c_ptr_safe(), ' ');
  table->field[offset]->store(column_type.ptr(),
                              (tmp_buff ? tmp_buff - column_type.ptr() :
                               column_type.length()), cs);

  is_blob= (field->type() == MYSQL_TYPE_BLOB);
  if (field->has_charset() || is_blob ||
      field->real_type() == MYSQL_TYPE_VARCHAR ||  // For varbinary type
      field->real_type() == MYSQL_TYPE_STRING)     // For binary type
  {
    uint32 octet_max_length= field->max_display_length();
    if (is_blob && octet_max_length != (uint32) 4294967295U)
      octet_max_length /= field->charset()->mbmaxlen;
    longlong char_max_len= is_blob ? 
      (longlong) octet_max_length / field->charset()->mbminlen :
      (longlong) octet_max_length / field->charset()->mbmaxlen;
    /* CHARACTER_MAXIMUM_LENGTH column*/
    table->field[offset + 1]->store(char_max_len, TRUE);
    table->field[offset + 1]->set_notnull();
    /* CHARACTER_OCTET_LENGTH column */
    table->field[offset + 2]->store((longlong) octet_max_length, TRUE);
    table->field[offset + 2]->set_notnull();
  }

  /*
    Calculate field_length and decimals.
    They are set to -1 if they should not be set (we should return NULL)
  */

  field_length= -1;
  decimals= field->decimals();
  switch (field->type()) {
  case MYSQL_TYPE_NEWDECIMAL:
    field_length= ((Field_new_decimal*) field)->precision;
    break;
  case MYSQL_TYPE_DECIMAL:
    field_length= field->field_length - (decimals  ? 2 : 1);
    break;
  case MYSQL_TYPE_TINY:
  case MYSQL_TYPE_SHORT:
  case MYSQL_TYPE_LONG:
  case MYSQL_TYPE_INT24:
    field_length= field->max_display_length() - 1;
    break;
  case MYSQL_TYPE_LONGLONG:
    field_length= field->max_display_length() - 
      ((field->flags & UNSIGNED_FLAG) ? 0 : 1);
    break;
  case MYSQL_TYPE_BIT:
    field_length= field->max_display_length();
    decimals= -1;                             // return NULL
    break;
  case MYSQL_TYPE_FLOAT:  
  case MYSQL_TYPE_DOUBLE:
    field_length= field->field_length;
    if (decimals == NOT_FIXED_DEC)
      decimals= -1;                           // return NULL
    break;
  case MYSQL_TYPE_TIME:
  case MYSQL_TYPE_TIMESTAMP:
  case MYSQL_TYPE_DATETIME:
    /* DATETIME_PRECISION column */
    table->field[offset + 5]->store((longlong) field->decimals(), TRUE);
    table->field[offset + 5]->set_notnull();
    break;
  default:
    break;
  }

  /* NUMERIC_PRECISION column */
  if (field_length >= 0)
  {
    table->field[offset + 3]->store((longlong) field_length, TRUE);
    table->field[offset + 3]->set_notnull();

    /* NUMERIC_SCALE column */
    if (decimals >= 0)
    {
      table->field[offset + 4]->store((longlong) decimals, TRUE);
      table->field[offset + 4]->set_notnull();
    }
  }
  if (field->has_charset())
  {
    /* CHARACTER_SET_NAME column*/
    tmp_buff= field->charset()->csname;
    table->field[offset + 6]->store(tmp_buff, strlen(tmp_buff), cs);
    table->field[offset + 6]->set_notnull();
    /* COLLATION_NAME column */
    tmp_buff= field->charset()->name;
    table->field[offset + 7]->store(tmp_buff, strlen(tmp_buff), cs);
    table->field[offset + 7]->set_notnull();
  }
}


static int get_schema_column_record(THD *thd, TABLE_LIST *tables,
				    TABLE *table, bool res,
				    LEX_STRING *db_name,
				    LEX_STRING *table_name)
{
  LEX *lex= thd->lex;
  const char *wild= lex->wild ? lex->wild->ptr() : NullS;
  CHARSET_INFO *cs= system_charset_info;
  TABLE *show_table;
  Field **ptr, *field;
  int count;
  DBUG_ENTER("get_schema_column_record");

  if (res)
  {
    if (lex->sql_command != SQLCOM_SHOW_FIELDS)
    {
      /*
        I.e. we are in SELECT FROM INFORMATION_SCHEMA.COLUMS
        rather than in SHOW COLUMNS
      */
      if (thd->is_error())
        push_warning(thd, Sql_condition::WARN_LEVEL_WARN,
                     thd->get_stmt_da()->sql_errno(),
                     thd->get_stmt_da()->message());
      thd->clear_error();
      res= 0;
    }
    DBUG_RETURN(res);
  }

  show_table= tables->table;
  count= 0;
  ptr= show_table->field;
  show_table->use_all_columns();               // Required for default
  restore_record(show_table, s->default_values);

  for (; (field= *ptr) ; ptr++)
  {
    uchar *pos;
    char tmp[MAX_FIELD_WIDTH];
    String type(tmp,sizeof(tmp), system_charset_info);

    DEBUG_SYNC(thd, "get_schema_column");

    if (wild && wild[0] &&
        wild_case_compare(system_charset_info, field->field_name,wild))
      continue;

    count++;
    /* Get default row, with all NULL fields set to NULL */
    restore_record(table, s->default_values);

#ifndef NO_EMBEDDED_ACCESS_CHECKS
    uint col_access;
    check_access(thd,SELECT_ACL, db_name->str,
                 &tables->grant.privilege, 0, 0, MY_TEST(tables->schema_table));
    col_access= get_column_grant(thd, &tables->grant,
                                 db_name->str, table_name->str,
                                 field->field_name) & COL_ACLS;
    if (!tables->schema_table && !col_access)
      continue;
    char *end= tmp;
    for (uint bitnr=0; col_access ; col_access>>=1,bitnr++)
    {
      if (col_access & 1)
      {
        *end++=',';
        end=strmov(end,grant_types.type_names[bitnr]);
      }
    }
    table->field[18]->store(tmp+1,end == tmp ? 0 : (uint) (end-tmp-1), cs);

#endif
    table->field[0]->store(STRING_WITH_LEN("def"), cs);
    table->field[1]->store(db_name->str, db_name->length, cs);
    table->field[2]->store(table_name->str, table_name->length, cs);
    table->field[3]->store(field->field_name, strlen(field->field_name),
                           cs);
    table->field[4]->store((longlong) count, TRUE);

    if (get_field_default_value(thd, field, &type, 0))
    {
      table->field[5]->store(type.ptr(), type.length(), cs);
      table->field[5]->set_notnull();
    }
    pos=(uchar*) ((field->flags & NOT_NULL_FLAG) ?  "NO" : "YES");
    table->field[6]->store((const char*) pos,
                           strlen((const char*) pos), cs);
    store_column_type(table, field, cs, 7);
    pos=(uchar*) ((field->flags & PRI_KEY_FLAG) ? "PRI" :
                 (field->flags & UNIQUE_KEY_FLAG) ? "UNI" :
                 (field->flags & MULTIPLE_KEY_FLAG) ? "MUL":"");
    table->field[16]->store((const char*) pos,
                            strlen((const char*) pos), cs);

    if (field->unireg_check == Field::NEXT_NUMBER)
      table->field[17]->store(STRING_WITH_LEN("auto_increment"), cs);
    if (print_on_update_clause(field, &type, true))
      table->field[17]->store(type.ptr(), type.length(), cs);
    if (field->vcol_info)
    {
      if (field->stored_in_db)
        table->field[17]->store(STRING_WITH_LEN("PERSISTENT"), cs);
      else
        table->field[17]->store(STRING_WITH_LEN("VIRTUAL"), cs);
    }
    table->field[19]->store(field->comment.str, field->comment.length, cs);
    if (schema_table_store_record(thd, table))
      DBUG_RETURN(1);
  }
  DBUG_RETURN(0);
}


int fill_schema_charsets(THD *thd, TABLE_LIST *tables, COND *cond)
{
  CHARSET_INFO **cs;
  const char *wild= thd->lex->wild ? thd->lex->wild->ptr() : NullS;
  TABLE *table= tables->table;
  CHARSET_INFO *scs= system_charset_info;

  for (cs= all_charsets ;
       cs < all_charsets + array_elements(all_charsets) ;
       cs++)
  {
    CHARSET_INFO *tmp_cs= cs[0];
    if (tmp_cs && (tmp_cs->state & MY_CS_PRIMARY) &&
        (tmp_cs->state & MY_CS_AVAILABLE) &&
        !(tmp_cs->state & MY_CS_HIDDEN) &&
        !(wild && wild[0] &&
	  wild_case_compare(scs, tmp_cs->csname,wild)))
    {
      const char *comment;
      restore_record(table, s->default_values);
      table->field[0]->store(tmp_cs->csname, strlen(tmp_cs->csname), scs);
      table->field[1]->store(tmp_cs->name, strlen(tmp_cs->name), scs);
      comment= tmp_cs->comment ? tmp_cs->comment : "";
      table->field[2]->store(comment, strlen(comment), scs);
      table->field[3]->store((longlong) tmp_cs->mbmaxlen, TRUE);
      if (schema_table_store_record(thd, table))
        return 1;
    }
  }
  return 0;
}


static my_bool iter_schema_engines(THD *thd, plugin_ref plugin,
                                   void *ptable)
{
  TABLE *table= (TABLE *) ptable;
  handlerton *hton= plugin_hton(plugin);
  const char *wild= thd->lex->wild ? thd->lex->wild->ptr() : NullS;
  CHARSET_INFO *scs= system_charset_info;
  handlerton *default_type= ha_default_handlerton(thd);
  DBUG_ENTER("iter_schema_engines");


  /* Disabled plugins */
  if (plugin_state(plugin) != PLUGIN_IS_READY)
  {

    struct st_maria_plugin *plug= plugin_decl(plugin);
    if (!(wild && wild[0] &&
          wild_case_compare(scs, plug->name,wild)))
    {
      restore_record(table, s->default_values);
      table->field[0]->store(plug->name, strlen(plug->name), scs);
      table->field[1]->store(C_STRING_WITH_LEN("NO"), scs);
      table->field[2]->store(plug->descr, strlen(plug->descr), scs);
      if (schema_table_store_record(thd, table))
        DBUG_RETURN(1);
    }
    DBUG_RETURN(0);
  }

  if (!(hton->flags & HTON_HIDDEN))
  {
    LEX_STRING *name= plugin_name(plugin);
    if (!(wild && wild[0] &&
          wild_case_compare(scs, name->str,wild)))
    {
      LEX_STRING yesno[2]= {{ C_STRING_WITH_LEN("NO") },
                            { C_STRING_WITH_LEN("YES") }};
      LEX_STRING *tmp;
      const char *option_name= show_comp_option_name[(int) hton->state];
      restore_record(table, s->default_values);

      table->field[0]->store(name->str, name->length, scs);
      if (hton->state == SHOW_OPTION_YES && default_type == hton)
        option_name= "DEFAULT";
      table->field[1]->store(option_name, strlen(option_name), scs);
      table->field[2]->store(plugin_decl(plugin)->descr,
                             strlen(plugin_decl(plugin)->descr), scs);
      tmp= &yesno[MY_TEST(hton->commit)];
      table->field[3]->store(tmp->str, tmp->length, scs);
      table->field[3]->set_notnull();
      tmp= &yesno[MY_TEST(hton->prepare)];
      table->field[4]->store(tmp->str, tmp->length, scs);
      table->field[4]->set_notnull();
      tmp= &yesno[MY_TEST(hton->savepoint_set)];
      table->field[5]->store(tmp->str, tmp->length, scs);
      table->field[5]->set_notnull();

      if (schema_table_store_record(thd, table))
        DBUG_RETURN(1);
    }
  }
  DBUG_RETURN(0);
}

int fill_schema_engines(THD *thd, TABLE_LIST *tables, COND *cond)
{
  DBUG_ENTER("fill_schema_engines");
  if (plugin_foreach_with_mask(thd, iter_schema_engines,
                               MYSQL_STORAGE_ENGINE_PLUGIN,
                               ~PLUGIN_IS_FREED, tables->table))
    DBUG_RETURN(1);
  DBUG_RETURN(0);
}


int fill_schema_collation(THD *thd, TABLE_LIST *tables, COND *cond)
{
  CHARSET_INFO **cs;
  const char *wild= thd->lex->wild ? thd->lex->wild->ptr() : NullS;
  TABLE *table= tables->table;
  CHARSET_INFO *scs= system_charset_info;
  for (cs= all_charsets ;
       cs < all_charsets + array_elements(all_charsets)  ;
       cs++ )
  {
    CHARSET_INFO **cl;
    CHARSET_INFO *tmp_cs= cs[0];
    if (!tmp_cs || !(tmp_cs->state & MY_CS_AVAILABLE) ||
         (tmp_cs->state & MY_CS_HIDDEN) ||
        !(tmp_cs->state & MY_CS_PRIMARY))
      continue;
    for (cl= all_charsets;
         cl < all_charsets + array_elements(all_charsets)  ;
         cl ++)
    {
      CHARSET_INFO *tmp_cl= cl[0];
      if (!tmp_cl || !(tmp_cl->state & MY_CS_AVAILABLE) ||
          !my_charset_same(tmp_cs, tmp_cl))
	continue;
      if (!(wild && wild[0] &&
	  wild_case_compare(scs, tmp_cl->name,wild)))
      {
	const char *tmp_buff;
	restore_record(table, s->default_values);
	table->field[0]->store(tmp_cl->name, strlen(tmp_cl->name), scs);
        table->field[1]->store(tmp_cl->csname , strlen(tmp_cl->csname), scs);
        table->field[2]->store((longlong) tmp_cl->number, TRUE);
        tmp_buff= (tmp_cl->state & MY_CS_PRIMARY) ? "Yes" : "";
	table->field[3]->store(tmp_buff, strlen(tmp_buff), scs);
        tmp_buff= (tmp_cl->state & MY_CS_COMPILED)? "Yes" : "";
	table->field[4]->store(tmp_buff, strlen(tmp_buff), scs);
        table->field[5]->store((longlong) tmp_cl->strxfrm_multiply, TRUE);
        if (schema_table_store_record(thd, table))
          return 1;
      }
    }
  }
  return 0;
}


int fill_schema_coll_charset_app(THD *thd, TABLE_LIST *tables, COND *cond)
{
  CHARSET_INFO **cs;
  TABLE *table= tables->table;
  CHARSET_INFO *scs= system_charset_info;
  for (cs= all_charsets ;
       cs < all_charsets + array_elements(all_charsets) ;
       cs++ )
  {
    CHARSET_INFO **cl;
    CHARSET_INFO *tmp_cs= cs[0];
    if (!tmp_cs || !(tmp_cs->state & MY_CS_AVAILABLE) ||
        !(tmp_cs->state & MY_CS_PRIMARY))
      continue;
    for (cl= all_charsets;
         cl < all_charsets + array_elements(all_charsets) ;
         cl ++)
    {
      CHARSET_INFO *tmp_cl= cl[0];
      if (!tmp_cl || !(tmp_cl->state & MY_CS_AVAILABLE) ||
          (tmp_cl->state & MY_CS_HIDDEN) ||
          !my_charset_same(tmp_cs,tmp_cl))
	continue;
      restore_record(table, s->default_values);
      table->field[0]->store(tmp_cl->name, strlen(tmp_cl->name), scs);
      table->field[1]->store(tmp_cl->csname , strlen(tmp_cl->csname), scs);
      if (schema_table_store_record(thd, table))
        return 1;
    }
  }
  return 0;
}


static inline void copy_field_as_string(Field *to_field, Field *from_field)
{
  char buff[MAX_FIELD_WIDTH];
  String tmp_str(buff, sizeof(buff), system_charset_info);
  from_field->val_str(&tmp_str);
  to_field->store(tmp_str.ptr(), tmp_str.length(), system_charset_info);
}


/**
  @brief Store record into I_S.PARAMETERS table

  @param[in]      thd                   thread handler
  @param[in]      table                 I_S table
  @param[in]      proc_table            'mysql.proc' table
  @param[in]      wild                  wild string, not used for now,
                                        will be useful
                                        if we add 'SHOW PARAMETERs'
  @param[in]      full_access           if 1 user has privileges on the routine
  @param[in]      sp_user               user in 'user@host' format

  @return         Operation status
    @retval       0                     ok
    @retval       1                     error
*/

bool store_schema_params(THD *thd, TABLE *table, TABLE *proc_table,
                         const char *wild, bool full_access,
                         const char *sp_user)
{
  TABLE_SHARE share;
  TABLE tbl;
  CHARSET_INFO *cs= system_charset_info;
  char params_buff[MAX_FIELD_WIDTH], returns_buff[MAX_FIELD_WIDTH],
    sp_db_buff[NAME_LEN], sp_name_buff[NAME_LEN], path[FN_REFLEN],
    definer_buff[DEFINER_LENGTH + 1];
  String params(params_buff, sizeof(params_buff), cs);
  String returns(returns_buff, sizeof(returns_buff), cs);
  String sp_db(sp_db_buff, sizeof(sp_db_buff), cs);
  String sp_name(sp_name_buff, sizeof(sp_name_buff), cs);
  String definer(definer_buff, sizeof(definer_buff), cs);
  sp_head *sp;
  stored_procedure_type routine_type;
  bool free_sp_head;
  DBUG_ENTER("store_schema_params");

  bzero((char*) &tbl, sizeof(TABLE));
  (void) build_table_filename(path, sizeof(path), "", "", "", 0);
  init_tmp_table_share(thd, &share, "", 0, "", path);

  get_field(thd->mem_root, proc_table->field[MYSQL_PROC_FIELD_DB], &sp_db);
  get_field(thd->mem_root, proc_table->field[MYSQL_PROC_FIELD_NAME], &sp_name);
  get_field(thd->mem_root,proc_table->field[MYSQL_PROC_FIELD_DEFINER],&definer);
  routine_type= (stored_procedure_type) proc_table->field[MYSQL_PROC_MYSQL_TYPE]->val_int();

  if (!full_access)
    full_access= !strcmp(sp_user, definer.ptr());
  if (!full_access &&
      check_some_routine_access(thd, sp_db.ptr(),sp_name.ptr(),
                                routine_type == TYPE_ENUM_PROCEDURE))
    DBUG_RETURN(0);

  params.length(0);
  get_field(thd->mem_root, proc_table->field[MYSQL_PROC_FIELD_PARAM_LIST],
            &params);
  returns.length(0);
  if (routine_type == TYPE_ENUM_FUNCTION)
    get_field(thd->mem_root, proc_table->field[MYSQL_PROC_FIELD_RETURNS],
              &returns);

  sp= sp_load_for_information_schema(thd, proc_table, &sp_db, &sp_name,
                                     (ulong) proc_table->
                                     field[MYSQL_PROC_FIELD_SQL_MODE]->val_int(),
                                     routine_type,
                                     returns.c_ptr_safe(),
                                     params.c_ptr_safe(),
                                     &free_sp_head);

  if (sp)
  {
    Field *field;
    Create_field *field_def;
    String tmp_string;
    if (routine_type == TYPE_ENUM_FUNCTION)
    {
      restore_record(table, s->default_values);
      table->field[0]->store(STRING_WITH_LEN("def"), cs);
      table->field[1]->store(sp_db.ptr(), sp_db.length(), cs);
      table->field[2]->store(sp_name.ptr(), sp_name.length(), cs);
      table->field[3]->store((longlong) 0, TRUE);
      get_field(thd->mem_root, proc_table->field[MYSQL_PROC_MYSQL_TYPE],
                &tmp_string);
      table->field[15]->store(tmp_string.ptr(), tmp_string.length(), cs);
      field_def= &sp->m_return_field_def;
      field= make_field(&share, (uchar*) 0, field_def->length,
                        (uchar*) "", 0, field_def->pack_flag,
                        field_def->sql_type, field_def->charset,
                        field_def->geom_type, Field::NONE,
                        field_def->interval, "");

      field->table= &tbl;
      tbl.in_use= thd;
      store_column_type(table, field, cs, 6);
      if (schema_table_store_record(thd, table))
      {
        free_table_share(&share);
        if (free_sp_head)
          delete sp;
        DBUG_RETURN(1);
      }
    }

    sp_pcontext *spcont= sp->get_parse_context();
    uint params= spcont->context_var_count();
    for (uint i= 0 ; i < params ; i++)
    {
      const char *tmp_buff;
      sp_variable *spvar= spcont->find_variable(i);
      field_def= &spvar->field_def;
      switch (spvar->mode) {
      case sp_variable::MODE_IN:
        tmp_buff= "IN";
        break;
      case sp_variable::MODE_OUT:
        tmp_buff= "OUT";
        break;
      case sp_variable::MODE_INOUT:
        tmp_buff= "INOUT";
        break;
      default:
        tmp_buff= "";
        break;
      }  

      restore_record(table, s->default_values);
      table->field[0]->store(STRING_WITH_LEN("def"), cs);
      table->field[1]->store(sp_db.ptr(), sp_db.length(), cs);
      table->field[2]->store(sp_name.ptr(), sp_name.length(), cs);
      table->field[3]->store((longlong) i + 1, TRUE);
      table->field[4]->store(tmp_buff, strlen(tmp_buff), cs);
      table->field[4]->set_notnull();
      table->field[5]->store(spvar->name.str, spvar->name.length, cs);
      table->field[5]->set_notnull();
      get_field(thd->mem_root, proc_table->field[MYSQL_PROC_MYSQL_TYPE],
                &tmp_string);
      table->field[15]->store(tmp_string.ptr(), tmp_string.length(), cs);

      field= make_field(&share, (uchar*) 0, field_def->length,
                        (uchar*) "", 0, field_def->pack_flag,
                        field_def->sql_type, field_def->charset,
                        field_def->geom_type, Field::NONE,
                        field_def->interval, spvar->name.str);

      field->table= &tbl;
      tbl.in_use= thd;
      store_column_type(table, field, cs, 6);
      if (schema_table_store_record(thd, table))
      {
        free_table_share(&share);
        if (free_sp_head)
          delete sp;
        DBUG_RETURN(1);
      }
    }
    if (free_sp_head)
      delete sp;
  }
  free_table_share(&share);
  DBUG_RETURN(0);
}


bool store_schema_proc(THD *thd, TABLE *table, TABLE *proc_table,
                       const char *wild, bool full_access, const char *sp_user)
{
  MYSQL_TIME time;
  LEX *lex= thd->lex;
  CHARSET_INFO *cs= system_charset_info;
  char sp_db_buff[SAFE_NAME_LEN + 1], sp_name_buff[NAME_LEN + 1],
    definer_buff[DEFINER_LENGTH + 1],
    returns_buff[MAX_FIELD_WIDTH];

  String sp_db(sp_db_buff, sizeof(sp_db_buff), cs);
  String sp_name(sp_name_buff, sizeof(sp_name_buff), cs);
  String definer(definer_buff, sizeof(definer_buff), cs);
  String returns(returns_buff, sizeof(returns_buff), cs);

  proc_table->field[MYSQL_PROC_FIELD_DB]->val_str(&sp_db);
  proc_table->field[MYSQL_PROC_FIELD_NAME]->val_str(&sp_name);
  proc_table->field[MYSQL_PROC_FIELD_DEFINER]->val_str(&definer);

  if (!full_access)
    full_access= !strcmp(sp_user, definer.c_ptr_safe());
  if (!full_access &&
      check_some_routine_access(thd, sp_db.c_ptr_safe(), sp_name.c_ptr_safe(),
                                proc_table->field[MYSQL_PROC_MYSQL_TYPE]->
                                val_int() == TYPE_ENUM_PROCEDURE))
    return 0;

  if ((lex->sql_command == SQLCOM_SHOW_STATUS_PROC &&
      proc_table->field[MYSQL_PROC_MYSQL_TYPE]->val_int() ==
      TYPE_ENUM_PROCEDURE) ||
      (lex->sql_command == SQLCOM_SHOW_STATUS_FUNC &&
      proc_table->field[MYSQL_PROC_MYSQL_TYPE]->val_int() ==
      TYPE_ENUM_FUNCTION) ||
      (sql_command_flags[lex->sql_command] & CF_STATUS_COMMAND) == 0)
  {
    restore_record(table, s->default_values);
    if (!wild || !wild[0] || !wild_case_compare(system_charset_info,
                                                sp_name.c_ptr_safe(), wild))
    {
      int enum_idx= (int) proc_table->field[MYSQL_PROC_FIELD_ACCESS]->val_int();
      table->field[3]->store(sp_name.ptr(), sp_name.length(), cs);

      copy_field_as_string(table->field[0],
                           proc_table->field[MYSQL_PROC_FIELD_SPECIFIC_NAME]);
      table->field[1]->store(STRING_WITH_LEN("def"), cs);
      table->field[2]->store(sp_db.ptr(), sp_db.length(), cs);
      copy_field_as_string(table->field[4],
                           proc_table->field[MYSQL_PROC_MYSQL_TYPE]);

      if (proc_table->field[MYSQL_PROC_MYSQL_TYPE]->val_int() ==
          TYPE_ENUM_FUNCTION)
      {
        sp_head *sp;
        bool free_sp_head;
        proc_table->field[MYSQL_PROC_FIELD_RETURNS]->val_str(&returns);
        sp= sp_load_for_information_schema(thd, proc_table, &sp_db, &sp_name,
                                           (ulong) proc_table->
                                           field[MYSQL_PROC_FIELD_SQL_MODE]->
                                           val_int(),
                                           TYPE_ENUM_FUNCTION,
                                           returns.c_ptr_safe(),
                                           "", &free_sp_head);

        if (sp)
        {
          char path[FN_REFLEN];
          TABLE_SHARE share;
          TABLE tbl;
          Field *field;
          Create_field *field_def= &sp->m_return_field_def;

          bzero((char*) &tbl, sizeof(TABLE));
          (void) build_table_filename(path, sizeof(path), "", "", "", 0);
          init_tmp_table_share(thd, &share, "", 0, "", path);
          field= make_field(&share, (uchar*) 0, field_def->length,
                            (uchar*) "", 0, field_def->pack_flag,
                            field_def->sql_type, field_def->charset,
                            field_def->geom_type, Field::NONE,
                            field_def->interval, "");

          field->table= &tbl;
          tbl.in_use= thd;
          store_column_type(table, field, cs, 5);
          free_table_share(&share);
          if (free_sp_head)
            delete sp;
        }
      }

      if (full_access)
      {
        copy_field_as_string(table->field[15],
                             proc_table->field[MYSQL_PROC_FIELD_BODY_UTF8]);
        table->field[15]->set_notnull();
      }
      table->field[14]->store(STRING_WITH_LEN("SQL"), cs);
      table->field[18]->store(STRING_WITH_LEN("SQL"), cs);
      copy_field_as_string(table->field[19],
                           proc_table->field[MYSQL_PROC_FIELD_DETERMINISTIC]);
      table->field[20]->store(sp_data_access_name[enum_idx].str, 
                              sp_data_access_name[enum_idx].length , cs);
      copy_field_as_string(table->field[22],
                           proc_table->field[MYSQL_PROC_FIELD_SECURITY_TYPE]);

      bzero((char *)&time, sizeof(time));
      ((Field_timestamp *) proc_table->field[MYSQL_PROC_FIELD_CREATED])->
        get_time(&time);
      table->field[23]->store_time(&time);
      bzero((char *)&time, sizeof(time));
      ((Field_timestamp *) proc_table->field[MYSQL_PROC_FIELD_MODIFIED])->
        get_time(&time);
      table->field[24]->store_time(&time);
      copy_field_as_string(table->field[25],
                           proc_table->field[MYSQL_PROC_FIELD_SQL_MODE]);
      copy_field_as_string(table->field[26],
                           proc_table->field[MYSQL_PROC_FIELD_COMMENT]);

      table->field[27]->store(definer.ptr(), definer.length(), cs);
      copy_field_as_string(table->field[28],
                           proc_table->
                           field[MYSQL_PROC_FIELD_CHARACTER_SET_CLIENT]);
      copy_field_as_string(table->field[29],
                           proc_table->
                           field[MYSQL_PROC_FIELD_COLLATION_CONNECTION]);
      copy_field_as_string(table->field[30],
			   proc_table->field[MYSQL_PROC_FIELD_DB_COLLATION]);

      return schema_table_store_record(thd, table);
    }
  }
  return 0;
}


int fill_schema_proc(THD *thd, TABLE_LIST *tables, COND *cond)
{
  TABLE *proc_table;
  TABLE_LIST proc_tables;
  const char *wild= thd->lex->wild ? thd->lex->wild->ptr() : NullS;
  int res= 0;
  TABLE *table= tables->table;
  bool full_access;
  char definer[USER_HOST_BUFF_SIZE];
  Open_tables_backup open_tables_state_backup;
  enum enum_schema_tables schema_table_idx=
    get_schema_table_idx(tables->schema_table);
  DBUG_ENTER("fill_schema_proc");

  strxmov(definer, thd->security_ctx->priv_user, "@",
          thd->security_ctx->priv_host, NullS);
  /* We use this TABLE_LIST instance only for checking of privileges. */
  bzero((char*) &proc_tables,sizeof(proc_tables));
  proc_tables.db= (char*) "mysql";
  proc_tables.db_length= 5;
  proc_tables.table_name= proc_tables.alias= (char*) "proc";
  proc_tables.table_name_length= 4;
  proc_tables.lock_type= TL_READ;
  full_access= !check_table_access(thd, SELECT_ACL, &proc_tables, FALSE,
                                   1, TRUE);
  if (!(proc_table= open_proc_table_for_read(thd, &open_tables_state_backup)))
  {
    DBUG_RETURN(1);
  }

  if (proc_table->file->ha_index_init(0, 1))
  {
    res= 1;
    goto err;
  }

  if ((res= proc_table->file->ha_index_first(proc_table->record[0])))
  {
    res= (res == HA_ERR_END_OF_FILE) ? 0 : 1;
    goto err;
  }

  if (schema_table_idx == SCH_PROCEDURES ?
      store_schema_proc(thd, table, proc_table, wild, full_access, definer) :
      store_schema_params(thd, table, proc_table, wild, full_access, definer))
  {
    res= 1;
    goto err;
  }
  while (!proc_table->file->ha_index_next(proc_table->record[0]))
  {
    if (schema_table_idx == SCH_PROCEDURES ?
        store_schema_proc(thd, table, proc_table, wild, full_access, definer): 
        store_schema_params(thd, table, proc_table, wild, full_access, definer))
    {
      res= 1;
      goto err;
    }
  }

err:
  if (proc_table->file->inited)
    (void) proc_table->file->ha_index_end();

  close_system_tables(thd, &open_tables_state_backup);
  DBUG_RETURN(res);
}


static int get_schema_stat_record(THD *thd, TABLE_LIST *tables,
				  TABLE *table, bool res,
				  LEX_STRING *db_name,
				  LEX_STRING *table_name)
{
  CHARSET_INFO *cs= system_charset_info;
  DBUG_ENTER("get_schema_stat_record");
  if (res)
  {
    if (thd->lex->sql_command != SQLCOM_SHOW_KEYS)
    {
      /*
        I.e. we are in SELECT FROM INFORMATION_SCHEMA.STATISTICS
        rather than in SHOW KEYS
      */
      if (thd->is_error())
        push_warning(thd, Sql_condition::WARN_LEVEL_WARN,
                     thd->get_stmt_da()->sql_errno(),
                     thd->get_stmt_da()->message());
      thd->clear_error();
      res= 0;
    }
    DBUG_RETURN(res);
  }
  else if (!tables->view)
  {
    TABLE *show_table= tables->table;
    KEY *key_info=show_table->s->key_info;
    if (show_table->file)
    {
      show_table->file->info(HA_STATUS_VARIABLE |
                             HA_STATUS_NO_LOCK |
                             HA_STATUS_TIME);
      set_statistics_for_table(thd, show_table);
    }
    for (uint i=0 ; i < show_table->s->keys ; i++,key_info++)
    {
      KEY_PART_INFO *key_part= key_info->key_part;
      const char *str;
      for (uint j=0 ; j < key_info->user_defined_key_parts ; j++,key_part++)
      {
        restore_record(table, s->default_values);
        table->field[0]->store(STRING_WITH_LEN("def"), cs);
        table->field[1]->store(db_name->str, db_name->length, cs);
        table->field[2]->store(table_name->str, table_name->length, cs);
        table->field[3]->store((longlong) ((key_info->flags &
                                            HA_NOSAME) ? 0 : 1), TRUE);
        table->field[4]->store(db_name->str, db_name->length, cs);
        table->field[5]->store(key_info->name, strlen(key_info->name), cs);
        table->field[6]->store((longlong) (j+1), TRUE);
        str=(key_part->field ? key_part->field->field_name :
             "?unknown field?");
        table->field[7]->store(str, strlen(str), cs);
        if (show_table->file)
        {
          if (show_table->file->index_flags(i, j, 0) & HA_READ_ORDER)
          {
            table->field[8]->store(((key_part->key_part_flag &
                                     HA_REVERSE_SORT) ?
                                    "D" : "A"), 1, cs);
            table->field[8]->set_notnull();
          }
          KEY *key=show_table->key_info+i;
          if (key->rec_per_key[j])
          {
            ha_rows records= (ha_rows) ((double) show_table->stat_records() /
                                        key->actual_rec_per_key(j));
            table->field[9]->store((longlong) records, TRUE);
            table->field[9]->set_notnull();
          }
          str= show_table->file->index_type(i);
          table->field[13]->store(str, strlen(str), cs);
        }
        if (!(key_info->flags & HA_FULLTEXT) &&
            (key_part->field &&
             key_part->length !=
             show_table->s->field[key_part->fieldnr-1]->key_length()))
        {
          table->field[10]->store((longlong) key_part->length /
                                  key_part->field->charset()->mbmaxlen, TRUE);
          table->field[10]->set_notnull();
        }
        uint flags= key_part->field ? key_part->field->flags : 0;
        const char *pos=(char*) ((flags & NOT_NULL_FLAG) ? "" : "YES");
        table->field[12]->store(pos, strlen(pos), cs);
        if (!show_table->s->keys_in_use.is_set(i))
          table->field[14]->store(STRING_WITH_LEN("disabled"), cs);
        else
          table->field[14]->store("", 0, cs);
        table->field[14]->set_notnull();
        DBUG_ASSERT(MY_TEST(key_info->flags & HA_USES_COMMENT) ==
                   (key_info->comment.length > 0));
        if (key_info->flags & HA_USES_COMMENT)
          table->field[15]->store(key_info->comment.str, 
                                  key_info->comment.length, cs);
        if (schema_table_store_record(thd, table))
          DBUG_RETURN(1);
      }
    }
  }
  DBUG_RETURN(res);
}


static int get_schema_views_record(THD *thd, TABLE_LIST *tables,
				   TABLE *table, bool res,
				   LEX_STRING *db_name,
				   LEX_STRING *table_name)
{
  CHARSET_INFO *cs= system_charset_info;
  char definer[USER_HOST_BUFF_SIZE];
  uint definer_len;
  bool updatable_view;
  DBUG_ENTER("get_schema_views_record");

  if (tables->view)
  {
    Security_context *sctx= thd->security_ctx;
    if (!tables->allowed_show)
    {
      if (!my_strcasecmp(system_charset_info, tables->definer.user.str,
                         sctx->priv_user) &&
          !my_strcasecmp(system_charset_info, tables->definer.host.str,
                         sctx->priv_host))
        tables->allowed_show= TRUE;
#ifndef NO_EMBEDDED_ACCESS_CHECKS
      else
      {
        if ((thd->col_access & (SHOW_VIEW_ACL|SELECT_ACL)) ==
            (SHOW_VIEW_ACL|SELECT_ACL))
          tables->allowed_show= TRUE;
        else
        {
          TABLE_LIST table_list;
          uint view_access;
          memset(&table_list, 0, sizeof(table_list));
          table_list.db= tables->db;
          table_list.table_name= tables->table_name;
          table_list.grant.privilege= thd->col_access;
          view_access= get_table_grant(thd, &table_list);
	  if ((view_access & (SHOW_VIEW_ACL|SELECT_ACL)) ==
	      (SHOW_VIEW_ACL|SELECT_ACL))
	    tables->allowed_show= TRUE;
        }
      }
#endif
    }
    restore_record(table, s->default_values);
    table->field[0]->store(STRING_WITH_LEN("def"), cs);
    table->field[1]->store(db_name->str, db_name->length, cs);
    table->field[2]->store(table_name->str, table_name->length, cs);

    if (tables->allowed_show)
    {
      table->field[3]->store(tables->view_body_utf8.str,
                             tables->view_body_utf8.length,
                             cs);
    }

    if (tables->with_check != VIEW_CHECK_NONE)
    {
      if (tables->with_check == VIEW_CHECK_LOCAL)
        table->field[4]->store(STRING_WITH_LEN("LOCAL"), cs);
      else
        table->field[4]->store(STRING_WITH_LEN("CASCADED"), cs);
    }
    else
      table->field[4]->store(STRING_WITH_LEN("NONE"), cs);

    /*
      Only try to fill in the information about view updatability
      if it is requested as part of the top-level query (i.e.
      it's select * from i_s.views, as opposed to, say, select
      security_type from i_s.views).  Do not try to access the
      underlying tables if there was an error when opening the
      view: all underlying tables are released back to the table
      definition cache on error inside open_normal_and_derived_tables().
      If a field is not assigned explicitly, it defaults to NULL.
    */
    if (res == FALSE &&
        table->pos_in_table_list->table_open_method & OPEN_FULL_TABLE)
    {
      updatable_view= 0;
      if (tables->algorithm != VIEW_ALGORITHM_TMPTABLE)
      {
        /*
          We should use tables->view->select_lex.item_list here
          and can not use Field_iterator_view because the view
          always uses temporary algorithm during opening for I_S
          and TABLE_LIST fields 'field_translation'
          & 'field_translation_end' are uninitialized is this
          case.
        */
        List<Item> *fields= &tables->view->select_lex.item_list;
        List_iterator<Item> it(*fields);
        Item *item;
        Item_field *field;
        /*
          check that at least one column in view is updatable
        */
        while ((item= it++))
        {
          if ((field= item->field_for_view_update()) && field->field &&
              !field->field->table->pos_in_table_list->schema_table)
          {
            updatable_view= 1;
            break;
          }
        }
        if (updatable_view && !tables->view->can_be_merged())
          updatable_view= 0;
      }
      if (updatable_view)
        table->field[5]->store(STRING_WITH_LEN("YES"), cs);
      else
        table->field[5]->store(STRING_WITH_LEN("NO"), cs);
    }

    definer_len= (strxmov(definer, tables->definer.user.str, "@",
                          tables->definer.host.str, NullS) - definer);
    table->field[6]->store(definer, definer_len, cs);
    if (tables->view_suid)
      table->field[7]->store(STRING_WITH_LEN("DEFINER"), cs);
    else
      table->field[7]->store(STRING_WITH_LEN("INVOKER"), cs);

    table->field[8]->store(tables->view_creation_ctx->get_client_cs()->csname,
                           strlen(tables->view_creation_ctx->
                                  get_client_cs()->csname), cs);

    table->field[9]->store(tables->view_creation_ctx->
                           get_connection_cl()->name,
                           strlen(tables->view_creation_ctx->
                                  get_connection_cl()->name), cs);


    if (schema_table_store_record(thd, table))
      DBUG_RETURN(1);
    if (res && thd->is_error())
      push_warning(thd, Sql_condition::WARN_LEVEL_WARN,
                   thd->get_stmt_da()->sql_errno(),
                   thd->get_stmt_da()->message());
  }
  if (res)
    thd->clear_error();
  DBUG_RETURN(0);
}


bool store_constraints(THD *thd, TABLE *table, LEX_STRING *db_name,
                       LEX_STRING *table_name, const char *key_name,
                       uint key_len, const char *con_type, uint con_len)
{
  CHARSET_INFO *cs= system_charset_info;
  restore_record(table, s->default_values);
  table->field[0]->store(STRING_WITH_LEN("def"), cs);
  table->field[1]->store(db_name->str, db_name->length, cs);
  table->field[2]->store(key_name, key_len, cs);
  table->field[3]->store(db_name->str, db_name->length, cs);
  table->field[4]->store(table_name->str, table_name->length, cs);
  table->field[5]->store(con_type, con_len, cs);
  return schema_table_store_record(thd, table);
}


static int get_schema_constraints_record(THD *thd, TABLE_LIST *tables,
					 TABLE *table, bool res,
					 LEX_STRING *db_name,
					 LEX_STRING *table_name)
{
  DBUG_ENTER("get_schema_constraints_record");
  if (res)
  {
    if (thd->is_error())
      push_warning(thd, Sql_condition::WARN_LEVEL_WARN,
                   thd->get_stmt_da()->sql_errno(),
                   thd->get_stmt_da()->message());
    thd->clear_error();
    DBUG_RETURN(0);
  }
  else if (!tables->view)
  {
    List<FOREIGN_KEY_INFO> f_key_list;
    TABLE *show_table= tables->table;
    KEY *key_info=show_table->key_info;
    uint primary_key= show_table->s->primary_key;
    show_table->file->info(HA_STATUS_VARIABLE |
                           HA_STATUS_NO_LOCK |
                           HA_STATUS_TIME);
    for (uint i=0 ; i < show_table->s->keys ; i++, key_info++)
    {
      if (i != primary_key && !(key_info->flags & HA_NOSAME))
        continue;

      if (i == primary_key && !strcmp(key_info->name, primary_key_name))
      {
        if (store_constraints(thd, table, db_name, table_name, key_info->name,
                              strlen(key_info->name),
                              STRING_WITH_LEN("PRIMARY KEY")))
          DBUG_RETURN(1);
      }
      else if (key_info->flags & HA_NOSAME)
      {
        if (store_constraints(thd, table, db_name, table_name, key_info->name,
                              strlen(key_info->name),
                              STRING_WITH_LEN("UNIQUE")))
          DBUG_RETURN(1);
      }
    }

    show_table->file->get_foreign_key_list(thd, &f_key_list);
    FOREIGN_KEY_INFO *f_key_info;
    List_iterator_fast<FOREIGN_KEY_INFO> it(f_key_list);
    while ((f_key_info=it++))
    {
      if (store_constraints(thd, table, db_name, table_name,
                            f_key_info->foreign_id->str,
                            strlen(f_key_info->foreign_id->str),
                            "FOREIGN KEY", 11))
        DBUG_RETURN(1);
    }
  }
  DBUG_RETURN(res);
}


static bool store_trigger(THD *thd, TABLE *table, LEX_STRING *db_name,
                          LEX_STRING *table_name, LEX_STRING *trigger_name,
                          enum trg_event_type event,
                          enum trg_action_time_type timing,
                          LEX_STRING *trigger_stmt,
                          ulong sql_mode,
                          LEX_STRING *definer_buffer,
                          LEX_STRING *client_cs_name,
                          LEX_STRING *connection_cl_name,
                          LEX_STRING *db_cl_name)
{
  CHARSET_INFO *cs= system_charset_info;
  LEX_STRING sql_mode_rep;

  restore_record(table, s->default_values);
  table->field[0]->store(STRING_WITH_LEN("def"), cs);
  table->field[1]->store(db_name->str, db_name->length, cs);
  table->field[2]->store(trigger_name->str, trigger_name->length, cs);
  table->field[3]->store(trg_event_type_names[event].str,
                         trg_event_type_names[event].length, cs);
  table->field[4]->store(STRING_WITH_LEN("def"), cs);
  table->field[5]->store(db_name->str, db_name->length, cs);
  table->field[6]->store(table_name->str, table_name->length, cs);
  table->field[9]->store(trigger_stmt->str, trigger_stmt->length, cs);
  table->field[10]->store(STRING_WITH_LEN("ROW"), cs);
  table->field[11]->store(trg_action_time_type_names[timing].str,
                          trg_action_time_type_names[timing].length, cs);
  table->field[14]->store(STRING_WITH_LEN("OLD"), cs);
  table->field[15]->store(STRING_WITH_LEN("NEW"), cs);

  sql_mode_string_representation(thd, sql_mode, &sql_mode_rep);
  table->field[17]->store(sql_mode_rep.str, sql_mode_rep.length, cs);
  table->field[18]->store(definer_buffer->str, definer_buffer->length, cs);
  table->field[19]->store(client_cs_name->str, client_cs_name->length, cs);
  table->field[20]->store(connection_cl_name->str,
                          connection_cl_name->length, cs);
  table->field[21]->store(db_cl_name->str, db_cl_name->length, cs);

  return schema_table_store_record(thd, table);
}


static int get_schema_triggers_record(THD *thd, TABLE_LIST *tables,
				      TABLE *table, bool res,
				      LEX_STRING *db_name,
				      LEX_STRING *table_name)
{
  DBUG_ENTER("get_schema_triggers_record");
  /*
    res can be non zero value when processed table is a view or
    error happened during opening of processed table.
  */
  if (res)
  {
    if (thd->is_error())
      push_warning(thd, Sql_condition::WARN_LEVEL_WARN,
                   thd->get_stmt_da()->sql_errno(),
                   thd->get_stmt_da()->message());
    thd->clear_error();
    DBUG_RETURN(0);
  }
  if (!tables->view && tables->table->triggers)
  {
    Table_triggers_list *triggers= tables->table->triggers;
    int event, timing;

    if (check_table_access(thd, TRIGGER_ACL, tables, FALSE, 1, TRUE))
      goto ret;

    for (event= 0; event < (int)TRG_EVENT_MAX; event++)
    {
      for (timing= 0; timing < (int)TRG_ACTION_MAX; timing++)
      {
        LEX_STRING trigger_name;
        LEX_STRING trigger_stmt;
        ulong sql_mode;
        char definer_holder[USER_HOST_BUFF_SIZE];
        LEX_STRING definer_buffer;
        LEX_STRING client_cs_name;
        LEX_STRING connection_cl_name;
        LEX_STRING db_cl_name;

        definer_buffer.str= definer_holder;
        if (triggers->get_trigger_info(thd, (enum trg_event_type) event,
                                       (enum trg_action_time_type)timing,
                                       &trigger_name, &trigger_stmt,
                                       &sql_mode,
                                       &definer_buffer,
                                       &client_cs_name,
                                       &connection_cl_name,
                                       &db_cl_name))
          continue;

        if (store_trigger(thd, table, db_name, table_name, &trigger_name,
                         (enum trg_event_type) event,
                         (enum trg_action_time_type) timing, &trigger_stmt,
                         sql_mode,
                         &definer_buffer,
                         &client_cs_name,
                         &connection_cl_name,
                         &db_cl_name))
          DBUG_RETURN(1);
      }
    }
  }
ret:
  DBUG_RETURN(0);
}


void store_key_column_usage(TABLE *table, LEX_STRING *db_name,
                            LEX_STRING *table_name, const char *key_name,
                            uint key_len, const char *con_type, uint con_len,
                            longlong idx)
{
  CHARSET_INFO *cs= system_charset_info;
  table->field[0]->store(STRING_WITH_LEN("def"), cs);
  table->field[1]->store(db_name->str, db_name->length, cs);
  table->field[2]->store(key_name, key_len, cs);
  table->field[3]->store(STRING_WITH_LEN("def"), cs);
  table->field[4]->store(db_name->str, db_name->length, cs);
  table->field[5]->store(table_name->str, table_name->length, cs);
  table->field[6]->store(con_type, con_len, cs);
  table->field[7]->store((longlong) idx, TRUE);
}


static int get_schema_key_column_usage_record(THD *thd,
					      TABLE_LIST *tables,
					      TABLE *table, bool res,
					      LEX_STRING *db_name,
					      LEX_STRING *table_name)
{
  DBUG_ENTER("get_schema_key_column_usage_record");
  if (res)
  {
    if (thd->is_error())
      push_warning(thd, Sql_condition::WARN_LEVEL_WARN,
                   thd->get_stmt_da()->sql_errno(),
                   thd->get_stmt_da()->message());
    thd->clear_error();
    DBUG_RETURN(0);
  }
  else if (!tables->view)
  {
    List<FOREIGN_KEY_INFO> f_key_list;
    TABLE *show_table= tables->table;
    KEY *key_info=show_table->key_info;
    uint primary_key= show_table->s->primary_key;
    show_table->file->info(HA_STATUS_VARIABLE |
                           HA_STATUS_NO_LOCK |
                           HA_STATUS_TIME);
    for (uint i=0 ; i < show_table->s->keys ; i++, key_info++)
    {
      if (i != primary_key && !(key_info->flags & HA_NOSAME))
        continue;
      uint f_idx= 0;
      KEY_PART_INFO *key_part= key_info->key_part;
      for (uint j=0 ; j < key_info->user_defined_key_parts ; j++,key_part++)
      {
        if (key_part->field)
        {
          f_idx++;
          restore_record(table, s->default_values);
          store_key_column_usage(table, db_name, table_name,
                                 key_info->name,
                                 strlen(key_info->name),
                                 key_part->field->field_name,
                                 strlen(key_part->field->field_name),
                                 (longlong) f_idx);
          if (schema_table_store_record(thd, table))
            DBUG_RETURN(1);
        }
      }
    }

    show_table->file->get_foreign_key_list(thd, &f_key_list);
    FOREIGN_KEY_INFO *f_key_info;
    List_iterator_fast<FOREIGN_KEY_INFO> fkey_it(f_key_list);
    while ((f_key_info= fkey_it++))
    {
      LEX_STRING *f_info;
      LEX_STRING *r_info;
      List_iterator_fast<LEX_STRING> it(f_key_info->foreign_fields),
        it1(f_key_info->referenced_fields);
      uint f_idx= 0;
      while ((f_info= it++))
      {
        r_info= it1++;
        f_idx++;
        restore_record(table, s->default_values);
        store_key_column_usage(table, db_name, table_name,
                               f_key_info->foreign_id->str,
                               f_key_info->foreign_id->length,
                               f_info->str, f_info->length,
                               (longlong) f_idx);
        table->field[8]->store((longlong) f_idx, TRUE);
        table->field[8]->set_notnull();
        table->field[9]->store(f_key_info->referenced_db->str,
                               f_key_info->referenced_db->length,
                               system_charset_info);
        table->field[9]->set_notnull();
        table->field[10]->store(f_key_info->referenced_table->str,
                                f_key_info->referenced_table->length,
                                system_charset_info);
        table->field[10]->set_notnull();
        table->field[11]->store(r_info->str, r_info->length,
                                system_charset_info);
        table->field[11]->set_notnull();
        if (schema_table_store_record(thd, table))
          DBUG_RETURN(1);
      }
    }
  }
  DBUG_RETURN(res);
}


#ifdef WITH_PARTITION_STORAGE_ENGINE
static void collect_partition_expr(THD *thd, List<char> &field_list,
                                   String *str)
{
  List_iterator<char> part_it(field_list);
  ulong no_fields= field_list.elements;
  const char *field_str;
  str->length(0);
  while ((field_str= part_it++))
  {
    append_identifier(thd, str, field_str, strlen(field_str));
    if (--no_fields != 0)
      str->append(",");
  }
  return;
}


/*
  Convert a string in a given character set to a string which can be
  used for FRM file storage in which case use_hex is TRUE and we store
  the character constants as hex strings in the character set encoding
  their field have. In the case of SHOW CREATE TABLE and the
  PARTITIONS information schema table we instead provide utf8 strings
  to the user and convert to the utf8 character set.

  SYNOPSIS
    get_cs_converted_part_value_from_string()
    item                           Item from which constant comes
    input_str                      String as provided by val_str after
                                   conversion to character set
    output_str                     Out value: The string created
    cs                             Character set string is encoded in
                                   NULL for INT_RESULT's here
    use_hex                        TRUE => hex string created
                                   FALSE => utf8 constant string created

  RETURN VALUES
    TRUE                           Error
    FALSE                          Ok
*/

int get_cs_converted_part_value_from_string(THD *thd,
                                            Item *item,
                                            String *input_str,
                                            String *output_str,
                                            CHARSET_INFO *cs,
                                            bool use_hex)
{
  if (item->result_type() == INT_RESULT)
  {
    longlong value= item->val_int();
    output_str->set(value, system_charset_info);
    return FALSE;
  }
  if (!input_str)
  {
    my_error(ER_PARTITION_FUNCTION_IS_NOT_ALLOWED, MYF(0));
    return TRUE;
  }
  get_cs_converted_string_value(thd,
                                input_str,
                                output_str,
                                cs,
                                use_hex);
  return FALSE;
}
#endif


static void store_schema_partitions_record(THD *thd, TABLE *schema_table,
                                           TABLE *showing_table,
                                           partition_element *part_elem,
                                           handler *file, uint part_id)
{
  TABLE* table= schema_table;
  CHARSET_INFO *cs= system_charset_info;
  PARTITION_STATS stat_info;
  MYSQL_TIME time;
  file->get_dynamic_partition_info(&stat_info, part_id);
  table->field[0]->store(STRING_WITH_LEN("def"), cs);
  table->field[12]->store((longlong) stat_info.records, TRUE);
  table->field[13]->store((longlong) stat_info.mean_rec_length, TRUE);
  table->field[14]->store((longlong) stat_info.data_file_length, TRUE);
  if (stat_info.max_data_file_length)
  {
    table->field[15]->store((longlong) stat_info.max_data_file_length, TRUE);
    table->field[15]->set_notnull();
  }
  table->field[16]->store((longlong) stat_info.index_file_length, TRUE);
  table->field[17]->store((longlong) stat_info.delete_length, TRUE);
  if (stat_info.create_time)
  {
    thd->variables.time_zone->gmt_sec_to_TIME(&time,
                                              (my_time_t)stat_info.create_time);
    table->field[18]->store_time(&time);
    table->field[18]->set_notnull();
  }
  if (stat_info.update_time)
  {
    thd->variables.time_zone->gmt_sec_to_TIME(&time,
                                              (my_time_t)stat_info.update_time);
    table->field[19]->store_time(&time);
    table->field[19]->set_notnull();
  }
  if (stat_info.check_time)
  {
    thd->variables.time_zone->gmt_sec_to_TIME(&time,
                                              (my_time_t)stat_info.check_time);
    table->field[20]->store_time(&time);
    table->field[20]->set_notnull();
  }
  if (file->ha_table_flags() & (HA_HAS_OLD_CHECKSUM | HA_HAS_NEW_CHECKSUM))
  {
    table->field[21]->store((longlong) stat_info.check_sum, TRUE);
    table->field[21]->set_notnull();
  }
  if (part_elem)
  {
    if (part_elem->part_comment)
      table->field[22]->store(part_elem->part_comment,
                              strlen(part_elem->part_comment), cs);
    else
      table->field[22]->store(STRING_WITH_LEN(""), cs);
    if (part_elem->nodegroup_id != UNDEF_NODEGROUP)
      table->field[23]->store((longlong) part_elem->nodegroup_id, TRUE);
    else
      table->field[23]->store(STRING_WITH_LEN("default"), cs);

    table->field[24]->set_notnull();
    if (part_elem->tablespace_name)
      table->field[24]->store(part_elem->tablespace_name,
                              strlen(part_elem->tablespace_name), cs);
    else
    {
      char *ts= showing_table->s->tablespace;
      if(ts)
        table->field[24]->store(ts, strlen(ts), cs);
      else
        table->field[24]->set_null();
    }
  }
  return;
}

#ifdef WITH_PARTITION_STORAGE_ENGINE
static int
get_partition_column_description(THD *thd,
                                 partition_info *part_info,
                                 part_elem_value *list_value,
                                 String &tmp_str)
{
  uint num_elements= part_info->part_field_list.elements;
  uint i;
  DBUG_ENTER("get_partition_column_description");

  for (i= 0; i < num_elements; i++)
  {
    part_column_list_val *col_val= &list_value->col_val_array[i];
    if (col_val->max_value)
      tmp_str.append(partition_keywords[PKW_MAXVALUE].str);
    else if (col_val->null_value)
      tmp_str.append("NULL");
    else
    {
      char buffer[MAX_KEY_LENGTH];
      String str(buffer, sizeof(buffer), &my_charset_bin);
      String val_conv;
      Item *item= col_val->item_expression;

      if (!(item= part_info->get_column_item(item,
                              part_info->part_field_array[i])))
      {
        DBUG_RETURN(1);
      }
      String *res= item->val_str(&str);
      if (get_cs_converted_part_value_from_string(thd, item, res, &val_conv,
                              part_info->part_field_array[i]->charset(),
                              FALSE))
      {
        DBUG_RETURN(1);
      }
      tmp_str.append(val_conv);
    }
    if (i != num_elements - 1)
      tmp_str.append(",");
  }
  DBUG_RETURN(0);
}
#endif /* WITH_PARTITION_STORAGE_ENGINE */

static int get_schema_partitions_record(THD *thd, TABLE_LIST *tables,
                                        TABLE *table, bool res,
                                        LEX_STRING *db_name,
                                        LEX_STRING *table_name)
{
  CHARSET_INFO *cs= system_charset_info;
  char buff[61];
  String tmp_res(buff, sizeof(buff), cs);
  String tmp_str;
  TABLE *show_table= tables->table;
  handler *file;
#ifdef WITH_PARTITION_STORAGE_ENGINE
  partition_info *part_info;
#endif
  DBUG_ENTER("get_schema_partitions_record");

  if (res)
  {
    if (thd->is_error())
      push_warning(thd, Sql_condition::WARN_LEVEL_WARN,
                   thd->get_stmt_da()->sql_errno(),
                   thd->get_stmt_da()->message());
    thd->clear_error();
    DBUG_RETURN(0);
  }
  file= show_table->file;
#ifdef WITH_PARTITION_STORAGE_ENGINE
  part_info= show_table->part_info;
  if (part_info)
  {
    partition_element *part_elem;
    List_iterator<partition_element> part_it(part_info->partitions);
    uint part_pos= 0, part_id= 0;

    restore_record(table, s->default_values);
    table->field[0]->store(STRING_WITH_LEN("def"), cs);
    table->field[1]->store(db_name->str, db_name->length, cs);
    table->field[2]->store(table_name->str, table_name->length, cs);


    /* Partition method*/
    switch (part_info->part_type) {
    case RANGE_PARTITION:
    case LIST_PARTITION:
      tmp_res.length(0);
      if (part_info->part_type == RANGE_PARTITION)
        tmp_res.append(partition_keywords[PKW_RANGE].str,
                       partition_keywords[PKW_RANGE].length);
      else
        tmp_res.append(partition_keywords[PKW_LIST].str,
                       partition_keywords[PKW_LIST].length);
      if (part_info->column_list)
        tmp_res.append(partition_keywords[PKW_COLUMNS].str,
                       partition_keywords[PKW_COLUMNS].length);
      table->field[7]->store(tmp_res.ptr(), tmp_res.length(), cs);
      break;
    case HASH_PARTITION:
      tmp_res.length(0);
      if (part_info->linear_hash_ind)
        tmp_res.append(partition_keywords[PKW_LINEAR].str,
                       partition_keywords[PKW_LINEAR].length);
      if (part_info->list_of_part_fields)
        tmp_res.append(partition_keywords[PKW_KEY].str,
                       partition_keywords[PKW_KEY].length);
      else
        tmp_res.append(partition_keywords[PKW_HASH].str,
                       partition_keywords[PKW_HASH].length);
      table->field[7]->store(tmp_res.ptr(), tmp_res.length(), cs);
      break;
    default:
      DBUG_ASSERT(0);
      my_error(ER_OUT_OF_RESOURCES, MYF(ME_FATALERROR));
      DBUG_RETURN(1);
    }
    table->field[7]->set_notnull();

    /* Partition expression */
    if (part_info->part_expr)
    {
      table->field[9]->store(part_info->part_func_string,
                             part_info->part_func_len, cs);
    }
    else if (part_info->list_of_part_fields)
    {
      collect_partition_expr(thd, part_info->part_field_list, &tmp_str);
      table->field[9]->store(tmp_str.ptr(), tmp_str.length(), cs);
    }
    table->field[9]->set_notnull();

    if (part_info->is_sub_partitioned())
    {
      /* Subpartition method */
      tmp_res.length(0);
      if (part_info->linear_hash_ind)
        tmp_res.append(partition_keywords[PKW_LINEAR].str,
                       partition_keywords[PKW_LINEAR].length);
      if (part_info->list_of_subpart_fields)
        tmp_res.append(partition_keywords[PKW_KEY].str,
                       partition_keywords[PKW_KEY].length);
      else
        tmp_res.append(partition_keywords[PKW_HASH].str,
                       partition_keywords[PKW_HASH].length);
      table->field[8]->store(tmp_res.ptr(), tmp_res.length(), cs);
      table->field[8]->set_notnull();

      /* Subpartition expression */
      if (part_info->subpart_expr)
      {
        table->field[10]->store(part_info->subpart_func_string,
                                part_info->subpart_func_len, cs);
      }
      else if (part_info->list_of_subpart_fields)
      {
        collect_partition_expr(thd, part_info->subpart_field_list, &tmp_str);
        table->field[10]->store(tmp_str.ptr(), tmp_str.length(), cs);
      }
      table->field[10]->set_notnull();
    }

    while ((part_elem= part_it++))
    {
      table->field[3]->store(part_elem->partition_name,
                             strlen(part_elem->partition_name), cs);
      table->field[3]->set_notnull();
      /* PARTITION_ORDINAL_POSITION */
      table->field[5]->store((longlong) ++part_pos, TRUE);
      table->field[5]->set_notnull();

      /* Partition description */
      if (part_info->part_type == RANGE_PARTITION)
      {
        if (part_info->column_list)
        {
          List_iterator<part_elem_value> list_val_it(part_elem->list_val_list);
          part_elem_value *list_value= list_val_it++;
          tmp_str.length(0);
          if (get_partition_column_description(thd,
                                               part_info,
                                               list_value,
                                               tmp_str))
          {
            DBUG_RETURN(1);
          }
          table->field[11]->store(tmp_str.ptr(), tmp_str.length(), cs);
        }
        else
        {
          if (part_elem->range_value != LONGLONG_MAX)
            table->field[11]->store((longlong) part_elem->range_value, FALSE);
          else
            table->field[11]->store(partition_keywords[PKW_MAXVALUE].str,
                                 partition_keywords[PKW_MAXVALUE].length, cs);
        }
        table->field[11]->set_notnull();
      }
      else if (part_info->part_type == LIST_PARTITION)
      {
        List_iterator<part_elem_value> list_val_it(part_elem->list_val_list);
        part_elem_value *list_value;
        uint num_items= part_elem->list_val_list.elements;
        tmp_str.length(0);
        tmp_res.length(0);
        if (part_elem->has_null_value)
        {
          tmp_str.append("NULL");
          if (num_items > 0)
            tmp_str.append(",");
        }
        while ((list_value= list_val_it++))
        {
          if (part_info->column_list)
          {
            if (part_info->part_field_list.elements > 1U)
              tmp_str.append("(");
            if (get_partition_column_description(thd,
                                                 part_info,
                                                 list_value,
                                                 tmp_str))
            {
              DBUG_RETURN(1);
            }
            if (part_info->part_field_list.elements > 1U)
              tmp_str.append(")");
          }
          else
          {
            if (!list_value->unsigned_flag)
              tmp_res.set(list_value->value, cs);
            else
              tmp_res.set((ulonglong)list_value->value, cs);
            tmp_str.append(tmp_res);
          }
          if (--num_items != 0)
            tmp_str.append(",");
        }
        table->field[11]->store(tmp_str.ptr(), tmp_str.length(), cs);
        table->field[11]->set_notnull();
      }

      if (part_elem->subpartitions.elements)
      {
        List_iterator<partition_element> sub_it(part_elem->subpartitions);
        partition_element *subpart_elem;
        uint subpart_pos= 0;

        while ((subpart_elem= sub_it++))
        {
          table->field[4]->store(subpart_elem->partition_name,
                                 strlen(subpart_elem->partition_name), cs);
          table->field[4]->set_notnull();
          /* SUBPARTITION_ORDINAL_POSITION */
          table->field[6]->store((longlong) ++subpart_pos, TRUE);
          table->field[6]->set_notnull();

          store_schema_partitions_record(thd, table, show_table, subpart_elem,
                                         file, part_id);
          part_id++;
          if(schema_table_store_record(thd, table))
            DBUG_RETURN(1);
        }
      }
      else
      {
        store_schema_partitions_record(thd, table, show_table, part_elem,
                                       file, part_id);
        part_id++;
        if(schema_table_store_record(thd, table))
          DBUG_RETURN(1);
      }
    }
    DBUG_RETURN(0);
  }
  else
#endif
  {
    store_schema_partitions_record(thd, table, show_table, 0, file, 0);
    if(schema_table_store_record(thd, table))
      DBUG_RETURN(1);
  }
  DBUG_RETURN(0);
}


#ifdef HAVE_EVENT_SCHEDULER
/*
  Loads an event from mysql.event and copies it's data to a row of
  I_S.EVENTS

  Synopsis
    copy_event_to_schema_table()
      thd         Thread
      sch_table   The schema table (information_schema.event)
      event_table The event table to use for loading (mysql.event).

  Returns
    0  OK
    1  Error
*/

int
copy_event_to_schema_table(THD *thd, TABLE *sch_table, TABLE *event_table)
{
  const char *wild= thd->lex->wild ? thd->lex->wild->ptr() : NullS;
  CHARSET_INFO *scs= system_charset_info;
  MYSQL_TIME time;
  Event_timed et;
  DBUG_ENTER("copy_event_to_schema_table");

  restore_record(sch_table, s->default_values);

  if (et.load_from_row(thd, event_table))
  {
    my_error(ER_CANNOT_LOAD_FROM_TABLE_V2, MYF(0), "mysql", "event");
    DBUG_RETURN(1);
  }

  if (!(!wild || !wild[0] || !wild_case_compare(scs, et.name.str, wild)))
    DBUG_RETURN(0);

  /*
    Skip events in schemas one does not have access to. The check is
    optimized. It's guaranteed in case of SHOW EVENTS that the user
    has access.
  */
  if (thd->lex->sql_command != SQLCOM_SHOW_EVENTS &&
      check_access(thd, EVENT_ACL, et.dbname.str, NULL, NULL, 0, 1))
    DBUG_RETURN(0);

  sch_table->field[ISE_EVENT_CATALOG]->store(STRING_WITH_LEN("def"), scs);
  sch_table->field[ISE_EVENT_SCHEMA]->
                                store(et.dbname.str, et.dbname.length,scs);
  sch_table->field[ISE_EVENT_NAME]->
                                store(et.name.str, et.name.length, scs);
  sch_table->field[ISE_DEFINER]->
                                store(et.definer.str, et.definer.length, scs);
  const String *tz_name= et.time_zone->get_name();
  sch_table->field[ISE_TIME_ZONE]->
                                store(tz_name->ptr(), tz_name->length(), scs);
  sch_table->field[ISE_EVENT_BODY]->
                                store(STRING_WITH_LEN("SQL"), scs);
  sch_table->field[ISE_EVENT_DEFINITION]->store(
    et.body_utf8.str, et.body_utf8.length, scs);

  /* SQL_MODE */
  {
    LEX_STRING sql_mode;
    sql_mode_string_representation(thd, et.sql_mode, &sql_mode);
    sch_table->field[ISE_SQL_MODE]->
                                store(sql_mode.str, sql_mode.length, scs);
  }

  int not_used=0;

  if (et.expression)
  {
    String show_str;
    /* type */
    sch_table->field[ISE_EVENT_TYPE]->store(STRING_WITH_LEN("RECURRING"), scs);

    if (Events::reconstruct_interval_expression(&show_str, et.interval,
                                                et.expression))
      DBUG_RETURN(1);

    sch_table->field[ISE_INTERVAL_VALUE]->set_notnull();
    sch_table->field[ISE_INTERVAL_VALUE]->
                                store(show_str.ptr(), show_str.length(), scs);

    LEX_STRING *ival= &interval_type_to_name[et.interval];
    sch_table->field[ISE_INTERVAL_FIELD]->set_notnull();
    sch_table->field[ISE_INTERVAL_FIELD]->store(ival->str, ival->length, scs);

    /* starts & ends . STARTS is always set - see sql_yacc.yy */
    et.time_zone->gmt_sec_to_TIME(&time, et.starts);
    sch_table->field[ISE_STARTS]->set_notnull();
    sch_table->field[ISE_STARTS]->store_time(&time);

    if (!et.ends_null)
    {
      et.time_zone->gmt_sec_to_TIME(&time, et.ends);
      sch_table->field[ISE_ENDS]->set_notnull();
      sch_table->field[ISE_ENDS]->store_time(&time);
    }
  }
  else
  {
    /* type */
    sch_table->field[ISE_EVENT_TYPE]->store(STRING_WITH_LEN("ONE TIME"), scs);

    et.time_zone->gmt_sec_to_TIME(&time, et.execute_at);
    sch_table->field[ISE_EXECUTE_AT]->set_notnull();
    sch_table->field[ISE_EXECUTE_AT]->store_time(&time);
  }

  /* status */

  switch (et.status)
  {
    case Event_parse_data::ENABLED:
      sch_table->field[ISE_STATUS]->store(STRING_WITH_LEN("ENABLED"), scs);
      break;
    case Event_parse_data::SLAVESIDE_DISABLED:
      sch_table->field[ISE_STATUS]->store(STRING_WITH_LEN("SLAVESIDE_DISABLED"),
                                          scs);
      break;
    case Event_parse_data::DISABLED:
      sch_table->field[ISE_STATUS]->store(STRING_WITH_LEN("DISABLED"), scs);
      break;
    default:
      DBUG_ASSERT(0);
  }
  sch_table->field[ISE_ORIGINATOR]->store(et.originator, TRUE);

  /* on_completion */
  if (et.on_completion == Event_parse_data::ON_COMPLETION_DROP)
    sch_table->field[ISE_ON_COMPLETION]->
                                store(STRING_WITH_LEN("NOT PRESERVE"), scs);
  else
    sch_table->field[ISE_ON_COMPLETION]->
                                store(STRING_WITH_LEN("PRESERVE"), scs);

  number_to_datetime(et.created, 0, &time, 0, &not_used);
  DBUG_ASSERT(not_used==0);
  sch_table->field[ISE_CREATED]->store_time(&time);

  number_to_datetime(et.modified, 0, &time, 0, &not_used);
  DBUG_ASSERT(not_used==0);
  sch_table->field[ISE_LAST_ALTERED]->store_time(&time);

  if (et.last_executed)
  {
    et.time_zone->gmt_sec_to_TIME(&time, et.last_executed);
    sch_table->field[ISE_LAST_EXECUTED]->set_notnull();
    sch_table->field[ISE_LAST_EXECUTED]->store_time(&time);
  }

  sch_table->field[ISE_EVENT_COMMENT]->
                      store(et.comment.str, et.comment.length, scs);

  sch_table->field[ISE_CLIENT_CS]->set_notnull();
  sch_table->field[ISE_CLIENT_CS]->store(
    et.creation_ctx->get_client_cs()->csname,
    strlen(et.creation_ctx->get_client_cs()->csname),
    scs);

  sch_table->field[ISE_CONNECTION_CL]->set_notnull();
  sch_table->field[ISE_CONNECTION_CL]->store(
    et.creation_ctx->get_connection_cl()->name,
    strlen(et.creation_ctx->get_connection_cl()->name),
    scs);

  sch_table->field[ISE_DB_CL]->set_notnull();
  sch_table->field[ISE_DB_CL]->store(
    et.creation_ctx->get_db_cl()->name,
    strlen(et.creation_ctx->get_db_cl()->name),
    scs);

  if (schema_table_store_record(thd, sch_table))
    DBUG_RETURN(1);

  DBUG_RETURN(0);
}
#endif

int fill_open_tables(THD *thd, TABLE_LIST *tables, COND *cond)
{
  DBUG_ENTER("fill_open_tables");
  const char *wild= thd->lex->wild ? thd->lex->wild->ptr() : NullS;
  TABLE *table= tables->table;
  CHARSET_INFO *cs= system_charset_info;
  OPEN_TABLE_LIST *open_list;
  if (!(open_list=list_open_tables(thd,thd->lex->select_lex.db, wild))
            && thd->is_fatal_error)
    DBUG_RETURN(1);

  for (; open_list ; open_list=open_list->next)
  {
    restore_record(table, s->default_values);
    table->field[0]->store(open_list->db, strlen(open_list->db), cs);
    table->field[1]->store(open_list->table, strlen(open_list->table), cs);
    table->field[2]->store((longlong) open_list->in_use, TRUE);
    table->field[3]->store((longlong) open_list->locked, TRUE);
    if (schema_table_store_record(thd, table))
      DBUG_RETURN(1);
  }
  DBUG_RETURN(0);
}


int fill_variables(THD *thd, TABLE_LIST *tables, COND *cond)
{
  DBUG_ENTER("fill_variables");
  int res= 0;
  LEX *lex= thd->lex;
  const char *wild= lex->wild ? lex->wild->ptr() : NullS;
  enum enum_schema_tables schema_table_idx=
    get_schema_table_idx(tables->schema_table);
  enum enum_var_type scope= OPT_SESSION;
  bool upper_case_names= lex->sql_command != SQLCOM_SHOW_VARIABLES;
  bool sorted_vars= lex->sql_command == SQLCOM_SHOW_VARIABLES;

  if ((sorted_vars && lex->option_type == OPT_GLOBAL) ||
      schema_table_idx == SCH_GLOBAL_VARIABLES)
    scope= OPT_GLOBAL;

  COND *partial_cond= make_cond_for_info_schema(cond, tables);

  mysql_rwlock_rdlock(&LOCK_system_variables_hash);
  res= show_status_array(thd, wild, enumerate_sys_vars(thd, sorted_vars, scope),
                         scope, NULL, "", tables->table,
                         upper_case_names, partial_cond);
  mysql_rwlock_unlock(&LOCK_system_variables_hash);
  DBUG_RETURN(res);
}


int fill_status(THD *thd, TABLE_LIST *tables, COND *cond)
{
  DBUG_ENTER("fill_status");
  LEX *lex= thd->lex;
  const char *wild= lex->wild ? lex->wild->ptr() : NullS;
  int res= 0;
  STATUS_VAR *tmp1, tmp;
  enum enum_schema_tables schema_table_idx=
    get_schema_table_idx(tables->schema_table);
  enum enum_var_type scope;
  bool upper_case_names= lex->sql_command != SQLCOM_SHOW_STATUS;

  if (lex->sql_command == SQLCOM_SHOW_STATUS)
  {
    scope= lex->option_type;
    if (scope == OPT_GLOBAL)
      tmp1= &tmp;
    else
      tmp1= thd->initial_status_var;
  }
  else if (schema_table_idx == SCH_GLOBAL_STATUS)
  {
    scope= OPT_GLOBAL;
    tmp1= &tmp;
  }
  else
  {
    scope= OPT_SESSION;
    tmp1= &thd->status_var;
  }

  COND *partial_cond= make_cond_for_info_schema(cond, tables);
  // Evaluate and cache const subqueries now, before the mutex.
  if (partial_cond)
    partial_cond->val_int();

<<<<<<< HEAD
  mysql_mutex_lock(&LOCK_status);
  if (scope == OPT_GLOBAL)
=======
  if (option_type == OPT_GLOBAL)
  {
    /* We only hold LOCK_status for summary status vars */
    mysql_mutex_lock(&LOCK_status);
>>>>>>> f1afc003
    calc_sum_of_all_status(&tmp);
    mysql_mutex_unlock(&LOCK_status);
  }
  
  mysql_mutex_lock(&LOCK_show_status);
  res= show_status_array(thd, wild,
                         (SHOW_VAR *)all_status_vars.buffer,
                         scope, tmp1, "", tables->table,
                         upper_case_names, partial_cond);
  mysql_mutex_unlock(&LOCK_show_status);
  DBUG_RETURN(res);
}


/*
  Fill and store records into I_S.referential_constraints table

  SYNOPSIS
    get_referential_constraints_record()
    thd                 thread handle
    tables              table list struct(processed table)
    table               I_S table
    res                 1 means the error during opening of the processed table
                        0 means processed table is opened without error
    base_name           db name
    file_name           table name

  RETURN
    0	ok
    #   error
*/

static int
get_referential_constraints_record(THD *thd, TABLE_LIST *tables,
                                   TABLE *table, bool res,
                                   LEX_STRING *db_name, LEX_STRING *table_name)
{
  CHARSET_INFO *cs= system_charset_info;
  DBUG_ENTER("get_referential_constraints_record");

  if (res)
  {
    if (thd->is_error())
      push_warning(thd, Sql_condition::WARN_LEVEL_WARN,
                   thd->get_stmt_da()->sql_errno(),
                   thd->get_stmt_da()->message());
    thd->clear_error();
    DBUG_RETURN(0);
  }
  if (!tables->view)
  {
    List<FOREIGN_KEY_INFO> f_key_list;
    TABLE *show_table= tables->table;
    show_table->file->info(HA_STATUS_VARIABLE |
                           HA_STATUS_NO_LOCK |
                           HA_STATUS_TIME);

    show_table->file->get_foreign_key_list(thd, &f_key_list);
    FOREIGN_KEY_INFO *f_key_info;
    List_iterator_fast<FOREIGN_KEY_INFO> it(f_key_list);
    while ((f_key_info= it++))
    {
      restore_record(table, s->default_values);
      table->field[0]->store(STRING_WITH_LEN("def"), cs);
      table->field[1]->store(db_name->str, db_name->length, cs);
      table->field[9]->store(table_name->str, table_name->length, cs);
      table->field[2]->store(f_key_info->foreign_id->str,
                             f_key_info->foreign_id->length, cs);
      table->field[3]->store(STRING_WITH_LEN("def"), cs);
      table->field[4]->store(f_key_info->referenced_db->str, 
                             f_key_info->referenced_db->length, cs);
      table->field[10]->store(f_key_info->referenced_table->str,
                             f_key_info->referenced_table->length, cs);
      if (f_key_info->referenced_key_name)
      {
        table->field[5]->store(f_key_info->referenced_key_name->str,
                               f_key_info->referenced_key_name->length, cs);
        table->field[5]->set_notnull();
      }
      else
        table->field[5]->set_null();
      table->field[6]->store(STRING_WITH_LEN("NONE"), cs);
      table->field[7]->store(f_key_info->update_method->str,
                             f_key_info->update_method->length, cs);
      table->field[8]->store(f_key_info->delete_method->str,
                             f_key_info->delete_method->length, cs);
      if (schema_table_store_record(thd, table))
        DBUG_RETURN(1);
    }
  }
  DBUG_RETURN(0);
}

struct schema_table_ref
{
  const char *table_name;
  ST_SCHEMA_TABLE *schema_table;
};

/*
  Find schema_tables elment by name

  SYNOPSIS
    find_schema_table_in_plugin()
    thd                 thread handler
    plugin              plugin
    table_name          table name

  RETURN
    0	table not found
    1   found the schema table
*/
static my_bool find_schema_table_in_plugin(THD *thd, plugin_ref plugin,
                                           void* p_table)
{
  schema_table_ref *p_schema_table= (schema_table_ref *)p_table;
  const char* table_name= p_schema_table->table_name;
  ST_SCHEMA_TABLE *schema_table= plugin_data(plugin, ST_SCHEMA_TABLE *);
  DBUG_ENTER("find_schema_table_in_plugin");

  if (!my_strcasecmp(system_charset_info,
                     schema_table->table_name,
                     table_name)) {
    my_plugin_lock(thd, plugin);
    p_schema_table->schema_table= schema_table;
    DBUG_RETURN(1);
  }

  DBUG_RETURN(0);
}


/*
  Find schema_tables elment by name

  SYNOPSIS
    find_schema_table()
    thd                 thread handler
    table_name          table name

  RETURN
    0	table not found
    #   pointer to 'schema_tables' element
*/

ST_SCHEMA_TABLE *find_schema_table(THD *thd, const char* table_name)
{
  schema_table_ref schema_table_a;
  ST_SCHEMA_TABLE *schema_table= schema_tables;
  DBUG_ENTER("find_schema_table");

  for (; schema_table->table_name; schema_table++)
  {
    if (!my_strcasecmp(system_charset_info,
                       schema_table->table_name,
                       table_name))
      DBUG_RETURN(schema_table);
  }

  schema_table_a.table_name= table_name;
  if (plugin_foreach(thd, find_schema_table_in_plugin,
                     MYSQL_INFORMATION_SCHEMA_PLUGIN, &schema_table_a))
    DBUG_RETURN(schema_table_a.schema_table);

  DBUG_RETURN(NULL);
}


ST_SCHEMA_TABLE *get_schema_table(enum enum_schema_tables schema_table_idx)
{
  return &schema_tables[schema_table_idx];
}


/**
  Create information_schema table using schema_table data.

  @note
    For MYSQL_TYPE_DECIMAL fields only, the field_length member has encoded
    into it two numbers, based on modulus of base-10 numbers.  In the ones
    position is the number of decimals.  Tens position is unused.  In the
    hundreds and thousands position is a two-digit decimal number representing
    length.  Encode this value with  (length*100)+decimals  , where
    0<decimals<10 and 0<=length<100 .

  @param
    thd	       	          thread handler

  @param table_list Used to pass I_S table information(fields info, tables
  parameters etc) and table name.

  @retval  \#             Pointer to created table
  @retval  NULL           Can't create table
*/

TABLE *create_schema_table(THD *thd, TABLE_LIST *table_list)
{
  int field_count= 0;
  Item *item;
  TABLE *table;
  List<Item> field_list;
  ST_SCHEMA_TABLE *schema_table= table_list->schema_table;
  ST_FIELD_INFO *fields_info= schema_table->fields_info;
  CHARSET_INFO *cs= system_charset_info;
  DBUG_ENTER("create_schema_table");

  for (; fields_info->field_name; fields_info++)
  {
    switch (fields_info->field_type) {
    case MYSQL_TYPE_TINY:
    case MYSQL_TYPE_LONG:
    case MYSQL_TYPE_SHORT:
    case MYSQL_TYPE_LONGLONG:
    case MYSQL_TYPE_INT24:
      if (!(item= new Item_return_int(fields_info->field_name,
                                      fields_info->field_length,
                                      fields_info->field_type,
                                      fields_info->value)))
      {
        DBUG_RETURN(0);
      }
      item->unsigned_flag= (fields_info->field_flags & MY_I_S_UNSIGNED);
      break;
    case MYSQL_TYPE_DATE:
      if (!(item=new Item_return_date_time(fields_info->field_name,
                                           strlen(fields_info->field_name),
                                           fields_info->field_type)))
        DBUG_RETURN(0);
      break;
    case MYSQL_TYPE_TIME:
      if (!(item=new Item_return_date_time(fields_info->field_name,
                                           strlen(fields_info->field_name),
                                           fields_info->field_type)))
        DBUG_RETURN(0);
      break;
    case MYSQL_TYPE_TIMESTAMP:
    case MYSQL_TYPE_DATETIME:
      if (!(item=new Item_return_date_time(fields_info->field_name,
                                           strlen(fields_info->field_name),
                                           fields_info->field_type)))
        DBUG_RETURN(0);
      break;
    case MYSQL_TYPE_FLOAT:
    case MYSQL_TYPE_DOUBLE:
      if ((item= new Item_float(fields_info->field_name, 0.0, NOT_FIXED_DEC,
                           fields_info->field_length)) == NULL)
        DBUG_RETURN(NULL);
      break;
    case MYSQL_TYPE_DECIMAL:
    case MYSQL_TYPE_NEWDECIMAL:
      if (!(item= new Item_decimal((longlong) fields_info->value, false)))
      {
        DBUG_RETURN(0);
      }
      /*
        Create a type holder, as we want the type of the item to defined
        the type of the object, not the value
      */
      if (!(item= new Item_type_holder(thd, item)))
        DBUG_RETURN(0);
      item->unsigned_flag= (fields_info->field_flags & MY_I_S_UNSIGNED);
      item->decimals= fields_info->field_length%10;
      item->max_length= (fields_info->field_length/100)%100;
      if (item->unsigned_flag == 0)
        item->max_length+= 1;
      if (item->decimals > 0)
        item->max_length+= 1;
      item->set_name(fields_info->field_name,
                     strlen(fields_info->field_name), cs);
      break;
    case MYSQL_TYPE_TINY_BLOB:
    case MYSQL_TYPE_MEDIUM_BLOB:
    case MYSQL_TYPE_LONG_BLOB:
    case MYSQL_TYPE_BLOB:
      if (!(item= new Item_blob(fields_info->field_name,
                                fields_info->field_length)))
      {
        DBUG_RETURN(0);
      }
      break;
    default:
      /* Don't let unimplemented types pass through. Could be a grave error. */
      DBUG_ASSERT(fields_info->field_type == MYSQL_TYPE_STRING);

      if (!(item= new Item_empty_string("", fields_info->field_length, cs)))
      {
        DBUG_RETURN(0);
      }
      item->set_name(fields_info->field_name,
                     strlen(fields_info->field_name), cs);
      break;
    }
    field_list.push_back(item);
    item->maybe_null= (fields_info->field_flags & MY_I_S_MAYBE_NULL);
    field_count++;
  }
  TMP_TABLE_PARAM *tmp_table_param =
    (TMP_TABLE_PARAM*) (thd->alloc(sizeof(TMP_TABLE_PARAM)));
  tmp_table_param->init();
  tmp_table_param->table_charset= cs;
  tmp_table_param->field_count= field_count;
  tmp_table_param->schema_table= 1;
  SELECT_LEX *select_lex= thd->lex->current_select;
  if (!(table= create_tmp_table(thd, tmp_table_param,
                                field_list, (ORDER*) 0, 0, 0, 
                                (select_lex->options | thd->variables.option_bits |
                                 TMP_TABLE_ALL_COLUMNS),
                                HA_POS_ERROR, table_list->alias)))
    DBUG_RETURN(0);
  my_bitmap_map* bitmaps=
    (my_bitmap_map*) thd->alloc(bitmap_buffer_size(field_count));
  my_bitmap_init(&table->def_read_set, (my_bitmap_map*) bitmaps, field_count,
              FALSE);
  table->read_set= &table->def_read_set;
  bitmap_clear_all(table->read_set);
  table_list->schema_table_param= tmp_table_param;
  DBUG_RETURN(table);
}


/*
  For old SHOW compatibility. It is used when
  old SHOW doesn't have generated column names
  Make list of fields for SHOW

  SYNOPSIS
    make_old_format()
    thd			thread handler
    schema_table        pointer to 'schema_tables' element

  RETURN
   1	error
   0	success
*/

static int make_old_format(THD *thd, ST_SCHEMA_TABLE *schema_table)
{
  ST_FIELD_INFO *field_info= schema_table->fields_info;
  Name_resolution_context *context= &thd->lex->select_lex.context;
  for (; field_info->field_name; field_info++)
  {
    if (field_info->old_name)
    {
      Item_field *field= new Item_field(context,
                                        NullS, NullS, field_info->field_name);
      if (field)
      {
        field->set_name(field_info->old_name,
                        strlen(field_info->old_name),
                        system_charset_info);
        if (add_item_to_list(thd, field))
          return 1;
      }
    }
  }
  return 0;
}


int make_schemata_old_format(THD *thd, ST_SCHEMA_TABLE *schema_table)
{
  char tmp[128];
  LEX *lex= thd->lex;
  SELECT_LEX *sel= lex->current_select;
  Name_resolution_context *context= &sel->context;

  if (!sel->item_list.elements)
  {
    ST_FIELD_INFO *field_info= &schema_table->fields_info[1];
    String buffer(tmp,sizeof(tmp), system_charset_info);
    Item_field *field= new Item_field(context,
                                      NullS, NullS, field_info->field_name);
    if (!field || add_item_to_list(thd, field))
      return 1;
    buffer.length(0);
    buffer.append(field_info->old_name);
    if (lex->wild && lex->wild->ptr())
    {
      buffer.append(STRING_WITH_LEN(" ("));
      buffer.append(lex->wild->ptr());
      buffer.append(')');
    }
    field->set_name(buffer.ptr(), buffer.length(), system_charset_info);
  }
  return 0;
}


int make_table_names_old_format(THD *thd, ST_SCHEMA_TABLE *schema_table)
{
  char tmp[128];
  String buffer(tmp,sizeof(tmp), thd->charset());
  LEX *lex= thd->lex;
  Name_resolution_context *context= &lex->select_lex.context;

  ST_FIELD_INFO *field_info= &schema_table->fields_info[2];
  buffer.length(0);
  buffer.append(field_info->old_name);
  buffer.append(lex->select_lex.db);
  if (lex->wild && lex->wild->ptr())
  {
    buffer.append(STRING_WITH_LEN(" ("));
    buffer.append(lex->wild->ptr());
    buffer.append(')');
  }
  Item_field *field= new Item_field(context,
                                    NullS, NullS, field_info->field_name);
  if (add_item_to_list(thd, field))
    return 1;
  field->set_name(buffer.ptr(), buffer.length(), system_charset_info);
  if (thd->lex->verbose)
  {
    field->set_name(buffer.ptr(), buffer.length(), system_charset_info);
    field_info= &schema_table->fields_info[3];
    field= new Item_field(context, NullS, NullS, field_info->field_name);
    if (add_item_to_list(thd, field))
      return 1;
    field->set_name(field_info->old_name, strlen(field_info->old_name),
                    system_charset_info);
  }
  return 0;
}


int make_columns_old_format(THD *thd, ST_SCHEMA_TABLE *schema_table)
{
  int fields_arr[]= {3, 15, 14, 6, 16, 5, 17, 18, 19, -1};
  int *field_num= fields_arr;
  ST_FIELD_INFO *field_info;
  Name_resolution_context *context= &thd->lex->select_lex.context;

  for (; *field_num >= 0; field_num++)
  {
    field_info= &schema_table->fields_info[*field_num];
    if (!thd->lex->verbose && (*field_num == 14 ||
                               *field_num == 18 ||
                               *field_num == 19))
      continue;
    Item_field *field= new Item_field(context,
                                      NullS, NullS, field_info->field_name);
    if (field)
    {
      field->set_name(field_info->old_name,
                      strlen(field_info->old_name),
                      system_charset_info);
      if (add_item_to_list(thd, field))
        return 1;
    }
  }
  return 0;
}


int make_character_sets_old_format(THD *thd, ST_SCHEMA_TABLE *schema_table)
{
  int fields_arr[]= {0, 2, 1, 3, -1};
  int *field_num= fields_arr;
  ST_FIELD_INFO *field_info;
  Name_resolution_context *context= &thd->lex->select_lex.context;

  for (; *field_num >= 0; field_num++)
  {
    field_info= &schema_table->fields_info[*field_num];
    Item_field *field= new Item_field(context,
                                      NullS, NullS, field_info->field_name);
    if (field)
    {
      field->set_name(field_info->old_name,
                      strlen(field_info->old_name),
                      system_charset_info);
      if (add_item_to_list(thd, field))
        return 1;
    }
  }
  return 0;
}


int make_proc_old_format(THD *thd, ST_SCHEMA_TABLE *schema_table)
{
  int fields_arr[]= {2, 3, 4, 27, 24, 23, 22, 26, 28, 29, 30, -1};
  int *field_num= fields_arr;
  ST_FIELD_INFO *field_info;
  Name_resolution_context *context= &thd->lex->select_lex.context;

  for (; *field_num >= 0; field_num++)
  {
    field_info= &schema_table->fields_info[*field_num];
    Item_field *field= new Item_field(context,
                                      NullS, NullS, field_info->field_name);
    if (field)
    {
      field->set_name(field_info->old_name,
                      strlen(field_info->old_name),
                      system_charset_info);
      if (add_item_to_list(thd, field))
        return 1;
    }
  }
  return 0;
}


/*
  Create information_schema table

  SYNOPSIS
  mysql_schema_table()
    thd                thread handler
    lex                pointer to LEX
    table_list         pointer to table_list

  RETURN
    0	success
    1   error
*/

int mysql_schema_table(THD *thd, LEX *lex, TABLE_LIST *table_list)
{
  TABLE *table;
  DBUG_ENTER("mysql_schema_table");
  if (!(table= create_schema_table(thd, table_list)))
    DBUG_RETURN(1);
  table->s->tmp_table= SYSTEM_TMP_TABLE;
  table->grant.privilege= SELECT_ACL;
  /*
    This test is necessary to make
    case insensitive file systems +
    upper case table names(information schema tables) +
    views
    working correctly
  */
  if (table_list->schema_table_name)
    table->alias_name_used= my_strcasecmp(table_alias_charset,
                                          table_list->schema_table_name,
                                          table_list->alias);
  table_list->table_name= table->s->table_name.str;
  table_list->table_name_length= table->s->table_name.length;
  table_list->table= table;
  table->next= thd->derived_tables;
  thd->derived_tables= table;
  table_list->select_lex->options |= OPTION_SCHEMA_TABLE;
  lex->safe_to_cache_query= 0;

  if (table_list->schema_table_reformed) // show command
  {
    SELECT_LEX *sel= lex->current_select;
    Item *item;
    Field_translator *transl, *org_transl;

    if (table_list->field_translation)
    {
      Field_translator *end= table_list->field_translation_end;
      for (transl= table_list->field_translation; transl < end; transl++)
      {
        if (!transl->item->fixed &&
            transl->item->fix_fields(thd, &transl->item))
          DBUG_RETURN(1);
      }
      DBUG_RETURN(0);
    }
    List_iterator_fast<Item> it(sel->item_list);
    if (!(transl=
          (Field_translator*)(thd->stmt_arena->
                              alloc(sel->item_list.elements *
                                    sizeof(Field_translator)))))
    {
      DBUG_RETURN(1);
    }
    for (org_transl= transl; (item= it++); transl++)
    {
      transl->item= item;
      transl->name= item->name;
      if (!item->fixed && item->fix_fields(thd, &transl->item))
      {
        DBUG_RETURN(1);
      }
    }
    table_list->field_translation= org_transl;
    table_list->field_translation_end= transl;
  }

  DBUG_RETURN(0);
}


/*
  Generate select from information_schema table

  SYNOPSIS
    make_schema_select()
    thd                  thread handler
    sel                  pointer to SELECT_LEX
    schema_table_idx     index of 'schema_tables' element

  RETURN
    0	success
    1   error
*/

int make_schema_select(THD *thd, SELECT_LEX *sel,
                       ST_SCHEMA_TABLE *schema_table)
{
  LEX_STRING db, table;
  DBUG_ENTER("make_schema_select");
  DBUG_PRINT("enter", ("mysql_schema_select: %s", schema_table->table_name));
  /*
     We have to make non const db_name & table_name
     because of lower_case_table_names
  */
  if (!thd->make_lex_string(&db, INFORMATION_SCHEMA_NAME.str,
                            INFORMATION_SCHEMA_NAME.length))
    DBUG_RETURN(1);

  if (!thd->make_lex_string(&table, schema_table->table_name,
                            strlen(schema_table->table_name)))
    DBUG_RETURN(1);

  if (schema_table->old_format(thd, schema_table))
    DBUG_RETURN(1);

  if (!sel->add_table_to_list(thd, new Table_ident(thd, db, table, 0),
                              0, 0, TL_READ, MDL_SHARED_READ))
    DBUG_RETURN(1);

  sel->table_list.first->schema_table_reformed= 1;
  DBUG_RETURN(0);
}


/*
  Optimize reading from an I_S table.

  @detail
    This function prepares a plan for populating an I_S table with 
    get_all_tables().

    The plan is in IS_table_read_plan structure, it is saved in
    tables->is_table_read_plan.

  @return
    false - Ok
    true  - Out Of Memory
    
*/

static bool optimize_for_get_all_tables(THD *thd, TABLE_LIST *tables, COND *cond)
{
  SELECT_LEX *lsel= tables->schema_select_lex;
  ST_SCHEMA_TABLE *schema_table= tables->schema_table;
  enum enum_schema_tables schema_table_idx;
  IS_table_read_plan *plan;
  DBUG_ENTER("get_all_tables");

  if (!(plan= new IS_table_read_plan()))
    DBUG_RETURN(1);

  tables->is_table_read_plan= plan;

  schema_table_idx= get_schema_table_idx(schema_table);
  tables->table_open_method= get_table_open_method(tables, schema_table, 
                                                   schema_table_idx);
  DBUG_PRINT("open_method", ("%d", tables->table_open_method));

  /* 
    this branch processes SHOW FIELDS, SHOW INDEXES commands.
    see sql_parse.cc, prepare_schema_table() function where
    this values are initialized
  */
  if (lsel && lsel->table_list.first)
  {
    /* These do not need to have a query plan */
    plan->trivial_show_command= true;
    goto end;
  }

  if (get_lookup_field_values(thd, cond, tables, &plan->lookup_field_vals))
  {
    plan->no_rows= true;
    goto end;
  }

  DBUG_PRINT("info",("db_name='%s', table_name='%s'",
                     plan->lookup_field_vals.db_value.str,
                     plan->lookup_field_vals.table_value.str));

  if (!plan->lookup_field_vals.wild_db_value && 
      !plan->lookup_field_vals.wild_table_value)
  {
    /*
      if lookup value is empty string then
      it's impossible table name or db name
    */
    if ((plan->lookup_field_vals.db_value.str &&
         !plan->lookup_field_vals.db_value.str[0]) ||
        (plan->lookup_field_vals.table_value.str &&
         !plan->lookup_field_vals.table_value.str[0]))
    {
      plan->no_rows= true;
      goto end;
    }
  }

  if (plan->has_db_lookup_value() && plan->has_table_lookup_value())
    plan->partial_cond= 0;
  else
    plan->partial_cond= make_cond_for_info_schema(cond, tables);
  
end:
  DBUG_RETURN(0);
}


/*
  This is the optimizer part of get_schema_tables_result().
*/

bool optimize_schema_tables_reads(JOIN *join)
{
  THD *thd= join->thd;
  bool result= 0;
  DBUG_ENTER("optimize_schema_tables_reads");

  for (JOIN_TAB *tab= first_linear_tab(join, WITH_CONST_TABLES); 
       tab; 
       tab= next_linear_tab(join, tab, WITH_BUSH_ROOTS))
  {
    if (!tab->table || !tab->table->pos_in_table_list)
      continue;

    TABLE_LIST *table_list= tab->table->pos_in_table_list;
    if (table_list->schema_table && thd->fill_information_schema_tables())
    {
      /* A value of 0 indicates a dummy implementation */
      if (table_list->schema_table->fill_table == 0)
        continue;

      /* skip I_S optimizations specific to get_all_tables */
      if (table_list->schema_table->fill_table != get_all_tables)
        continue;

      Item *cond= tab->select_cond;
      if (tab->cache_select && tab->cache_select->cond)
      {
        /*
          If join buffering is used, we should use the condition that is
          attached to the join cache. Cache condition has a part of WHERE that
          can be checked when we're populating this table.
          join_tab->select_cond is of no interest, because it only has
          conditions that depend on both this table and previous tables in the
          join order.
        */
        cond= tab->cache_select->cond;
      }

      optimize_for_get_all_tables(thd, table_list, cond);
    }
  }
  DBUG_RETURN(result);
}


/*
  Fill temporary schema tables before SELECT

  SYNOPSIS
    get_schema_tables_result()
    join  join which use schema tables
    executed_place place where I_S table processed

  SEE ALSO
    The optimization part is done by get_schema_tables_result(). This function
    is run on query execution.

  RETURN
    FALSE success
    TRUE  error
*/

bool get_schema_tables_result(JOIN *join,
                              enum enum_schema_table_state executed_place)
{
  THD *thd= join->thd;
  LEX *lex= thd->lex;
  bool result= 0;
  const char *old_proc_info;
  DBUG_ENTER("get_schema_tables_result");

  Warnings_only_error_handler err_handler;
  thd->push_internal_handler(&err_handler);
  old_proc_info= thd_proc_info(thd, "Filling schema table");
  
  JOIN_TAB *tab;
  for (tab= first_linear_tab(join, WITHOUT_BUSH_ROOTS, WITH_CONST_TABLES);
       tab; 
       tab= next_linear_tab(join, tab, WITH_BUSH_ROOTS))
  {
    if (!tab->table || !tab->table->pos_in_table_list)
      break;

    TABLE_LIST *table_list= tab->table->pos_in_table_list;
    if (table_list->schema_table && thd->fill_information_schema_tables())
    {
      bool is_subselect= (&lex->unit != lex->current_select->master_unit() &&
                          lex->current_select->master_unit()->item);

      /* A value of 0 indicates a dummy implementation */
      if (table_list->schema_table->fill_table == 0)
        continue;

      /* skip I_S optimizations specific to get_all_tables */
      if (thd->lex->describe &&
          (table_list->schema_table->fill_table != get_all_tables))
        continue;

      /*
        If schema table is already processed and
        the statement is not a subselect then
        we don't need to fill this table again.
        If schema table is already processed and
        schema_table_state != executed_place then
        table is already processed and
        we should skip second data processing.
      */
      if (table_list->schema_table_state &&
          (!is_subselect || table_list->schema_table_state != executed_place))
        continue;

      /*
        if table is used in a subselect and
        table has been processed earlier with the same
        'executed_place' value then we should refresh the table.
      */
      if (table_list->schema_table_state && is_subselect)
      {
        table_list->table->file->extra(HA_EXTRA_NO_CACHE);
        table_list->table->file->extra(HA_EXTRA_RESET_STATE);
        table_list->table->file->ha_delete_all_rows();
        free_io_cache(table_list->table);
        filesort_free_buffers(table_list->table,1);
        table_list->table->null_row= 0;
      }
      else
        table_list->table->file->stats.records= 0;

  
      Item *cond= tab->select_cond;
      if (tab->cache_select && tab->cache_select->cond)
      {
        /*
          If join buffering is used, we should use the condition that is
          attached to the join cache. Cache condition has a part of WHERE that
          can be checked when we're populating this table.
          join_tab->select_cond is of no interest, because it only has
          conditions that depend on both this table and previous tables in the
          join order.
        */
        cond= tab->cache_select->cond;
      }

      if (table_list->schema_table->fill_table(thd, table_list, cond))
      {
        result= 1;
        join->error= 1;
        tab->read_record.table->file= table_list->table->file;
        table_list->schema_table_state= executed_place;
        break;
      }
      tab->read_record.table->file= table_list->table->file;
      table_list->schema_table_state= executed_place;
    }
  }
  thd->pop_internal_handler();
  if (thd->is_error())
  {
    /*
      This hack is here, because I_S code uses thd->clear_error() a lot.
      Which means, a Warnings_only_error_handler cannot handle the error
      corectly as it does not know whether an error is real (e.g. caused
      by tab->select_cond->val_int()) or will be cleared later.
      Thus it ignores all errors, and the real one (that is, the error
      that was not cleared) is pushed now.

      It also means that an audit plugin cannot process the error correctly
      either. See also thd->clear_error()
    */
    thd->get_stmt_da()->push_warning(thd,
                                     thd->get_stmt_da()->sql_errno(),
                                     thd->get_stmt_da()->get_sqlstate(),
                                     Sql_condition::WARN_LEVEL_ERROR,
                                     thd->get_stmt_da()->message());
  }
  else if (result)
    my_error(ER_UNKNOWN_ERROR, MYF(0));
  thd_proc_info(thd, old_proc_info);
  DBUG_RETURN(result);
}

struct run_hton_fill_schema_table_args
{
  TABLE_LIST *tables;
  COND *cond;
};

static my_bool run_hton_fill_schema_table(THD *thd, plugin_ref plugin,
                                          void *arg)
{
  struct run_hton_fill_schema_table_args *args=
    (run_hton_fill_schema_table_args *) arg;
  handlerton *hton= plugin_hton(plugin);
  if (hton->fill_is_table && hton->state == SHOW_OPTION_YES)
      hton->fill_is_table(hton, thd, args->tables, args->cond,
            get_schema_table_idx(args->tables->schema_table));
  return false;
}

int hton_fill_schema_table(THD *thd, TABLE_LIST *tables, COND *cond)
{
  DBUG_ENTER("hton_fill_schema_table");

  struct run_hton_fill_schema_table_args args;
  args.tables= tables;
  args.cond= cond;

  plugin_foreach(thd, run_hton_fill_schema_table,
                 MYSQL_STORAGE_ENGINE_PLUGIN, &args);

  DBUG_RETURN(0);
}


static
int store_key_cache_table_record(THD *thd, TABLE *table,
                                 const char *name, uint name_length,
                                 KEY_CACHE *key_cache,
                                 uint partitions, uint partition_no)
{
  KEY_CACHE_STATISTICS keycache_stats;
  uint err;
  DBUG_ENTER("store_key_cache_table_record");

  get_key_cache_statistics(key_cache, partition_no, &keycache_stats);

  if (!key_cache->key_cache_inited || keycache_stats.mem_size == 0)
    DBUG_RETURN(0);

  restore_record(table, s->default_values);
  table->field[0]->store(name, name_length, system_charset_info);
  if (partitions == 0)
    table->field[1]->set_null();
  else
  {
    table->field[1]->set_notnull(); 
    table->field[1]->store((long) partitions, TRUE);
  }

  if (partition_no == 0)
    table->field[2]->set_null();
  else
  {
    table->field[2]->set_notnull();
    table->field[2]->store((long) partition_no, TRUE);
  }
  table->field[3]->store(keycache_stats.mem_size, TRUE);
  table->field[4]->store(keycache_stats.block_size, TRUE);
  table->field[5]->store(keycache_stats.blocks_used, TRUE);
  table->field[6]->store(keycache_stats.blocks_unused, TRUE);
  table->field[7]->store(keycache_stats.blocks_changed, TRUE);
  table->field[8]->store(keycache_stats.read_requests, TRUE);
  table->field[9]->store(keycache_stats.reads, TRUE);
  table->field[10]->store(keycache_stats.write_requests, TRUE);
  table->field[11]->store(keycache_stats.writes, TRUE);

  err= schema_table_store_record(thd, table);
  DBUG_RETURN(err);
}

int run_fill_key_cache_tables(const char *name, KEY_CACHE *key_cache, void *p)
{
  DBUG_ENTER("run_fill_key_cache_tables");

  if (!key_cache->key_cache_inited)
    DBUG_RETURN(0);

  TABLE *table= (TABLE *)p;
  THD *thd= table->in_use;
  uint partitions= key_cache->partitions;    
  size_t namelen= strlen(name);
  DBUG_ASSERT(partitions <= MAX_KEY_CACHE_PARTITIONS);

  if (partitions)
  {
    for (uint i= 0; i < partitions; i++)
    {
      if (store_key_cache_table_record(thd, table, name, namelen,
                                       key_cache, partitions, i+1))
        DBUG_RETURN(1);
    }
  }

  if (store_key_cache_table_record(thd, table, name, namelen,
                                   key_cache, partitions, 0))
    DBUG_RETURN(1);
  DBUG_RETURN(0);
}

int fill_key_cache_tables(THD *thd, TABLE_LIST *tables, COND *cond)
{
  DBUG_ENTER("fill_key_cache_tables");

  int res= process_key_caches(run_fill_key_cache_tables, tables->table);

  DBUG_RETURN(res);
}


ST_FIELD_INFO schema_fields_info[]=
{
  {"CATALOG_NAME", FN_REFLEN, MYSQL_TYPE_STRING, 0, 0, 0, SKIP_OPEN_TABLE},
  {"SCHEMA_NAME", NAME_CHAR_LEN, MYSQL_TYPE_STRING, 0, 0, "Database",
   SKIP_OPEN_TABLE},
  {"DEFAULT_CHARACTER_SET_NAME", MY_CS_NAME_SIZE, MYSQL_TYPE_STRING, 0, 0, 0,
   SKIP_OPEN_TABLE},
  {"DEFAULT_COLLATION_NAME", MY_CS_NAME_SIZE, MYSQL_TYPE_STRING, 0, 0, 0,
   SKIP_OPEN_TABLE},
  {"SQL_PATH", FN_REFLEN, MYSQL_TYPE_STRING, 0, 1, 0, SKIP_OPEN_TABLE},
  {0, 0, MYSQL_TYPE_STRING, 0, 0, 0, SKIP_OPEN_TABLE}
};


ST_FIELD_INFO tables_fields_info[]=
{
  {"TABLE_CATALOG", FN_REFLEN, MYSQL_TYPE_STRING, 0, 0, 0, SKIP_OPEN_TABLE},
  {"TABLE_SCHEMA", NAME_CHAR_LEN, MYSQL_TYPE_STRING, 0, 0, 0, SKIP_OPEN_TABLE},
  {"TABLE_NAME", NAME_CHAR_LEN, MYSQL_TYPE_STRING, 0, 0, "Name",
   SKIP_OPEN_TABLE},
  {"TABLE_TYPE", NAME_CHAR_LEN, MYSQL_TYPE_STRING, 0, 0, 0, OPEN_FRM_ONLY},
  {"ENGINE", NAME_CHAR_LEN, MYSQL_TYPE_STRING, 0, 1, "Engine", OPEN_FRM_ONLY},
  {"VERSION", MY_INT64_NUM_DECIMAL_DIGITS, MYSQL_TYPE_LONGLONG, 0,
   (MY_I_S_MAYBE_NULL | MY_I_S_UNSIGNED), "Version", OPEN_FRM_ONLY},
  {"ROW_FORMAT", 10, MYSQL_TYPE_STRING, 0, 1, "Row_format", OPEN_FULL_TABLE},
  {"TABLE_ROWS", MY_INT64_NUM_DECIMAL_DIGITS, MYSQL_TYPE_LONGLONG, 0,
   (MY_I_S_MAYBE_NULL | MY_I_S_UNSIGNED), "Rows", OPEN_FULL_TABLE},
  {"AVG_ROW_LENGTH", MY_INT64_NUM_DECIMAL_DIGITS, MYSQL_TYPE_LONGLONG, 0,
   (MY_I_S_MAYBE_NULL | MY_I_S_UNSIGNED), "Avg_row_length", OPEN_FULL_TABLE},
  {"DATA_LENGTH", MY_INT64_NUM_DECIMAL_DIGITS, MYSQL_TYPE_LONGLONG, 0,
   (MY_I_S_MAYBE_NULL | MY_I_S_UNSIGNED), "Data_length", OPEN_FULL_TABLE},
  {"MAX_DATA_LENGTH", MY_INT64_NUM_DECIMAL_DIGITS, MYSQL_TYPE_LONGLONG, 0,
   (MY_I_S_MAYBE_NULL | MY_I_S_UNSIGNED), "Max_data_length", OPEN_FULL_TABLE},
  {"INDEX_LENGTH", MY_INT64_NUM_DECIMAL_DIGITS, MYSQL_TYPE_LONGLONG, 0,
   (MY_I_S_MAYBE_NULL | MY_I_S_UNSIGNED), "Index_length", OPEN_FULL_TABLE},
  {"DATA_FREE", MY_INT64_NUM_DECIMAL_DIGITS, MYSQL_TYPE_LONGLONG, 0,
   (MY_I_S_MAYBE_NULL | MY_I_S_UNSIGNED), "Data_free", OPEN_FULL_TABLE},
  {"AUTO_INCREMENT", MY_INT64_NUM_DECIMAL_DIGITS , MYSQL_TYPE_LONGLONG, 0,
   (MY_I_S_MAYBE_NULL | MY_I_S_UNSIGNED), "Auto_increment", OPEN_FULL_TABLE},
  {"CREATE_TIME", 0, MYSQL_TYPE_DATETIME, 0, 1, "Create_time", OPEN_FULL_TABLE},
  {"UPDATE_TIME", 0, MYSQL_TYPE_DATETIME, 0, 1, "Update_time", OPEN_FULL_TABLE},
  {"CHECK_TIME", 0, MYSQL_TYPE_DATETIME, 0, 1, "Check_time", OPEN_FULL_TABLE},
  {"TABLE_COLLATION", MY_CS_NAME_SIZE, MYSQL_TYPE_STRING, 0, 1, "Collation",
   OPEN_FRM_ONLY},
  {"CHECKSUM", MY_INT64_NUM_DECIMAL_DIGITS, MYSQL_TYPE_LONGLONG, 0,
   (MY_I_S_MAYBE_NULL | MY_I_S_UNSIGNED), "Checksum", OPEN_FULL_TABLE},
  {"CREATE_OPTIONS", 255, MYSQL_TYPE_STRING, 0, 1, "Create_options",
   OPEN_FRM_ONLY},
  {"TABLE_COMMENT", TABLE_COMMENT_MAXLEN, MYSQL_TYPE_STRING, 0, 0, 
   "Comment", OPEN_FRM_ONLY},
  {0, 0, MYSQL_TYPE_STRING, 0, 0, 0, SKIP_OPEN_TABLE}
};


ST_FIELD_INFO columns_fields_info[]=
{
  {"TABLE_CATALOG", FN_REFLEN, MYSQL_TYPE_STRING, 0, 0, 0, OPEN_FRM_ONLY},
  {"TABLE_SCHEMA", NAME_CHAR_LEN, MYSQL_TYPE_STRING, 0, 0, 0, OPEN_FRM_ONLY},
  {"TABLE_NAME", NAME_CHAR_LEN, MYSQL_TYPE_STRING, 0, 0, 0, OPEN_FRM_ONLY},
  {"COLUMN_NAME", NAME_CHAR_LEN, MYSQL_TYPE_STRING, 0, 0, "Field",
   OPEN_FRM_ONLY},
  {"ORDINAL_POSITION", MY_INT64_NUM_DECIMAL_DIGITS, MYSQL_TYPE_LONGLONG, 0,
   MY_I_S_UNSIGNED, 0, OPEN_FRM_ONLY},
  {"COLUMN_DEFAULT", MAX_FIELD_VARCHARLENGTH, MYSQL_TYPE_STRING, 0,
   1, "Default", OPEN_FRM_ONLY},
  {"IS_NULLABLE", 3, MYSQL_TYPE_STRING, 0, 0, "Null", OPEN_FRM_ONLY},
  {"DATA_TYPE", NAME_CHAR_LEN, MYSQL_TYPE_STRING, 0, 0, 0, OPEN_FRM_ONLY},
  {"CHARACTER_MAXIMUM_LENGTH", MY_INT64_NUM_DECIMAL_DIGITS, MYSQL_TYPE_LONGLONG,
   0, (MY_I_S_MAYBE_NULL | MY_I_S_UNSIGNED), 0, OPEN_FRM_ONLY},
  {"CHARACTER_OCTET_LENGTH", MY_INT64_NUM_DECIMAL_DIGITS , MYSQL_TYPE_LONGLONG,
   0, (MY_I_S_MAYBE_NULL | MY_I_S_UNSIGNED), 0, OPEN_FRM_ONLY},
  {"NUMERIC_PRECISION", MY_INT64_NUM_DECIMAL_DIGITS, MYSQL_TYPE_LONGLONG,
   0, (MY_I_S_MAYBE_NULL | MY_I_S_UNSIGNED), 0, OPEN_FRM_ONLY},
  {"NUMERIC_SCALE", MY_INT64_NUM_DECIMAL_DIGITS , MYSQL_TYPE_LONGLONG,
   0, (MY_I_S_MAYBE_NULL | MY_I_S_UNSIGNED), 0, OPEN_FRM_ONLY},
  {"DATETIME_PRECISION", MY_INT64_NUM_DECIMAL_DIGITS, MYSQL_TYPE_LONGLONG,
   0, (MY_I_S_MAYBE_NULL | MY_I_S_UNSIGNED), 0, OPEN_FRM_ONLY},
  {"CHARACTER_SET_NAME", MY_CS_NAME_SIZE, MYSQL_TYPE_STRING, 0, 1, 0,
   OPEN_FRM_ONLY},
  {"COLLATION_NAME", MY_CS_NAME_SIZE, MYSQL_TYPE_STRING, 0, 1, "Collation",
   OPEN_FRM_ONLY},
  {"COLUMN_TYPE", 65535, MYSQL_TYPE_STRING, 0, 0, "Type", OPEN_FRM_ONLY},
  {"COLUMN_KEY", 3, MYSQL_TYPE_STRING, 0, 0, "Key", OPEN_FRM_ONLY},
  {"EXTRA", 27, MYSQL_TYPE_STRING, 0, 0, "Extra", OPEN_FRM_ONLY},
  {"PRIVILEGES", 80, MYSQL_TYPE_STRING, 0, 0, "Privileges", OPEN_FRM_ONLY},
  {"COLUMN_COMMENT", COLUMN_COMMENT_MAXLEN, MYSQL_TYPE_STRING, 0, 0, 
   "Comment", OPEN_FRM_ONLY},
  {0, 0, MYSQL_TYPE_STRING, 0, 0, 0, SKIP_OPEN_TABLE}
};


ST_FIELD_INFO charsets_fields_info[]=
{
  {"CHARACTER_SET_NAME", MY_CS_NAME_SIZE, MYSQL_TYPE_STRING, 0, 0, "Charset",
   SKIP_OPEN_TABLE},
  {"DEFAULT_COLLATE_NAME", MY_CS_NAME_SIZE, MYSQL_TYPE_STRING, 0, 0,
   "Default collation", SKIP_OPEN_TABLE},
  {"DESCRIPTION", 60, MYSQL_TYPE_STRING, 0, 0, "Description",
   SKIP_OPEN_TABLE},
  {"MAXLEN", 3, MYSQL_TYPE_LONGLONG, 0, 0, "Maxlen", SKIP_OPEN_TABLE},
  {0, 0, MYSQL_TYPE_STRING, 0, 0, 0, SKIP_OPEN_TABLE}
};


ST_FIELD_INFO collation_fields_info[]=
{
  {"COLLATION_NAME", MY_CS_NAME_SIZE, MYSQL_TYPE_STRING, 0, 0, "Collation",
   SKIP_OPEN_TABLE},
  {"CHARACTER_SET_NAME", MY_CS_NAME_SIZE, MYSQL_TYPE_STRING, 0, 0, "Charset",
   SKIP_OPEN_TABLE},
  {"ID", MY_INT32_NUM_DECIMAL_DIGITS, MYSQL_TYPE_LONGLONG, 0, 0, "Id",
   SKIP_OPEN_TABLE},
  {"IS_DEFAULT", 3, MYSQL_TYPE_STRING, 0, 0, "Default", SKIP_OPEN_TABLE},
  {"IS_COMPILED", 3, MYSQL_TYPE_STRING, 0, 0, "Compiled", SKIP_OPEN_TABLE},
  {"SORTLEN", 3, MYSQL_TYPE_LONGLONG, 0, 0, "Sortlen", SKIP_OPEN_TABLE},
  {0, 0, MYSQL_TYPE_STRING, 0, 0, 0, SKIP_OPEN_TABLE}
};


ST_FIELD_INFO applicable_roles_fields_info[]=
{
  {"GRANTEE", USERNAME_WITH_HOST_CHAR_LENGTH, MYSQL_TYPE_STRING, 0, 0, 0, SKIP_OPEN_TABLE},
  {"ROLE_NAME", USERNAME_CHAR_LENGTH, MYSQL_TYPE_STRING, 0, 0, 0, SKIP_OPEN_TABLE},
  {"IS_GRANTABLE", 3, MYSQL_TYPE_STRING, 0, 0, 0, SKIP_OPEN_TABLE},
  {0, 0, MYSQL_TYPE_STRING, 0, 0, 0, SKIP_OPEN_TABLE}
};


ST_FIELD_INFO enabled_roles_fields_info[]=
{
  {"ROLE_NAME", USERNAME_CHAR_LENGTH, MYSQL_TYPE_STRING, 0, MY_I_S_MAYBE_NULL, 0, SKIP_OPEN_TABLE},
  {0, 0, MYSQL_TYPE_STRING, 0, 0, 0, SKIP_OPEN_TABLE}
};


ST_FIELD_INFO engines_fields_info[]=
{
  {"ENGINE", 64, MYSQL_TYPE_STRING, 0, 0, "Engine", SKIP_OPEN_TABLE},
  {"SUPPORT", 8, MYSQL_TYPE_STRING, 0, 0, "Support", SKIP_OPEN_TABLE},
  {"COMMENT", 160, MYSQL_TYPE_STRING, 0, 0, "Comment", SKIP_OPEN_TABLE},
  {"TRANSACTIONS", 3, MYSQL_TYPE_STRING, 0, 1, "Transactions", SKIP_OPEN_TABLE},
  {"XA", 3, MYSQL_TYPE_STRING, 0, 1, "XA", SKIP_OPEN_TABLE},
  {"SAVEPOINTS", 3 ,MYSQL_TYPE_STRING, 0, 1, "Savepoints", SKIP_OPEN_TABLE},
  {0, 0, MYSQL_TYPE_STRING, 0, 0, 0, SKIP_OPEN_TABLE}
};


ST_FIELD_INFO events_fields_info[]=
{
  {"EVENT_CATALOG", NAME_CHAR_LEN, MYSQL_TYPE_STRING, 0, 0, 0, SKIP_OPEN_TABLE},
  {"EVENT_SCHEMA", NAME_CHAR_LEN, MYSQL_TYPE_STRING, 0, 0, "Db",
   SKIP_OPEN_TABLE},
  {"EVENT_NAME", NAME_CHAR_LEN, MYSQL_TYPE_STRING, 0, 0, "Name",
   SKIP_OPEN_TABLE},
  {"DEFINER", DEFINER_CHAR_LENGTH, MYSQL_TYPE_STRING, 0, 0, "Definer", SKIP_OPEN_TABLE},
  {"TIME_ZONE", 64, MYSQL_TYPE_STRING, 0, 0, "Time zone", SKIP_OPEN_TABLE},
  {"EVENT_BODY", 8, MYSQL_TYPE_STRING, 0, 0, 0, SKIP_OPEN_TABLE},
  {"EVENT_DEFINITION", 65535, MYSQL_TYPE_STRING, 0, 0, 0, SKIP_OPEN_TABLE},
  {"EVENT_TYPE", 9, MYSQL_TYPE_STRING, 0, 0, "Type", SKIP_OPEN_TABLE},
  {"EXECUTE_AT", 0, MYSQL_TYPE_DATETIME, 0, 1, "Execute at", SKIP_OPEN_TABLE},
  {"INTERVAL_VALUE", 256, MYSQL_TYPE_STRING, 0, 1, "Interval value",
   SKIP_OPEN_TABLE},
  {"INTERVAL_FIELD", 18, MYSQL_TYPE_STRING, 0, 1, "Interval field",
   SKIP_OPEN_TABLE},
  {"SQL_MODE", 32*256, MYSQL_TYPE_STRING, 0, 0, 0, SKIP_OPEN_TABLE},
  {"STARTS", 0, MYSQL_TYPE_DATETIME, 0, 1, "Starts", SKIP_OPEN_TABLE},
  {"ENDS", 0, MYSQL_TYPE_DATETIME, 0, 1, "Ends", SKIP_OPEN_TABLE},
  {"STATUS", 18, MYSQL_TYPE_STRING, 0, 0, "Status", SKIP_OPEN_TABLE},
  {"ON_COMPLETION", 12, MYSQL_TYPE_STRING, 0, 0, 0, SKIP_OPEN_TABLE},
  {"CREATED", 0, MYSQL_TYPE_DATETIME, 0, 0, 0, SKIP_OPEN_TABLE},
  {"LAST_ALTERED", 0, MYSQL_TYPE_DATETIME, 0, 0, 0, SKIP_OPEN_TABLE},
  {"LAST_EXECUTED", 0, MYSQL_TYPE_DATETIME, 0, 1, 0, SKIP_OPEN_TABLE},
  {"EVENT_COMMENT", NAME_CHAR_LEN, MYSQL_TYPE_STRING, 0, 0, 0, SKIP_OPEN_TABLE},
  {"ORIGINATOR", 10, MYSQL_TYPE_LONGLONG, 0, 0, "Originator", SKIP_OPEN_TABLE},
  {"CHARACTER_SET_CLIENT", MY_CS_NAME_SIZE, MYSQL_TYPE_STRING, 0, 0,
   "character_set_client", SKIP_OPEN_TABLE},
  {"COLLATION_CONNECTION", MY_CS_NAME_SIZE, MYSQL_TYPE_STRING, 0, 0,
   "collation_connection", SKIP_OPEN_TABLE},
  {"DATABASE_COLLATION", MY_CS_NAME_SIZE, MYSQL_TYPE_STRING, 0, 0,
   "Database Collation", SKIP_OPEN_TABLE},
  {0, 0, MYSQL_TYPE_STRING, 0, 0, 0, SKIP_OPEN_TABLE}
};



ST_FIELD_INFO coll_charset_app_fields_info[]=
{
  {"COLLATION_NAME", MY_CS_NAME_SIZE, MYSQL_TYPE_STRING, 0, 0, 0,
   SKIP_OPEN_TABLE},
  {"CHARACTER_SET_NAME", MY_CS_NAME_SIZE, MYSQL_TYPE_STRING, 0, 0, 0,
   SKIP_OPEN_TABLE},
  {0, 0, MYSQL_TYPE_STRING, 0, 0, 0, SKIP_OPEN_TABLE}
};


ST_FIELD_INFO proc_fields_info[]=
{
  {"SPECIFIC_NAME", NAME_CHAR_LEN, MYSQL_TYPE_STRING, 0, 0, 0, SKIP_OPEN_TABLE},
  {"ROUTINE_CATALOG", FN_REFLEN, MYSQL_TYPE_STRING, 0, 0, 0, SKIP_OPEN_TABLE},
  {"ROUTINE_SCHEMA", NAME_CHAR_LEN, MYSQL_TYPE_STRING, 0, 0, "Db",
   SKIP_OPEN_TABLE},
  {"ROUTINE_NAME", NAME_CHAR_LEN, MYSQL_TYPE_STRING, 0, 0, "Name",
   SKIP_OPEN_TABLE},
  {"ROUTINE_TYPE", 9, MYSQL_TYPE_STRING, 0, 0, "Type", SKIP_OPEN_TABLE},
  {"DATA_TYPE", NAME_CHAR_LEN, MYSQL_TYPE_STRING, 0, 0, 0, SKIP_OPEN_TABLE},
  {"CHARACTER_MAXIMUM_LENGTH", 21 , MYSQL_TYPE_LONG, 0, 1, 0, SKIP_OPEN_TABLE},
  {"CHARACTER_OCTET_LENGTH", 21 , MYSQL_TYPE_LONG, 0, 1, 0, SKIP_OPEN_TABLE},
  {"NUMERIC_PRECISION", 21 , MYSQL_TYPE_LONG, 0, 1, 0, SKIP_OPEN_TABLE},
  {"NUMERIC_SCALE", 21 , MYSQL_TYPE_LONG, 0, 1, 0, SKIP_OPEN_TABLE},
  {"DATETIME_PRECISION", MY_INT64_NUM_DECIMAL_DIGITS, MYSQL_TYPE_LONGLONG,
   0, (MY_I_S_MAYBE_NULL | MY_I_S_UNSIGNED), 0, OPEN_FRM_ONLY},
  {"CHARACTER_SET_NAME", 64, MYSQL_TYPE_STRING, 0, 1, 0, SKIP_OPEN_TABLE},
  {"COLLATION_NAME", 64, MYSQL_TYPE_STRING, 0, 1, 0, SKIP_OPEN_TABLE},
  {"DTD_IDENTIFIER", 65535, MYSQL_TYPE_STRING, 0, 1, 0, SKIP_OPEN_TABLE},
  {"ROUTINE_BODY", 8, MYSQL_TYPE_STRING, 0, 0, 0, SKIP_OPEN_TABLE},
  {"ROUTINE_DEFINITION", 65535, MYSQL_TYPE_STRING, 0, 1, 0, SKIP_OPEN_TABLE},
  {"EXTERNAL_NAME", NAME_CHAR_LEN, MYSQL_TYPE_STRING, 0, 1, 0, SKIP_OPEN_TABLE},
  {"EXTERNAL_LANGUAGE", NAME_CHAR_LEN, MYSQL_TYPE_STRING, 0, 1, 0,
   SKIP_OPEN_TABLE},
  {"PARAMETER_STYLE", 8, MYSQL_TYPE_STRING, 0, 0, 0, SKIP_OPEN_TABLE},
  {"IS_DETERMINISTIC", 3, MYSQL_TYPE_STRING, 0, 0, 0, SKIP_OPEN_TABLE},
  {"SQL_DATA_ACCESS", NAME_CHAR_LEN, MYSQL_TYPE_STRING, 0, 0, 0,
   SKIP_OPEN_TABLE},
  {"SQL_PATH", NAME_CHAR_LEN, MYSQL_TYPE_STRING, 0, 1, 0, SKIP_OPEN_TABLE},
  {"SECURITY_TYPE", 7, MYSQL_TYPE_STRING, 0, 0, "Security_type",
   SKIP_OPEN_TABLE},
  {"CREATED", 0, MYSQL_TYPE_DATETIME, 0, 0, "Created", SKIP_OPEN_TABLE},
  {"LAST_ALTERED", 0, MYSQL_TYPE_DATETIME, 0, 0, "Modified", SKIP_OPEN_TABLE},
  {"SQL_MODE", 32*256, MYSQL_TYPE_STRING, 0, 0, 0, SKIP_OPEN_TABLE},
  {"ROUTINE_COMMENT", 65535, MYSQL_TYPE_STRING, 0, 0, "Comment",
   SKIP_OPEN_TABLE},
  {"DEFINER", DEFINER_CHAR_LENGTH, MYSQL_TYPE_STRING, 0, 0, "Definer", SKIP_OPEN_TABLE},
  {"CHARACTER_SET_CLIENT", MY_CS_NAME_SIZE, MYSQL_TYPE_STRING, 0, 0,
   "character_set_client", SKIP_OPEN_TABLE},
  {"COLLATION_CONNECTION", MY_CS_NAME_SIZE, MYSQL_TYPE_STRING, 0, 0,
   "collation_connection", SKIP_OPEN_TABLE},
  {"DATABASE_COLLATION", MY_CS_NAME_SIZE, MYSQL_TYPE_STRING, 0, 0,
   "Database Collation", SKIP_OPEN_TABLE},
  {0, 0, MYSQL_TYPE_STRING, 0, 0, 0, SKIP_OPEN_TABLE}
};


ST_FIELD_INFO stat_fields_info[]=
{
  {"TABLE_CATALOG", FN_REFLEN, MYSQL_TYPE_STRING, 0, 0, 0, OPEN_FRM_ONLY},
  {"TABLE_SCHEMA", NAME_CHAR_LEN, MYSQL_TYPE_STRING, 0, 0, 0, OPEN_FRM_ONLY},
  {"TABLE_NAME", NAME_CHAR_LEN, MYSQL_TYPE_STRING, 0, 0, "Table", OPEN_FRM_ONLY},
  {"NON_UNIQUE", 1, MYSQL_TYPE_LONGLONG, 0, 0, "Non_unique", OPEN_FRM_ONLY},
  {"INDEX_SCHEMA", NAME_CHAR_LEN, MYSQL_TYPE_STRING, 0, 0, 0, OPEN_FRM_ONLY},
  {"INDEX_NAME", NAME_CHAR_LEN, MYSQL_TYPE_STRING, 0, 0, "Key_name",
   OPEN_FRM_ONLY},
  {"SEQ_IN_INDEX", 2, MYSQL_TYPE_LONGLONG, 0, 0, "Seq_in_index", OPEN_FRM_ONLY},
  {"COLUMN_NAME", NAME_CHAR_LEN, MYSQL_TYPE_STRING, 0, 0, "Column_name",
   OPEN_FRM_ONLY},
  {"COLLATION", 1, MYSQL_TYPE_STRING, 0, 1, "Collation", OPEN_FRM_ONLY},
  {"CARDINALITY", MY_INT64_NUM_DECIMAL_DIGITS, MYSQL_TYPE_LONGLONG, 0, 1,
   "Cardinality", OPEN_FULL_TABLE},
  {"SUB_PART", 3, MYSQL_TYPE_LONGLONG, 0, 1, "Sub_part", OPEN_FRM_ONLY},
  {"PACKED", 10, MYSQL_TYPE_STRING, 0, 1, "Packed", OPEN_FRM_ONLY},
  {"NULLABLE", 3, MYSQL_TYPE_STRING, 0, 0, "Null", OPEN_FRM_ONLY},
  {"INDEX_TYPE", 16, MYSQL_TYPE_STRING, 0, 0, "Index_type", OPEN_FULL_TABLE},
  {"COMMENT", 16, MYSQL_TYPE_STRING, 0, 1, "Comment", OPEN_FRM_ONLY},
  {"INDEX_COMMENT", INDEX_COMMENT_MAXLEN, MYSQL_TYPE_STRING, 0, 0, 
   "Index_comment", OPEN_FRM_ONLY},
  {0, 0, MYSQL_TYPE_STRING, 0, 0, 0, SKIP_OPEN_TABLE}
};


ST_FIELD_INFO view_fields_info[]=
{
  {"TABLE_CATALOG", FN_REFLEN, MYSQL_TYPE_STRING, 0, 0, 0, OPEN_FRM_ONLY},
  {"TABLE_SCHEMA", NAME_CHAR_LEN, MYSQL_TYPE_STRING, 0, 0, 0, OPEN_FRM_ONLY},
  {"TABLE_NAME", NAME_CHAR_LEN, MYSQL_TYPE_STRING, 0, 0, 0, OPEN_FRM_ONLY},
  {"VIEW_DEFINITION", 65535, MYSQL_TYPE_STRING, 0, 0, 0, OPEN_FRM_ONLY},
  {"CHECK_OPTION", 8, MYSQL_TYPE_STRING, 0, 0, 0, OPEN_FRM_ONLY},
  {"IS_UPDATABLE", 3, MYSQL_TYPE_STRING, 0, 0, 0, OPEN_FULL_TABLE},
  {"DEFINER", DEFINER_CHAR_LENGTH, MYSQL_TYPE_STRING, 0, 0, 0, OPEN_FRM_ONLY},
  {"SECURITY_TYPE", 7, MYSQL_TYPE_STRING, 0, 0, 0, OPEN_FRM_ONLY},
  {"CHARACTER_SET_CLIENT", MY_CS_NAME_SIZE, MYSQL_TYPE_STRING, 0, 0, 0,
   OPEN_FRM_ONLY},
  {"COLLATION_CONNECTION", MY_CS_NAME_SIZE, MYSQL_TYPE_STRING, 0, 0, 0,
   OPEN_FRM_ONLY},
  {0, 0, MYSQL_TYPE_STRING, 0, 0, 0, SKIP_OPEN_TABLE}
};


ST_FIELD_INFO user_privileges_fields_info[]=
{
  {"GRANTEE", USERNAME_WITH_HOST_CHAR_LENGTH, MYSQL_TYPE_STRING, 0, 0, 0, SKIP_OPEN_TABLE},
  {"TABLE_CATALOG", FN_REFLEN, MYSQL_TYPE_STRING, 0, 0, 0, SKIP_OPEN_TABLE},
  {"PRIVILEGE_TYPE", NAME_CHAR_LEN, MYSQL_TYPE_STRING, 0, 0, 0, SKIP_OPEN_TABLE},
  {"IS_GRANTABLE", 3, MYSQL_TYPE_STRING, 0, 0, 0, SKIP_OPEN_TABLE},
  {0, 0, MYSQL_TYPE_STRING, 0, 0, 0, SKIP_OPEN_TABLE}
};


ST_FIELD_INFO schema_privileges_fields_info[]=
{
  {"GRANTEE", USERNAME_WITH_HOST_CHAR_LENGTH, MYSQL_TYPE_STRING, 0, 0, 0, SKIP_OPEN_TABLE},
  {"TABLE_CATALOG", FN_REFLEN, MYSQL_TYPE_STRING, 0, 0, 0, SKIP_OPEN_TABLE},
  {"TABLE_SCHEMA", NAME_CHAR_LEN, MYSQL_TYPE_STRING, 0, 0, 0, SKIP_OPEN_TABLE},
  {"PRIVILEGE_TYPE", NAME_CHAR_LEN, MYSQL_TYPE_STRING, 0, 0, 0, SKIP_OPEN_TABLE},
  {"IS_GRANTABLE", 3, MYSQL_TYPE_STRING, 0, 0, 0, SKIP_OPEN_TABLE},
  {0, 0, MYSQL_TYPE_STRING, 0, 0, 0, SKIP_OPEN_TABLE}
};


ST_FIELD_INFO table_privileges_fields_info[]=
{
  {"GRANTEE", USERNAME_WITH_HOST_CHAR_LENGTH, MYSQL_TYPE_STRING, 0, 0, 0, SKIP_OPEN_TABLE},
  {"TABLE_CATALOG", FN_REFLEN, MYSQL_TYPE_STRING, 0, 0, 0, SKIP_OPEN_TABLE},
  {"TABLE_SCHEMA", NAME_CHAR_LEN, MYSQL_TYPE_STRING, 0, 0, 0, SKIP_OPEN_TABLE},
  {"TABLE_NAME", NAME_CHAR_LEN, MYSQL_TYPE_STRING, 0, 0, 0, SKIP_OPEN_TABLE},
  {"PRIVILEGE_TYPE", NAME_CHAR_LEN, MYSQL_TYPE_STRING, 0, 0, 0, SKIP_OPEN_TABLE},
  {"IS_GRANTABLE", 3, MYSQL_TYPE_STRING, 0, 0, 0, SKIP_OPEN_TABLE},
  {0, 0, MYSQL_TYPE_STRING, 0, 0, 0, SKIP_OPEN_TABLE}
};


ST_FIELD_INFO column_privileges_fields_info[]=
{
  {"GRANTEE", USERNAME_WITH_HOST_CHAR_LENGTH, MYSQL_TYPE_STRING, 0, 0, 0, SKIP_OPEN_TABLE},
  {"TABLE_CATALOG", FN_REFLEN, MYSQL_TYPE_STRING, 0, 0, 0, SKIP_OPEN_TABLE},
  {"TABLE_SCHEMA", NAME_CHAR_LEN, MYSQL_TYPE_STRING, 0, 0, 0, SKIP_OPEN_TABLE},
  {"TABLE_NAME", NAME_CHAR_LEN, MYSQL_TYPE_STRING, 0, 0, 0, SKIP_OPEN_TABLE},
  {"COLUMN_NAME", NAME_CHAR_LEN, MYSQL_TYPE_STRING, 0, 0, 0, SKIP_OPEN_TABLE},
  {"PRIVILEGE_TYPE", NAME_CHAR_LEN, MYSQL_TYPE_STRING, 0, 0, 0, SKIP_OPEN_TABLE},
  {"IS_GRANTABLE", 3, MYSQL_TYPE_STRING, 0, 0, 0, SKIP_OPEN_TABLE},
  {0, 0, MYSQL_TYPE_STRING, 0, 0, 0, SKIP_OPEN_TABLE}
};


ST_FIELD_INFO table_constraints_fields_info[]=
{
  {"CONSTRAINT_CATALOG", FN_REFLEN, MYSQL_TYPE_STRING, 0, 0, 0, OPEN_FULL_TABLE},
  {"CONSTRAINT_SCHEMA", NAME_CHAR_LEN, MYSQL_TYPE_STRING, 0, 0, 0,
   OPEN_FULL_TABLE},
  {"CONSTRAINT_NAME", NAME_CHAR_LEN, MYSQL_TYPE_STRING, 0, 0, 0,
   OPEN_FULL_TABLE},
  {"TABLE_SCHEMA", NAME_CHAR_LEN, MYSQL_TYPE_STRING, 0, 0, 0, OPEN_FULL_TABLE},
  {"TABLE_NAME", NAME_CHAR_LEN, MYSQL_TYPE_STRING, 0, 0, 0, OPEN_FULL_TABLE},
  {"CONSTRAINT_TYPE", NAME_CHAR_LEN, MYSQL_TYPE_STRING, 0, 0, 0,
   OPEN_FULL_TABLE},
  {0, 0, MYSQL_TYPE_STRING, 0, 0, 0, SKIP_OPEN_TABLE}
};


ST_FIELD_INFO key_column_usage_fields_info[]=
{
  {"CONSTRAINT_CATALOG", FN_REFLEN, MYSQL_TYPE_STRING, 0, 0, 0, OPEN_FULL_TABLE},
  {"CONSTRAINT_SCHEMA", NAME_CHAR_LEN, MYSQL_TYPE_STRING, 0, 0, 0,
   OPEN_FULL_TABLE},
  {"CONSTRAINT_NAME", NAME_CHAR_LEN, MYSQL_TYPE_STRING, 0, 0, 0,
   OPEN_FULL_TABLE},
  {"TABLE_CATALOG", FN_REFLEN, MYSQL_TYPE_STRING, 0, 0, 0, OPEN_FULL_TABLE},
  {"TABLE_SCHEMA", NAME_CHAR_LEN, MYSQL_TYPE_STRING, 0, 0, 0, OPEN_FULL_TABLE},
  {"TABLE_NAME", NAME_CHAR_LEN, MYSQL_TYPE_STRING, 0, 0, 0, OPEN_FULL_TABLE},
  {"COLUMN_NAME", NAME_CHAR_LEN, MYSQL_TYPE_STRING, 0, 0, 0, OPEN_FULL_TABLE},
  {"ORDINAL_POSITION", 10 ,MYSQL_TYPE_LONGLONG, 0, 0, 0, OPEN_FULL_TABLE},
  {"POSITION_IN_UNIQUE_CONSTRAINT", 10 ,MYSQL_TYPE_LONGLONG, 0, 1, 0,
   OPEN_FULL_TABLE},
  {"REFERENCED_TABLE_SCHEMA", NAME_CHAR_LEN, MYSQL_TYPE_STRING, 0, 1, 0,
   OPEN_FULL_TABLE},
  {"REFERENCED_TABLE_NAME", NAME_CHAR_LEN, MYSQL_TYPE_STRING, 0, 1, 0,
   OPEN_FULL_TABLE},
  {"REFERENCED_COLUMN_NAME", NAME_CHAR_LEN, MYSQL_TYPE_STRING, 0, 1, 0,
   OPEN_FULL_TABLE},
  {0, 0, MYSQL_TYPE_STRING, 0, 0, 0, SKIP_OPEN_TABLE}
};


ST_FIELD_INFO table_names_fields_info[]=
{
  {"TABLE_CATALOG", FN_REFLEN, MYSQL_TYPE_STRING, 0, 0, 0, SKIP_OPEN_TABLE},
  {"TABLE_SCHEMA",NAME_CHAR_LEN, MYSQL_TYPE_STRING, 0, 0, 0, SKIP_OPEN_TABLE},
  {"TABLE_NAME", NAME_CHAR_LEN + MYSQL50_TABLE_NAME_PREFIX_LENGTH,
   MYSQL_TYPE_STRING, 0, 0, "Tables_in_", SKIP_OPEN_TABLE},
  {"TABLE_TYPE", NAME_CHAR_LEN, MYSQL_TYPE_STRING, 0, 0, "Table_type",
   OPEN_FRM_ONLY},
  {0, 0, MYSQL_TYPE_STRING, 0, 0, 0, SKIP_OPEN_TABLE}
};


ST_FIELD_INFO open_tables_fields_info[]=
{
  {"Database", NAME_CHAR_LEN, MYSQL_TYPE_STRING, 0, 0, "Database",
   SKIP_OPEN_TABLE},
  {"Table",NAME_CHAR_LEN, MYSQL_TYPE_STRING, 0, 0, "Table", SKIP_OPEN_TABLE},
  {"In_use", 1, MYSQL_TYPE_LONGLONG, 0, 0, "In_use", SKIP_OPEN_TABLE},
  {"Name_locked", 4, MYSQL_TYPE_LONGLONG, 0, 0, "Name_locked", SKIP_OPEN_TABLE},
  {0, 0, MYSQL_TYPE_STRING, 0, 0, 0, SKIP_OPEN_TABLE}
};


ST_FIELD_INFO triggers_fields_info[]=
{
  {"TRIGGER_CATALOG", FN_REFLEN, MYSQL_TYPE_STRING, 0, 0, 0, OPEN_FRM_ONLY},
  {"TRIGGER_SCHEMA",NAME_CHAR_LEN, MYSQL_TYPE_STRING, 0, 0, 0, OPEN_FRM_ONLY},
  {"TRIGGER_NAME", NAME_CHAR_LEN, MYSQL_TYPE_STRING, 0, 0, "Trigger",
   OPEN_FRM_ONLY},
  {"EVENT_MANIPULATION", 6, MYSQL_TYPE_STRING, 0, 0, "Event", OPEN_FRM_ONLY},
  {"EVENT_OBJECT_CATALOG", FN_REFLEN, MYSQL_TYPE_STRING, 0, 0, 0,
   OPEN_FRM_ONLY},
  {"EVENT_OBJECT_SCHEMA",NAME_CHAR_LEN, MYSQL_TYPE_STRING, 0, 0, 0,
   OPEN_FRM_ONLY},
  {"EVENT_OBJECT_TABLE", NAME_CHAR_LEN, MYSQL_TYPE_STRING, 0, 0, "Table",
   OPEN_FRM_ONLY},
  {"ACTION_ORDER", 4, MYSQL_TYPE_LONGLONG, 0, 0, 0, OPEN_FRM_ONLY},
  {"ACTION_CONDITION", 65535, MYSQL_TYPE_STRING, 0, 1, 0, OPEN_FRM_ONLY},
  {"ACTION_STATEMENT", 65535, MYSQL_TYPE_STRING, 0, 0, "Statement",
   OPEN_FRM_ONLY},
  {"ACTION_ORIENTATION", 9, MYSQL_TYPE_STRING, 0, 0, 0, OPEN_FRM_ONLY},
  {"ACTION_TIMING", 6, MYSQL_TYPE_STRING, 0, 0, "Timing", OPEN_FRM_ONLY},
  {"ACTION_REFERENCE_OLD_TABLE", NAME_CHAR_LEN, MYSQL_TYPE_STRING, 0, 1, 0,
   OPEN_FRM_ONLY},
  {"ACTION_REFERENCE_NEW_TABLE", NAME_CHAR_LEN, MYSQL_TYPE_STRING, 0, 1, 0,
   OPEN_FRM_ONLY},
  {"ACTION_REFERENCE_OLD_ROW", 3, MYSQL_TYPE_STRING, 0, 0, 0, OPEN_FRM_ONLY},
  {"ACTION_REFERENCE_NEW_ROW", 3, MYSQL_TYPE_STRING, 0, 0, 0, OPEN_FRM_ONLY},
  {"CREATED", 0, MYSQL_TYPE_DATETIME, 0, 1, "Created", OPEN_FRM_ONLY},
  {"SQL_MODE", 32*256, MYSQL_TYPE_STRING, 0, 0, "sql_mode", OPEN_FRM_ONLY},
  {"DEFINER", DEFINER_CHAR_LENGTH, MYSQL_TYPE_STRING, 0, 0, "Definer", OPEN_FRM_ONLY},
  {"CHARACTER_SET_CLIENT", MY_CS_NAME_SIZE, MYSQL_TYPE_STRING, 0, 0,
   "character_set_client", OPEN_FRM_ONLY},
  {"COLLATION_CONNECTION", MY_CS_NAME_SIZE, MYSQL_TYPE_STRING, 0, 0,
   "collation_connection", OPEN_FRM_ONLY},
  {"DATABASE_COLLATION", MY_CS_NAME_SIZE, MYSQL_TYPE_STRING, 0, 0,
   "Database Collation", OPEN_FRM_ONLY},
  {0, 0, MYSQL_TYPE_STRING, 0, 0, 0, SKIP_OPEN_TABLE}
};


ST_FIELD_INFO partitions_fields_info[]=
{
  {"TABLE_CATALOG", FN_REFLEN, MYSQL_TYPE_STRING, 0, 0, 0, OPEN_FULL_TABLE},
  {"TABLE_SCHEMA",NAME_CHAR_LEN, MYSQL_TYPE_STRING, 0, 0, 0, OPEN_FULL_TABLE},
  {"TABLE_NAME", NAME_CHAR_LEN, MYSQL_TYPE_STRING, 0, 0, 0, OPEN_FULL_TABLE},
  {"PARTITION_NAME", NAME_CHAR_LEN, MYSQL_TYPE_STRING, 0, 1, 0, OPEN_FULL_TABLE},
  {"SUBPARTITION_NAME", NAME_CHAR_LEN, MYSQL_TYPE_STRING, 0, 1, 0,
   OPEN_FULL_TABLE},
  {"PARTITION_ORDINAL_POSITION", 21 , MYSQL_TYPE_LONGLONG, 0,
   (MY_I_S_MAYBE_NULL | MY_I_S_UNSIGNED), 0, OPEN_FULL_TABLE},
  {"SUBPARTITION_ORDINAL_POSITION", 21 , MYSQL_TYPE_LONGLONG, 0,
   (MY_I_S_MAYBE_NULL | MY_I_S_UNSIGNED), 0, OPEN_FULL_TABLE},
  {"PARTITION_METHOD", 18, MYSQL_TYPE_STRING, 0, 1, 0, OPEN_FULL_TABLE},
  {"SUBPARTITION_METHOD", 12, MYSQL_TYPE_STRING, 0, 1, 0, OPEN_FULL_TABLE},
  {"PARTITION_EXPRESSION", 65535, MYSQL_TYPE_STRING, 0, 1, 0, OPEN_FULL_TABLE},
  {"SUBPARTITION_EXPRESSION", 65535, MYSQL_TYPE_STRING, 0, 1, 0,
   OPEN_FULL_TABLE},
  {"PARTITION_DESCRIPTION", 65535, MYSQL_TYPE_STRING, 0, 1, 0, OPEN_FULL_TABLE},
  {"TABLE_ROWS", 21 , MYSQL_TYPE_LONGLONG, 0, MY_I_S_UNSIGNED, 0,
   OPEN_FULL_TABLE},
  {"AVG_ROW_LENGTH", 21 , MYSQL_TYPE_LONGLONG, 0, MY_I_S_UNSIGNED, 0,
   OPEN_FULL_TABLE},
  {"DATA_LENGTH", 21 , MYSQL_TYPE_LONGLONG, 0, MY_I_S_UNSIGNED, 0,
   OPEN_FULL_TABLE},
  {"MAX_DATA_LENGTH", 21 , MYSQL_TYPE_LONGLONG, 0,
   (MY_I_S_MAYBE_NULL | MY_I_S_UNSIGNED), 0, OPEN_FULL_TABLE},
  {"INDEX_LENGTH", 21 , MYSQL_TYPE_LONGLONG, 0, MY_I_S_UNSIGNED, 0,
   OPEN_FULL_TABLE},
  {"DATA_FREE", 21 , MYSQL_TYPE_LONGLONG, 0, MY_I_S_UNSIGNED, 0,
   OPEN_FULL_TABLE},
  {"CREATE_TIME", 0, MYSQL_TYPE_DATETIME, 0, 1, 0, OPEN_FULL_TABLE},
  {"UPDATE_TIME", 0, MYSQL_TYPE_DATETIME, 0, 1, 0, OPEN_FULL_TABLE},
  {"CHECK_TIME", 0, MYSQL_TYPE_DATETIME, 0, 1, 0, OPEN_FULL_TABLE},
  {"CHECKSUM", 21 , MYSQL_TYPE_LONGLONG, 0,
   (MY_I_S_MAYBE_NULL | MY_I_S_UNSIGNED), 0, OPEN_FULL_TABLE},
  {"PARTITION_COMMENT", 80, MYSQL_TYPE_STRING, 0, 0, 0, OPEN_FULL_TABLE},
  {"NODEGROUP", 12 , MYSQL_TYPE_STRING, 0, 0, 0, OPEN_FULL_TABLE},
  {"TABLESPACE_NAME", NAME_CHAR_LEN, MYSQL_TYPE_STRING, 0, 1, 0,
   OPEN_FULL_TABLE},
  {0, 0, MYSQL_TYPE_STRING, 0, 0, 0, SKIP_OPEN_TABLE}
};


ST_FIELD_INFO variables_fields_info[]=
{
  {"VARIABLE_NAME", 64, MYSQL_TYPE_STRING, 0, 0, "Variable_name",
   SKIP_OPEN_TABLE},
  {"VARIABLE_VALUE", 1024, MYSQL_TYPE_STRING, 0, 0, "Value", SKIP_OPEN_TABLE},
  {0, 0, MYSQL_TYPE_STRING, 0, 0, 0, SKIP_OPEN_TABLE}
};


ST_FIELD_INFO sysvars_fields_info[]=
{
  {"VARIABLE_NAME", NAME_CHAR_LEN, MYSQL_TYPE_STRING, 0, 0, 0, 0},
  {"SESSION_VALUE", 1024, MYSQL_TYPE_STRING, 0, MY_I_S_MAYBE_NULL, 0, 0},
  {"GLOBAL_VALUE", 1024, MYSQL_TYPE_STRING, 0, MY_I_S_MAYBE_NULL, 0, 0},
  {"GLOBAL_VALUE_ORIGIN", NAME_CHAR_LEN, MYSQL_TYPE_STRING, 0, 0, 0, 0},
  {"DEFAULT_VALUE", 1024, MYSQL_TYPE_STRING, 0, MY_I_S_MAYBE_NULL, 0, 0},
  {"VARIABLE_SCOPE", NAME_CHAR_LEN, MYSQL_TYPE_STRING, 0, 0, 0, 0},
  {"VARIABLE_TYPE", NAME_CHAR_LEN, MYSQL_TYPE_STRING, 0, 0, 0, 0},
  {"VARIABLE_COMMENT", TABLE_COMMENT_MAXLEN, MYSQL_TYPE_STRING, 0, 0, 0, 0},
  {"NUMERIC_MIN_VALUE", MY_INT64_NUM_DECIMAL_DIGITS, MYSQL_TYPE_STRING, 0, MY_I_S_MAYBE_NULL, 0, 0},
  {"NUMERIC_MAX_VALUE",  MY_INT64_NUM_DECIMAL_DIGITS, MYSQL_TYPE_STRING, 0, MY_I_S_MAYBE_NULL, 0, 0},
  {"NUMERIC_BLOCK_SIZE",  MY_INT64_NUM_DECIMAL_DIGITS, MYSQL_TYPE_STRING, 0, MY_I_S_MAYBE_NULL, 0, 0},
  {"ENUM_VALUE_LIST", 65535, MYSQL_TYPE_STRING, 0, MY_I_S_MAYBE_NULL, 0, 0},
  {"READ_ONLY", 3, MYSQL_TYPE_STRING, 0, 0, 0, 0},
  {"COMMAND_LINE_ARGUMENT", NAME_CHAR_LEN, MYSQL_TYPE_STRING, 0, MY_I_S_MAYBE_NULL, 0, 0},
  {0, 0, MYSQL_TYPE_STRING, 0, 0, 0, 0}
};


ST_FIELD_INFO processlist_fields_info[]=
{
  {"ID", 4, MYSQL_TYPE_LONGLONG, 0, 0, "Id", SKIP_OPEN_TABLE},
  {"USER", USERNAME_CHAR_LENGTH, MYSQL_TYPE_STRING, 0, 0, "User",
   SKIP_OPEN_TABLE},
  {"HOST", LIST_PROCESS_HOST_LEN,  MYSQL_TYPE_STRING, 0, 0, "Host",
   SKIP_OPEN_TABLE},
  {"DB", NAME_CHAR_LEN, MYSQL_TYPE_STRING, 0, 1, "Db", SKIP_OPEN_TABLE},
  {"COMMAND", 16, MYSQL_TYPE_STRING, 0, 0, "Command", SKIP_OPEN_TABLE},
  {"TIME", 7, MYSQL_TYPE_LONG, 0, 0, "Time", SKIP_OPEN_TABLE},
  {"STATE", 64, MYSQL_TYPE_STRING, 0, 1, "State", SKIP_OPEN_TABLE},
  {"INFO", PROCESS_LIST_INFO_WIDTH, MYSQL_TYPE_STRING, 0, 1, "Info",
   SKIP_OPEN_TABLE},
  {"TIME_MS", 100 * (MY_INT64_NUM_DECIMAL_DIGITS + 1) + 3, MYSQL_TYPE_DECIMAL,
   0, 0, "Time_ms", SKIP_OPEN_TABLE},
  {"STAGE", 2, MYSQL_TYPE_TINY,  0, 0, "Stage", SKIP_OPEN_TABLE},
  {"MAX_STAGE", 2, MYSQL_TYPE_TINY,  0, 0, "Max_stage", SKIP_OPEN_TABLE},
  {"PROGRESS", 703, MYSQL_TYPE_DECIMAL,  0, 0, "Progress",
   SKIP_OPEN_TABLE},
  {"MEMORY_USED", 7, MYSQL_TYPE_LONG, 0, 0, "Memory_used", SKIP_OPEN_TABLE},
  {"EXAMINED_ROWS", 7, MYSQL_TYPE_LONG, 0, 0, "Examined_rows", SKIP_OPEN_TABLE},
  {"QUERY_ID", 4, MYSQL_TYPE_LONGLONG, 0, 0, 0, SKIP_OPEN_TABLE},
  {0, 0, MYSQL_TYPE_STRING, 0, 0, 0, SKIP_OPEN_TABLE}
};


ST_FIELD_INFO plugin_fields_info[]=
{
  {"PLUGIN_NAME", NAME_CHAR_LEN, MYSQL_TYPE_STRING, 0, 0, "Name",
   SKIP_OPEN_TABLE},
  {"PLUGIN_VERSION", 20, MYSQL_TYPE_STRING, 0, 0, 0, SKIP_OPEN_TABLE},
  {"PLUGIN_STATUS", 16, MYSQL_TYPE_STRING, 0, 0, "Status", SKIP_OPEN_TABLE},
  {"PLUGIN_TYPE", 80, MYSQL_TYPE_STRING, 0, 0, "Type", SKIP_OPEN_TABLE},
  {"PLUGIN_TYPE_VERSION", 20, MYSQL_TYPE_STRING, 0, 0, 0, SKIP_OPEN_TABLE},
  {"PLUGIN_LIBRARY", NAME_CHAR_LEN, MYSQL_TYPE_STRING, 0, 1, "Library",
   SKIP_OPEN_TABLE},
  {"PLUGIN_LIBRARY_VERSION", 20, MYSQL_TYPE_STRING, 0, 1, 0, SKIP_OPEN_TABLE},
  {"PLUGIN_AUTHOR", NAME_CHAR_LEN, MYSQL_TYPE_STRING, 0, 1, 0, SKIP_OPEN_TABLE},
  {"PLUGIN_DESCRIPTION", 65535, MYSQL_TYPE_STRING, 0, 1, 0, SKIP_OPEN_TABLE},
  {"PLUGIN_LICENSE", 80, MYSQL_TYPE_STRING, 0, 0, "License", SKIP_OPEN_TABLE},
  {"LOAD_OPTION", 64, MYSQL_TYPE_STRING, 0, 0, 0, SKIP_OPEN_TABLE},
  {"PLUGIN_MATURITY", 12, MYSQL_TYPE_STRING, 0, 0, 0, SKIP_OPEN_TABLE},
  {"PLUGIN_AUTH_VERSION", 80, MYSQL_TYPE_STRING, 0, 1, 0, SKIP_OPEN_TABLE},
  {0, 0, MYSQL_TYPE_STRING, 0, 0, 0, SKIP_OPEN_TABLE}
};

ST_FIELD_INFO files_fields_info[]=
{
  {"FILE_ID", 4, MYSQL_TYPE_LONGLONG, 0, 0, 0, SKIP_OPEN_TABLE},
  {"FILE_NAME", NAME_CHAR_LEN, MYSQL_TYPE_STRING, 0, 1, 0, SKIP_OPEN_TABLE},
  {"FILE_TYPE", 20, MYSQL_TYPE_STRING, 0, 0, 0, SKIP_OPEN_TABLE},
  {"TABLESPACE_NAME", NAME_CHAR_LEN, MYSQL_TYPE_STRING, 0, 1, 0,
   SKIP_OPEN_TABLE},
  {"TABLE_CATALOG", NAME_CHAR_LEN, MYSQL_TYPE_STRING, 0, 0, 0, SKIP_OPEN_TABLE},
  {"TABLE_SCHEMA", NAME_CHAR_LEN, MYSQL_TYPE_STRING, 0, 1, 0, SKIP_OPEN_TABLE},
  {"TABLE_NAME", NAME_CHAR_LEN, MYSQL_TYPE_STRING, 0, 1, 0, SKIP_OPEN_TABLE},
  {"LOGFILE_GROUP_NAME", NAME_CHAR_LEN, MYSQL_TYPE_STRING, 0, 1, 0,
   SKIP_OPEN_TABLE},
  {"LOGFILE_GROUP_NUMBER", 4, MYSQL_TYPE_LONGLONG, 0, 1, 0, SKIP_OPEN_TABLE},
  {"ENGINE", NAME_CHAR_LEN, MYSQL_TYPE_STRING, 0, 0, 0, SKIP_OPEN_TABLE},
  {"FULLTEXT_KEYS", NAME_CHAR_LEN, MYSQL_TYPE_STRING, 0, 1, 0, SKIP_OPEN_TABLE},
  {"DELETED_ROWS", 4, MYSQL_TYPE_LONGLONG, 0, 1, 0, SKIP_OPEN_TABLE},
  {"UPDATE_COUNT", 4, MYSQL_TYPE_LONGLONG, 0, 1, 0, SKIP_OPEN_TABLE},
  {"FREE_EXTENTS", 4, MYSQL_TYPE_LONGLONG, 0, 1, 0, SKIP_OPEN_TABLE},
  {"TOTAL_EXTENTS", 4, MYSQL_TYPE_LONGLONG, 0, 1, 0, SKIP_OPEN_TABLE},
  {"EXTENT_SIZE", 4, MYSQL_TYPE_LONGLONG, 0, 0, 0, SKIP_OPEN_TABLE},
  {"INITIAL_SIZE", 21, MYSQL_TYPE_LONGLONG, 0,
   (MY_I_S_MAYBE_NULL | MY_I_S_UNSIGNED), 0, SKIP_OPEN_TABLE},
  {"MAXIMUM_SIZE", 21, MYSQL_TYPE_LONGLONG, 0,
   (MY_I_S_MAYBE_NULL | MY_I_S_UNSIGNED), 0, SKIP_OPEN_TABLE},
  {"AUTOEXTEND_SIZE", 21, MYSQL_TYPE_LONGLONG, 0,
   (MY_I_S_MAYBE_NULL | MY_I_S_UNSIGNED), 0, SKIP_OPEN_TABLE},
  {"CREATION_TIME", 0, MYSQL_TYPE_DATETIME, 0, 1, 0, SKIP_OPEN_TABLE},
  {"LAST_UPDATE_TIME", 0, MYSQL_TYPE_DATETIME, 0, 1, 0, SKIP_OPEN_TABLE},
  {"LAST_ACCESS_TIME", 0, MYSQL_TYPE_DATETIME, 0, 1, 0, SKIP_OPEN_TABLE},
  {"RECOVER_TIME", 4, MYSQL_TYPE_LONGLONG, 0, 1, 0, SKIP_OPEN_TABLE},
  {"TRANSACTION_COUNTER", 4, MYSQL_TYPE_LONGLONG, 0, 1, 0, SKIP_OPEN_TABLE},
  {"VERSION", 21 , MYSQL_TYPE_LONGLONG, 0,
   (MY_I_S_MAYBE_NULL | MY_I_S_UNSIGNED), "Version", SKIP_OPEN_TABLE},
  {"ROW_FORMAT", 10, MYSQL_TYPE_STRING, 0, 1, "Row_format", SKIP_OPEN_TABLE},
  {"TABLE_ROWS", 21 , MYSQL_TYPE_LONGLONG, 0,
   (MY_I_S_MAYBE_NULL | MY_I_S_UNSIGNED), "Rows", SKIP_OPEN_TABLE},
  {"AVG_ROW_LENGTH", 21 , MYSQL_TYPE_LONGLONG, 0,
   (MY_I_S_MAYBE_NULL | MY_I_S_UNSIGNED), "Avg_row_length", SKIP_OPEN_TABLE},
  {"DATA_LENGTH", 21 , MYSQL_TYPE_LONGLONG, 0,
   (MY_I_S_MAYBE_NULL | MY_I_S_UNSIGNED), "Data_length", SKIP_OPEN_TABLE},
  {"MAX_DATA_LENGTH", 21 , MYSQL_TYPE_LONGLONG, 0,
   (MY_I_S_MAYBE_NULL | MY_I_S_UNSIGNED), "Max_data_length", SKIP_OPEN_TABLE},
  {"INDEX_LENGTH", 21 , MYSQL_TYPE_LONGLONG, 0,
   (MY_I_S_MAYBE_NULL | MY_I_S_UNSIGNED), "Index_length", SKIP_OPEN_TABLE},
  {"DATA_FREE", 21 , MYSQL_TYPE_LONGLONG, 0,
   (MY_I_S_MAYBE_NULL | MY_I_S_UNSIGNED), "Data_free", SKIP_OPEN_TABLE},
  {"CREATE_TIME", 0, MYSQL_TYPE_DATETIME, 0, 1, "Create_time", SKIP_OPEN_TABLE},
  {"UPDATE_TIME", 0, MYSQL_TYPE_DATETIME, 0, 1, "Update_time", SKIP_OPEN_TABLE},
  {"CHECK_TIME", 0, MYSQL_TYPE_DATETIME, 0, 1, "Check_time", SKIP_OPEN_TABLE},
  {"CHECKSUM", 21 , MYSQL_TYPE_LONGLONG, 0,
   (MY_I_S_MAYBE_NULL | MY_I_S_UNSIGNED), "Checksum", SKIP_OPEN_TABLE},
  {"STATUS", 20, MYSQL_TYPE_STRING, 0, 0, 0, SKIP_OPEN_TABLE},
  {"EXTRA", 255, MYSQL_TYPE_STRING, 0, 1, 0, SKIP_OPEN_TABLE},
  {0, 0, MYSQL_TYPE_STRING, 0, 0, 0, SKIP_OPEN_TABLE}
};

void init_fill_schema_files_row(TABLE* table)
{
  int i;
  for(i=0; files_fields_info[i].field_name!=NULL; i++)
    table->field[i]->set_null();

  table->field[IS_FILES_STATUS]->set_notnull();
  table->field[IS_FILES_STATUS]->store("NORMAL", 6, system_charset_info);
}

ST_FIELD_INFO referential_constraints_fields_info[]=
{
  {"CONSTRAINT_CATALOG", FN_REFLEN, MYSQL_TYPE_STRING, 0, 0, 0, OPEN_FULL_TABLE},
  {"CONSTRAINT_SCHEMA", NAME_CHAR_LEN, MYSQL_TYPE_STRING, 0, 0, 0,
   OPEN_FULL_TABLE},
  {"CONSTRAINT_NAME", NAME_CHAR_LEN, MYSQL_TYPE_STRING, 0, 0, 0,
   OPEN_FULL_TABLE},
  {"UNIQUE_CONSTRAINT_CATALOG", FN_REFLEN, MYSQL_TYPE_STRING, 0, 0, 0,
   OPEN_FULL_TABLE},
  {"UNIQUE_CONSTRAINT_SCHEMA", NAME_CHAR_LEN, MYSQL_TYPE_STRING, 0, 0, 0,
   OPEN_FULL_TABLE},
  {"UNIQUE_CONSTRAINT_NAME", NAME_CHAR_LEN, MYSQL_TYPE_STRING, 0,
   MY_I_S_MAYBE_NULL, 0, OPEN_FULL_TABLE},
  {"MATCH_OPTION", NAME_CHAR_LEN, MYSQL_TYPE_STRING, 0, 0, 0, OPEN_FULL_TABLE},
  {"UPDATE_RULE", NAME_CHAR_LEN, MYSQL_TYPE_STRING, 0, 0, 0, OPEN_FULL_TABLE},
  {"DELETE_RULE", NAME_CHAR_LEN, MYSQL_TYPE_STRING, 0, 0, 0, OPEN_FULL_TABLE},
  {"TABLE_NAME", NAME_CHAR_LEN, MYSQL_TYPE_STRING, 0, 0, 0, OPEN_FULL_TABLE},
  {"REFERENCED_TABLE_NAME", NAME_CHAR_LEN, MYSQL_TYPE_STRING, 0, 0, 0,
   OPEN_FULL_TABLE},
  {0, 0, MYSQL_TYPE_STRING, 0, 0, 0, SKIP_OPEN_TABLE}
};


ST_FIELD_INFO parameters_fields_info[]=
{
  {"SPECIFIC_CATALOG", FN_REFLEN, MYSQL_TYPE_STRING, 0, 0, 0, OPEN_FULL_TABLE},
  {"SPECIFIC_SCHEMA", NAME_CHAR_LEN, MYSQL_TYPE_STRING, 0, 0, 0,
   OPEN_FULL_TABLE},
  {"SPECIFIC_NAME", NAME_CHAR_LEN, MYSQL_TYPE_STRING, 0, 0, 0, OPEN_FULL_TABLE},
  {"ORDINAL_POSITION", 21 , MYSQL_TYPE_LONG, 0, 0, 0, OPEN_FULL_TABLE},
  {"PARAMETER_MODE", 5, MYSQL_TYPE_STRING, 0, 1, 0, OPEN_FULL_TABLE},
  {"PARAMETER_NAME", NAME_CHAR_LEN, MYSQL_TYPE_STRING, 0, 1, 0, OPEN_FULL_TABLE},
  {"DATA_TYPE", NAME_CHAR_LEN, MYSQL_TYPE_STRING, 0, 0, 0, OPEN_FULL_TABLE},
  {"CHARACTER_MAXIMUM_LENGTH", 21 , MYSQL_TYPE_LONG, 0, 1, 0, OPEN_FULL_TABLE},
  {"CHARACTER_OCTET_LENGTH", 21 , MYSQL_TYPE_LONG, 0, 1, 0, OPEN_FULL_TABLE},
  {"NUMERIC_PRECISION", 21 , MYSQL_TYPE_LONG, 0, 1, 0, OPEN_FULL_TABLE},
  {"NUMERIC_SCALE", 21 , MYSQL_TYPE_LONG, 0, 1, 0, OPEN_FULL_TABLE},
  {"DATETIME_PRECISION", MY_INT64_NUM_DECIMAL_DIGITS, MYSQL_TYPE_LONGLONG,
   0, (MY_I_S_MAYBE_NULL | MY_I_S_UNSIGNED), 0, OPEN_FRM_ONLY},
  {"CHARACTER_SET_NAME", 64, MYSQL_TYPE_STRING, 0, 1, 0, OPEN_FULL_TABLE},
  {"COLLATION_NAME", 64, MYSQL_TYPE_STRING, 0, 1, 0, OPEN_FULL_TABLE},
  {"DTD_IDENTIFIER", 65535, MYSQL_TYPE_STRING, 0, 0, 0, OPEN_FULL_TABLE},
  {"ROUTINE_TYPE", 9, MYSQL_TYPE_STRING, 0, 0, 0, OPEN_FULL_TABLE},
  {0, 0, MYSQL_TYPE_STRING, 0, 0, 0, OPEN_FULL_TABLE}
};


ST_FIELD_INFO tablespaces_fields_info[]=
{
  {"TABLESPACE_NAME", NAME_CHAR_LEN, MYSQL_TYPE_STRING, 0, 0, 0,
   SKIP_OPEN_TABLE},
  {"ENGINE", NAME_CHAR_LEN, MYSQL_TYPE_STRING, 0, 0, 0, SKIP_OPEN_TABLE},
  {"TABLESPACE_TYPE", NAME_CHAR_LEN, MYSQL_TYPE_STRING, 0, MY_I_S_MAYBE_NULL,
   0, SKIP_OPEN_TABLE},
  {"LOGFILE_GROUP_NAME", NAME_CHAR_LEN, MYSQL_TYPE_STRING, 0, MY_I_S_MAYBE_NULL,
   0, SKIP_OPEN_TABLE},
  {"EXTENT_SIZE", 21, MYSQL_TYPE_LONGLONG, 0,
   MY_I_S_MAYBE_NULL | MY_I_S_UNSIGNED, 0, SKIP_OPEN_TABLE},
  {"AUTOEXTEND_SIZE", 21, MYSQL_TYPE_LONGLONG, 0,
   MY_I_S_MAYBE_NULL | MY_I_S_UNSIGNED, 0, SKIP_OPEN_TABLE},
  {"MAXIMUM_SIZE", 21, MYSQL_TYPE_LONGLONG, 0,
   MY_I_S_MAYBE_NULL | MY_I_S_UNSIGNED, 0, SKIP_OPEN_TABLE},
  {"NODEGROUP_ID", 21, MYSQL_TYPE_LONGLONG, 0,
   MY_I_S_MAYBE_NULL | MY_I_S_UNSIGNED, 0, SKIP_OPEN_TABLE},
  {"TABLESPACE_COMMENT", 2048, MYSQL_TYPE_STRING, 0, MY_I_S_MAYBE_NULL, 0,
   SKIP_OPEN_TABLE},
  {0, 0, MYSQL_TYPE_STRING, 0, 0, 0, SKIP_OPEN_TABLE}
};


ST_FIELD_INFO keycache_fields_info[]=
{
  {"KEY_CACHE_NAME", NAME_LEN, MYSQL_TYPE_STRING, 0, 0, 0, SKIP_OPEN_TABLE},
  {"SEGMENTS", 3, MYSQL_TYPE_LONG, 0, 
   (MY_I_S_MAYBE_NULL | MY_I_S_UNSIGNED) , 0, SKIP_OPEN_TABLE},
  {"SEGMENT_NUMBER", 3, MYSQL_TYPE_LONG, 0,
   (MY_I_S_MAYBE_NULL | MY_I_S_UNSIGNED), 0, SKIP_OPEN_TABLE},
  {"FULL_SIZE", MY_INT64_NUM_DECIMAL_DIGITS, MYSQL_TYPE_LONGLONG, 0,
   (MY_I_S_UNSIGNED), 0, SKIP_OPEN_TABLE},
  {"BLOCK_SIZE", MY_INT64_NUM_DECIMAL_DIGITS, MYSQL_TYPE_LONGLONG, 0,
   (MY_I_S_UNSIGNED), 0, SKIP_OPEN_TABLE },
  {"USED_BLOCKS", MY_INT64_NUM_DECIMAL_DIGITS, MYSQL_TYPE_LONGLONG, 0,
    (MY_I_S_UNSIGNED), "Key_blocks_used", SKIP_OPEN_TABLE},
  {"UNUSED_BLOCKS", MY_INT64_NUM_DECIMAL_DIGITS, MYSQL_TYPE_LONGLONG, 0,
   (MY_I_S_UNSIGNED), "Key_blocks_unused", SKIP_OPEN_TABLE},
  {"DIRTY_BLOCKS", MY_INT64_NUM_DECIMAL_DIGITS, MYSQL_TYPE_LONGLONG, 0,
   (MY_I_S_UNSIGNED), "Key_blocks_not_flushed", SKIP_OPEN_TABLE},
  {"READ_REQUESTS", MY_INT64_NUM_DECIMAL_DIGITS, MYSQL_TYPE_LONGLONG, 0,
   (MY_I_S_UNSIGNED), "Key_read_requests", SKIP_OPEN_TABLE},
  {"READS", MY_INT64_NUM_DECIMAL_DIGITS, MYSQL_TYPE_LONGLONG, 0,
   (MY_I_S_UNSIGNED), "Key_reads", SKIP_OPEN_TABLE},
  {"WRITE_REQUESTS", MY_INT64_NUM_DECIMAL_DIGITS, MYSQL_TYPE_LONGLONG, 0,
   (MY_I_S_UNSIGNED), "Key_write_requests", SKIP_OPEN_TABLE},
  {"WRITES", MY_INT64_NUM_DECIMAL_DIGITS, MYSQL_TYPE_LONGLONG, 0,
   (MY_I_S_UNSIGNED), "Key_writes", SKIP_OPEN_TABLE},
  {0, 0, MYSQL_TYPE_STRING, 0, 0, 0, SKIP_OPEN_TABLE}
};


ST_FIELD_INFO show_explain_fields_info[]=
{
  /* field_name, length, type, value, field_flags, old_name*/
  {"id", 3, MYSQL_TYPE_LONGLONG, 0 /*value*/, MY_I_S_MAYBE_NULL, "id", 
    SKIP_OPEN_TABLE},
  {"select_type", 19, MYSQL_TYPE_STRING, 0 /*value*/, 0, "select_type", 
    SKIP_OPEN_TABLE},
  {"table", NAME_CHAR_LEN, MYSQL_TYPE_STRING, 0 /*value*/, MY_I_S_MAYBE_NULL,
   "table", SKIP_OPEN_TABLE},
  {"type", 15, MYSQL_TYPE_STRING, 0, MY_I_S_MAYBE_NULL, "type", SKIP_OPEN_TABLE},
  {"possible_keys", NAME_CHAR_LEN*MAX_KEY, MYSQL_TYPE_STRING, 0/*value*/,
    MY_I_S_MAYBE_NULL, "possible_keys", SKIP_OPEN_TABLE},
  {"key", NAME_CHAR_LEN*MAX_KEY, MYSQL_TYPE_STRING, 0/*value*/, 
    MY_I_S_MAYBE_NULL, "key", SKIP_OPEN_TABLE},
  {"key_len", NAME_CHAR_LEN*MAX_KEY, MYSQL_TYPE_STRING, 0/*value*/, 
    MY_I_S_MAYBE_NULL, "key_len", SKIP_OPEN_TABLE},
  {"ref", NAME_CHAR_LEN*MAX_REF_PARTS, MYSQL_TYPE_STRING, 0/*value*/,
    MY_I_S_MAYBE_NULL, "ref", SKIP_OPEN_TABLE},
  {"rows", 10, MYSQL_TYPE_LONGLONG, 0/*value*/, MY_I_S_MAYBE_NULL, "rows", 
    SKIP_OPEN_TABLE},
  {"Extra", 255, MYSQL_TYPE_STRING, 0/*value*/, 0 /*flags*/, "Extra", 
    SKIP_OPEN_TABLE},
  {0, 0, MYSQL_TYPE_STRING, 0, 0, 0, SKIP_OPEN_TABLE}
};


/*
  Description of ST_FIELD_INFO in table.h

  Make sure that the order of schema_tables and enum_schema_tables are the same.

*/

ST_SCHEMA_TABLE schema_tables[]=
{
  {"ALL_PLUGINS", plugin_fields_info, 0,
   fill_all_plugins, make_old_format, 0, 5, -1, 0, 0},
  {"APPLICABLE_ROLES", applicable_roles_fields_info, 0,
   fill_schema_applicable_roles, 0, 0, -1, -1, 0, 0},
  {"CHARACTER_SETS", charsets_fields_info, 0,
   fill_schema_charsets, make_character_sets_old_format, 0, -1, -1, 0, 0},
  {"COLLATIONS", collation_fields_info, 0,
   fill_schema_collation, make_old_format, 0, -1, -1, 0, 0},
  {"COLLATION_CHARACTER_SET_APPLICABILITY", coll_charset_app_fields_info,
   0, fill_schema_coll_charset_app, 0, 0, -1, -1, 0, 0},
  {"COLUMNS", columns_fields_info, 0,
   get_all_tables, make_columns_old_format, get_schema_column_record, 1, 2, 0,
   OPTIMIZE_I_S_TABLE|OPEN_VIEW_FULL},
  {"COLUMN_PRIVILEGES", column_privileges_fields_info, 0,
   fill_schema_column_privileges, 0, 0, -1, -1, 0, 0},
  {"ENABLED_ROLES", enabled_roles_fields_info, 0,
   fill_schema_enabled_roles, 0, 0, -1, -1, 0, 0},
  {"ENGINES", engines_fields_info, 0,
   fill_schema_engines, make_old_format, 0, -1, -1, 0, 0},
#ifdef HAVE_EVENT_SCHEDULER
  {"EVENTS", events_fields_info, 0,
   Events::fill_schema_events, make_old_format, 0, -1, -1, 0, 0},
#else
  {"EVENTS", events_fields_info, 0,
   0, make_old_format, 0, -1, -1, 0, 0},
#endif
  {"EXPLAIN", show_explain_fields_info, 0, fill_show_explain,
  make_old_format, 0, -1, -1, TRUE /*hidden*/ , 0},
  {"FILES", files_fields_info, 0,
   hton_fill_schema_table, 0, 0, -1, -1, 0, 0},
  {"GLOBAL_STATUS", variables_fields_info, 0,
   fill_status, make_old_format, 0, 0, -1, 0, 0},
  {"GLOBAL_VARIABLES", variables_fields_info, 0,
   fill_variables, make_old_format, 0, 0, -1, 0, 0},
  {"KEY_CACHES", keycache_fields_info, 0,
   fill_key_cache_tables, 0, 0, -1,-1, 0, 0},
  {"KEY_COLUMN_USAGE", key_column_usage_fields_info, 0,
   get_all_tables, 0, get_schema_key_column_usage_record, 4, 5, 0,
   OPTIMIZE_I_S_TABLE|OPEN_TABLE_ONLY},
  {"OPEN_TABLES", open_tables_fields_info, 0,
   fill_open_tables, make_old_format, 0, -1, -1, 1, 0},
  {"PARAMETERS", parameters_fields_info, 0,
   fill_schema_proc, 0, 0, -1, -1, 0, 0},
  {"PARTITIONS", partitions_fields_info, 0,
   get_all_tables, 0, get_schema_partitions_record, 1, 2, 0,
   OPTIMIZE_I_S_TABLE|OPEN_TABLE_ONLY},
  {"PLUGINS", plugin_fields_info, 0,
   fill_plugins, make_old_format, 0, -1, -1, 0, 0},
  {"PROCESSLIST", processlist_fields_info, 0,
   fill_schema_processlist, make_old_format, 0, -1, -1, 0, 0},
  {"PROFILING", query_profile_statistics_info, 0,
    fill_query_profile_statistics_info, make_profile_table_for_show,
    NULL, -1, -1, false, 0},
  {"REFERENTIAL_CONSTRAINTS", referential_constraints_fields_info,
   0, get_all_tables, 0, get_referential_constraints_record,
   1, 9, 0, OPTIMIZE_I_S_TABLE|OPEN_TABLE_ONLY},
  {"ROUTINES", proc_fields_info, 0,
   fill_schema_proc, make_proc_old_format, 0, -1, -1, 0, 0},
  {"SCHEMATA", schema_fields_info, 0,
   fill_schema_schemata, make_schemata_old_format, 0, 1, -1, 0, 0},
  {"SCHEMA_PRIVILEGES", schema_privileges_fields_info, 0,
   fill_schema_schema_privileges, 0, 0, -1, -1, 0, 0},
  {"SESSION_STATUS", variables_fields_info, 0,
   fill_status, make_old_format, 0, 0, -1, 0, 0},
  {"SESSION_VARIABLES", variables_fields_info, 0,
   fill_variables, make_old_format, 0, 0, -1, 0, 0},
  {"STATISTICS", stat_fields_info, 0,
   get_all_tables, make_old_format, get_schema_stat_record, 1, 2, 0,
   OPEN_TABLE_ONLY|OPTIMIZE_I_S_TABLE},
  {"SYSTEM_VARIABLES", sysvars_fields_info, 0,
   fill_sysvars, make_old_format, 0, 0, -1, 0, 0},
  {"TABLES", tables_fields_info, 0,
   get_all_tables, make_old_format, get_schema_tables_record, 1, 2, 0,
   OPTIMIZE_I_S_TABLE},
  {"TABLESPACES", tablespaces_fields_info, 0,
   hton_fill_schema_table, 0, 0, -1, -1, 0, 0},
  {"TABLE_CONSTRAINTS", table_constraints_fields_info, 0,
   get_all_tables, 0, get_schema_constraints_record, 3, 4, 0,
   OPTIMIZE_I_S_TABLE|OPEN_TABLE_ONLY},
  {"TABLE_NAMES", table_names_fields_info, 0,
   get_all_tables, make_table_names_old_format, 0, 1, 2, 1, OPTIMIZE_I_S_TABLE},
  {"TABLE_PRIVILEGES", table_privileges_fields_info, 0,
   fill_schema_table_privileges, 0, 0, -1, -1, 0, 0},
  {"TRIGGERS", triggers_fields_info, 0,
   get_all_tables, make_old_format, get_schema_triggers_record, 5, 6, 0,
   OPEN_TRIGGER_ONLY|OPTIMIZE_I_S_TABLE},
  {"USER_PRIVILEGES", user_privileges_fields_info, 0,
   fill_schema_user_privileges, 0, 0, -1, -1, 0, 0},
  {"VIEWS", view_fields_info, 0,
   get_all_tables, 0, get_schema_views_record, 1, 2, 0,
   OPEN_VIEW_ONLY|OPTIMIZE_I_S_TABLE},
  {0, 0, 0, 0, 0, 0, 0, 0, 0, 0}
};


int initialize_schema_table(st_plugin_int *plugin)
{
  ST_SCHEMA_TABLE *schema_table;
  DBUG_ENTER("initialize_schema_table");

  if (!(schema_table= (ST_SCHEMA_TABLE *)my_malloc(sizeof(ST_SCHEMA_TABLE),
                                                   MYF(MY_WME | MY_ZEROFILL))))
      DBUG_RETURN(1);
  /* Historical Requirement */
  plugin->data= schema_table; // shortcut for the future
  if (plugin->plugin->init)
  {
    schema_table->idx_field1= -1,
    schema_table->idx_field2= -1;

    /* Make the name available to the init() function. */
    schema_table->table_name= plugin->name.str;

    if (plugin->plugin->init(schema_table))
    {
      sql_print_error("Plugin '%s' init function returned error.",
                      plugin->name.str);
      plugin->data= NULL;
      my_free(schema_table);
      DBUG_RETURN(1);
    }

    if (!schema_table->old_format)
      for (ST_FIELD_INFO *f= schema_table->fields_info; f->field_name; f++)
        if (f->old_name && f->old_name[0])
        {
          schema_table->old_format= make_old_format;
          break;
        }

    /* Make sure the plugin name is not set inside the init() function. */
    schema_table->table_name= plugin->name.str;
  }
  DBUG_RETURN(0);
}

int finalize_schema_table(st_plugin_int *plugin)
{
  ST_SCHEMA_TABLE *schema_table= (ST_SCHEMA_TABLE *)plugin->data;
  DBUG_ENTER("finalize_schema_table");

  if (schema_table)
  {
    if (plugin->plugin->deinit)
    {
      DBUG_PRINT("info", ("Deinitializing plugin: '%s'", plugin->name.str));
      if (plugin->plugin->deinit(NULL))
      {
        DBUG_PRINT("warning", ("Plugin '%s' deinit function returned error.",
                               plugin->name.str));
      }
    }
    my_free(schema_table);
  }
  DBUG_RETURN(0);
}


/**
  Output trigger information (SHOW CREATE TRIGGER) to the client.

  @param thd          Thread context.
  @param triggers     List of triggers for the table.
  @param trigger_idx  Index of the trigger to dump.

  @return Operation status
    @retval TRUE Error.
    @retval FALSE Success.
*/

static bool show_create_trigger_impl(THD *thd,
                                     Table_triggers_list *triggers,
                                     int trigger_idx)
{
  int ret_code;

  Protocol *p= thd->protocol;
  List<Item> fields;

  LEX_STRING trg_name;
  ulonglong trg_sql_mode;
  LEX_STRING trg_sql_mode_str;
  LEX_STRING trg_sql_original_stmt;
  LEX_STRING trg_client_cs_name;
  LEX_STRING trg_connection_cl_name;
  LEX_STRING trg_db_cl_name;

  CHARSET_INFO *trg_client_cs;

  /*
    TODO: Check privileges here. This functionality will be added by
    implementation of the following WL items:
      - WL#2227: New privileges for new objects
      - WL#3482: Protect SHOW CREATE PROCEDURE | FUNCTION | VIEW | TRIGGER
        properly

    SHOW TRIGGERS and I_S.TRIGGERS will be affected too.
  */

  /* Prepare trigger "object". */

  triggers->get_trigger_info(thd,
                             trigger_idx,
                             &trg_name,
                             &trg_sql_mode,
                             &trg_sql_original_stmt,
                             &trg_client_cs_name,
                             &trg_connection_cl_name,
                             &trg_db_cl_name);

  sql_mode_string_representation(thd, trg_sql_mode, &trg_sql_mode_str);

  /* Resolve trigger client character set. */

  if (resolve_charset(trg_client_cs_name.str, NULL, &trg_client_cs))
    return TRUE;

  /* Send header. */

  fields.push_back(new Item_empty_string("Trigger", NAME_LEN));
  fields.push_back(new Item_empty_string("sql_mode", trg_sql_mode_str.length));

  {
    /*
      NOTE: SQL statement field must be not less than 1024 in order not to
      confuse old clients.
    */

    Item_empty_string *stmt_fld=
      new Item_empty_string("SQL Original Statement",
                            MY_MAX(trg_sql_original_stmt.length, 1024));

    stmt_fld->maybe_null= TRUE;

    fields.push_back(stmt_fld);
  }

  fields.push_back(new Item_empty_string("character_set_client",
                                         MY_CS_NAME_SIZE));

  fields.push_back(new Item_empty_string("collation_connection",
                                         MY_CS_NAME_SIZE));

  fields.push_back(new Item_empty_string("Database Collation",
                                         MY_CS_NAME_SIZE));

  if (p->send_result_set_metadata(&fields, Protocol::SEND_NUM_ROWS | Protocol::SEND_EOF))
    return TRUE;

  /* Send data. */

  p->prepare_for_resend();

  p->store(trg_name.str,
           trg_name.length,
           system_charset_info);

  p->store(trg_sql_mode_str.str,
           trg_sql_mode_str.length,
           system_charset_info);

  p->store(trg_sql_original_stmt.str,
           trg_sql_original_stmt.length,
           trg_client_cs);

  p->store(trg_client_cs_name.str,
           trg_client_cs_name.length,
           system_charset_info);

  p->store(trg_connection_cl_name.str,
           trg_connection_cl_name.length,
           system_charset_info);

  p->store(trg_db_cl_name.str,
           trg_db_cl_name.length,
           system_charset_info);

  ret_code= p->write();

  if (!ret_code)
    my_eof(thd);

  return ret_code != 0;
}


/**
  Read TRN and TRG files to obtain base table name for the specified
  trigger name and construct TABE_LIST object for the base table.

  @param thd      Thread context.
  @param trg_name Trigger name.

  @return TABLE_LIST object corresponding to the base table.

  TODO: This function is a copy&paste from add_table_to_list() and
  sp_add_to_query_tables(). The problem is that in order to be compatible
  with Stored Programs (Prepared Statements), we should not touch thd->lex.
  The "source" functions also add created TABLE_LIST object to the
  thd->lex->query_tables.

  The plan to eliminate this copy&paste is to:

    - get rid of sp_add_to_query_tables() and use Lex::add_table_to_list().
      Only add_table_to_list() must be used to add tables from the parser
      into Lex::query_tables list.

    - do not update Lex::query_tables in add_table_to_list().
*/

static
TABLE_LIST *get_trigger_table(THD *thd, const sp_name *trg_name)
{
  char trn_path_buff[FN_REFLEN];
  LEX_STRING trn_path= { trn_path_buff, 0 };
  LEX_STRING db;
  LEX_STRING tbl_name;
  TABLE_LIST *table;

  build_trn_path(thd, trg_name, &trn_path);

  if (check_trn_exists(&trn_path))
  {
    my_error(ER_TRG_DOES_NOT_EXIST, MYF(0));
    return NULL;
  }

  if (load_table_name_for_trigger(thd, trg_name, &trn_path, &tbl_name))
    return NULL;

  /* We need to reset statement table list to be PS/SP friendly. */
  if (!(table= (TABLE_LIST*) thd->alloc(sizeof(TABLE_LIST))))
    return NULL;

  db= trg_name->m_db;

  db.str= thd->strmake(db.str, db.length);
  if (lower_case_table_names)
    db.length= my_casedn_str(files_charset_info, db.str);

  tbl_name.str= thd->strmake(tbl_name.str, tbl_name.length);

  if (db.str == NULL || tbl_name.str == NULL)
    return NULL;

  table->init_one_table(db.str, db.length, tbl_name.str, tbl_name.length,
                        tbl_name.str, TL_IGNORE);

  return table;
}


/**
  SHOW CREATE TRIGGER high-level implementation.

  @param thd      Thread context.
  @param trg_name Trigger name.

  @return Operation status
    @retval TRUE Error.
    @retval FALSE Success.
*/

bool show_create_trigger(THD *thd, const sp_name *trg_name)
{
  TABLE_LIST *lst= get_trigger_table(thd, trg_name);
  uint num_tables; /* NOTE: unused, only to pass to open_tables(). */
  Table_triggers_list *triggers;
  int trigger_idx;
  bool error= TRUE;

  if (!lst)
    return TRUE;

  if (check_table_access(thd, TRIGGER_ACL, lst, FALSE, 1, TRUE))
  {
    my_error(ER_SPECIFIC_ACCESS_DENIED_ERROR, MYF(0), "TRIGGER");
    return TRUE;
  }

  /*
    Metadata locks taken during SHOW CREATE TRIGGER should be released when
    the statement completes as it is an information statement.
  */
  MDL_savepoint mdl_savepoint= thd->mdl_context.mdl_savepoint();

  /*
    Open the table by name in order to load Table_triggers_list object.
  */
  if (open_tables(thd, &lst, &num_tables,
                  MYSQL_OPEN_FORCE_SHARED_HIGH_PRIO_MDL))
  {
    my_error(ER_TRG_CANT_OPEN_TABLE, MYF(0),
             (const char *) trg_name->m_db.str,
             (const char *) lst->table_name);

    goto exit;

    /* Perform closing actions and return error status. */
  }

  triggers= lst->table->triggers;

  if (!triggers)
  {
    my_error(ER_TRG_DOES_NOT_EXIST, MYF(0));
    goto exit;
  }

  trigger_idx= triggers->find_trigger_by_name(&trg_name->m_name);

  if (trigger_idx < 0)
  {
    my_error(ER_TRG_CORRUPTED_FILE, MYF(0),
             (const char *) trg_name->m_db.str,
             (const char *) lst->table_name);

    goto exit;
  }

  error= show_create_trigger_impl(thd, triggers, trigger_idx);

  /*
    NOTE: if show_create_trigger_impl() failed, that means we could not
    send data to the client. In this case we simply raise the error
    status and client connection will be closed.
  */

exit:
  close_thread_tables(thd);
  /* Release any metadata locks taken during SHOW CREATE TRIGGER. */
  thd->mdl_context.rollback_to_savepoint(mdl_savepoint);
  return error;
}

class IS_internal_schema_access : public ACL_internal_schema_access
{
public:
  IS_internal_schema_access()
  {}

  ~IS_internal_schema_access()
  {}

  ACL_internal_access_result check(ulong want_access,
                                   ulong *save_priv) const;

  const ACL_internal_table_access *lookup(const char *name) const;
};

ACL_internal_access_result
IS_internal_schema_access::check(ulong want_access,
                                 ulong *save_priv) const
{
  want_access &= ~SELECT_ACL;

  /*
    We don't allow any simple privileges but SELECT_ACL on
    the information_schema database.
  */
  if (unlikely(want_access & DB_ACLS))
    return ACL_INTERNAL_ACCESS_DENIED;

  /* Always grant SELECT for the information schema. */
  *save_priv|= SELECT_ACL;

  return want_access ? ACL_INTERNAL_ACCESS_CHECK_GRANT :
                       ACL_INTERNAL_ACCESS_GRANTED;
}

const ACL_internal_table_access *
IS_internal_schema_access::lookup(const char *name) const
{
  /* There are no per table rules for the information schema. */
  return NULL;
}

static IS_internal_schema_access is_internal_schema_access;

void initialize_information_schema_acl()
{
  ACL_internal_schema_registry::register_schema(&INFORMATION_SCHEMA_NAME,
                                                &is_internal_schema_access);
}

#ifdef WITH_PARTITION_STORAGE_ENGINE
/*
  Convert a string in character set in column character set format
  to utf8 character set if possible, the utf8 character set string
  will later possibly be converted to character set used by client.
  Thus we attempt conversion from column character set to both
  utf8 and to character set client.

  Examples of strings that should fail conversion to utf8 are unassigned
  characters as e.g. 0x81 in cp1250 (Windows character set for for countries
  like Czech and Poland). Example of string that should fail conversion to
  character set on client (e.g. if this is latin1) is 0x2020 (daggger) in
  ucs2.

  If the conversion fails we will as a fall back convert the string to
  hex encoded format. The caller of the function can also ask for hex
  encoded format of output string unconditionally.

  SYNOPSIS
    get_cs_converted_string_value()
    thd                             Thread object
    input_str                       Input string in cs character set
    output_str                      Output string to be produced in utf8
    cs                              Character set of input string
    use_hex                         Use hex string unconditionally
 

  RETURN VALUES
    No return value
*/

static void get_cs_converted_string_value(THD *thd,
                                          String *input_str,
                                          String *output_str,
                                          CHARSET_INFO *cs,
                                          bool use_hex)
{

  output_str->length(0);
  if (input_str->length() == 0)
  {
    output_str->append("''");
    return;
  }
  if (!use_hex)
  {
    String try_val;
    uint try_conv_error= 0;

    try_val.copy(input_str->ptr(), input_str->length(), cs,
                 thd->variables.character_set_client, &try_conv_error);
    if (!try_conv_error)
    {
      String val;
      uint conv_error= 0;

      val.copy(input_str->ptr(), input_str->length(), cs,
               system_charset_info, &conv_error);
      if (!conv_error)
      {
        append_unescaped(output_str, val.ptr(), val.length());
        return;
      }
    }
    /* We had a conversion error, use hex encoded string for safety */
  }
  {
    const uchar *ptr;
    uint i, len;
    char buf[3];

    output_str->append("_");
    output_str->append(cs->csname);
    output_str->append(" ");
    output_str->append("0x");
    len= input_str->length();
    ptr= (uchar*)input_str->ptr();
    for (i= 0; i < len; i++)
    {
      uint high, low;

      high= (*ptr) >> 4;
      low= (*ptr) & 0x0F;
      buf[0]= _dig_vec_upper[high];
      buf[1]= _dig_vec_upper[low];
      buf[2]= 0;
      output_str->append((const char*)buf);
      ptr++;
    }
  }
  return;
}
#endif<|MERGE_RESOLUTION|>--- conflicted
+++ resolved
@@ -116,50 +116,9 @@
                                           bool use_hex);
 #endif
 
-<<<<<<< HEAD
+static int show_create_view(THD *thd, TABLE_LIST *table, String *buff);
+
 static void append_algorithm(TABLE_LIST *table, String *buff);
-=======
-static int show_create_view(THD *thd, TABLE_LIST *table, String *buff);
-
-static void append_algorithm(TABLE_LIST *table, String *buff);
-
-static COND * make_cond_for_info_schema(COND *cond, TABLE_LIST *table);
-
-/**
-  Condition pushdown used for INFORMATION_SCHEMA / SHOW queries.
-  This structure is to implement an optimization when
-  accessing data dictionary data in the INFORMATION_SCHEMA
-  or SHOW commands.
-  When the query contain a TABLE_SCHEMA or TABLE_NAME clause,
-  narrow the search for data based on the constraints given.
-*/
-typedef struct st_lookup_field_values
-{
-  /**
-    Value of a TABLE_SCHEMA clause.
-    Note that this value length may exceed @c NAME_LEN.
-    @sa wild_db_value
-  */
-  LEX_STRING db_value;
-  /**
-    Value of a TABLE_NAME clause.
-    Note that this value length may exceed @c NAME_LEN.
-    @sa wild_table_value
-  */
-  LEX_STRING table_value;
-  /**
-    True when @c db_value is a LIKE clause,
-    false when @c db_value is an '=' clause.
-  */
-  bool wild_db_value;
-  /**
-    True when @c table_value is a LIKE clause,
-    false when @c table_value is an '=' clause.
-  */
-  bool wild_table_value;
-} LOOKUP_FIELD_VALUES;
-
->>>>>>> f1afc003
 
 bool get_lookup_field_values(THD *, COND *, TABLE_LIST *, LOOKUP_FIELD_VALUES *);
 
@@ -7026,19 +6985,14 @@
   if (partial_cond)
     partial_cond->val_int();
 
-<<<<<<< HEAD
-  mysql_mutex_lock(&LOCK_status);
   if (scope == OPT_GLOBAL)
-=======
-  if (option_type == OPT_GLOBAL)
   {
     /* We only hold LOCK_status for summary status vars */
     mysql_mutex_lock(&LOCK_status);
->>>>>>> f1afc003
     calc_sum_of_all_status(&tmp);
     mysql_mutex_unlock(&LOCK_status);
   }
-  
+
   mysql_mutex_lock(&LOCK_show_status);
   res= show_status_array(thd, wild,
                          (SHOW_VAR *)all_status_vars.buffer,
@@ -7758,7 +7712,8 @@
   bool result= 0;
   DBUG_ENTER("optimize_schema_tables_reads");
 
-  for (JOIN_TAB *tab= first_linear_tab(join, WITH_CONST_TABLES); 
+  JOIN_TAB *tab;
+  for (tab= first_linear_tab(join, WITHOUT_BUSH_ROOTS, WITH_CONST_TABLES);
        tab; 
        tab= next_linear_tab(join, tab, WITH_BUSH_ROOTS))
   {
