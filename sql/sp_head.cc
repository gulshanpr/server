--- conflicted
+++ resolved
@@ -1441,15 +1441,14 @@
 
     err_status= i->execute(thd, &ip);
 
-<<<<<<< HEAD
+#ifdef PROTECT_STATEMENT_MEMROOT
+    if (!err_status)
+      i->mark_as_run();
+#endif
+
 #ifdef HAVE_PSI_STATEMENT_INTERFACE
     MYSQL_END_STATEMENT(thd->m_statement_psi, thd->get_stmt_da());
     thd->m_statement_psi= parent_locker;
-=======
-#ifdef PROTECT_STATEMENT_MEMROOT
-    if (!err_status)
-      i->mark_as_run();
->>>>>>> d0a872c2
 #endif
 
 #ifdef WITH_WSREP
