#!/bin/sh

# This is a script to create a TAR or ZIP binary distribution out of a
# built source tree. The output file will be put at the top level of
# the source tree, as "mysql-<vsn>....{tar.gz,zip}"
#
# The temporary directory path given to "--tmp=<path>" has to be
# absolute and with no spaces.

machine=@MACHINE_TYPE@
system=@SYSTEM_TYPE@
version=@VERSION@
SOURCE=`pwd`
CP="cp -p"
MV="mv"

STRIP=1
DEBUG=0
SILENT=0
MACHINE=""
PLATFORM=""
TMP=/tmp
SUFFIX=""
NDBCLUSTER=""

for arg do
  case "$arg" in
    --debug)    DEBUG=1;;
    --tmp=*)    TMP=`echo "$arg" | sed -e "s;--tmp=;;"` ;;
    --suffix=*) SUFFIX=`echo "$arg" | sed -e "s;--suffix=;;"` ;;
    --no-strip) STRIP=0 ;;
    --machine=*) MACHINE=`echo "$arg" | sed -e "s;--machine=;;"` ;;
    --platform=*) PLATFORM=`echo "$arg" | sed -e "s;--platform=;;"` ;;
    --silent)   SILENT=1 ;;
    --with-ndbcluster) NDBCLUSTER=1 ;;
    *)
      echo "Unknown argument '$arg'"
      exit 1
      ;;
  esac
done

if [ x"$MACHINE" != x"" ] ; then
  machine=$MACHINE
fi

if [ x"$PLATFORM" != x"" ] ; then
  platform="$PLATFORM"
else
  platform="$system-$machine"
fi

# FIXME This should really be integrated with automake and not duplicate the
# installation list.

BASE=$TMP/my_dist$SUFFIX

if [ -d $BASE ] ; then
 rm -rf $BASE
fi

BS=""
BIN_FILES=""
BASE_SYSTEM="any"
MYSQL_SHARE=$BASE/share/mysql

case $system in
  *netware*)
    BASE_SYSTEM="netware"
    BS=".nlm"
    MYSQL_SHARE=$BASE/share
    ;;
esac


mkdir $BASE $BASE/bin $BASE/docs \
 $BASE/include $BASE/lib $BASE/support-files $BASE/share $BASE/scripts \
 $BASE/mysql-test $BASE/mysql-test/t  $BASE/mysql-test/r \
 $BASE/mysql-test/include $BASE/mysql-test/std_data $BASE/mysql-test/lib

if [ $BASE_SYSTEM != "netware" ] ; then
 mkdir $BASE/share/mysql $BASE/tests $BASE/sql-bench $BASE/man \
  $BASE/man/man1 $BASE/data $BASE/data/mysql $BASE/data/test

 chmod o-rwx $BASE/data $BASE/data/*
fi

# Copy files if they exists, warn for those that don't
copyfileto()
{
  destdir=$1
  shift
  for i
  do
    if [ -f $i ] ; then
      $CP $i $destdir
    elif [ -d $i ] ; then
      echo "Warning: Will not copy directory \"$i\""
    else
      echo "Warning: Listed file not found   \"$i\""
    fi
  done
}

copyfileto $BASE/docs ChangeLog Docs/mysql.info

copyfileto $BASE COPYING COPYING.LIB README Docs/INSTALL-BINARY \
         EXCEPTIONS-CLIENT MySQLEULA.txt LICENSE.doc README.NW

# Non platform-specific bin dir files:
BIN_FILES="extra/comp_err$BS extra/replace$BS extra/perror$BS \
  extra/resolveip$BS extra/my_print_defaults$BS \
  extra/resolve_stack_dump$BS extra/mysql_waitpid$BS \
  isam/isamchk$BS isam/pack_isam$BS \
  myisam/myisamchk$BS myisam/myisampack$BS myisam/myisamlog$BS \
  myisam/myisam_ftdump$BS \
  sql/mysqld$BS sql/mysql_tzinfo_to_sql$BS \
  client/mysql$BS client/mysqlshow$BS client/mysqladmin$BS \
  client/mysqldump$BS client/mysqlimport$BS \
  client/mysqltest$BS client/mysqlcheck$BS \
  client/mysqlbinlog$BS \
  tests/mysql_client_test$BS \
  libmysqld/examples/mysql_client_test_embedded$BS \
  libmysqld/examples/mysqltest_embedded$BS \
  ";

# Platform-specific bin dir files:
if [ $BASE_SYSTEM = "netware" ] ; then
  BIN_FILES="$BIN_FILES \
    netware/mysqld_safe$BS netware/mysql_install_db$BS \
    netware/init_db.sql netware/test_db.sql netware/mysql_explain_log$BS \
    netware/mysqlhotcopy$BS netware/libmysql$BS netware/init_secure_db.sql
    ";
else
  # For all other platforms:
  BIN_FILES="$BIN_FILES \
    client/mysqlmanagerc \
    client/mysqlmanager-pwgen tools/mysqlmanager \
    client/.libs/mysql client/.libs/mysqlshow client/.libs/mysqladmin \
    client/.libs/mysqldump client/.libs/mysqlimport \
    client/.libs/mysqltest client/.libs/mysqlcheck \
    client/.libs/mysqlbinlog client/.libs/mysqlmanagerc \
    client/.libs/mysqlmanager-pwgen tools/.libs/mysqlmanager \
    tests/.libs/mysql_client_test \
    libmysqld/examples/.libs/mysql_client_test_embedded \
    libmysqld/examples/.libs/mysqltest_embedded \
  ";
fi

copyfileto $BASE/bin $BIN_FILES

if [ x$STRIP = x1 ] ; then
  strip $BASE/bin/*
fi

# Copy not binary files
copyfileto $BASE/bin sql/mysqld.sym.gz

if [ $BASE_SYSTEM = "netware" ] ; then
    $CP netware/*.pl $BASE/scripts
    $CP scripts/mysqlhotcopy $BASE/scripts/mysqlhotcopy.pl
fi

<<<<<<< HEAD
copyfileto $BASE/lib \
  libmysql/.libs/libmysqlclient.a libmysql/.libs/libmysqlclient.so* \
  libmysql/libmysqlclient.* libmysql_r/.libs/libmysqlclient_r.a \
  libmysql_r/.libs/libmysqlclient_r.so* libmysql_r/libmysqlclient_r.* \
  mysys/libmysys.a strings/libmystrings.a dbug/libdbug.a \
  libmysqld/.libs/libmysqld.a libmysqld/.libs/libmysqld.so* \
  libmysqld/libmysqld.a netware/libmysql.imp \
  zlib/.libs/libz.a
=======
for i in \
  libmysql/.libs/libmysqlclient.a \
  libmysql/.libs/libmysqlclient.so* \
  libmysql/.libs/libmysqlclient.sl* \
  libmysql/.libs/libmysqlclient*.dylib \
  libmysql/libmysqlclient.* \
  libmysql_r/.libs/libmysqlclient_r.a \
  libmysql_r/.libs/libmysqlclient_r.so* \
  libmysql_r/.libs/libmysqlclient_r.sl* \
  libmysql_r/.libs/libmysqlclient_r*.dylib \
  libmysql_r/libmysqlclient_r.* \
  libmysqld/.libs/libmysqld.a \
  libmysqld/.libs/libmysqld.so* \
  libmysqld/.libs/libmysqld.sl* \
  libmysqld/.libs/libmysqld*.dylib \
  mysys/libmysys.a strings/libmystrings.a dbug/libdbug.a \
  libmysqld/libmysqld.a netware/libmysql.imp
do
  if [ -f $i ]
  then
    $CP $i $BASE/lib
   fi
done
>>>>>>> c36dd286

# convert the .a to .lib for NetWare
if [ $BASE_SYSTEM = "netware" ] ; then
    for i in $BASE/lib/*.a
    do
      libname=`basename $i .a`
      $MV $i $BASE/lib/$libname.lib
    done
    rm -f $BASE/lib/*.la
fi

copyfileto $BASE/include config.h include/*

rm -f $BASE/include/Makefile* $BASE/include/*.in $BASE/include/config-win.h
if [ $BASE_SYSTEM != "netware" ] ; then
  rm -f $BASE/include/config-netware.h
fi

if [ $BASE_SYSTEM != "netware" ] ; then
  if [ -d tests ] ; then
    $CP tests/*.res tests/*.tst tests/*.pl $BASE/tests
  fi
  if [ -d man ] ; then
    $CP man/*.1 $BASE/man/man1
  fi
fi

copyfileto $BASE/support-files support-files/*

copyfileto $BASE/share scripts/*.sql

$CP -r sql/share/* $MYSQL_SHARE
rm -f $MYSQL_SHARE/Makefile* $MYSQL_SHARE/*/*.OLD

copyfileto $BASE/mysql-test \
         mysql-test/mysql-test-run mysql-test/install_test_db \
         mysql-test/mysql-test-run.pl mysql-test/README \
	 mysql-test/valgrind.supp \
         netware/mysql_test_run.nlm netware/install_test_db.ncf

$CP mysql-test/lib/*.pl  $BASE/mysql-test/lib
$CP mysql-test/lib/*.sql $BASE/mysql-test/lib
$CP mysql-test/t/*.def $BASE/mysql-test/t
$CP mysql-test/include/*.inc $BASE/mysql-test/include
$CP mysql-test/std_data/*.dat mysql-test/std_data/*.*001 \
    $BASE/mysql-test/std_data
$CP mysql-test/std_data/des_key_file $BASE/mysql-test/std_data
$CP mysql-test/t/*test mysql-test/t/*.opt mysql-test/t/*.slave-mi \
    mysql-test/t/*.sh $BASE/mysql-test/t
$CP mysql-test/r/*result mysql-test/r/*.require $BASE/mysql-test/r

if [ $BASE_SYSTEM != "netware" ] ; then
  chmod a+x $BASE/bin/*
  copyfileto $BASE/bin scripts/*
  $BASE/bin/replace \@localstatedir\@ ./data \@bindir\@ ./bin \@scriptdir\@ \
      ./bin \@libexecdir\@ ./bin \@sbindir\@ ./bin \@prefix\@ . \@HOSTNAME\@ \
      @HOSTNAME@ \@pkgdatadir\@ ./support-files \
      < scripts/mysql_install_db.sh > $BASE/scripts/mysql_install_db
  $BASE/bin/replace \@prefix\@ /usr/local/mysql \@bindir\@ ./bin \
      \@MYSQLD_USER\@ root \@localstatedir\@ /usr/local/mysql/data \
      \@HOSTNAME\@ @HOSTNAME@ \
      < support-files/mysql.server.sh > $BASE/support-files/mysql.server
  $BASE/bin/replace /my/gnu/bin/hostname /bin/hostname -- $BASE/bin/mysqld_safe
  mv $BASE/support-files/binary-configure $BASE/configure
  chmod a+x $BASE/bin/* $BASE/scripts/* $BASE/support-files/mysql-* \
      $BASE/support-files/mysql.server $BASE/configure
  $CP -r sql-bench/* $BASE/sql-bench
  rm -f $BASE/sql-bench/*.sh $BASE/sql-bench/Makefile* $BASE/lib/*.la
  rm -f $BASE/bin/*.sql
fi

rm -f $BASE/bin/Makefile* $BASE/bin/*.in $BASE/bin/*.sh \
    $BASE/bin/mysql_install_db $BASE/bin/make_binary_distribution \
    $BASE/bin/setsomevars $BASE/support-files/Makefile* \
    $BASE/support-files/*.sh

#
# Copy system dependent files
#
if [ $BASE_SYSTEM = "netware" ] ; then
  echo "CREATE DATABASE mysql;" > $BASE/bin/init_db.sql
  echo "CREATE DATABASE test;" >> $BASE/bin/init_db.sql
  sh ./scripts/mysql_create_system_tables.sh real "" "%" 0 \
      >> $BASE/bin/init_db.sql
  sh ./scripts/mysql_create_system_tables.sh test "" "%" 0 \
      > $BASE/bin/test_db.sql
  ./scripts/fill_help_tables < ./Docs/manual.texi >> ./netware/init_db.sql
fi

#
# Remove system dependent files
#
if [ $BASE_SYSTEM = "netware" ] ; then
  rm -f $BASE/support-files/magic \
        $BASE/support-files/mysql.server \
        $BASE/support-files/mysql*.spec \
        $BASE/support-files/mysql-log-rotate \
        $BASE/support-files/binary-configure \
        $BASE/support-files/build-tags \
	$BASE/support-files/MySQL-shared-compat.spec \
        $BASE/support-files/ndb-config-2-node.ini \
        $BASE/INSTALL-BINARY \
        $BASE/MySQLEULA.txt
else
    rm -f $BASE/README.NW
fi

# Make safe_mysqld a symlink to mysqld_safe for backwards portability
# To be removed in MySQL 4.1
(cd $BASE/bin ; ln -s mysqld_safe safe_mysqld )

# Clean up if we did this from a bk tree
if [ -d $BASE/sql-bench/SCCS ] ; then
  find $BASE/share -name SCCS -print | xargs rm -rf
  find $BASE/sql-bench -name SCCS -print | xargs rm -rf
fi

# NDB Cluster
if [ x$NDBCLUSTER = x1 ]; then
  ( cd ndb            ; @MAKE@ DESTDIR=$BASE/ndb-stage install )
  ( cd mysql-test/ndb ; @MAKE@ DESTDIR=$BASE/ndb-stage install )
  $CP $BASE/ndb-stage@bindir@/* $BASE/bin/.
  $CP $BASE/ndb-stage@libexecdir@/* $BASE/bin/.
  $CP $BASE/ndb-stage@pkglibdir@/* $BASE/lib/.
  $CP -r $BASE/ndb-stage@pkgincludedir@/ndb $BASE/include
  $CP -r $BASE/ndb-stage@prefix@/mysql-test/ndb $BASE/mysql-test/. || exit 1
  rm -rf $BASE/ndb-stage
fi

# Change the distribution to a long descriptive name
NEW_NAME=mysql@MYSQL_SERVER_SUFFIX@-$version-$platform$SUFFIX

# Print the platform name for build logs
echo "PLATFORM NAME: $platform"

BASE2=$TMP/$NEW_NAME
rm -rf $BASE2
mv $BASE $BASE2
BASE=$BASE2
#
# If we are compiling with gcc, copy libgcc.a to the distribution as libmygcc.a
#

if [ x"@GXX@" = x"yes" ] ; then
  gcclib=`@CC@ --print-libgcc-file`
  if [ $? -ne 0 ] ; then
    echo "Warning: Couldn't find libgcc.a!"
  else
    $CP $gcclib $BASE/lib/libmygcc.a
  fi
fi

#if we are debugging, do not do tar/gz
if [ x$DEBUG = x1 ] ; then
 exit
fi

# This is needed to prefere gnu tar instead of tar because tar can't
# always handle long filenames

PATH_DIRS=`echo $PATH | \
    sed -e 's/^:/. /' -e 's/:$/ ./' -e 's/::/ . /g' -e 's/:/ /g' `

which_1 ()
{
  for cmd
  do
    for d in $PATH_DIRS
    do
      for file in $d/$cmd
      do
	if [ -x $file -a ! -d $file ] ; then
	  echo $file
	  exit 0
	fi
      done
    done
  done
  exit 1
}

if [ $BASE_SYSTEM != "netware" ] ; then

  #
  # Create the result tar file
  #

  tar=`which_1 gnutar gtar`
  if [ "$?" = "1" -o x"$tar" = x"" ] ; then
    tar=tar
  fi

  echo "Using $tar to create archive"

  OPT=cvf
  if [ x$SILENT = x1 ] ; then
    OPT=cf
  fi

  echo "Creating and compressing archive"
  rm -f $NEW_NAME.tar.gz
  (cd $TMP ; $tar $OPT -  $NEW_NAME) | gzip -9 > $NEW_NAME.tar.gz
  echo "$NEW_NAME.tar.gz created"

else

  #
  # Create a zip file for NetWare users
  #

  rm -f $NEW_NAME.zip
  (cd $TMP; zip -r "$SOURCE/$NEW_NAME.zip" $NEW_NAME)
  echo "$NEW_NAME.zip created"

fi

echo "Removing temporary directory"
rm -rf $BASE<|MERGE_RESOLUTION|>--- conflicted
+++ resolved
@@ -161,17 +161,7 @@
     $CP scripts/mysqlhotcopy $BASE/scripts/mysqlhotcopy.pl
 fi
 
-<<<<<<< HEAD
 copyfileto $BASE/lib \
-  libmysql/.libs/libmysqlclient.a libmysql/.libs/libmysqlclient.so* \
-  libmysql/libmysqlclient.* libmysql_r/.libs/libmysqlclient_r.a \
-  libmysql_r/.libs/libmysqlclient_r.so* libmysql_r/libmysqlclient_r.* \
-  mysys/libmysys.a strings/libmystrings.a dbug/libdbug.a \
-  libmysqld/.libs/libmysqld.a libmysqld/.libs/libmysqld.so* \
-  libmysqld/libmysqld.a netware/libmysql.imp \
-  zlib/.libs/libz.a
-=======
-for i in \
   libmysql/.libs/libmysqlclient.a \
   libmysql/.libs/libmysqlclient.so* \
   libmysql/.libs/libmysqlclient.sl* \
@@ -187,14 +177,8 @@
   libmysqld/.libs/libmysqld.sl* \
   libmysqld/.libs/libmysqld*.dylib \
   mysys/libmysys.a strings/libmystrings.a dbug/libdbug.a \
-  libmysqld/libmysqld.a netware/libmysql.imp
-do
-  if [ -f $i ]
-  then
-    $CP $i $BASE/lib
-   fi
-done
->>>>>>> c36dd286
+  libmysqld/libmysqld.a netware/libmysql.imp \
+  zlib/.libs/libz.a
 
 # convert the .a to .lib for NetWare
 if [ $BASE_SYSTEM = "netware" ] ; then
