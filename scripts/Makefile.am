# Copyright (C) 2000-2006 MySQL AB
# 
# This program is free software; you can redistribute it and/or modify
# it under the terms of the GNU General Public License as published by
# the Free Software Foundation; version 2 of the License.
# 
# This program is distributed in the hope that it will be useful,
# but WITHOUT ANY WARRANTY; without even the implied warranty of
# MERCHANTABILITY or FITNESS FOR A PARTICULAR PURPOSE.  See the
# GNU General Public License for more details.
# 
# You should have received a copy of the GNU General Public License
# along with this program; if not, write to the Free Software
# Foundation, Inc., 59 Temple Place, Suite 330, Boston, MA  02111-1307  USA

## Process this file with automake to create Makefile.in

BUILT_SOURCES = mysql_fix_privilege_tables.sql \
                mysql_fix_privilege_tables_sql.c

noinst_PROGRAMS = 	comp_sql

bin_SCRIPTS =		@server_scripts@ \
			msql2mysql \
			mysql_config \
			mysql_fix_privilege_tables \
			mysql_fix_extensions \
			mysql_setpermission \
			mysql_secure_installation \
			mysql_zap \
			mysqlaccess \
			mysqlbug \
			mysql_convert_table_format \
			mysql_find_rows \
			mysqlhotcopy \
			mysqldumpslow \
			mysqld_multi

noinst_SCRIPTS =	make_binary_distribution \
			make_sharedlib_distribution

EXTRA_SCRIPTS =		make_binary_distribution.sh \
			make_sharedlib_distribution.sh \
			msql2mysql.sh \
			mysql_config.sh \
			mysql_fix_privilege_tables.sh \
			mysql_fix_extensions.sh \
			mysql_install_db.sh \
			mysql_setpermission.sh \
			mysql_secure_installation.sh \
			mysql_zap.sh \
			mysqlaccess.sh \
			mysqlbug.sh \
			mysql_convert_table_format.sh \
			mysql_find_rows.sh \
			mysqlhotcopy.sh \
			mysqldumpslow.sh \
			mysqld_multi.sh \
			mysqld_safe.sh

EXTRA_DIST =		$(EXTRA_SCRIPTS) \
			mysqlaccess.conf \
			mysqlbug \
			make_win_bin_dist \
			mysql_system_tables_fix.sql \
			CMakeLists.txt

dist_pkgdata_DATA =	fill_help_tables.sql \
			mysql_fix_privilege_tables.sql \
			mysql_system_tables.sql \
			mysql_system_tables_data.sql \
			mysql_test_data_timezone.sql

CLEANFILES =		@server_scripts@ \
			make_binary_distribution \
			make_sharedlib_distribution \
			msql2mysql \
			mysql_config \
			mysql_fix_privilege_tables \
			mysql_fix_extensions \
			mysql_setpermission \
			mysql_secure_installation \
			mysql_zap \
			mysqlaccess \
			mysql_convert_table_format \
			mysql_find_rows \
			mysqlhotcopy \
			mysqldumpslow \
			mysql_tableinfo \
			mysqld_multi \
<<<<<<< HEAD
			mysql_fix_privilege_tables.sql
=======
			make_win_src_distribution \
			mysql_fix_privilege_tables.sql \
			mysql_fix_privilege_tables_sql.c
>>>>>>> d8ba5b09

# mysqlbug should be distributed built so that people can report build
# failures with it.
DISTCLEANFILES =        mysqlbug

# We want the right version and configure comand line in mysqlbug
mysqlbug: ${top_builddir}/config.status mysqlbug.sh

# Build mysql_fix_privilege_tables.sql from the files that contain
# the system tables for this version of MySQL plus any commands
# needed to upgrade the system tables from an older version
mysql_fix_privilege_tables.sql: mysql_system_tables.sql \
				mysql_system_tables_fix.sql
	@echo "Building $@";
	@cat mysql_system_tables.sql mysql_system_tables_fix.sql > $@

#
# Build mysql_fix_privilege_tables_sql.c from
# mysql_fix_privileges_tables.sql using comp_sql
#
mysql_fix_privilege_tables_sql.c: comp_sql.c mysql_fix_privilege_tables.sql
	$(MAKE) $(AM_MAKEFLAGS) comp_sql$(EXEEXT)
	$(top_builddir)/scripts/comp_sql$(EXEEXT) \
          mysql_fix_privilege_tables \
	    $(top_srcdir)/scripts/mysql_fix_privilege_tables.sql $@


SUFFIXES = .sh

.sh:
	@RM@ -f $@ $@-t
	@SED@ \
	  -e 's!@''bindir''@!$(bindir)!g' \
	  -e 's!@''sbindir''@!$(sbindir)!g' \
	  -e 's!@''scriptdir''@!$(bindir)!g' \
	  -e 's!@''prefix''@!$(prefix)!g' \
	  -e 's!@''datadir''@!$(datadir)!g' \
	  -e 's!@''localstatedir''@!$(localstatedir)!g' \
	  -e 's!@''libexecdir''@!$(libexecdir)!g' \
	  -e 's!@''pkglibdir''@!$(pkglibdir)!g' \
	  -e 's!@''pkgincludedir''@!$(pkgincludedir)!g' \
	  -e 's!@''pkgdatadir''@!$(pkgdatadir)!g' \
	  -e 's!@''sysconfdir''@!$(sysconfdir)!g' \
	  -e 's!@''CC''@!@CC@!'\
	  -e 's!@''CXX''@!@CXX@!'\
	  -e 's!@''GXX''@!@GXX@!'\
	  -e 's!@''CC_VERSION''@!@CC_VERSION@!'\
	  -e 's!@''CXX_VERSION''@!@CXX_VERSION@!'\
	  -e 's!@''PERL''@!@PERL@!' \
	  -e 's!@''ASFLAGS''@!@SAVE_ASFLAGS@!'\
	  -e 's!@''CFLAGS''@!@SAVE_CFLAGS@!'\
	  -e 's!@''CXXFLAGS''@!@SAVE_CXXFLAGS@!'\
	  -e 's!@''LDFLAGS''@!@SAVE_LDFLAGS@!'\
	  -e 's!@''CLIENT_LIBS''@!@CLIENT_LIBS@!' \
	  -e 's!@''ZLIB_LIBS''@!@ZLIB_LIBS@!' \
	  -e 's!@''LIBS''@!@LIBS@!' \
	  -e 's!@''WRAPLIBS''@!@WRAPLIBS@!' \
	  -e 's!@''innodb_system_libs''@!@innodb_system_libs@!' \
	  -e 's!@''openssl_libs''@!@openssl_libs@!' \
	  -e 's!@''VERSION''@!@VERSION@!' \
	  -e 's!@''MYSQL_BASE_VERSION''@!@MYSQL_BASE_VERSION@!' \
	  -e 's!@''MYSQL_SERVER_SUFFIX''@!@MYSQL_SERVER_SUFFIX@!' \
	  -e 's!@''COMPILATION_COMMENT''@!@COMPILATION_COMMENT@!' \
	  -e 's!@''MACHINE_TYPE''@!@MACHINE_TYPE@!' \
	  -e 's!@''HOSTNAME''@!@HOSTNAME@!' \
	  -e 's!@''SYSTEM_TYPE''@!@SYSTEM_TYPE@!' \
	  -e 's!@''CHECK_PID''@!@CHECK_PID@!' \
	  -e 's!@''FIND_PROC''@!@FIND_PROC@!' \
	  -e 's!@''MYSQLD_DEFAULT_SWITCHES''@!@MYSQLD_DEFAULT_SWITCHES@!' \
	  -e 's!@''MYSQL_UNIX_ADDR''@!@MYSQL_UNIX_ADDR@!' \
	  -e 's!@''MYSQL_TCP_PORT''@!@MYSQL_TCP_PORT@!' \
	  -e 's!@''TARGET_LINUX''@!@TARGET_LINUX@!' \
	  -e "s!@""CONF_COMMAND""@!@CONF_COMMAND@!" \
	  -e 's!@''MYSQLD_USER''@!@MYSQLD_USER@!' \
	  -e 's!@''STATIC_NSS_FLAGS''@!@STATIC_NSS_FLAGS@!' \
	  -e 's!@''NON_THREADED_LIBS''@!@NON_THREADED_LIBS@!' \
	  -e 's!@''ZLIB_DEPS''@!@ZLIB_DEPS@!' \
	  -e "s!@MAKE@!$(MAKE)!" \
	$< > $@-t
	@CHMOD@ +x $@-t
	@MV@ $@-t $@


# Don't update the files from bitkeeper
%::SCCS/s.%<|MERGE_RESOLUTION|>--- conflicted
+++ resolved
@@ -88,13 +88,8 @@
 			mysqldumpslow \
 			mysql_tableinfo \
 			mysqld_multi \
-<<<<<<< HEAD
-			mysql_fix_privilege_tables.sql
-=======
-			make_win_src_distribution \
 			mysql_fix_privilege_tables.sql \
 			mysql_fix_privilege_tables_sql.c
->>>>>>> d8ba5b09
 
 # mysqlbug should be distributed built so that people can report build
 # failures with it.
