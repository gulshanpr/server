--- conflicted
+++ resolved
@@ -1,9 +1,5 @@
-<<<<<<< HEAD
-# Copyright (c) 2006, 2013, Oracle and/or its affiliates.
-# Copyright (c) 2008, 2013, Monty Program Ab
-=======
-# Copyright (c) 2006, 2014, Oracle and/or its affiliates. All rights reserved.
->>>>>>> faec0e2f
+# Copyright (c) 2006, 2014, Oracle and/or its affiliates.
+# Copyright (c) 2008, 2014, Monty Program Ab
 # 
 # This program is free software; you can redistribute it and/or modify
 # it under the terms of the GNU General Public License as published by
@@ -333,10 +329,10 @@
   SET(DEFAULT_SYSCONFDIR "${INSTALL_SYSCONFDIR}")
 ENDIF()
 
-SET(TMPDIR "P_tmpdir"
+SET(TMPDIR ""
   CACHE PATH
   "PATH to MySQL TMP dir. Defaults to the P_tmpdir macro in <stdio.h>")
-IF(TMPDIR STREQUAL "P_tmpdir")
+IF(TMPDIR STREQUAL "")
   # Do not quote it, to refer to the P_tmpdir macro.
   SET(DEFAULT_TMPDIR "P_tmpdir")
 ELSE()
