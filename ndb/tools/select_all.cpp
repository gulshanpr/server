--- conflicted
+++ resolved
@@ -88,10 +88,6 @@
   }
   _tabname = argv[optind];
 
-<<<<<<< HEAD
-  my_init();
-=======
->>>>>>> 0caba84b
 #ifndef DBUG_OFF
   if (debug_option)
     DBUG_PUSH(debug_option);
