/* Copyright (C) 2003 MySQL AB

   This program is free software; you can redistribute it and/or modify
   it under the terms of the GNU General Public License as published by
   the Free Software Foundation; either version 2 of the License, or
   (at your option) any later version.

   This program is distributed in the hope that it will be useful,
   but WITHOUT ANY WARRANTY; without even the implied warranty of
   MERCHANTABILITY or FITNESS FOR A PARTICULAR PURPOSE.  See the
   GNU General Public License for more details.

   You should have received a copy of the GNU General Public License
   along with this program; if not, write to the Free Software
   Foundation, Inc., 59 Temple Place, Suite 330, Boston, MA  02111-1307  USA */

#include <NdbSqlUtil.hpp>

int
NdbSqlUtil::char_compare(const char* s1, unsigned n1,
                         const char* s2, unsigned n2, bool padded)
{
  int c1 = 0;
  int c2 = 0;
  unsigned i = 0;
  while (i < n1 || i < n2) {
    c1 = i < n1 ? s1[i] : padded ? 0x20 : 0;
    c2 = i < n2 ? s2[i] : padded ? 0x20 : 0;
    if (c1 != c2)
      break;
    i++;
  }
  return c1 - c2;
}

bool
NdbSqlUtil::char_like(const char* s1, unsigned n1,
                      const char* s2, unsigned n2, bool padded)
{
  int c1 = 0;
  int c2 = 0;
  unsigned i1 = 0;
  unsigned i2 = 0;
  while (i1 < n1 || i2 < n2) {
    c1 = i1 < n1 ? s1[i1] : padded ? 0x20 : 0;
    c2 = i2 < n2 ? s2[i2] : padded ? 0x20 : 0;
    if (c2 == '%') {
      while (i2 + 1 < n2 && s2[i2 + 1] == '%') {
        i2++;
      }
      unsigned m = 0;
      while (m <= n1 - i1) {
        if (char_like(s1 + i1 + m, n1 -i1 - m,
                      s2 + i2 + 1, n2 - i2 - 1, padded))
        return true;
        m++;
      }
      return false;
    }
    if (c2 == '_') {
      if (c1 == 0)
        return false;
    } else {
      if (c1 != c2)
        return false;
    }
    i1++;
    i2++;
  }
  return i1 == n2 && i2 == n2;
}

/*
 * Data types.  The entries must be in the numerical order.
 */

const NdbSqlUtil::Type
NdbSqlUtil::m_typeList[] = {
  {
    Type::Undefined,
    NULL
  },
  {
    Type::Tinyint,
    cmpTinyint
  },
  {
    Type::Tinyunsigned,
    cmpTinyunsigned
  },
  {
    Type::Smallint,
    cmpSmallint
  },
  {
    Type::Smallunsigned,
    cmpSmallunsigned
  },
  {
    Type::Mediumint,
    cmpMediumint
  },
  {
    Type::Mediumunsigned,
    cmpMediumunsigned
  },
  {
    Type::Int,
    cmpInt
  },
  {
    Type::Unsigned,
    cmpUnsigned
  },
  {
    Type::Bigint,
    cmpBigint
  },
  {
    Type::Bigunsigned,
    cmpBigunsigned
  },
  {
    Type::Float,
    cmpFloat
  },
  {
    Type::Double,
    cmpDouble
  },
  {
    Type::Decimal,
    NULL  // cmpDecimal
  },
  {
    Type::Char,
    cmpChar
  },
  {
    Type::Varchar,
    cmpVarchar
  },
  {
    Type::Binary,
    cmpBinary
  },
  {
    Type::Varbinary,
    cmpVarbinary
  },
  {
    Type::Datetime,
    cmpDatetime
  },
  {
    Type::Date,
    cmpDate
  },
  {
    Type::Blob,
    NULL  // cmpBlob
  },
  {
    Type::Text,
    NULL  // cmpText
  },
  {
<<<<<<< HEAD
    Type::Bit,
    NULL  // cmpBit
  },
  {
    Type::Longvarchar,
    cmpLongvarchar
  },
  {
    Type::Longvarbinary,
    cmpLongvarbinary
=======
    Type::Undefined,    // 5.0 Bit
    NULL
  },
  {
    Type::Undefined,    // 5.0 Longvarchar
    NULL
  },
  {
    Type::Undefined,    // 5.0 Longvarbinary
    NULL
  },
  {
    Type::Time,
    cmpTime
>>>>>>> 4e57d01c
  }
};

const NdbSqlUtil::Type&
NdbSqlUtil::getType(Uint32 typeId)
{
  if (typeId < sizeof(m_typeList) / sizeof(m_typeList[0]) &&
      m_typeList[typeId].m_typeId != Type::Undefined) {
    return m_typeList[typeId];
  }
  return m_typeList[Type::Undefined];
}

const NdbSqlUtil::Type&
NdbSqlUtil::getTypeBinary(Uint32 typeId)
{
  switch (typeId) {
  case Type::Char:
  case Type::Varchar:
  case Type::Binary:
  case Type::Varbinary:
  case Type::Longvarchar:
  case Type::Longvarbinary:
    typeId = Type::Binary;
    break;
  case Type::Text:
    typeId = Type::Blob;
    break;
  default:
    break;
  }
  return getType(typeId);
}

/*
 * Comparison functions.
 */

int
NdbSqlUtil::cmpTinyint(const void* info, const void* p1, unsigned n1, const void* p2, unsigned n2, bool full)
{
  if (n2 >= sizeof(Int8)) {
    Int8 v1, v2;
    memcpy(&v1, p1, sizeof(Int8));
    memcpy(&v2, p2, sizeof(Int8));
    if (v1 < v2)
      return -1;
    if (v1 > v2)
      return +1;
    return 0;
  }
  assert(! full);
  return CmpUnknown;
}

int
NdbSqlUtil::cmpTinyunsigned(const void* info, const void* p1, unsigned n1, const void* p2, unsigned n2, bool full)
{
  if (n2 >= sizeof(Uint8)) {
    Uint8 v1, v2;
    memcpy(&v1, p1, sizeof(Uint8));
    memcpy(&v2, p2, sizeof(Uint8));
    if (v1 < v2)
      return -1;
    if (v1 > v2)
      return +1;
    return 0;
  }
  assert(! full);
  return CmpUnknown;
}

int
NdbSqlUtil::cmpSmallint(const void* info, const void* p1, unsigned n1, const void* p2, unsigned n2, bool full)
{
  if (n2 >= sizeof(Int16)) {
    Int16 v1, v2;
    memcpy(&v1, p1, sizeof(Int16));
    memcpy(&v2, p2, sizeof(Int16));
    if (v1 < v2)
      return -1;
    if (v1 > v2)
      return +1;
    return 0;
  }
  assert(! full);
  return CmpUnknown;
}

int
NdbSqlUtil::cmpSmallunsigned(const void* info, const void* p1, unsigned n1, const void* p2, unsigned n2, bool full)
{
  if (n2 >= sizeof(Uint16)) {
    Uint16 v1, v2;
    memcpy(&v1, p1, sizeof(Uint16));
    memcpy(&v2, p2, sizeof(Uint16));
    if (v1 < v2)
      return -1;
    if (v1 > v2)
      return +1;
    return 0;
  }
  assert(! full);
  return CmpUnknown;
}

int
NdbSqlUtil::cmpMediumint(const void* info, const void* p1, unsigned n1, const void* p2, unsigned n2, bool full)
{
  if (n2 >= 3) {
    Int32 v1, v2;
    v1 = sint3korr((const uchar*)p1);
    v2 = sint3korr((const uchar*)p2);
    if (v1 < v2)
      return -1;
    if (v1 > v2)
      return +1;
    return 0;
  }
  assert(! full);
  return CmpUnknown;
}

int
NdbSqlUtil::cmpMediumunsigned(const void* info, const void* p1, unsigned n1, const void* p2, unsigned n2, bool full)
{
  if (n2 >= 3) {
    Uint32 v1, v2;
    v1 = uint3korr((const uchar*)p1);
    v2 = uint3korr((const uchar*)p2);
    if (v1 < v2)
      return -1;
    if (v1 > v2)
      return +1;
    return 0;
  }
  assert(! full);
  return CmpUnknown;
}

int
NdbSqlUtil::cmpInt(const void* info, const void* p1, unsigned n1, const void* p2, unsigned n2, bool full)
{
  if (n2 >= sizeof(Int32)) {
    Int32 v1, v2;
    memcpy(&v1, p1, sizeof(Int32));
    memcpy(&v2, p2, sizeof(Int32));
    if (v1 < v2)
      return -1;
    if (v1 > v2)
      return +1;
    return 0;
  }
  assert(! full);
  return CmpUnknown;
}

int
NdbSqlUtil::cmpUnsigned(const void* info, const void* p1, unsigned n1, const void* p2, unsigned n2, bool full)
{
  if (n2 >= sizeof(Uint32)) {
    Uint32 v1, v2;
    memcpy(&v1, p1, sizeof(Uint32));
    memcpy(&v2, p2, sizeof(Uint32));
    if (v1 < v2)
      return -1;
    if (v1 > v2)
      return +1;
    return 0;
  }
  assert(! full);
  return CmpUnknown;
}

int
NdbSqlUtil::cmpBigint(const void* info, const void* p1, unsigned n1, const void* p2, unsigned n2, bool full)
{
  if (n2 >= sizeof(Int64)) {
    Int64 v1, v2;
    memcpy(&v1, p1, sizeof(Int64));
    memcpy(&v2, p2, sizeof(Int64));
    if (v1 < v2)
      return -1;
    if (v1 > v2)
      return +1;
    return 0;
  }
  assert(! full);
  return CmpUnknown;
}

int
NdbSqlUtil::cmpBigunsigned(const void* info, const void* p1, unsigned n1, const void* p2, unsigned n2, bool full)
{
  if (n2 >= sizeof(Uint64)) {
    Uint64 v1, v2;
    memcpy(&v1, p1, sizeof(Uint64));
    memcpy(&v2, p2, sizeof(Uint64));
    if (v1 < v2)
      return -1;
    if (v1 > v2)
      return +1;
    return 0;
  }
  assert(! full);
  return CmpUnknown;
}

int
NdbSqlUtil::cmpFloat(const void* info, const void* p1, unsigned n1, const void* p2, unsigned n2, bool full)
{
  if (n2 >= sizeof(float)) {
    float v1, v2;
    memcpy(&v1, p1, sizeof(float));
    memcpy(&v2, p2, sizeof(float));
    if (v1 < v2)
      return -1;
    if (v1 > v2)
      return +1;
    return 0;
  }
  assert(! full);
  return CmpUnknown;
}

int
NdbSqlUtil::cmpDouble(const void* info, const void* p1, unsigned n1, const void* p2, unsigned n2, bool full)
{
  if (n2 >= sizeof(double)) {
    double v1, v2;
    memcpy(&v1, p1, sizeof(double));
    memcpy(&v2, p2, sizeof(double));
    if (v1 < v2)
      return -1;
    if (v1 > v2)
      return +1;
    return 0;
  }
  assert(! full);
  return CmpUnknown;
}

// not used by MySQL or NDB
int
NdbSqlUtil::cmpDecimal(const void* info, const void* p1, unsigned n1, const void* p2, unsigned n2, bool full)
{
  assert(false);
  return 0;
}

int
NdbSqlUtil::cmpChar(const void* info, const void* p1, unsigned n1, const void* p2, unsigned n2, bool full)
{
  // collation does not work on prefix for some charsets
  assert(full);
  const uchar* v1 = (const uchar*)p1;
  const uchar* v2 = (const uchar*)p2;
  // not const in MySQL
  CHARSET_INFO* cs = (CHARSET_INFO*)(info);
  // compare with space padding
  int k = (*cs->coll->strnncollsp)(cs, v1, n1, v2, n2, false);
  return k < 0 ? -1 : k > 0 ? +1 : 0;
}

int
NdbSqlUtil::cmpVarchar(const void* info, const void* p1, unsigned n1, const void* p2, unsigned n2, bool full)
{
  const unsigned lb = 1;
  // collation does not work on prefix for some charsets
  assert(full && n1 >= lb && n2 >= lb);
  const uchar* v1 = (const uchar*)p1;
  const uchar* v2 = (const uchar*)p2;
  unsigned m1 = *v1;
  unsigned m2 = *v2;
  if (m1 <= n1 - lb && m2 <= n2 - lb) {
    CHARSET_INFO* cs = (CHARSET_INFO*)(info);
    // compare with space padding
    int k = (*cs->coll->strnncollsp)(cs, v1 + lb, m1, v2 + lb, m2, false);
    return k < 0 ? -1 : k > 0 ? +1 : 0;
  }
  // treat bad data as NULL
  if (m1 > n1 - lb && m2 <= n2 - lb)
    return -1;
  if (m1 <= n1 - lb && m2 > n2 - lb)
    return +1;
  return 0;
}

int
NdbSqlUtil::cmpBinary(const void* info, const void* p1, unsigned n1, const void* p2, unsigned n2, bool full)
{
  const uchar* v1 = (const uchar*)p1;
  const uchar* v2 = (const uchar*)p2;
  // compare as binary strings
  unsigned n = (n1 <= n2 ? n1 : n2);
  int k = memcmp(v1, v2, n);
  if (k == 0) {
    k = (full ? n1 : n) - n2;
  }
  return k < 0 ? -1 : k > 0 ? +1 : full ? 0 : CmpUnknown;
}

int
NdbSqlUtil::cmpVarbinary(const void* info, const void* p1, unsigned n1, const void* p2, unsigned n2, bool full)
{
  const unsigned lb = 1;
  if (n2 >= lb) {
    assert(n1 >= lb);
    const uchar* v1 = (const uchar*)p1;
    const uchar* v2 = (const uchar*)p2;
    unsigned m1 = *v1;
    unsigned m2 = *v2;
    if (m1 <= n1 - lb && m2 <= n2 - lb) {
      // compare as binary strings
      unsigned m = (m1 <= m2 ? m1 : m2);
      int k = memcmp(v1 + lb, v2 + lb, m);
      if (k == 0) {
        k = (full ? m1 : m) - m2;
      }
      return k < 0 ? -1 : k > 0 ? +1 : full ? 0 : CmpUnknown;
    }
    // treat bad data as NULL
    if (m1 > n1 - lb && m2 <= n2 - lb)
      return -1;
    if (m1 <= n1 - lb && m2 > n2 - lb)
      return +1;
    return 0;
  }
  assert(! full);
  return CmpUnknown;
}

int
NdbSqlUtil::cmpDatetime(const void* info, const void* p1, unsigned n1, const void* p2, unsigned n2, bool full)
{
  if (n2 >= sizeof(Int64)) {
    Int64 v1, v2;
    memcpy(&v1, p1, sizeof(Int64));
    memcpy(&v2, p2, sizeof(Int64));
    if (v1 < v2)
      return -1;
    if (v1 > v2)
      return +1;
    return 0;
  }
  assert(! full);
  return CmpUnknown;
}

int
NdbSqlUtil::cmpDate(const void* info, const void* p1, unsigned n1, const void* p2, unsigned n2, bool full)
{
#ifdef ndb_date_is_4_byte_native_int
  if (n2 >= sizeof(Int32)) {
    Int32 v1, v2;
    memcpy(&v1, p1, sizeof(Int32));
    memcpy(&v2, p2, sizeof(Int32));
    if (v1 < v2)
      return -1;
    if (v1 > v2)
      return +1;
    return 0;
  }
  assert(! full);
  return CmpUnknown;
#else
  if (n2 >= 4) {        // may access 4-th byte
    const uchar* v1 = (const uchar*)p1;
    const uchar* v2 = (const uchar*)p2;
    // from Field_newdate::val_int
    Uint64 j1 = uint3korr(v1);
    Uint64 j2 = uint3korr(v2);
    j1 = (j1 % 32L)+(j1 / 32L % 16L)*100L + (j1/(16L*32L))*10000L;
    j2 = (j2 % 32L)+(j2 / 32L % 16L)*100L + (j2/(16L*32L))*10000L;
    if (j1 < j2)
      return -1;
    if (j1 > j2)
      return +1;
    return 0;
  }
  assert(! full);
  return CmpUnknown;
#endif
}

// not supported
int
NdbSqlUtil::cmpBlob(const void* info, const void* p1, unsigned n1, const void* p2, unsigned n2, bool full)
{
  assert(false);
  return 0;
}

// not supported
int
NdbSqlUtil::cmpText(const void* info, const void* p1, unsigned n1, const void* p2, unsigned n2, bool full)
{
  assert(false);
  return 0;
}

<<<<<<< HEAD
// not yet
int
NdbSqlUtil::cmpBit(const void* info, const void* p1, unsigned n1, const void* p2, unsigned n2, bool full)
{
  assert(false);
  return 0;
}

int
NdbSqlUtil::cmpLongvarchar(const void* info, const void* p1, unsigned n1, const void* p2, unsigned n2, bool full)
{
  const unsigned lb = 2;
  // collation does not work on prefix for some charsets
  assert(full && n1 >= lb && n2 >= lb);
  const uchar* v1 = (const uchar*)p1;
  const uchar* v2 = (const uchar*)p2;
  unsigned m1 = uint2korr(v1);
  unsigned m2 = uint2korr(v2);
  if (m1 <= n1 - lb && m2 <= n2 - lb) {
    CHARSET_INFO* cs = (CHARSET_INFO*)(info);
    // compare with space padding
    int k = (*cs->coll->strnncollsp)(cs, v1 + lb, m1, v2 + lb, m2, false);
    return k < 0 ? -1 : k > 0 ? +1 : 0;
  }
  // treat bad data as NULL
  if (m1 > n1 - lb && m2 <= n2 - lb)
    return -1;
  if (m1 <= n1 - lb && m2 > n2 - lb)
    return +1;
  return 0;
}

int
NdbSqlUtil::cmpLongvarbinary(const void* info, const void* p1, unsigned n1, const void* p2, unsigned n2, bool full)
{
  const unsigned lb = 2;
  if (n2 >= lb) {
    assert(n1 >= lb);
    const uchar* v1 = (const uchar*)p1;
    const uchar* v2 = (const uchar*)p2;
    unsigned m1 = uint2korr(v1);
    unsigned m2 = uint2korr(v2);
    if (m1 <= n1 - lb && m2 <= n2 - lb) {
      // compare as binary strings
      unsigned m = (m1 <= m2 ? m1 : m2);
      int k = memcmp(v1 + lb, v2 + lb, m);
      if (k == 0) {
        k = (full ? m1 : m) - m2;
      }
      return k < 0 ? -1 : k > 0 ? +1 : full ? 0 : CmpUnknown;
    }
    // treat bad data as NULL
    if (m1 > n1 - lb && m2 <= n2 - lb)
      return -1;
    if (m1 <= n1 - lb && m2 > n2 - lb)
=======
int
NdbSqlUtil::cmpTime(const void* info, const void* p1, unsigned n1, const void* p2, unsigned n2, bool full)
{
  if (n2 >= 4) {        // may access 4-th byte
    const uchar* v1 = (const uchar*)p1;
    const uchar* v2 = (const uchar*)p2;
    // from Field_time::val_int
    Int32 j1 = sint3korr(v1);
    Int32 j2 = sint3korr(v2);
    if (j1 < j2)
      return -1;
    if (j1 > j2)
>>>>>>> 4e57d01c
      return +1;
    return 0;
  }
  assert(! full);
  return CmpUnknown;
}

// check charset

bool
NdbSqlUtil::usable_in_pk(Uint32 typeId, const void* info)
{
  const Type& type = getType(typeId);
  switch (type.m_typeId) {
  case Type::Char:
    {
      const CHARSET_INFO *cs = (const CHARSET_INFO*)info;
      return
        cs != 0 &&
        cs->cset != 0 &&
        cs->coll != 0 &&
        cs->coll->strnxfrm != 0 &&
        cs->strxfrm_multiply <= MAX_XFRM_MULTIPLY;
    }
    break;
  case Type::Undefined:
  case Type::Blob:
  case Type::Text:
    break;
  default:
    return true;
  }
  return false;
}

bool
NdbSqlUtil::usable_in_hash_index(Uint32 typeId, const void* info)
{
  return usable_in_pk(typeId, info);
}

bool
NdbSqlUtil::usable_in_ordered_index(Uint32 typeId, const void* info)
{
  const Type& type = getType(typeId);
  if (type.m_cmp == NULL)
    return false;
  switch (type.m_typeId) {
  case Type::Char:
    {
      const CHARSET_INFO *cs = (const CHARSET_INFO*)info;
      return
        cs != 0 &&
        cs->cset != 0 &&
        cs->coll != 0 &&
        cs->coll->strnxfrm != 0 &&
        cs->coll->strnncollsp != 0 &&
        cs->strxfrm_multiply <= MAX_XFRM_MULTIPLY;
    }
    break;
  case Type::Undefined:
  case Type::Blob:
  case Type::Text:
    break;
  default:
    return true;
  }
  return false;
}

// utilities

bool
NdbSqlUtil::get_var_length(Uint32 typeId, const void* p, unsigned attrlen, Uint32& lb, Uint32& len)
{
  const unsigned char* const src = (const unsigned char*)p;
  switch (typeId) {
  case NdbSqlUtil::Type::Varchar:
  case NdbSqlUtil::Type::Varbinary:
    lb = 1;
    if (attrlen >= lb) {
      len = src[0];
      if (attrlen >= lb + len)
        return true;
    }
    break;
  case NdbSqlUtil::Type::Longvarchar:
  case NdbSqlUtil::Type::Longvarbinary:
    lb = 2;
    if (attrlen >= lb) {
      len = src[0] + (src[1] << 8);
      if (attrlen >= lb + len)
        return true;
    }
    break;
  default:
    lb = 0;
    len = attrlen;
    return true;
    break;
  }
  return false;
}

// workaround

int
NdbSqlUtil::strnxfrm_bug7284(CHARSET_INFO* cs, unsigned char* dst, unsigned dstLen, const unsigned char*src, unsigned srcLen)
{
  unsigned char nsp[20]; // native space char
  unsigned char xsp[20]; // strxfrm-ed space char
#ifdef VM_TRACE
  memset(nsp, 0x1f, sizeof(nsp));
  memset(xsp, 0x1f, sizeof(xsp));
#endif
  // convert from unicode codepoint for space
  int n1 = (*cs->cset->wc_mb)(cs, (my_wc_t)0x20, nsp, nsp + sizeof(nsp));
  if (n1 <= 0)
    return -1;
  // strxfrm to binary
  int n2 = (*cs->coll->strnxfrm)(cs, xsp, sizeof(xsp), nsp, n1);
  if (n2 <= 0)
    return -1;
  // strxfrm argument string - returns no error indication
  int n3 = (*cs->coll->strnxfrm)(cs, dst, dstLen, src, srcLen);
  // pad with strxfrm-ed space chars
  int n4 = n3;
  while (n4 < (int)dstLen) {
    dst[n4] = xsp[(n4 - n3) % n2];
    n4++;
  }
  // no check for partial last
  return dstLen;
}<|MERGE_RESOLUTION|>--- conflicted
+++ resolved
@@ -165,7 +165,6 @@
     NULL  // cmpText
   },
   {
-<<<<<<< HEAD
     Type::Bit,
     NULL  // cmpBit
   },
@@ -176,22 +175,10 @@
   {
     Type::Longvarbinary,
     cmpLongvarbinary
-=======
-    Type::Undefined,    // 5.0 Bit
-    NULL
-  },
-  {
-    Type::Undefined,    // 5.0 Longvarchar
-    NULL
-  },
-  {
-    Type::Undefined,    // 5.0 Longvarbinary
-    NULL
   },
   {
     Type::Time,
     cmpTime
->>>>>>> 4e57d01c
   }
 };
 
@@ -593,7 +580,25 @@
   return 0;
 }
 
-<<<<<<< HEAD
+int
+NdbSqlUtil::cmpTime(const void* info, const void* p1, unsigned n1, const void* p2, unsigned n2, bool full)
+{
+  if (n2 >= 4) {        // may access 4-th byte
+    const uchar* v1 = (const uchar*)p1;
+    const uchar* v2 = (const uchar*)p2;
+    // from Field_time::val_int
+    Int32 j1 = sint3korr(v1);
+    Int32 j2 = sint3korr(v2);
+    if (j1 < j2)
+      return -1;
+    if (j1 > j2)
+      return +1;
+    return 0;
+  }
+  assert(! full);
+  return CmpUnknown;
+}
+
 // not yet
 int
 NdbSqlUtil::cmpBit(const void* info, const void* p1, unsigned n1, const void* p2, unsigned n2, bool full)
@@ -649,20 +654,6 @@
     if (m1 > n1 - lb && m2 <= n2 - lb)
       return -1;
     if (m1 <= n1 - lb && m2 > n2 - lb)
-=======
-int
-NdbSqlUtil::cmpTime(const void* info, const void* p1, unsigned n1, const void* p2, unsigned n2, bool full)
-{
-  if (n2 >= 4) {        // may access 4-th byte
-    const uchar* v1 = (const uchar*)p1;
-    const uchar* v2 = (const uchar*)p2;
-    // from Field_time::val_int
-    Int32 j1 = sint3korr(v1);
-    Int32 j2 = sint3korr(v2);
-    if (j1 < j2)
-      return -1;
-    if (j1 > j2)
->>>>>>> 4e57d01c
       return +1;
     return 0;
   }
