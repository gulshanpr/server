/* Copyright (C) 2008-2020 Kentoku Shiba
   Copyright (C) 2019-2022 MariaDB corp

  This program is free software; you can redistribute it and/or modify
  it under the terms of the GNU General Public License as published by
  the Free Software Foundation; version 2 of the License.

  This program is distributed in the hope that it will be useful,
  but WITHOUT ANY WARRANTY; without even the implied warranty of
  MERCHANTABILITY or FITNESS FOR A PARTICULAR PURPOSE.  See the
  GNU General Public License for more details.

  You should have received a copy of the GNU General Public License
  along with this program; if not, write to the Free Software
  Foundation, Inc., 51 Franklin Street, Fifth Floor, Boston, MA 02110-1335 USA */

#define MYSQL_SERVER 1
#include <my_global.h>
#include "mysql_version.h"
#include "spd_environ.h"
#if MYSQL_VERSION_ID < 50500
#include "mysql_priv.h"
#include <mysql/plugin.h>
#else
#include "sql_priv.h"
#include "probes_mysql.h"
#include "my_getopt.h"
#include "sql_class.h"
#include "sql_partition.h"
#include "sql_servers.h"
#include "sql_select.h"
#include "tztime.h"
#include "sql_parse.h"
#include "create_options.h"
#endif
#include "spd_err.h"
#include "spd_param.h"
#include "spd_db_include.h"
#include "spd_include.h"
#include "spd_sys_table.h"
#include "ha_spider.h"
#include "spd_trx.h"
#include "spd_db_conn.h"
#include "spd_table.h"
#include "spd_conn.h"
#include "spd_ping_table.h"
#include "spd_direct_sql.h"
#include "spd_malloc.h"
#include "spd_group_by_handler.h"
#include "spd_init_query.h"

/* Background thread management */
#ifdef SPIDER_HAS_NEXT_THREAD_ID
#define SPIDER_set_next_thread_id(A)
MYSQL_THD create_thd();
void destroy_thd(MYSQL_THD thd);
#else
ulong *spd_db_att_thread_id;
inline void SPIDER_set_next_thread_id(THD *A)
{
  pthread_mutex_lock(&LOCK_thread_count);
  A->thread_id = (*spd_db_att_thread_id)++;
  pthread_mutex_unlock(&LOCK_thread_count);
}
MYSQL_THD create_thd()
{
  THD *thd = SPIDER_new_THD(next_thread_id());
  if (thd)
  {
    thd->thread_stack = (char*) &thd;
    thd->store_globals();
    thd->set_command(COM_DAEMON);
    thd->security_ctx->host_or_ip = "";
  }
  return thd;
}
void destroy_thd(MYSQL_THD thd)
{
  delete thd;
}
#endif
inline MYSQL_THD spider_create_sys_thd(SPIDER_THREAD *thread)
{
  THD *thd = create_thd();
  if (thd)
  {
    SPIDER_set_next_thread_id(thd);
    thd->mysys_var->current_cond = &thread->cond;
    thd->mysys_var->current_mutex = &thread->mutex;
  }
  return thd;
}
inline void spider_destroy_sys_thd(MYSQL_THD thd)
{
  destroy_thd(thd);
}
inline MYSQL_THD spider_create_thd()
{
  THD *thd;
  my_thread_init();
  if (!(thd = new THD(next_thread_id())))
    my_thread_end();
  else
  {
#ifdef HAVE_PSI_INTERFACE
    mysql_thread_set_psi_id(thd->thread_id);
#endif
    thd->thread_stack = (char *) &thd;
    thd->store_globals();
  }
  return thd;
}
inline void spider_destroy_thd(MYSQL_THD thd)
{
  delete thd;
}

#ifdef SPIDER_XID_USES_xid_cache_iterate
#else
#ifdef XID_CACHE_IS_SPLITTED
uint *spd_db_att_xid_cache_split_num;
#endif
pthread_mutex_t *spd_db_att_LOCK_xid_cache;
HASH *spd_db_att_xid_cache;
#endif
struct charset_info_st *spd_charset_utf8mb3_bin;
const char **spd_defaults_extra_file;
const char **spd_defaults_file;
const char **spd_mysqld_unix_port;
uint *spd_mysqld_port;
bool volatile *spd_abort_loop;
Time_zone *spd_tz_system;
static int *spd_mysqld_server_started;
static pthread_mutex_t *spd_LOCK_server_started;
static pthread_cond_t *spd_COND_server_started;
extern long spider_conn_mutex_id;
handlerton *spider_hton_ptr;
SPIDER_DBTON spider_dbton[SPIDER_DBTON_SIZE];
extern SPIDER_DBTON spider_dbton_mysql;
extern SPIDER_DBTON spider_dbton_mariadb;
#ifdef HAVE_ORACLE_OCI
extern SPIDER_DBTON spider_dbton_oracle;
#endif
#ifndef WITHOUT_SPIDER_BG_SEARCH
SPIDER_THREAD *spider_table_sts_threads;
SPIDER_THREAD *spider_table_crd_threads;
#endif

#ifdef HAVE_PSI_INTERFACE
PSI_mutex_key spd_key_mutex_tbl;
PSI_mutex_key spd_key_mutex_init_error_tbl;
#ifdef WITH_PARTITION_STORAGE_ENGINE
PSI_mutex_key spd_key_mutex_wide_share;
#endif
PSI_mutex_key spd_key_mutex_lgtm_tblhnd_share;
PSI_mutex_key spd_key_mutex_conn;
PSI_mutex_key spd_key_mutex_open_conn;
PSI_mutex_key spd_key_mutex_allocated_thds;
PSI_mutex_key spd_key_mutex_mon_table_cache;
PSI_mutex_key spd_key_mutex_udf_table_mon;
PSI_mutex_key spd_key_mutex_mta_conn;
#ifndef WITHOUT_SPIDER_BG_SEARCH
PSI_mutex_key spd_key_mutex_bg_conn_chain;
PSI_mutex_key spd_key_mutex_bg_conn_sync;
PSI_mutex_key spd_key_mutex_bg_conn;
PSI_mutex_key spd_key_mutex_bg_job_stack;
PSI_mutex_key spd_key_mutex_bg_mon;
PSI_mutex_key spd_key_mutex_bg_direct_sql;
#endif
PSI_mutex_key spd_key_mutex_mon_list_caller;
PSI_mutex_key spd_key_mutex_mon_list_receptor;
PSI_mutex_key spd_key_mutex_mon_list_monitor;
PSI_mutex_key spd_key_mutex_mon_list_update_status;
PSI_mutex_key spd_key_mutex_share;
PSI_mutex_key spd_key_mutex_share_sts;
PSI_mutex_key spd_key_mutex_share_crd;
PSI_mutex_key spd_key_mutex_share_auto_increment;
#ifdef WITH_PARTITION_STORAGE_ENGINE
PSI_mutex_key spd_key_mutex_wide_share_sts;
PSI_mutex_key spd_key_mutex_wide_share_crd;
#endif
PSI_mutex_key spd_key_mutex_udf_table;
PSI_mutex_key spd_key_mutex_mem_calc;
PSI_mutex_key spd_key_thread_id;
PSI_mutex_key spd_key_conn_id;
PSI_mutex_key spd_key_mutex_ipport_count;
PSI_mutex_key spd_key_mutex_conn_i;
#ifndef WITHOUT_SPIDER_BG_SEARCH
PSI_mutex_key spd_key_mutex_bg_stss;
PSI_mutex_key spd_key_mutex_bg_crds;
#endif
PSI_mutex_key spd_key_mutex_conn_loop_check;

static PSI_mutex_info all_spider_mutexes[]=
{
  { &spd_key_mutex_tbl, "tbl", PSI_FLAG_GLOBAL},
  { &spd_key_mutex_init_error_tbl, "init_error_tbl", PSI_FLAG_GLOBAL},
#ifdef WITH_PARTITION_STORAGE_ENGINE
  { &spd_key_mutex_wide_share, "wide_share", PSI_FLAG_GLOBAL},
#endif
  { &spd_key_mutex_lgtm_tblhnd_share, "lgtm_tblhnd_share", PSI_FLAG_GLOBAL},
  { &spd_key_mutex_conn, "conn", PSI_FLAG_GLOBAL},
  { &spd_key_mutex_open_conn, "open_conn", PSI_FLAG_GLOBAL},
  { &spd_key_mutex_allocated_thds, "allocated_thds", PSI_FLAG_GLOBAL},
  { &spd_key_mutex_mon_table_cache, "mon_table_cache", PSI_FLAG_GLOBAL},
  { &spd_key_mutex_udf_table_mon, "udf_table_mon", PSI_FLAG_GLOBAL},
  { &spd_key_mutex_mem_calc, "mem_calc", PSI_FLAG_GLOBAL},
  { &spd_key_thread_id, "thread_id", PSI_FLAG_GLOBAL},
  { &spd_key_conn_id, "conn_id", PSI_FLAG_GLOBAL},
  { &spd_key_mutex_ipport_count, "ipport_count", PSI_FLAG_GLOBAL},
#ifndef WITHOUT_SPIDER_BG_SEARCH
  { &spd_key_mutex_bg_stss, "bg_stss", PSI_FLAG_GLOBAL},
  { &spd_key_mutex_bg_crds, "bg_crds", PSI_FLAG_GLOBAL},
#endif
  { &spd_key_mutex_conn_i, "conn_i", 0},
  { &spd_key_mutex_mta_conn, "mta_conn", 0},
#ifndef WITHOUT_SPIDER_BG_SEARCH
  { &spd_key_mutex_bg_conn_chain, "bg_conn_chain", 0},
  { &spd_key_mutex_bg_conn_sync, "bg_conn_sync", 0},
  { &spd_key_mutex_bg_conn, "bg_conn", 0},
  { &spd_key_mutex_bg_job_stack, "bg_job_stack", 0},
  { &spd_key_mutex_bg_mon, "bg_mon", 0},
  { &spd_key_mutex_bg_direct_sql, "bg_direct_sql", 0},
#endif
  { &spd_key_mutex_mon_list_caller, "mon_list_caller", 0},
  { &spd_key_mutex_mon_list_receptor, "mon_list_receptor", 0},
  { &spd_key_mutex_mon_list_monitor, "mon_list_monitor", 0},
  { &spd_key_mutex_mon_list_update_status, "mon_list_update_status", 0},
  { &spd_key_mutex_share, "share", 0},
  { &spd_key_mutex_share_sts, "share_sts", 0},
  { &spd_key_mutex_share_crd, "share_crd", 0},
  { &spd_key_mutex_share_auto_increment, "share_auto_increment", 0},
#ifdef WITH_PARTITION_STORAGE_ENGINE
  { &spd_key_mutex_wide_share_sts, "wide_share_sts", 0},
  { &spd_key_mutex_wide_share_crd, "wide_share_crd", 0},
#endif
  { &spd_key_mutex_udf_table, "udf_table", 0},
  { &spd_key_mutex_conn_loop_check, "conn_loop_check", 0},
};

#ifndef WITHOUT_SPIDER_BG_SEARCH
PSI_cond_key spd_key_cond_bg_conn_sync;
PSI_cond_key spd_key_cond_bg_conn;
PSI_cond_key spd_key_cond_bg_sts;
PSI_cond_key spd_key_cond_bg_sts_sync;
PSI_cond_key spd_key_cond_bg_crd;
PSI_cond_key spd_key_cond_bg_crd_sync;
PSI_cond_key spd_key_cond_bg_mon;
PSI_cond_key spd_key_cond_bg_mon_sleep;
PSI_cond_key spd_key_cond_bg_direct_sql;
#endif
PSI_cond_key spd_key_cond_udf_table_mon;
PSI_cond_key spd_key_cond_conn_i;
#ifndef WITHOUT_SPIDER_BG_SEARCH
PSI_cond_key spd_key_cond_bg_stss;
PSI_cond_key spd_key_cond_bg_sts_syncs;
PSI_cond_key spd_key_cond_bg_crds;
PSI_cond_key spd_key_cond_bg_crd_syncs;
#endif

static PSI_cond_info all_spider_conds[] = {
#ifndef WITHOUT_SPIDER_BG_SEARCH
  {&spd_key_cond_bg_conn_sync, "bg_conn_sync", 0},
  {&spd_key_cond_bg_conn, "bg_conn", 0},
  {&spd_key_cond_bg_sts, "bg_sts", 0},
  {&spd_key_cond_bg_sts_sync, "bg_sts_sync", 0},
  {&spd_key_cond_bg_crd, "bg_crd", 0},
  {&spd_key_cond_bg_crd_sync, "bg_crd_sync", 0},
  {&spd_key_cond_bg_mon, "bg_mon", 0},
  {&spd_key_cond_bg_mon_sleep, "bg_mon_sleep", 0},
  {&spd_key_cond_bg_direct_sql, "bg_direct_sql", 0},
#endif
  {&spd_key_cond_udf_table_mon, "udf_table_mon", 0},
  {&spd_key_cond_conn_i, "conn_i", 0},
#ifndef WITHOUT_SPIDER_BG_SEARCH
  {&spd_key_cond_bg_stss, "bg_stss", 0},
  {&spd_key_cond_bg_sts_syncs, "bg_sts_syncs", 0},
  {&spd_key_cond_bg_crds, "bg_crds", 0},
  {&spd_key_cond_bg_crd_syncs, "bg_crd_syncs", 0},
#endif
};

#ifndef WITHOUT_SPIDER_BG_SEARCH
PSI_thread_key spd_key_thd_bg;
PSI_thread_key spd_key_thd_bg_sts;
PSI_thread_key spd_key_thd_bg_crd;
PSI_thread_key spd_key_thd_bg_mon;
PSI_thread_key spd_key_thd_bg_stss;
PSI_thread_key spd_key_thd_bg_crds;
#endif

static PSI_thread_info all_spider_threads[] = {
#ifndef WITHOUT_SPIDER_BG_SEARCH
  {&spd_key_thd_bg, "bg", 0},
  {&spd_key_thd_bg_sts, "bg_sts", 0},
  {&spd_key_thd_bg_crd, "bg_crd", 0},
  {&spd_key_thd_bg_mon, "bg_mon", 0},
  {&spd_key_thd_bg_stss, "bg_stss", 0},
  {&spd_key_thd_bg_crds, "bg_crds", 0},
#endif
};
#endif

struct ha_table_option_struct
{
  char *remote_server;
  char *remote_database;
  char *remote_table;
};

ha_create_table_option spider_table_option_list[]= {
    HA_TOPTION_STRING("REMOTE_SERVER", remote_server),
    HA_TOPTION_STRING("REMOTE_DATABASE", remote_database),
    HA_TOPTION_STRING("REMOTE_TABLE", remote_table), HA_TOPTION_END};

extern HASH spider_open_connections;
extern HASH spider_ipport_conns;
extern uint spider_open_connections_id;
extern const char *spider_open_connections_func_name;
extern const char *spider_open_connections_file_name;
extern ulong spider_open_connections_line_no;
extern pthread_mutex_t spider_conn_mutex;
extern HASH *spider_udf_table_mon_list_hash;
extern uint spider_udf_table_mon_list_hash_id;
extern const char *spider_udf_table_mon_list_hash_func_name;
extern const char *spider_udf_table_mon_list_hash_file_name;
extern ulong spider_udf_table_mon_list_hash_line_no;
extern pthread_mutex_t *spider_udf_table_mon_mutexes;
extern pthread_cond_t *spider_udf_table_mon_conds;
extern pthread_mutex_t spider_open_conn_mutex;
extern pthread_mutex_t spider_mon_table_cache_mutex;
extern DYNAMIC_ARRAY spider_mon_table_cache;
extern uint spider_mon_table_cache_id;
extern const char *spider_mon_table_cache_func_name;
extern const char *spider_mon_table_cache_file_name;
extern ulong spider_mon_table_cache_line_no;

HASH spider_open_tables;
uint spider_open_tables_id;
const char *spider_open_tables_func_name;
const char *spider_open_tables_file_name;
ulong spider_open_tables_line_no;
pthread_mutex_t spider_tbl_mutex;
HASH spider_init_error_tables;
uint spider_init_error_tables_id;
const char *spider_init_error_tables_func_name;
const char *spider_init_error_tables_file_name;
ulong spider_init_error_tables_line_no;
pthread_mutex_t spider_init_error_tbl_mutex;

extern pthread_mutex_t spider_thread_id_mutex;
extern pthread_mutex_t spider_conn_id_mutex;
extern pthread_mutex_t spider_ipport_conn_mutex;

#ifdef WITH_PARTITION_STORAGE_ENGINE
HASH spider_open_wide_share;
uint spider_open_wide_share_id;
const char *spider_open_wide_share_func_name;
const char *spider_open_wide_share_file_name;
ulong spider_open_wide_share_line_no;
pthread_mutex_t spider_wide_share_mutex;
#endif

HASH spider_lgtm_tblhnd_share_hash;
uint spider_lgtm_tblhnd_share_hash_id;
const char *spider_lgtm_tblhnd_share_hash_func_name;
const char *spider_lgtm_tblhnd_share_hash_file_name;
ulong spider_lgtm_tblhnd_share_hash_line_no;
pthread_mutex_t spider_lgtm_tblhnd_share_mutex;

HASH spider_allocated_thds;
uint spider_allocated_thds_id;
const char *spider_allocated_thds_func_name;
const char *spider_allocated_thds_file_name;
ulong spider_allocated_thds_line_no;
pthread_mutex_t spider_allocated_thds_mutex;

#ifndef WITHOUT_SPIDER_BG_SEARCH
pthread_attr_t spider_pt_attr;
#endif

extern pthread_mutex_t spider_mem_calc_mutex;

extern const char *spider_alloc_func_name[SPIDER_MEM_CALC_LIST_NUM];
extern const char *spider_alloc_file_name[SPIDER_MEM_CALC_LIST_NUM];
extern ulong      spider_alloc_line_no[SPIDER_MEM_CALC_LIST_NUM];
extern ulonglong  spider_total_alloc_mem[SPIDER_MEM_CALC_LIST_NUM];
extern longlong   spider_current_alloc_mem[SPIDER_MEM_CALC_LIST_NUM];
extern ulonglong  spider_alloc_mem_count[SPIDER_MEM_CALC_LIST_NUM];
extern ulonglong  spider_free_mem_count[SPIDER_MEM_CALC_LIST_NUM];

static char spider_wild_many = '%', spider_wild_one = '_',
  spider_wild_prefix='\\';

static char spider_unique_id_buf[1 + 12 + 1 + (16 * 2) + 1 + 1];
LEX_CSTRING spider_unique_id;

// for spider_open_tables
uchar *spider_tbl_get_key(
  SPIDER_SHARE *share,
  size_t *length,
  my_bool not_used __attribute__ ((unused))
) {
  DBUG_ENTER("spider_tbl_get_key");
  *length = share->table_name_length;
  DBUG_RETURN((uchar*) share->table_name);
}

uchar *spider_wide_share_get_key(
  SPIDER_WIDE_SHARE *share,
  size_t *length,
  my_bool not_used __attribute__ ((unused))
) {
  DBUG_ENTER("spider_wide_share_get_key");
  *length = share->table_name_length;
  DBUG_RETURN((uchar*) share->table_name);
}

uchar *spider_lgtm_tblhnd_share_hash_get_key(
  SPIDER_LGTM_TBLHND_SHARE *share,
  size_t *length,
  my_bool not_used __attribute__ ((unused))
) {
  DBUG_ENTER("spider_lgtm_tblhnd_share_hash_get_key");
  *length = share->table_name_length;
  DBUG_RETURN((uchar*) share->table_name);
}

uchar *spider_link_get_key(
  SPIDER_LINK_FOR_HASH *link_for_hash,
  size_t *length,
  my_bool not_used __attribute__ ((unused))
) {
  DBUG_ENTER("spider_link_get_key");
  *length = link_for_hash->db_table_str->length();
  DBUG_RETURN((uchar*) link_for_hash->db_table_str->ptr());
}

uchar *spider_ha_get_key(
  ha_spider *spider,
  size_t *length,
  my_bool not_used __attribute__ ((unused))
) {
  DBUG_ENTER("spider_ha_get_key");
  *length = spider->share->table_name_length;
  DBUG_RETURN((uchar*) spider->share->table_name);
}

uchar *spider_udf_tbl_mon_list_key(
  SPIDER_TABLE_MON_LIST *table_mon_list,
  size_t *length,
  my_bool not_used __attribute__ ((unused))
) {
  DBUG_ENTER("spider_udf_tbl_mon_list_key");
  DBUG_PRINT("info",("spider hash key=%s", table_mon_list->key));
  DBUG_PRINT("info",("spider hash key length=%u", table_mon_list->key_length));
  *length = table_mon_list->key_length;
  DBUG_RETURN((uchar*) table_mon_list->key);
}

uchar *spider_allocated_thds_get_key(
  THD *thd,
  size_t *length,
  my_bool not_used __attribute__ ((unused))
) {
  DBUG_ENTER("spider_allocated_thds_get_key");
  *length = sizeof(THD *);
  DBUG_RETURN((uchar*) thd);
}

#ifdef HAVE_PSI_INTERFACE
static void init_spider_psi_keys()
{
  DBUG_ENTER("init_spider_psi_keys");
  if (PSI_server == NULL)
    DBUG_VOID_RETURN;

  PSI_server->register_mutex("spider", all_spider_mutexes,
    array_elements(all_spider_mutexes));
  PSI_server->register_cond("spider", all_spider_conds,
    array_elements(all_spider_conds));
  PSI_server->register_thread("spider", all_spider_threads,
    array_elements(all_spider_threads));
  DBUG_VOID_RETURN;
}
#endif

int spider_get_server(
  SPIDER_SHARE *share,
  int link_idx
) {
  MEM_ROOT mem_root;
  int error_num, length;
  FOREIGN_SERVER *server, server_buf;
  DBUG_ENTER("spider_get_server");
  SPD_INIT_ALLOC_ROOT(&mem_root, 128, 0, MYF(MY_WME));

  if (!(server
       = get_server_by_name(&mem_root, share->server_names[link_idx],
         &server_buf)))
  {
    error_num = ER_FOREIGN_SERVER_DOESNT_EXIST;
    goto error;
  }

  if (!share->tgt_wrappers[link_idx] && server->scheme)
  {
    share->tgt_wrappers_lengths[link_idx] = strlen(server->scheme);
    if (!(share->tgt_wrappers[link_idx] =
      spider_create_string(server->scheme,
      share->tgt_wrappers_lengths[link_idx])))
    {
      error_num = HA_ERR_OUT_OF_MEM;
      goto error;
    }
    DBUG_PRINT("info",("spider tgt_wrappers=%s",
      share->tgt_wrappers[link_idx]));
  }

  if (!share->tgt_hosts[link_idx] && server->host)
  {
    share->tgt_hosts_lengths[link_idx] = strlen(server->host);
    if (!(share->tgt_hosts[link_idx] =
      spider_create_string(server->host, share->tgt_hosts_lengths[link_idx])))
    {
      error_num = HA_ERR_OUT_OF_MEM;
      goto error;
    }
    DBUG_PRINT("info",("spider tgt_hosts=%s", share->tgt_hosts[link_idx]));
  }

  if (share->tgt_ports[link_idx] == -1)
  {
    share->tgt_ports[link_idx] = server->port;
    DBUG_PRINT("info",("spider tgt_ports=%ld", share->tgt_ports[link_idx]));
  }

  if (!share->tgt_sockets[link_idx] && server->socket)
  {
    share->tgt_sockets_lengths[link_idx] = strlen(server->socket);
    if (!(share->tgt_sockets[link_idx] =
      spider_create_string(server->socket,
      share->tgt_sockets_lengths[link_idx])))
    {
      error_num = HA_ERR_OUT_OF_MEM;
      goto error;
    }
    DBUG_PRINT("info",("spider tgt_sockets=%s", share->tgt_sockets[link_idx]));
  }

  if (!share->tgt_dbs[link_idx] && server->db && (length = strlen(server->db)))
  {
    share->tgt_dbs_lengths[link_idx] = length;
    if (!(share->tgt_dbs[link_idx] =
      spider_create_string(server->db, length)))
    {
      error_num = HA_ERR_OUT_OF_MEM;
      goto error;
    }
    DBUG_PRINT("info",("spider tgt_dbs=%s", share->tgt_dbs[link_idx]));
  }

  if (!share->tgt_usernames[link_idx] && server->username)
  {
    share->tgt_usernames_lengths[link_idx] = strlen(server->username);
    if (!(share->tgt_usernames[link_idx] =
      spider_create_string(server->username,
      share->tgt_usernames_lengths[link_idx])))
    {
      error_num = HA_ERR_OUT_OF_MEM;
      goto error;
    }
    DBUG_PRINT("info",("spider tgt_usernames=%s",
      share->tgt_usernames[link_idx]));
  }

  if (!share->tgt_passwords[link_idx] && server->password)
  {
    share->tgt_passwords_lengths[link_idx] = strlen(server->password);
    if (!(share->tgt_passwords[link_idx] =
      spider_create_string(server->password,
      share->tgt_passwords_lengths[link_idx])))
    {
      error_num = HA_ERR_OUT_OF_MEM;
      goto error;
    }
    DBUG_PRINT("info",("spider tgt_passwords=%s",
      share->tgt_passwords[link_idx]));
  }

  free_root(&mem_root, MYF(0));
  DBUG_RETURN(0);

error:
  free_root(&mem_root, MYF(0));
  my_error(error_num, MYF(0), share->server_names[link_idx]);
  DBUG_RETURN(error_num);
}

int spider_free_share_alloc(
  SPIDER_SHARE *share
) {
  int roop_count;
  DBUG_ENTER("spider_free_share_alloc");
  for (roop_count = SPIDER_DBTON_SIZE - 1; roop_count >= 0; roop_count--)
  {
    if (share->dbton_share[roop_count])
    {
      delete share->dbton_share[roop_count];
      share->dbton_share[roop_count] = NULL;
    }
  }
  if (share->server_names)
  {
    for (roop_count = 0; roop_count < (int) share->server_names_length;
      roop_count++)
    {
      if (share->server_names[roop_count])
        spider_free(spider_current_trx, share->server_names[roop_count],
          MYF(0));
    }
    spider_free(spider_current_trx, share->server_names, MYF(0));
  }
  if (share->tgt_table_names)
  {
    for (roop_count = 0; roop_count < (int) share->tgt_table_names_length;
      roop_count++)
    {
      if (share->tgt_table_names[roop_count])
        spider_free(spider_current_trx, share->tgt_table_names[roop_count],
          MYF(0));
    }
    spider_free(spider_current_trx, share->tgt_table_names, MYF(0));
  }
  if (share->tgt_dbs)
  {
    for (roop_count = 0; roop_count < (int) share->tgt_dbs_length;
      roop_count++)
    {
      if (share->tgt_dbs[roop_count])
        spider_free(spider_current_trx, share->tgt_dbs[roop_count], MYF(0));
    }
    spider_free(spider_current_trx, share->tgt_dbs, MYF(0));
  }
  if (share->tgt_hosts)
  {
    for (roop_count = 0; roop_count < (int) share->tgt_hosts_length;
      roop_count++)
    {
      if (share->tgt_hosts[roop_count])
        spider_free(spider_current_trx, share->tgt_hosts[roop_count], MYF(0));
    }
    spider_free(spider_current_trx, share->tgt_hosts, MYF(0));
  }
  if (share->tgt_usernames)
  {
    for (roop_count = 0; roop_count < (int) share->tgt_usernames_length;
      roop_count++)
    {
      if (share->tgt_usernames[roop_count])
        spider_free(spider_current_trx, share->tgt_usernames[roop_count],
          MYF(0));
    }
    spider_free(spider_current_trx, share->tgt_usernames, MYF(0));
  }
  if (share->tgt_passwords)
  {
    for (roop_count = 0; roop_count < (int) share->tgt_passwords_length;
      roop_count++)
    {
      if (share->tgt_passwords[roop_count])
        spider_free(spider_current_trx, share->tgt_passwords[roop_count],
          MYF(0));
    }
    spider_free(spider_current_trx, share->tgt_passwords, MYF(0));
  }
  if (share->tgt_sockets)
  {
    for (roop_count = 0; roop_count < (int) share->tgt_sockets_length;
      roop_count++)
    {
      if (share->tgt_sockets[roop_count])
        spider_free(spider_current_trx, share->tgt_sockets[roop_count],
          MYF(0));
    }
    spider_free(spider_current_trx, share->tgt_sockets, MYF(0));
  }
  if (share->tgt_wrappers)
  {
    for (roop_count = 0; roop_count < (int) share->tgt_wrappers_length;
      roop_count++)
    {
      if (share->tgt_wrappers[roop_count])
        spider_free(spider_current_trx, share->tgt_wrappers[roop_count],
          MYF(0));
    }
    spider_free(spider_current_trx, share->tgt_wrappers, MYF(0));
  }
  if (share->tgt_ssl_cas)
  {
    for (roop_count = 0; roop_count < (int) share->tgt_ssl_cas_length;
      roop_count++)
    {
      if (share->tgt_ssl_cas[roop_count])
        spider_free(spider_current_trx, share->tgt_ssl_cas[roop_count],
          MYF(0));
    }
    spider_free(spider_current_trx, share->tgt_ssl_cas, MYF(0));
  }
  if (share->tgt_ssl_capaths)
  {
    for (roop_count = 0; roop_count < (int) share->tgt_ssl_capaths_length;
      roop_count++)
    {
      if (share->tgt_ssl_capaths[roop_count])
        spider_free(spider_current_trx, share->tgt_ssl_capaths[roop_count],
          MYF(0));
    }
    spider_free(spider_current_trx, share->tgt_ssl_capaths, MYF(0));
  }
  if (share->tgt_ssl_certs)
  {
    for (roop_count = 0; roop_count < (int) share->tgt_ssl_certs_length;
      roop_count++)
    {
      if (share->tgt_ssl_certs[roop_count])
        spider_free(spider_current_trx, share->tgt_ssl_certs[roop_count],
          MYF(0));
    }
    spider_free(spider_current_trx, share->tgt_ssl_certs, MYF(0));
  }
  if (share->tgt_ssl_ciphers)
  {
    for (roop_count = 0; roop_count < (int) share->tgt_ssl_ciphers_length;
      roop_count++)
    {
      if (share->tgt_ssl_ciphers[roop_count])
        spider_free(spider_current_trx, share->tgt_ssl_ciphers[roop_count],
          MYF(0));
    }
    spider_free(spider_current_trx, share->tgt_ssl_ciphers, MYF(0));
  }
  if (share->tgt_ssl_keys)
  {
    for (roop_count = 0; roop_count < (int) share->tgt_ssl_keys_length;
      roop_count++)
    {
      if (share->tgt_ssl_keys[roop_count])
        spider_free(spider_current_trx, share->tgt_ssl_keys[roop_count],
          MYF(0));
    }
    spider_free(spider_current_trx, share->tgt_ssl_keys, MYF(0));
  }
  if (share->tgt_default_files)
  {
    for (roop_count = 0; roop_count < (int) share->tgt_default_files_length;
      roop_count++)
    {
      if (share->tgt_default_files[roop_count])
        spider_free(spider_current_trx, share->tgt_default_files[roop_count],
          MYF(0));
    }
    spider_free(spider_current_trx, share->tgt_default_files, MYF(0));
  }
  if (share->tgt_default_groups)
  {
    for (roop_count = 0; roop_count < (int) share->tgt_default_groups_length;
      roop_count++)
    {
      if (share->tgt_default_groups[roop_count])
        spider_free(spider_current_trx, share->tgt_default_groups[roop_count],
          MYF(0));
    }
    spider_free(spider_current_trx, share->tgt_default_groups, MYF(0));
  }
  if (share->tgt_dsns)
  {
    for (roop_count = 0; roop_count < (int) share->tgt_dsns_length;
      roop_count++)
    {
      if (share->tgt_dsns[roop_count])
        spider_free(spider_current_trx, share->tgt_dsns[roop_count],
          MYF(0));
    }
    spider_free(spider_current_trx, share->tgt_dsns, MYF(0));
  }
  if (share->tgt_filedsns)
  {
    for (roop_count = 0; roop_count < (int) share->tgt_filedsns_length;
      roop_count++)
    {
      if (share->tgt_filedsns[roop_count])
        spider_free(spider_current_trx, share->tgt_filedsns[roop_count],
          MYF(0));
    }
    spider_free(spider_current_trx, share->tgt_filedsns, MYF(0));
  }
  if (share->tgt_drivers)
  {
    for (roop_count = 0; roop_count < (int) share->tgt_drivers_length;
      roop_count++)
    {
      if (share->tgt_drivers[roop_count])
        spider_free(spider_current_trx, share->tgt_drivers[roop_count],
          MYF(0));
    }
    spider_free(spider_current_trx, share->tgt_drivers, MYF(0));
  }
  if (share->tgt_pk_names)
  {
    for (roop_count = 0; roop_count < (int) share->tgt_pk_names_length;
      roop_count++)
    {
      if (share->tgt_pk_names[roop_count])
        spider_free(spider_current_trx, share->tgt_pk_names[roop_count],
          MYF(0));
    }
    spider_free(spider_current_trx, share->tgt_pk_names, MYF(0));
  }
  if (share->tgt_sequence_names)
  {
    for (roop_count = 0; roop_count < (int) share->tgt_sequence_names_length;
      roop_count++)
    {
      if (share->tgt_sequence_names[roop_count])
        spider_free(spider_current_trx, share->tgt_sequence_names[roop_count],
          MYF(0));
    }
    spider_free(spider_current_trx, share->tgt_sequence_names, MYF(0));
  }
  if (share->static_link_ids)
  {
    for (roop_count = 0; roop_count < (int) share->static_link_ids_length;
      roop_count++)
    {
      if (share->static_link_ids[roop_count])
        spider_free(spider_current_trx, share->static_link_ids[roop_count],
          MYF(0));
    }
    spider_free(spider_current_trx, share->static_link_ids, MYF(0));
  }
  if (share->bka_engine)
    spider_free(spider_current_trx, share->bka_engine, MYF(0));
  if (share->conn_keys)
    spider_free(spider_current_trx, share->conn_keys, MYF(0));
  if (share->tgt_ports)
    spider_free(spider_current_trx, share->tgt_ports, MYF(0));
  if (share->tgt_ssl_vscs)
    spider_free(spider_current_trx, share->tgt_ssl_vscs, MYF(0));
  if (share->link_statuses)
    spider_free(spider_current_trx, share->link_statuses, MYF(0));
#ifndef WITHOUT_SPIDER_BG_SEARCH
  if (share->monitoring_bg_flag)
    spider_free(spider_current_trx, share->monitoring_bg_flag, MYF(0));
  if (share->monitoring_bg_kind)
    spider_free(spider_current_trx, share->monitoring_bg_kind, MYF(0));
#endif
  if (share->monitoring_binlog_pos_at_failing)
    spider_free(spider_current_trx, share->monitoring_binlog_pos_at_failing, MYF(0));
  if (share->monitoring_flag)
    spider_free(spider_current_trx, share->monitoring_flag, MYF(0));
  if (share->monitoring_kind)
    spider_free(spider_current_trx, share->monitoring_kind, MYF(0));
  if (share->use_handlers)
    spider_free(spider_current_trx, share->use_handlers, MYF(0));
  if (share->connect_timeouts)
    spider_free(spider_current_trx, share->connect_timeouts, MYF(0));
  if (share->net_read_timeouts)
    spider_free(spider_current_trx, share->net_read_timeouts, MYF(0));
  if (share->net_write_timeouts)
    spider_free(spider_current_trx, share->net_write_timeouts, MYF(0));
  if (share->access_balances)
    spider_free(spider_current_trx, share->access_balances, MYF(0));
  if (share->bka_table_name_types)
    spider_free(spider_current_trx, share->bka_table_name_types, MYF(0));
  if (share->strict_group_bys)
    spider_free(spider_current_trx, share->strict_group_bys, MYF(0));
#ifndef WITHOUT_SPIDER_BG_SEARCH
  if (share->monitoring_bg_interval)
    spider_free(spider_current_trx, share->monitoring_bg_interval, MYF(0));
#endif
  if (share->monitoring_limit)
    spider_free(spider_current_trx, share->monitoring_limit, MYF(0));
  if (share->monitoring_sid)
    spider_free(spider_current_trx, share->monitoring_sid, MYF(0));
  if (share->alter_table.tmp_server_names)
    spider_free(spider_current_trx, share->alter_table.tmp_server_names,
      MYF(0));
  if (share->key_hint)
  {
    delete [] share->key_hint;
    share->key_hint = NULL;
  }
  if (share->wide_share)
    spider_free_wide_share(share->wide_share);
  DBUG_RETURN(0);
}

void spider_free_tmp_share_alloc(
  SPIDER_SHARE *share
) {
  DBUG_ENTER("spider_free_tmp_share_alloc");
  if (share->server_names && share->server_names[0])
  {
    spider_free(spider_current_trx, share->server_names[0], MYF(0));
    share->server_names[0] = NULL;
  }
  if (share->tgt_table_names && share->tgt_table_names[0])
  {
    spider_free(spider_current_trx, share->tgt_table_names[0], MYF(0));
    share->tgt_table_names[0] = NULL;
  }
  if (share->tgt_dbs && share->tgt_dbs[0])
  {
    spider_free(spider_current_trx, share->tgt_dbs[0], MYF(0));
    share->tgt_dbs[0] = NULL;
  }
  if (share->tgt_hosts && share->tgt_hosts[0])
  {
    spider_free(spider_current_trx, share->tgt_hosts[0], MYF(0));
    share->tgt_hosts[0] = NULL;
  }
  if (share->tgt_usernames && share->tgt_usernames[0])
  {
    spider_free(spider_current_trx, share->tgt_usernames[0], MYF(0));
    share->tgt_usernames[0] = NULL;
  }
  if (share->tgt_passwords && share->tgt_passwords[0])
  {
    spider_free(spider_current_trx, share->tgt_passwords[0], MYF(0));
    share->tgt_passwords[0] = NULL;
  }
  if (share->tgt_sockets && share->tgt_sockets[0])
  {
    spider_free(spider_current_trx, share->tgt_sockets[0], MYF(0));
    share->tgt_sockets[0] = NULL;
  }
  if (share->tgt_wrappers && share->tgt_wrappers[0])
  {
    spider_free(spider_current_trx, share->tgt_wrappers[0], MYF(0));
    share->tgt_wrappers[0] = NULL;
  }
  if (share->tgt_ssl_cas && share->tgt_ssl_cas[0])
  {
    spider_free(spider_current_trx, share->tgt_ssl_cas[0], MYF(0));
    share->tgt_ssl_cas[0] = NULL;
  }
  if (share->tgt_ssl_capaths && share->tgt_ssl_capaths[0])
  {
    spider_free(spider_current_trx, share->tgt_ssl_capaths[0], MYF(0));
    share->tgt_ssl_capaths[0] = NULL;
  }
  if (share->tgt_ssl_certs && share->tgt_ssl_certs[0])
  {
    spider_free(spider_current_trx, share->tgt_ssl_certs[0], MYF(0));
    share->tgt_ssl_certs[0] = NULL;
  }
  if (share->tgt_ssl_ciphers && share->tgt_ssl_ciphers[0])
  {
    spider_free(spider_current_trx, share->tgt_ssl_ciphers[0], MYF(0));
    share->tgt_ssl_ciphers[0] = NULL;
  }
  if (share->tgt_ssl_keys && share->tgt_ssl_keys[0])
  {
    spider_free(spider_current_trx, share->tgt_ssl_keys[0], MYF(0));
    share->tgt_ssl_keys[0] = NULL;
  }
  if (share->tgt_default_files && share->tgt_default_files[0])
  {
    spider_free(spider_current_trx, share->tgt_default_files[0], MYF(0));
    share->tgt_default_files[0] = NULL;
  }
  if (share->tgt_default_groups && share->tgt_default_groups[0])
  {
    spider_free(spider_current_trx, share->tgt_default_groups[0], MYF(0));
    share->tgt_default_groups[0] = NULL;
  }
  if (share->tgt_dsns && share->tgt_dsns[0])
  {
    spider_free(spider_current_trx, share->tgt_dsns[0], MYF(0));
    share->tgt_dsns[0] = NULL;
  }
  if (share->tgt_filedsns && share->tgt_filedsns[0])
  {
    spider_free(spider_current_trx, share->tgt_filedsns[0], MYF(0));
    share->tgt_filedsns[0] = NULL;
  }
  if (share->tgt_drivers && share->tgt_drivers[0])
  {
    spider_free(spider_current_trx, share->tgt_drivers[0], MYF(0));
    share->tgt_drivers[0] = NULL;
  }
  if (share->tgt_pk_names && share->tgt_pk_names[0])
  {
    spider_free(spider_current_trx, share->tgt_pk_names[0], MYF(0));
    share->tgt_pk_names[0] = NULL;
  }
  if (share->tgt_sequence_names && share->tgt_sequence_names[0])
  {
    spider_free(spider_current_trx, share->tgt_sequence_names[0], MYF(0));
    share->tgt_sequence_names[0] = NULL;
  }
  if (share->static_link_ids && share->static_link_ids[0])
  {
    spider_free(spider_current_trx, share->static_link_ids[0], MYF(0));
    share->static_link_ids[0] = NULL;
  }
  if (share->bka_engine)
  {
    spider_free(spider_current_trx, share->bka_engine, MYF(0));
    share->bka_engine = NULL;
  }
  if (share->conn_keys)
  {
    spider_free(spider_current_trx, share->conn_keys, MYF(0));
    share->conn_keys = NULL;
  }
  if (share->static_key_cardinality)
    spider_free(spider_current_trx, share->static_key_cardinality, MYF(0));
  if (share->key_hint)
  {
    delete [] share->key_hint;
    share->key_hint = NULL;
  }
  DBUG_VOID_RETURN;
}

char *spider_get_string_between_quote(
  char *ptr,
  bool alloc,
  SPIDER_PARAM_STRING_PARSE *param_string_parse
) {
  char *start_ptr, *end_ptr, *tmp_ptr, *esc_ptr;
  bool find_flg = FALSE;
  DBUG_ENTER("spider_get_string_between_quote");

  start_ptr = strchr(ptr, '\'');
  end_ptr = strchr(ptr, '"');
  if (start_ptr && (!end_ptr || start_ptr < end_ptr))
  {
    tmp_ptr = ++start_ptr;
    while (!find_flg)
    {
      if (!(end_ptr = strchr(tmp_ptr, '\'')))
        DBUG_RETURN(NULL);
      esc_ptr = tmp_ptr;
      while (!find_flg)
      {
        esc_ptr = strchr(esc_ptr, '\\');
        if (!esc_ptr || esc_ptr > end_ptr)
          find_flg = TRUE;
        else if (esc_ptr == end_ptr - 1)
        {
          tmp_ptr = end_ptr + 1;
          break;
        } else {
          esc_ptr += 2;
        }
      }
    }
  } else if (end_ptr)
  {
    start_ptr = end_ptr;
    tmp_ptr = ++start_ptr;
    while (!find_flg)
    {
      if (!(end_ptr = strchr(tmp_ptr, '"')))
        DBUG_RETURN(NULL);
      esc_ptr = tmp_ptr;
      while (!find_flg)
      {
        esc_ptr = strchr(esc_ptr, '\\');
        if (!esc_ptr || esc_ptr > end_ptr)
          find_flg = TRUE;
        else if (esc_ptr == end_ptr - 1)
        {
          tmp_ptr = end_ptr + 1;
          break;
        } else {
          esc_ptr += 2;
        }
      }
    }
  } else
    DBUG_RETURN(NULL);

  *end_ptr = '\0';

  if (param_string_parse)
    param_string_parse->set_param_value(start_ptr, start_ptr + strlen(start_ptr) + 1);

  if (alloc)
  {
    DBUG_RETURN(
      spider_create_string(
      start_ptr,
      strlen(start_ptr))
    );
  } else {
    DBUG_RETURN(start_ptr);
  }
}

int spider_create_string_list(
  char ***string_list,
  uint **string_length_list,
  uint *list_length,
  char *str,
  uint length,
  SPIDER_PARAM_STRING_PARSE *param_string_parse
) {
  int roop_count;
  char *tmp_ptr, *tmp_ptr2, *tmp_ptr3, *tmp_ptr4, *esc_ptr;
  bool find_flg = FALSE;
  DBUG_ENTER("spider_create_string_list");

  *list_length = 0;
  if (param_string_parse)
    param_string_parse->init_param_value();
  if (!str)
  {
    *string_list = NULL;
    DBUG_RETURN(0);
  }

  tmp_ptr = str;
  while (*tmp_ptr == ' ')
    tmp_ptr++;
  if (*tmp_ptr)
    *list_length = 1;
  else {
    *string_list = NULL;
    DBUG_RETURN(0);
  }

  bool last_esc_flg = FALSE;
  while (TRUE)
  {
    if ((tmp_ptr2 = strchr(tmp_ptr, ' ')))
    {
      find_flg = FALSE;
      last_esc_flg = FALSE;
      esc_ptr = tmp_ptr;
      while (!find_flg)
      {
        esc_ptr = strchr(esc_ptr, '\\');
        if (!esc_ptr || esc_ptr > tmp_ptr2)
        {
          find_flg = TRUE;
        }
        else if (esc_ptr == tmp_ptr2 - 1)
        {
          last_esc_flg = TRUE;
          tmp_ptr = tmp_ptr2 + 1;
          break;
        } else {
          last_esc_flg = TRUE;
          esc_ptr += 2;
        }
      }
      if (find_flg)
      {
        (*list_length)++;
        tmp_ptr = tmp_ptr2 + 1;
        while (*tmp_ptr == ' ')
          tmp_ptr++;
      }
    } else
      break;
  }

  if (!(*string_list = (char**)
    spider_bulk_malloc(spider_current_trx, 37, MYF(MY_WME | MY_ZEROFILL),
      string_list, (uint) (sizeof(char*) * (*list_length)),
      string_length_list, (uint) (sizeof(int) * (*list_length)),
      NullS))
  ) {
    my_error(ER_OUT_OF_RESOURCES, MYF(0), HA_ERR_OUT_OF_MEM);
    DBUG_RETURN(HA_ERR_OUT_OF_MEM);
  }

  tmp_ptr = str;
  while (*tmp_ptr == ' ')
  {
    *tmp_ptr = '\0';
    tmp_ptr++;
  }
  tmp_ptr3 = tmp_ptr;

  for (roop_count = 0; roop_count < (int) *list_length - 1; roop_count++)
  {
    bool esc_flg = FALSE;
    find_flg = FALSE;
    while (TRUE)
    {
      tmp_ptr2 = strchr(tmp_ptr, ' ');

      esc_ptr = tmp_ptr;
      while (!find_flg)
      {
        esc_ptr = strchr(esc_ptr, '\\');
        if (!esc_ptr || esc_ptr > tmp_ptr2)
        {
          find_flg = TRUE;
        }
        else if (esc_ptr == tmp_ptr2 - 1)
        {
          esc_flg = TRUE;
          tmp_ptr = tmp_ptr2 + 1;
          break;
        } else {
          esc_flg = TRUE;
          esc_ptr += 2;
        }
      }
      if (find_flg)
        break;
    }
    tmp_ptr = tmp_ptr2;

    while (*tmp_ptr == ' ')
    {
      *tmp_ptr = '\0';
      tmp_ptr++;
    }

    (*string_length_list)[roop_count] = strlen(tmp_ptr3);
    if (!((*string_list)[roop_count] = spider_create_string(
      tmp_ptr3, (*string_length_list)[roop_count]))
    ) {
      my_error(ER_OUT_OF_RESOURCES, MYF(0), HA_ERR_OUT_OF_MEM);
      DBUG_RETURN(HA_ERR_OUT_OF_MEM);
    }

    if (esc_flg)
    {
      esc_ptr = (*string_list)[roop_count];
      while (TRUE)
      {
        esc_ptr = strchr(esc_ptr, '\\');
        if (!esc_ptr)
          break;
        switch(*(esc_ptr + 1))
        {
          case 'b':
            *esc_ptr = '\b';
            break;
          case 'n':
            *esc_ptr = '\n';
            break;
          case 'r':
            *esc_ptr = '\r';
            break;
          case 't':
            *esc_ptr = '\t';
            break;
          default:
            *esc_ptr = *(esc_ptr + 1);
            break;
        }
        esc_ptr++;
        tmp_ptr4 = esc_ptr;
        do
        {
          *tmp_ptr4 = *(tmp_ptr4 + 1);
          tmp_ptr4++;
        } while (*tmp_ptr4);
        (*string_length_list)[roop_count] -= 1;
      }
    }
    DBUG_PRINT("info",("spider string_list[%d]=%s", roop_count,
      (*string_list)[roop_count]));
    tmp_ptr3 = tmp_ptr;
  }
  (*string_length_list)[roop_count] = strlen(tmp_ptr3);
  if (!((*string_list)[roop_count] = spider_create_string(
    tmp_ptr3, (*string_length_list)[roop_count]))
  ) {
    my_error(ER_OUT_OF_RESOURCES, MYF(0), HA_ERR_OUT_OF_MEM);
    DBUG_RETURN(HA_ERR_OUT_OF_MEM);
  }
  if (last_esc_flg)
  {
    esc_ptr = (*string_list)[roop_count];
    while (TRUE)
    {
      esc_ptr = strchr(esc_ptr, '\\');
      if (!esc_ptr)
        break;
      switch(*(esc_ptr + 1))
      {
        case 'b':
          *esc_ptr = '\b';
          break;
        case 'n':
          *esc_ptr = '\n';
          break;
        case 'r':
          *esc_ptr = '\r';
          break;
        case 't':
          *esc_ptr = '\t';
          break;
        default:
          *esc_ptr = *(esc_ptr + 1);
          break;
      }
      esc_ptr++;
      tmp_ptr4 = esc_ptr;
      do
      {
        *tmp_ptr4 = *(tmp_ptr4 + 1);
        tmp_ptr4++;
      } while (*tmp_ptr4);
      (*string_length_list)[roop_count] -= 1;
    }
  }

  if (param_string_parse)
    param_string_parse->set_param_value(tmp_ptr3,
                                        tmp_ptr3 + strlen(tmp_ptr3) + 1);

  DBUG_PRINT("info",("spider string_list[%d]=%s", roop_count,
    (*string_list)[roop_count]));

  DBUG_RETURN(0);
}

int spider_create_long_list(
  long **long_list,
  uint *list_length,
  char *str,
  uint length,
  long min_val,
  long max_val,
  SPIDER_PARAM_STRING_PARSE *param_string_parse
) {
  int roop_count;
  char *tmp_ptr;
  DBUG_ENTER("spider_create_long_list");

  *list_length = 0;
  param_string_parse->init_param_value();
  if (!str)
  {
    *long_list = NULL;
    DBUG_RETURN(0);
  }

  tmp_ptr = str;
  while (*tmp_ptr == ' ')
    tmp_ptr++;
  if (*tmp_ptr)
    *list_length = 1;
  else {
    *long_list = NULL;
    DBUG_RETURN(0);
  }

  while (TRUE)
  {
    if ((tmp_ptr = strchr(tmp_ptr, ' ')))
    {
      (*list_length)++;
      tmp_ptr = tmp_ptr + 1;
      while (*tmp_ptr == ' ')
        tmp_ptr++;
    } else
      break;
  }

  if (!(*long_list = (long*)
    spider_bulk_malloc(spider_current_trx, 38, MYF(MY_WME | MY_ZEROFILL),
      long_list, (uint) (sizeof(long) * (*list_length)),
      NullS))
  ) {
    my_error(ER_OUT_OF_RESOURCES, MYF(0), HA_ERR_OUT_OF_MEM);
    DBUG_RETURN(HA_ERR_OUT_OF_MEM);
  }

  tmp_ptr = str;
  for (roop_count = 0; roop_count < (int) *list_length; roop_count++)
  {
    if (roop_count != 0)
      tmp_ptr = strchr(tmp_ptr, ' ');

    while (*tmp_ptr == ' ')
    {
      *tmp_ptr = '\0';
      tmp_ptr++;
    }
    (*long_list)[roop_count] = atol(tmp_ptr);
    if ((*long_list)[roop_count] < min_val)
      (*long_list)[roop_count] = min_val;
    else if ((*long_list)[roop_count] > max_val)
      (*long_list)[roop_count] = max_val;
  }

  param_string_parse->set_param_value(tmp_ptr,
                                      tmp_ptr + strlen(tmp_ptr) + 1);

#ifndef DBUG_OFF
  for (roop_count = 0; roop_count < (int) *list_length; roop_count++)
  {
    DBUG_PRINT("info",("spider long_list[%d]=%ld", roop_count,
      (*long_list)[roop_count]));
  }
#endif

  DBUG_RETURN(0);
}

int spider_create_longlong_list(
  longlong **longlong_list,
  uint *list_length,
  char *str,
  uint length,
  longlong min_val,
  longlong max_val,
  SPIDER_PARAM_STRING_PARSE *param_string_parse
) {
  int error_num, roop_count;
  char *tmp_ptr;
  DBUG_ENTER("spider_create_longlong_list");

  *list_length = 0;
  param_string_parse->init_param_value();
  if (!str)
  {
    *longlong_list = NULL;
    DBUG_RETURN(0);
  }

  tmp_ptr = str;
  while (*tmp_ptr == ' ')
    tmp_ptr++;
  if (*tmp_ptr)
    *list_length = 1;
  else {
    *longlong_list = NULL;
    DBUG_RETURN(0);
  }

  while (TRUE)
  {
    if ((tmp_ptr = strchr(tmp_ptr, ' ')))
    {
      (*list_length)++;
      tmp_ptr = tmp_ptr + 1;
      while (*tmp_ptr == ' ')
        tmp_ptr++;
    } else
      break;
  }

  if (!(*longlong_list = (longlong *)
    spider_bulk_malloc(spider_current_trx, 39, MYF(MY_WME | MY_ZEROFILL),
      longlong_list, (uint) (sizeof(longlong) * (*list_length)),
      NullS))
  ) {
    my_error(ER_OUT_OF_RESOURCES, MYF(0), HA_ERR_OUT_OF_MEM);
    DBUG_RETURN(HA_ERR_OUT_OF_MEM);
  }

  tmp_ptr = str;
  for (roop_count = 0; roop_count < (int) *list_length; roop_count++)
  {
    if (roop_count != 0)
      tmp_ptr = strchr(tmp_ptr, ' ');

    while (*tmp_ptr == ' ')
    {
      *tmp_ptr = '\0';
      tmp_ptr++;
    }
    (*longlong_list)[roop_count] = my_strtoll10(tmp_ptr, (char**) NULL,
      &error_num);
    if ((*longlong_list)[roop_count] < min_val)
      (*longlong_list)[roop_count] = min_val;
    else if ((*longlong_list)[roop_count] > max_val)
      (*longlong_list)[roop_count] = max_val;
  }

  param_string_parse->set_param_value(tmp_ptr,
                                      tmp_ptr + strlen(tmp_ptr) + 1);

#ifndef DBUG_OFF
  for (roop_count = 0; roop_count < (int) *list_length; roop_count++)
  {
    DBUG_PRINT("info",("spider longlong_list[%d]=%lld", roop_count,
      (*longlong_list)[roop_count]));
  }
#endif

  DBUG_RETURN(0);
}

int spider_increase_string_list(
  char ***string_list,
  uint **string_length_list,
  uint *list_length,
  uint *list_charlen,
  uint link_count
) {
  int roop_count;
  char **tmp_str_list, *tmp_str;
  uint *tmp_length_list, tmp_length;
  DBUG_ENTER("spider_increase_string_list");
  if (*list_length == link_count)
    DBUG_RETURN(0);
  if (*list_length > 1)
  {
    my_printf_error(ER_SPIDER_DIFFERENT_LINK_COUNT_NUM,
      ER_SPIDER_DIFFERENT_LINK_COUNT_STR, MYF(0));
    DBUG_RETURN(ER_SPIDER_DIFFERENT_LINK_COUNT_NUM);
  }

  if (*string_list)
  {
    tmp_str = (*string_list)[0];
    tmp_length = (*string_length_list)[0];
  } else {
    tmp_str = NULL;
    tmp_length = 0;
  }

  if (!(tmp_str_list = (char**)
    spider_bulk_malloc(spider_current_trx, 40, MYF(MY_WME | MY_ZEROFILL),
      &tmp_str_list, (uint) (sizeof(char*) * link_count),
      &tmp_length_list, (uint) (sizeof(uint) * link_count),
      NullS))
  ) {
    my_error(ER_OUT_OF_RESOURCES, MYF(0), HA_ERR_OUT_OF_MEM);
    DBUG_RETURN(HA_ERR_OUT_OF_MEM);
  }

  for (roop_count = 0; roop_count < (int) link_count; roop_count++)
  {
    tmp_length_list[roop_count] = tmp_length;
    if (tmp_str)
    {
      if (!(tmp_str_list[roop_count] = spider_create_string(
        tmp_str, tmp_length))
      )
        goto error;
      DBUG_PRINT("info",("spider string_list[%d]=%s", roop_count,
        tmp_str_list[roop_count]));
    } else
      tmp_str_list[roop_count] = NULL;
  }
  if (*string_list)
  {
    if ((*string_list)[0])
      spider_free(spider_current_trx, (*string_list)[0], MYF(0));
    spider_free(spider_current_trx, *string_list, MYF(0));
  }
  *list_charlen = (tmp_length + 1) * link_count - 1;
  *list_length = link_count;
  *string_list = tmp_str_list;
  *string_length_list = tmp_length_list;

  DBUG_RETURN(0);

error:
  for (roop_count = 0; roop_count < (int) link_count; roop_count++)
  {
    if (tmp_str_list[roop_count])
      spider_free(spider_current_trx, tmp_str_list[roop_count], MYF(0));
  }
  if (tmp_str_list)
    spider_free(spider_current_trx, tmp_str_list, MYF(0));
  my_error(ER_OUT_OF_RESOURCES, MYF(0), HA_ERR_OUT_OF_MEM);
  DBUG_RETURN(HA_ERR_OUT_OF_MEM);
}

int spider_increase_null_string_list(
  char ***string_list,
  uint **string_length_list,
  uint *list_length,
  uint *list_charlen,
  uint link_count
) {
  int roop_count;
  char **tmp_str_list;
  uint *tmp_length_list;
  DBUG_ENTER("spider_increase_null_string_list");
  if (*list_length == link_count)
    DBUG_RETURN(0);

  if (!(tmp_str_list = (char**)
    spider_bulk_malloc(spider_current_trx, 247, MYF(MY_WME | MY_ZEROFILL),
      &tmp_str_list, (uint) (sizeof(char*) * link_count),
      &tmp_length_list, (uint) (sizeof(uint) * link_count),
      NullS))
  ) {
    my_error(ER_OUT_OF_RESOURCES, MYF(0), HA_ERR_OUT_OF_MEM);
    DBUG_RETURN(HA_ERR_OUT_OF_MEM);
  }

  for (roop_count = 0; roop_count < (int) *list_length; roop_count++)
  {
    tmp_str_list[roop_count] = (*string_list)[roop_count];
    tmp_length_list[roop_count] = (*string_length_list)[roop_count];
  }
  if (*string_list)
  {
    spider_free(spider_current_trx, *string_list, MYF(0));
  }
  *list_length = link_count;
  *string_list = tmp_str_list;
  *string_length_list = tmp_length_list;
#ifndef DBUG_OFF
  DBUG_PRINT("info",("spider list_length=%u", *list_length));
  for (roop_count = 0; roop_count < (int) *list_length; roop_count++)
  {
    DBUG_PRINT("info",("spider string_list[%d]=%s", roop_count,
      (*string_list)[roop_count] ? (*string_list)[roop_count] : "NULL"));
    DBUG_PRINT("info",("spider string_length_list[%d]=%u", roop_count,
      (*string_length_list)[roop_count]));
  }
#endif

  DBUG_RETURN(0);
}

int spider_increase_long_list(
  long **long_list,
  uint *list_length,
  uint link_count
) {
  int roop_count;
  long *tmp_long_list, tmp_long;
  DBUG_ENTER("spider_increase_long_list");
  if (*list_length == link_count)
    DBUG_RETURN(0);
  if (*list_length > 1)
  {
    my_printf_error(ER_SPIDER_DIFFERENT_LINK_COUNT_NUM,
      ER_SPIDER_DIFFERENT_LINK_COUNT_STR, MYF(0));
    DBUG_RETURN(ER_SPIDER_DIFFERENT_LINK_COUNT_NUM);
  }

  if (*long_list)
    tmp_long = (*long_list)[0];
  else
    tmp_long = -1;

  if (!(tmp_long_list = (long*)
    spider_bulk_malloc(spider_current_trx, 41, MYF(MY_WME | MY_ZEROFILL),
      &tmp_long_list, (uint) (sizeof(long) * link_count),
      NullS))
  ) {
    my_error(ER_OUT_OF_RESOURCES, MYF(0), HA_ERR_OUT_OF_MEM);
    DBUG_RETURN(HA_ERR_OUT_OF_MEM);
  }

  for (roop_count = 0; roop_count < (int) link_count; roop_count++)
  {
    tmp_long_list[roop_count] = tmp_long;
    DBUG_PRINT("info",("spider long_list[%d]=%ld", roop_count,
      tmp_long));
  }
  if (*long_list)
    spider_free(spider_current_trx, *long_list, MYF(0));
  *list_length = link_count;
  *long_list = tmp_long_list;

  DBUG_RETURN(0);
}

int spider_increase_longlong_list(
  longlong **longlong_list,
  uint *list_length,
  uint link_count
) {
  int roop_count;
  longlong *tmp_longlong_list, tmp_longlong;
  DBUG_ENTER("spider_increase_longlong_list");
  if (*list_length == link_count)
    DBUG_RETURN(0);
  if (*list_length > 1)
  {
    my_printf_error(ER_SPIDER_DIFFERENT_LINK_COUNT_NUM,
      ER_SPIDER_DIFFERENT_LINK_COUNT_STR, MYF(0));
    DBUG_RETURN(ER_SPIDER_DIFFERENT_LINK_COUNT_NUM);
  }

  if (*longlong_list)
    tmp_longlong = (*longlong_list)[0];
  else
    tmp_longlong = -1;

  if (!(tmp_longlong_list = (longlong*)
    spider_bulk_malloc(spider_current_trx, 42, MYF(MY_WME | MY_ZEROFILL),
      &tmp_longlong_list, (uint) (sizeof(longlong) * link_count),
      NullS))
  ) {
    my_error(ER_OUT_OF_RESOURCES, MYF(0), HA_ERR_OUT_OF_MEM);
    DBUG_RETURN(HA_ERR_OUT_OF_MEM);
  }

  for (roop_count = 0; roop_count < (int) link_count; roop_count++)
  {
    tmp_longlong_list[roop_count] = tmp_longlong;
    DBUG_PRINT("info",("spider longlong_list[%d]=%lld", roop_count,
      tmp_longlong));
  }
  if (*longlong_list)
    spider_free(spider_current_trx, *longlong_list, MYF(0));
  *list_length = link_count;
  *longlong_list = tmp_longlong_list;

  DBUG_RETURN(0);
}

static int spider_set_ll_value(
  longlong *value,
  char *str
) {
  int error_num = 0;
  DBUG_ENTER("spider_set_ll_value");
  *value = my_strtoll10(str, (char**) NULL, &error_num);
  DBUG_RETURN(error_num);
}

/**
  Print a parameter string error message.

  @return                   Error code.
*/

int st_spider_param_string_parse::print_param_error()
{
  if (start_title_ptr)
  {
    /* Restore the input delimiter characters */
    restore_delims();

    /* Print the error message */
    switch (error_num)
    {
    case ER_SPIDER_INVALID_UDF_PARAM_NUM:
      my_printf_error(error_num, ER_SPIDER_INVALID_UDF_PARAM_STR,
                      MYF(0), start_title_ptr);
      break;
    case ER_SPIDER_INVALID_CONNECT_INFO_NUM:
    default:
      my_printf_error(error_num, ER_SPIDER_INVALID_CONNECT_INFO_STR,
                      MYF(0), start_title_ptr);
    }

    return error_num;
  }
  else
    return 0;
}

#define SPIDER_PARAM_STR_LEN(name) name ## _length
#define SPIDER_PARAM_STR(title_name, param_name) \
  if (!strncasecmp(tmp_ptr, title_name, title_length)) \
  { \
    DBUG_PRINT("info",("spider " title_name " start")); \
    if (!share->param_name) \
    { \
      if ((share->param_name = spider_get_string_between_quote( \
        start_ptr, TRUE, &connect_string_parse))) \
        share->SPIDER_PARAM_STR_LEN(param_name) = strlen(share->param_name); \
      else { \
        error_num = connect_string_parse.print_param_error(); \
        goto error; \
      } \
      DBUG_PRINT("info",("spider " title_name "=%s", share->param_name)); \
    } \
    break; \
  }
#define SPIDER_PARAM_STR_LENS(name) name ## _lengths
#define SPIDER_PARAM_STR_CHARLEN(name) name ## _charlen
<<<<<<< HEAD
#define SPIDER_PARAM_STR_LIST(title_name, param_name) \
  SPIDER_PARAM_STR_LIST_CHECK(title_name, param_name, FALSE)
#define SPIDER_PARAM_STR_LIST_CHECK(title_name, param_name, already_set) \
  if (!strncasecmp(tmp_ptr, title_name, title_length)) \
  { \
    DBUG_PRINT("info",("spider " title_name " start")); \
    if (already_set)                                    \
    {                                                   \
      error_num= ER_SPIDER_INVALID_CONNECT_INFO_NUM;    \
      goto error;                                       \
    }                                                   \
    if (!share->param_name) \
    { \
      if ((tmp_ptr2 = spider_get_string_between_quote( \
        start_ptr, FALSE))) \
      { \
        share->SPIDER_PARAM_STR_CHARLEN(param_name) = strlen(tmp_ptr2); \
        if ((error_num = spider_create_string_list( \
          &share->param_name, \
          &share->SPIDER_PARAM_STR_LENS(param_name), \
          &share->SPIDER_PARAM_STR_LEN(param_name), \
          tmp_ptr2, \
          share->SPIDER_PARAM_STR_CHARLEN(param_name), \
          &connect_string_parse))) \
          goto error; \
      } else { \
        error_num = connect_string_parse.print_param_error(); \
        goto error; \
      } \
    } \
    break; \
=======
#define SPIDER_PARAM_STR_LIST(title_name, param_name)                         \
  if (!strncasecmp(tmp_ptr, title_name, title_length))                        \
  {                                                                           \
    DBUG_PRINT("info", ("spider " title_name " start"));                      \
    if (!share->param_name)                                                   \
    {                                                                         \
      if ((tmp_ptr2= spider_get_string_between_quote(start_ptr, FALSE)))      \
      {                                                                       \
        share->SPIDER_PARAM_STR_CHARLEN(param_name)= strlen(tmp_ptr2);        \
        if ((error_num= spider_create_string_list(                            \
                 &share->param_name,                                          \
                 &share->SPIDER_PARAM_STR_LENS(param_name),                   \
                 &share->SPIDER_PARAM_STR_LEN(param_name), tmp_ptr2,          \
                 share->SPIDER_PARAM_STR_CHARLEN(param_name),                 \
                 &connect_string_parse)))                                     \
        {                                                                     \
          goto error;                                                         \
        }                                                                     \
        THD *thd= current_thd;                                                \
        if (share->SPIDER_PARAM_STR_LEN(param_name) > 1 && create_table)      \
        {                                                                     \
          push_warning_printf(thd, Sql_condition::WARN_LEVEL_WARN,            \
                              HA_ERR_UNSUPPORTED,                             \
                              "The high availability feature of Spider "      \
                              "has been deprecated "                          \
                              "and will be removed in a future release");     \
        }                                                                     \
      }                                                                       \
      else                                                                    \
      {                                                                       \
        error_num= connect_string_parse.print_param_error();                  \
        goto error;                                                           \
      }                                                                       \
    }                                                                         \
    break;                                                                    \
>>>>>>> ac0af4ec
  }
#define SPIDER_PARAM_HINT(title_name, param_name, check_length, max_size, append_method) \
  if (!strncasecmp(tmp_ptr, title_name, check_length)) \
  { \
    DBUG_PRINT("info",("spider " title_name " start")); \
    DBUG_PRINT("info",("spider max_size=%d", max_size)); \
    int hint_num = atoi(tmp_ptr + check_length); \
    DBUG_PRINT("info",("spider hint_num=%d", hint_num)); \
    DBUG_PRINT("info",("spider share->param_name=%p", share->param_name)); \
    if (share->param_name) \
    { \
      if (hint_num < 0 || hint_num >= max_size) \
      { \
        error_num = connect_string_parse.print_param_error(); \
        goto error; \
      } else if (share->param_name[hint_num].length() > 0) \
        break; \
      char *hint_str = spider_get_string_between_quote(start_ptr, FALSE); \
      if ((error_num = \
        append_method(&share->param_name[hint_num], hint_str))) \
        goto error; \
      DBUG_PRINT("info",("spider " title_name "[%d]=%s", hint_num, \
        share->param_name[hint_num].ptr())); \
    } else { \
      error_num = connect_string_parse.print_param_error(); \
      goto error; \
    } \
    break; \
  }
#define SPIDER_PARAM_NUMHINT(title_name, param_name, check_length, max_size, append_method) \
  if (!strncasecmp(tmp_ptr, title_name, check_length)) \
  { \
    DBUG_PRINT("info",("spider " title_name " start")); \
    DBUG_PRINT("info",("spider max_size=%d", max_size)); \
    int hint_num = atoi(tmp_ptr + check_length); \
    DBUG_PRINT("info",("spider hint_num=%d", hint_num)); \
    DBUG_PRINT("info",("spider share->param_name=%p", share->param_name)); \
    if (share->param_name) \
    { \
      if (hint_num < 0 || hint_num >= max_size) \
      { \
        error_num = connect_string_parse.print_param_error(); \
        goto error; \
      } else if (share->param_name[hint_num] != -1) \
        break; \
      char *hint_str = spider_get_string_between_quote(start_ptr, FALSE); \
      if ((error_num = \
        append_method(&share->param_name[hint_num], hint_str))) \
        goto error; \
      DBUG_PRINT("info",("spider " title_name "[%d]=%lld", hint_num, \
        share->param_name[hint_num])); \
    } else { \
      error_num = connect_string_parse.print_param_error(); \
      goto error; \
    } \
    break; \
  }
#define SPIDER_PARAM_LONG_LEN(name) name ## _length
#define SPIDER_PARAM_LONG_LIST_WITH_MAX(title_name, param_name, \
  min_val, max_val) \
  if (!strncasecmp(tmp_ptr, title_name, title_length)) \
  { \
    DBUG_PRINT("info",("spider " title_name " start")); \
    if (!share->param_name) \
    { \
      if ((tmp_ptr2 = spider_get_string_between_quote( \
        start_ptr, FALSE))) \
      { \
        if ((error_num = spider_create_long_list( \
          &share->param_name, \
          &share->SPIDER_PARAM_LONG_LEN(param_name), \
          tmp_ptr2, \
          strlen(tmp_ptr2), \
          min_val, max_val, \
          &connect_string_parse))) \
          goto error; \
      } else { \
        error_num = connect_string_parse.print_param_error(); \
        goto error; \
      } \
    } \
    break; \
  }
#define SPIDER_PARAM_LONGLONG_LEN(name) name ## _length
#define SPIDER_PARAM_LONGLONG_LIST_WITH_MAX(title_name, param_name, \
  min_val, max_val) \
  if (!strncasecmp(tmp_ptr, title_name, title_length)) \
  { \
    DBUG_PRINT("info",("spider " title_name " start")); \
    if (!share->param_name) \
    { \
      if ((tmp_ptr2 = spider_get_string_between_quote( \
        start_ptr, FALSE))) \
      { \
        if ((error_num = spider_create_longlong_list( \
          &share->param_name, \
          &share->SPIDER_PARAM_LONGLONG_LEN(param_name), \
          tmp_ptr2, \
          strlen(tmp_ptr2), \
          min_val, max_val, \
          &connect_string_parse))) \
          goto error; \
      } else { \
        error_num = connect_string_parse.print_param_error(); \
        goto error; \
      } \
    } \
    break; \
  }
#define SPIDER_PARAM_INT_WITH_MAX(title_name, param_name, min_val, max_val) \
  if (!strncasecmp(tmp_ptr, title_name, title_length)) \
  { \
    DBUG_PRINT("info",("spider " title_name " start")); \
    if (share->param_name == -1) \
    { \
      if ((tmp_ptr2 = spider_get_string_between_quote( \
        start_ptr, FALSE))) \
      { \
        share->param_name = atoi(tmp_ptr2); \
        if (share->param_name < min_val) \
          share->param_name = min_val; \
        else if (share->param_name > max_val) \
          share->param_name = max_val; \
        connect_string_parse.set_param_value(tmp_ptr2, \
                                             tmp_ptr2 + \
                                               strlen(tmp_ptr2) + 1); \
      } else { \
        error_num = connect_string_parse.print_param_error(); \
        goto error; \
      } \
      DBUG_PRINT("info",("spider " title_name "=%d", share->param_name)); \
    } \
    break; \
  }
#define SPIDER_PARAM_INT(title_name, param_name, min_val) \
  if (!strncasecmp(tmp_ptr, title_name, title_length)) \
  { \
    DBUG_PRINT("info",("spider " title_name " start")); \
    if (share->param_name == -1) \
    { \
      if ((tmp_ptr2 = spider_get_string_between_quote( \
        start_ptr, FALSE))) \
      { \
        share->param_name = atoi(tmp_ptr2); \
        if (share->param_name < min_val) \
          share->param_name = min_val; \
        connect_string_parse.set_param_value(tmp_ptr2, \
                                             tmp_ptr2 + \
                                               strlen(tmp_ptr2) + 1); \
      } else { \
        error_num = connect_string_parse.print_param_error(); \
        goto error; \
      } \
      DBUG_PRINT("info",("spider " title_name "=%d", share->param_name)); \
    } \
    break; \
  }
#define SPIDER_PARAM_DOUBLE(title_name, param_name, min_val) \
  if (!strncasecmp(tmp_ptr, title_name, title_length)) \
  { \
    DBUG_PRINT("info",("spider " title_name " start")); \
    if (share->param_name == -1) \
    { \
      if ((tmp_ptr2 = spider_get_string_between_quote( \
        start_ptr, FALSE))) \
      { \
        share->param_name = my_atof(tmp_ptr2); \
        if (share->param_name < min_val) \
          share->param_name = min_val; \
        connect_string_parse.set_param_value(tmp_ptr2, \
                                             tmp_ptr2 + \
                                               strlen(tmp_ptr2) + 1); \
      } else { \
        error_num = connect_string_parse.print_param_error(); \
        goto error; \
      } \
      DBUG_PRINT("info",("spider " title_name "=%f", share->param_name)); \
    } \
    break; \
  }
#define SPIDER_PARAM_LONGLONG(title_name, param_name, min_val) \
  if (!strncasecmp(tmp_ptr, title_name, title_length)) \
  { \
    DBUG_PRINT("info",("spider " title_name " start")); \
    if (share->param_name == -1) \
    { \
      if ((tmp_ptr2 = spider_get_string_between_quote( \
        start_ptr, FALSE))) \
      { \
        share->param_name = my_strtoll10(tmp_ptr2, (char**) NULL, &error_num); \
        if (share->param_name < min_val) \
          share->param_name = min_val; \
        connect_string_parse.set_param_value(tmp_ptr2, \
                                             tmp_ptr2 + \
                                               strlen(tmp_ptr2) + 1); \
      } else { \
        error_num = connect_string_parse.print_param_error(); \
        goto error; \
      } \
      DBUG_PRINT("info",("spider " title_name "=%lld", share->param_name)); \
    } \
    break; \
  }
#define SPIDER_PARAM_DEPRECATED_WARNING(title_name)                           \
  if (!strncasecmp(tmp_ptr, title_name, title_length) && create_table)        \
  {                                                                           \
    THD *thd= current_thd;                                                    \
    push_warning_printf(thd, Sql_condition::WARN_LEVEL_WARN,                  \
                        ER_WARN_DEPRECATED_SYNTAX,                            \
                        "The table parameter '%s' is deprecated and will be " \
                        "removed in a future release",                        \
                        title_name);                                          \
  }

/*
  Set a given engine-defined option, which holds a string list, to the
  corresponding attribute of SPIDER_SHARE.
*/
#define SPIDER_OPTION_STR_LIST(title_name, option_name, param_name) \
  if (option_struct && option_struct->option_name)                            \
  {                                                                           \
    DBUG_PRINT("info", ("spider " title_name " start overwrite"));            \
    share->SPIDER_PARAM_STR_CHARLEN(param_name)=                              \
        strlen(option_struct->option_name);                                   \
    if ((error_num= spider_create_string_list(                                \
             &share->param_name, &share->SPIDER_PARAM_STR_LENS(param_name),   \
             &share->SPIDER_PARAM_STR_LEN(param_name),                        \
             option_struct->option_name,                                      \
             share->SPIDER_PARAM_STR_CHARLEN(param_name), NULL)))             \
      goto error;                                                             \
  }

/*
  Parse connection information specified by COMMENT, CONNECT, or engine-defined
  options.

  TODO: Deprecate the connection specification by COMMENT and CONNECT,
  and then solely utilize engine-defined options.
*/
int spider_parse_connect_info(
  SPIDER_SHARE *share,
  TABLE_SHARE *table_share,
#ifdef WITH_PARTITION_STORAGE_ENGINE
  partition_info *part_info,
#endif
  uint create_table
) {
  int error_num = 0;
  char *connect_string = NULL;
  char *sprit_ptr;
  char *tmp_ptr, *tmp_ptr2, *start_ptr;
  int roop_count;
  int title_length;
  SPIDER_PARAM_STRING_PARSE connect_string_parse;
  SPIDER_ALTER_TABLE *share_alter;
  ha_table_option_struct *option_struct;
#ifdef WITH_PARTITION_STORAGE_ENGINE
  partition_element *part_elem;
  partition_element *sub_elem;
#endif
  DBUG_ENTER("spider_parse_connect_info");
#ifdef WITH_PARTITION_STORAGE_ENGINE
#if MYSQL_VERSION_ID < 50500
  DBUG_PRINT("info",("spider partition_info=%s", table_share->partition_info));
#else
  DBUG_PRINT("info",("spider partition_info=%s",
    table_share->partition_info_str));
#endif
  DBUG_PRINT("info",("spider part_info=%p", part_info));
#endif
  DBUG_PRINT("info",("spider s->db=%s", table_share->db.str));
  DBUG_PRINT("info",("spider s->table_name=%s", table_share->table_name.str));
  DBUG_PRINT("info",("spider s->path=%s", table_share->path.str));
  DBUG_PRINT("info",
    ("spider s->normalized_path=%s", table_share->normalized_path.str));
#ifdef WITH_PARTITION_STORAGE_ENGINE
  spider_get_partition_info(share->table_name, share->table_name_length,
    table_share, part_info, &part_elem, &sub_elem);
  if (part_info)
    if (part_info->is_sub_partitioned())
      option_struct= sub_elem->option_struct;
    else
      option_struct= part_elem->option_struct;
  else
#endif
    option_struct= table_share->option_struct;
#ifndef WITHOUT_SPIDER_BG_SEARCH
  share->sts_bg_mode = -1;
#endif
  share->sts_interval = -1;
  share->sts_mode = -1;
#ifdef WITH_PARTITION_STORAGE_ENGINE
  share->sts_sync = -1;
#endif
  share->store_last_sts = -1;
  share->load_sts_at_startup = -1;
#ifndef WITHOUT_SPIDER_BG_SEARCH
  share->crd_bg_mode = -1;
#endif
  share->crd_interval = -1;
  share->crd_mode = -1;
#ifdef WITH_PARTITION_STORAGE_ENGINE
  share->crd_sync = -1;
#endif
  share->store_last_crd = -1;
  share->load_crd_at_startup = -1;
  share->crd_type = -1;
  share->crd_weight = -1;
  share->internal_offset = -1;
  share->internal_limit = -1;
  share->split_read = -1;
  share->semi_split_read = -1;
  share->semi_split_read_limit = -1;
  share->init_sql_alloc_size = -1;
  share->reset_sql_alloc = -1;
  share->multi_split_read = -1;
  share->max_order = -1;
  share->semi_table_lock = -1;
  share->semi_table_lock_conn = -1;
  share->selupd_lock_mode = -1;
  share->query_cache = -1;
  share->query_cache_sync = -1;
  share->bulk_size = -1;
  share->bulk_update_mode = -1;
  share->bulk_update_size = -1;
  share->buffer_size = -1;
  share->internal_optimize = -1;
  share->internal_optimize_local = -1;
  share->scan_rate = -1;
  share->read_rate = -1;
  share->priority = -1;
  share->quick_mode = -1;
  share->quick_page_size = -1;
  share->quick_page_byte = -1;
  share->low_mem_read = -1;
  share->table_count_mode = -1;
  share->select_column_mode = -1;
#ifndef WITHOUT_SPIDER_BG_SEARCH
  share->bgs_mode = -1;
  share->bgs_first_read = -1;
  share->bgs_second_read = -1;
#endif
  share->first_read = -1;
  share->second_read = -1;
  share->auto_increment_mode = -1;
  share->use_table_charset = -1;
  share->use_pushdown_udf = -1;
  share->skip_default_condition = -1;
  share->skip_parallel_search = -1;
  share->direct_dup_insert = -1;
  share->direct_order_limit = -1;
  share->bka_mode = -1;
  share->read_only_mode = -1;
  share->error_read_mode = -1;
  share->error_write_mode = -1;
  share->active_link_count = -1;
#ifdef HA_CAN_BULK_ACCESS
  share->bulk_access_free = -1;
#endif
#ifdef HA_CAN_FORCE_BULK_UPDATE
  share->force_bulk_update = -1;
#endif
#ifdef HA_CAN_FORCE_BULK_DELETE
  share->force_bulk_delete = -1;
#endif
  share->casual_read = -1;
  share->delete_all_rows_type = -1;
  share->static_records_for_status = -1;
  share->static_mean_rec_length = -1;
  for (roop_count = 0; roop_count < (int) table_share->keys; roop_count++)
  {
    share->static_key_cardinality[roop_count] = -1;
  }

#ifdef WITH_PARTITION_STORAGE_ENGINE
  for (roop_count = 4; roop_count > 0; roop_count--)
#else
  for (roop_count = 2; roop_count > 0; roop_count--)
#endif
  {
    if (connect_string)
    {
      spider_free(spider_current_trx, connect_string, MYF(0));
      connect_string = NULL;
    }
    switch (roop_count)
    {
#ifdef WITH_PARTITION_STORAGE_ENGINE
      case 4:
        if (!sub_elem || !sub_elem->part_comment)
          continue;
        DBUG_PRINT("info",("spider create sub comment string"));
        if (
          !(connect_string = spider_create_string(
            sub_elem->part_comment,
            strlen(sub_elem->part_comment)))
        ) {
          error_num = HA_ERR_OUT_OF_MEM;
          goto error_alloc_conn_string;
        }
        DBUG_PRINT("info",("spider sub comment string=%s", connect_string));
        break;
      case 3:
        if (!part_elem || !part_elem->part_comment)
          continue;
        DBUG_PRINT("info",("spider create part comment string"));
        if (
          !(connect_string = spider_create_string(
            part_elem->part_comment,
            strlen(part_elem->part_comment)))
        ) {
          error_num = HA_ERR_OUT_OF_MEM;
          goto error_alloc_conn_string;
        }
        DBUG_PRINT("info",("spider part comment string=%s", connect_string));
        break;
#endif
      case 2:
        if (table_share->comment.length == 0)
          continue;
        DBUG_PRINT("info",("spider create comment string"));
        if (
          !(connect_string = spider_create_string(
            table_share->comment.str,
            table_share->comment.length))
        ) {
          error_num = HA_ERR_OUT_OF_MEM;
          goto error_alloc_conn_string;
        }
        DBUG_PRINT("info",("spider comment string=%s", connect_string));
        break;
      default:
        if (table_share->connect_string.length == 0)
          continue;
        DBUG_PRINT("info",("spider create connect_string string"));
        if (
          !(connect_string = spider_create_string(
            table_share->connect_string.str,
            table_share->connect_string.length))
        ) {
          error_num = HA_ERR_OUT_OF_MEM;
          goto error_alloc_conn_string;
        }
        DBUG_PRINT("info",("spider connect_string=%s", connect_string));
        break;
    }

    sprit_ptr = connect_string;
    connect_string_parse.init(connect_string, ER_SPIDER_INVALID_CONNECT_INFO_NUM);
    while (sprit_ptr)
    {
      tmp_ptr = sprit_ptr;
      while (*tmp_ptr == ' ' || *tmp_ptr == '\r' ||
        *tmp_ptr == '\n' || *tmp_ptr == '\t')
        tmp_ptr++;

      if (*tmp_ptr == '\0')
        break;

      title_length = 0;
      start_ptr = tmp_ptr;
      while (*start_ptr != ' ' && *start_ptr != '\'' &&
        *start_ptr != '"' && *start_ptr != '\0' &&
        *start_ptr != '\r' && *start_ptr != '\n' &&
        *start_ptr != '\t')
      {
        title_length++;
        start_ptr++;
      }
      connect_string_parse.set_param_title(tmp_ptr, tmp_ptr + title_length);
      if ((error_num = connect_string_parse.get_next_parameter_head(
        start_ptr, &sprit_ptr)))
      {
        goto error;
      }

      switch (title_length)
      {
        case 0:
          error_num = connect_string_parse.print_param_error();
          if (error_num)
            goto error;
          continue;
        case 3:
          SPIDER_PARAM_LONG_LIST_WITH_MAX("abl", access_balances, 0,
            2147483647);
          SPIDER_PARAM_INT_WITH_MAX("aim", auto_increment_mode, 0, 3);
          SPIDER_PARAM_INT("alc", active_link_count, 1);
#ifdef HA_CAN_BULK_ACCESS
          SPIDER_PARAM_INT_WITH_MAX("baf", bulk_access_free, 0, 1);
#endif
          SPIDER_PARAM_DEPRECATED_WARNING("bfz");
          SPIDER_PARAM_INT("bfz", buffer_size, 0);
#ifndef WITHOUT_SPIDER_BG_SEARCH
          SPIDER_PARAM_LONGLONG("bfr", bgs_first_read, 0);
          SPIDER_PARAM_INT("bmd", bgs_mode, 0);
          SPIDER_PARAM_LONGLONG("bsr", bgs_second_read, 0);
#endif
          SPIDER_PARAM_STR("bke", bka_engine);
          SPIDER_PARAM_INT_WITH_MAX("bkm", bka_mode, 0, 2);
          SPIDER_PARAM_INT("bsz", bulk_size, 0);
          SPIDER_PARAM_LONG_LIST_WITH_MAX("btt", bka_table_name_types,
            0, 1);
          SPIDER_PARAM_INT_WITH_MAX("bum", bulk_update_mode, 0, 2);
          SPIDER_PARAM_INT("bus", bulk_update_size, 0);
#ifndef WITHOUT_SPIDER_BG_SEARCH
          SPIDER_PARAM_INT_WITH_MAX("cbm", crd_bg_mode, 0, 2);
#endif
          SPIDER_PARAM_DOUBLE("civ", crd_interval, 0);
          SPIDER_PARAM_DEPRECATED_WARNING("cmd");
          SPIDER_PARAM_INT_WITH_MAX("cmd", crd_mode, 0, 3);
          SPIDER_PARAM_INT_WITH_MAX("csr", casual_read, 0, 63);
#ifdef WITH_PARTITION_STORAGE_ENGINE
          SPIDER_PARAM_INT_WITH_MAX("csy", crd_sync, 0, 2);
#endif
          SPIDER_PARAM_LONG_LIST_WITH_MAX("cto", connect_timeouts, 0,
            2147483647);
          SPIDER_PARAM_DEPRECATED_WARNING("ctp");
          SPIDER_PARAM_INT_WITH_MAX("ctp", crd_type, 0, 2);
          SPIDER_PARAM_DEPRECATED_WARNING("cwg");
          SPIDER_PARAM_DOUBLE("cwg", crd_weight, 1);
          SPIDER_PARAM_INT_WITH_MAX("dat", delete_all_rows_type, 0, 1);
          SPIDER_PARAM_INT_WITH_MAX("ddi", direct_dup_insert, 0, 1);
          SPIDER_PARAM_STR_LIST("dff", tgt_default_files);
          SPIDER_PARAM_STR_LIST("dfg", tgt_default_groups);
          SPIDER_PARAM_LONGLONG("dol", direct_order_limit, 0);
          SPIDER_PARAM_STR_LIST("drv", tgt_drivers);
          SPIDER_PARAM_STR_LIST("dsn", tgt_dsns);
          SPIDER_PARAM_INT_WITH_MAX("erm", error_read_mode, 0, 1);
          SPIDER_PARAM_INT_WITH_MAX("ewm", error_write_mode, 0, 1);
#ifdef HA_CAN_FORCE_BULK_DELETE
          SPIDER_PARAM_INT_WITH_MAX("fbd", force_bulk_delete, 0, 1);
#endif
#ifdef HA_CAN_FORCE_BULK_UPDATE
          SPIDER_PARAM_INT_WITH_MAX("fbu", force_bulk_update, 0, 1);
#endif
          SPIDER_PARAM_STR_LIST("fds", tgt_filedsns);
          SPIDER_PARAM_LONGLONG("frd", first_read, 0);
          SPIDER_PARAM_DEPRECATED_WARNING("isa");
          SPIDER_PARAM_INT("isa", init_sql_alloc_size, 0);
          SPIDER_PARAM_DEPRECATED_WARNING("ilm");
          SPIDER_PARAM_LONGLONG("ilm", internal_limit, 0);
          SPIDER_PARAM_DEPRECATED_WARNING("ios");
          SPIDER_PARAM_LONGLONG("ios", internal_offset, 0);
          SPIDER_PARAM_INT_WITH_MAX("iom", internal_optimize, 0, 1);
          SPIDER_PARAM_INT_WITH_MAX("iol", internal_optimize_local, 0, 1);
          SPIDER_PARAM_INT_WITH_MAX("lmr", low_mem_read, 0, 1);
          SPIDER_PARAM_INT_WITH_MAX("lcs", load_crd_at_startup, 0, 1);
          SPIDER_PARAM_INT_WITH_MAX("lss", load_sts_at_startup, 0, 1);
          SPIDER_PARAM_LONG_LIST_WITH_MAX("lst", link_statuses, 0, 3);
#ifndef WITHOUT_SPIDER_BG_SEARCH
          SPIDER_PARAM_LONG_LIST_WITH_MAX("mbf", monitoring_bg_flag, 0, 1);
          SPIDER_PARAM_LONGLONG_LIST_WITH_MAX(
            "mbi", monitoring_bg_interval, 0, 4294967295LL);
          SPIDER_PARAM_LONG_LIST_WITH_MAX("mbk", monitoring_bg_kind, 0, 3);
#endif
          SPIDER_PARAM_LONG_LIST_WITH_MAX("mbp", monitoring_binlog_pos_at_failing, 0, 2);
          SPIDER_PARAM_LONG_LIST_WITH_MAX("mfg", monitoring_flag, 0, 1);
          SPIDER_PARAM_LONG_LIST_WITH_MAX("mkd", monitoring_kind, 0, 3);
          SPIDER_PARAM_LONGLONG_LIST_WITH_MAX(
            "mlt", monitoring_limit, 0, 9223372036854775807LL);
          SPIDER_PARAM_INT("mod", max_order, 0);
          SPIDER_PARAM_LONGLONG_LIST_WITH_MAX(
            "msi", monitoring_sid, 0, 4294967295LL);
          SPIDER_PARAM_INT_WITH_MAX("msr", multi_split_read, 0, 2147483647);
          SPIDER_PARAM_LONG_LIST_WITH_MAX("nrt", net_read_timeouts, 0,
            2147483647);
          SPIDER_PARAM_LONG_LIST_WITH_MAX("nwt", net_write_timeouts, 0,
            2147483647);
          SPIDER_PARAM_STR_LIST("pkn", tgt_pk_names);
          SPIDER_PARAM_LONGLONG("prt", priority, 0);
          SPIDER_PARAM_INT_WITH_MAX("qch", query_cache, 0, 2);
          SPIDER_PARAM_INT_WITH_MAX("qcs", query_cache_sync, 0, 3);
          SPIDER_PARAM_INT_WITH_MAX("qmd", quick_mode, 0, 3);
          SPIDER_PARAM_LONGLONG("qpb", quick_page_byte, 0);
          SPIDER_PARAM_LONGLONG("qps", quick_page_size, 0);
          SPIDER_PARAM_INT_WITH_MAX("rom", read_only_mode, 0, 1);
          SPIDER_PARAM_DOUBLE("rrt", read_rate, 0);
          SPIDER_PARAM_INT_WITH_MAX("rsa", reset_sql_alloc, 0, 1);
#ifndef WITHOUT_SPIDER_BG_SEARCH
          SPIDER_PARAM_INT_WITH_MAX("sbm", sts_bg_mode, 0, 2);
#endif
          SPIDER_PARAM_STR_LIST("sca", tgt_ssl_cas);
          SPIDER_PARAM_STR_LIST("sch", tgt_ssl_ciphers);
          SPIDER_PARAM_INT_WITH_MAX("scm", select_column_mode, 0, 1);
          SPIDER_PARAM_STR_LIST("scp", tgt_ssl_capaths);
          SPIDER_PARAM_STR_LIST("scr", tgt_ssl_certs);
          SPIDER_PARAM_INT_WITH_MAX("sdc", skip_default_condition, 0, 1);
          SPIDER_PARAM_LONG_LIST_WITH_MAX("sgb", strict_group_bys, 0, 1);
          SPIDER_PARAM_DOUBLE("siv", sts_interval, 0);
          SPIDER_PARAM_STR_LIST("sky", tgt_ssl_keys);
          SPIDER_PARAM_STR_LIST("sli", static_link_ids);
          SPIDER_PARAM_INT_WITH_MAX("slc", store_last_crd, 0, 1);
          SPIDER_PARAM_INT_WITH_MAX("slm", selupd_lock_mode, 0, 2);
          SPIDER_PARAM_INT_WITH_MAX("sls", store_last_sts, 0, 1);
          SPIDER_PARAM_DEPRECATED_WARNING("smd");
          SPIDER_PARAM_INT_WITH_MAX("smd", sts_mode, 1, 2);
          SPIDER_PARAM_LONGLONG("smr", static_mean_rec_length, 0);
          SPIDER_PARAM_LONGLONG("spr", split_read, 0);
          SPIDER_PARAM_INT_WITH_MAX("sps", skip_parallel_search, 0, 3);
          SPIDER_PARAM_STR_LIST("sqn", tgt_sequence_names);
          SPIDER_PARAM_LONGLONG("srd", second_read, 0);
          SPIDER_PARAM_DOUBLE("srt", scan_rate, 0);
          SPIDER_PARAM_STR_LIST_CHECK("srv", server_names,
                                      option_struct &&
                                          option_struct->remote_server);
          SPIDER_PARAM_DOUBLE("ssr", semi_split_read, 0);
          SPIDER_PARAM_LONGLONG("ssl", semi_split_read_limit, 0);
#ifdef WITH_PARTITION_STORAGE_ENGINE
          SPIDER_PARAM_INT_WITH_MAX("ssy", sts_sync, 0, 2);
#endif
          SPIDER_PARAM_DEPRECATED_WARNING("stc");
          SPIDER_PARAM_INT_WITH_MAX("stc", semi_table_lock_conn, 0, 1);
          SPIDER_PARAM_DEPRECATED_WARNING("stl");
          SPIDER_PARAM_INT_WITH_MAX("stl", semi_table_lock, 0, 1);
          SPIDER_PARAM_LONGLONG("srs", static_records_for_status, 0);
          SPIDER_PARAM_LONG_LIST_WITH_MAX("svc", tgt_ssl_vscs, 0, 1);
          SPIDER_PARAM_STR_LIST_CHECK("tbl", tgt_table_names,
                                      option_struct &&
                                          option_struct->remote_table);
          SPIDER_PARAM_INT_WITH_MAX("tcm", table_count_mode, 0, 3);
          SPIDER_PARAM_DEPRECATED_WARNING("uhd");
          SPIDER_PARAM_LONG_LIST_WITH_MAX("uhd", use_handlers, 0, 3);
          SPIDER_PARAM_INT_WITH_MAX("upu", use_pushdown_udf, 0, 1);
          SPIDER_PARAM_INT_WITH_MAX("utc", use_table_charset, 0, 1);
          error_num = connect_string_parse.print_param_error();
          goto error;
        case 4:
          SPIDER_PARAM_STR_LIST("host", tgt_hosts);
          SPIDER_PARAM_STR_LIST("user", tgt_usernames);
          SPIDER_PARAM_LONG_LIST_WITH_MAX("port", tgt_ports, 0, 65535);
          error_num = connect_string_parse.print_param_error();
          goto error;
        case 5:
          SPIDER_PARAM_STR_LIST_CHECK("table", tgt_table_names,
                                      option_struct &&
                                          option_struct->remote_table);
          error_num = connect_string_parse.print_param_error();
          goto error;
        case 6:
          SPIDER_PARAM_STR_LIST("driver", tgt_drivers);
          SPIDER_PARAM_STR_LIST_CHECK("server", server_names,
                                      option_struct &&
                                          option_struct->remote_server);
          SPIDER_PARAM_STR_LIST("socket", tgt_sockets);
          SPIDER_PARAM_HINT("idx", key_hint, 3, (int) table_share->keys,
            spider_db_append_key_hint);
          SPIDER_PARAM_STR_LIST("ssl_ca", tgt_ssl_cas);
          SPIDER_PARAM_NUMHINT("skc", static_key_cardinality, 3,
            (int) table_share->keys, spider_set_ll_value);
          error_num = connect_string_parse.print_param_error();
          goto error;
        case 7:
          SPIDER_PARAM_STR_LIST("filedsn", tgt_filedsns);
          SPIDER_PARAM_STR_LIST("wrapper", tgt_wrappers);
          SPIDER_PARAM_STR_LIST("ssl_key", tgt_ssl_keys);
          SPIDER_PARAM_STR_LIST("pk_name", tgt_pk_names);
          error_num = connect_string_parse.print_param_error();
          goto error;
        case 8:
          SPIDER_PARAM_STR_LIST_CHECK("database", tgt_dbs,
                                      option_struct &&
                                          option_struct->remote_database);
          SPIDER_PARAM_STR_LIST("password", tgt_passwords);
          SPIDER_PARAM_DEPRECATED_WARNING("sts_mode");
          SPIDER_PARAM_INT_WITH_MAX("sts_mode", sts_mode, 1, 2);
#ifdef WITH_PARTITION_STORAGE_ENGINE
          SPIDER_PARAM_INT_WITH_MAX("sts_sync", sts_sync, 0, 2);
#endif
          SPIDER_PARAM_DEPRECATED_WARNING("crd_mode");
          SPIDER_PARAM_INT_WITH_MAX("crd_mode", crd_mode, 0, 3);
#ifdef WITH_PARTITION_STORAGE_ENGINE
          SPIDER_PARAM_INT_WITH_MAX("crd_sync", crd_sync, 0, 2);
#endif
          SPIDER_PARAM_DEPRECATED_WARNING("crd_type");
          SPIDER_PARAM_INT_WITH_MAX("crd_type", crd_type, 0, 2);
          SPIDER_PARAM_LONGLONG("priority", priority, 0);
#ifndef WITHOUT_SPIDER_BG_SEARCH
          SPIDER_PARAM_INT("bgs_mode", bgs_mode, 0);
#endif
          SPIDER_PARAM_STR_LIST("ssl_cert", tgt_ssl_certs);
          SPIDER_PARAM_INT_WITH_MAX("bka_mode", bka_mode, 0, 2);
          error_num = connect_string_parse.print_param_error();
          goto error;
        case 9:
          SPIDER_PARAM_INT("max_order", max_order, 0);
          SPIDER_PARAM_INT("bulk_size", bulk_size, 0);
          SPIDER_PARAM_DOUBLE("scan_rate", scan_rate, 0);
          SPIDER_PARAM_DOUBLE("read_rate", read_rate, 0);
          error_num = connect_string_parse.print_param_error();
          goto error;
        case 10:
          SPIDER_PARAM_DEPRECATED_WARNING("crd_weight");
          SPIDER_PARAM_DOUBLE("crd_weight", crd_weight, 1);
          SPIDER_PARAM_LONGLONG("split_read", split_read, 0);
          SPIDER_PARAM_INT_WITH_MAX("quick_mode", quick_mode, 0, 3);
          SPIDER_PARAM_STR_LIST("ssl_cipher", tgt_ssl_ciphers);
          SPIDER_PARAM_STR_LIST("ssl_capath", tgt_ssl_capaths);
          SPIDER_PARAM_STR("bka_engine", bka_engine);
          SPIDER_PARAM_LONGLONG("first_read", first_read, 0);
          error_num = connect_string_parse.print_param_error();
          goto error;
        case 11:
          SPIDER_PARAM_INT_WITH_MAX("query_cache", query_cache, 0, 2);
#ifndef WITHOUT_SPIDER_BG_SEARCH
          SPIDER_PARAM_INT_WITH_MAX("crd_bg_mode", crd_bg_mode, 0, 2);
          SPIDER_PARAM_INT_WITH_MAX("sts_bg_mode", sts_bg_mode, 0, 2);
#endif
          SPIDER_PARAM_LONG_LIST_WITH_MAX("link_status", link_statuses, 0, 3);
          SPIDER_PARAM_DEPRECATED_WARNING("use_handler");
          SPIDER_PARAM_LONG_LIST_WITH_MAX("use_handler", use_handlers, 0, 3);
          SPIDER_PARAM_INT_WITH_MAX("casual_read", casual_read, 0, 63);
          SPIDER_PARAM_DEPRECATED_WARNING("buffer_size");
          SPIDER_PARAM_INT("buffer_size", buffer_size, 0);
          error_num = connect_string_parse.print_param_error();
          goto error;
        case 12:
          SPIDER_PARAM_DOUBLE("sts_interval", sts_interval, 0);
          SPIDER_PARAM_DOUBLE("crd_interval", crd_interval, 0);
          SPIDER_PARAM_INT_WITH_MAX("low_mem_read", low_mem_read, 0, 1);
          SPIDER_PARAM_STR_LIST("default_file", tgt_default_files);
          error_num = connect_string_parse.print_param_error();
          goto error;
        case 13:
          SPIDER_PARAM_STR_LIST("default_group", tgt_default_groups);
          SPIDER_PARAM_STR_LIST("sequence_name", tgt_sequence_names);
          error_num = connect_string_parse.print_param_error();
          goto error;
        case 14:
          SPIDER_PARAM_DEPRECATED_WARNING("internal_limit");
          SPIDER_PARAM_LONGLONG("internal_limit", internal_limit, 0);
#ifndef WITHOUT_SPIDER_BG_SEARCH
          SPIDER_PARAM_LONGLONG("bgs_first_read", bgs_first_read, 0);
#endif
          SPIDER_PARAM_INT_WITH_MAX("read_only_mode", read_only_mode, 0, 1);
          SPIDER_PARAM_LONG_LIST_WITH_MAX("access_balance", access_balances, 0,
            2147483647);
          SPIDER_PARAM_STR_LIST("static_link_id", static_link_ids);
          SPIDER_PARAM_INT_WITH_MAX("store_last_crd", store_last_crd, 0, 1);
          SPIDER_PARAM_INT_WITH_MAX("store_last_sts", store_last_sts, 0, 1);
          error_num = connect_string_parse.print_param_error();
          goto error;
        case 15:
          SPIDER_PARAM_DEPRECATED_WARNING("internal_offset");
          SPIDER_PARAM_LONGLONG("internal_offset", internal_offset, 0);
          SPIDER_PARAM_INT_WITH_MAX("reset_sql_alloc", reset_sql_alloc, 0, 1);
          SPIDER_PARAM_DEPRECATED_WARNING("semi_table_lock");
          SPIDER_PARAM_INT_WITH_MAX("semi_table_lock", semi_table_lock, 0, 1);
          SPIDER_PARAM_LONGLONG("quick_page_byte", quick_page_byte, 0);
          SPIDER_PARAM_LONGLONG("quick_page_size", quick_page_size, 0);
#ifndef WITHOUT_SPIDER_BG_SEARCH
          SPIDER_PARAM_LONGLONG("bgs_second_read", bgs_second_read, 0);
#endif
          SPIDER_PARAM_LONG_LIST_WITH_MAX("monitoring_flag", monitoring_flag, 0, 1);
          SPIDER_PARAM_LONG_LIST_WITH_MAX("monitoring_kind", monitoring_kind, 0, 3);
          SPIDER_PARAM_DOUBLE("semi_split_read", semi_split_read, 0);
          SPIDER_PARAM_LONG_LIST_WITH_MAX("connect_timeout", connect_timeouts,
            0, 2147483647);
          SPIDER_PARAM_LONG_LIST_WITH_MAX("strict_group_by",
            strict_group_bys, 0, 1);
          SPIDER_PARAM_INT_WITH_MAX("error_read_mode", error_read_mode, 0, 1);
          error_num = connect_string_parse.print_param_error();
          goto error;
        case 16:
          SPIDER_PARAM_INT_WITH_MAX(
            "multi_split_read", multi_split_read, 0, 2147483647);
          SPIDER_PARAM_INT_WITH_MAX(
            "selupd_lock_mode", selupd_lock_mode, 0, 2);
          SPIDER_PARAM_INT_WITH_MAX(
            "table_count_mode", table_count_mode, 0, 3);
          SPIDER_PARAM_INT_WITH_MAX(
            "use_pushdown_udf", use_pushdown_udf, 0, 1);
          SPIDER_PARAM_LONGLONG_LIST_WITH_MAX(
            "monitoring_limit", monitoring_limit, 0, 9223372036854775807LL);
          SPIDER_PARAM_INT_WITH_MAX(
            "bulk_update_mode", bulk_update_mode, 0, 2);
          SPIDER_PARAM_INT("bulk_update_size", bulk_update_size, 0);
          SPIDER_PARAM_LONG_LIST_WITH_MAX("net_read_timeout",
            net_read_timeouts, 0, 2147483647);
          SPIDER_PARAM_INT_WITH_MAX(
            "error_write_mode", error_write_mode, 0, 1);
#ifdef HA_CAN_BULK_ACCESS
          SPIDER_PARAM_INT_WITH_MAX(
            "bulk_access_free", bulk_access_free, 0, 1);
#endif
          SPIDER_PARAM_INT_WITH_MAX(
            "query_cache_sync", query_cache_sync, 0, 3);
          error_num = connect_string_parse.print_param_error();
          goto error;
        case 17:
          SPIDER_PARAM_INT_WITH_MAX(
            "internal_optimize", internal_optimize, 0, 1);
          SPIDER_PARAM_INT_WITH_MAX(
            "use_table_charset", use_table_charset, 0, 1);
          SPIDER_PARAM_INT_WITH_MAX(
            "direct_dup_insert", direct_dup_insert, 0, 1);
          SPIDER_PARAM_INT("active_link_count", active_link_count, 1);
          SPIDER_PARAM_LONG_LIST_WITH_MAX("net_write_timeout",
            net_write_timeouts, 0, 2147483647);
#ifdef HA_CAN_FORCE_BULK_DELETE
          SPIDER_PARAM_INT_WITH_MAX(
            "force_bulk_delete", force_bulk_delete, 0, 1);
#endif
#ifdef HA_CAN_FORCE_BULK_UPDATE
          SPIDER_PARAM_INT_WITH_MAX(
            "force_bulk_update", force_bulk_update, 0, 1);
#endif
          error_num = connect_string_parse.print_param_error();
          goto error;
        case 18:
          SPIDER_PARAM_INT_WITH_MAX(
            "select_column_mode", select_column_mode, 0, 1);
#ifndef WITHOUT_SPIDER_BG_SEARCH
          SPIDER_PARAM_LONG_LIST_WITH_MAX(
            "monitoring_bg_flag", monitoring_bg_flag, 0, 1);
          SPIDER_PARAM_LONG_LIST_WITH_MAX(
            "monitoring_bg_kind", monitoring_bg_kind, 0, 3);
#endif
          SPIDER_PARAM_LONGLONG(
            "direct_order_limit", direct_order_limit, 0);
          error_num = connect_string_parse.print_param_error();
          goto error;
        case 19:
          SPIDER_PARAM_DEPRECATED_WARNING("init_sql_alloc_size");
          SPIDER_PARAM_INT("init_sql_alloc_size", init_sql_alloc_size, 0);
          SPIDER_PARAM_INT_WITH_MAX(
            "auto_increment_mode", auto_increment_mode, 0, 3);
          SPIDER_PARAM_LONG_LIST_WITH_MAX("bka_table_name_type",
            bka_table_name_types, 0, 1);
          SPIDER_PARAM_INT_WITH_MAX(
            "load_crd_at_startup", load_crd_at_startup, 0, 1);
          SPIDER_PARAM_INT_WITH_MAX(
            "load_sts_at_startup", load_sts_at_startup, 0, 1);
          error_num = connect_string_parse.print_param_error();
          goto error;
        case 20:
          SPIDER_PARAM_LONGLONG_LIST_WITH_MAX(
            "monitoring_server_id", monitoring_sid, 0, 4294967295LL);
          SPIDER_PARAM_INT_WITH_MAX(
            "delete_all_rows_type", delete_all_rows_type, 0, 1);
          SPIDER_PARAM_INT_WITH_MAX(
            "skip_parallel_search", skip_parallel_search, 0, 3);
          error_num = connect_string_parse.print_param_error();
          goto error;
        case 21:
          SPIDER_PARAM_LONGLONG(
            "semi_split_read_limit", semi_split_read_limit, 0);
          error_num = connect_string_parse.print_param_error();
          goto error;
        case 22:
          SPIDER_PARAM_LONG_LIST_WITH_MAX(
            "ssl_verify_server_cert", tgt_ssl_vscs, 0, 1);
#ifndef WITHOUT_SPIDER_BG_SEARCH
          SPIDER_PARAM_LONGLONG_LIST_WITH_MAX(
            "monitoring_bg_interval", monitoring_bg_interval, 0, 4294967295LL);
#endif
          SPIDER_PARAM_INT_WITH_MAX(
            "skip_default_condition", skip_default_condition, 0, 1);
          SPIDER_PARAM_LONGLONG(
            "static_mean_rec_length", static_mean_rec_length, 0);
          error_num = connect_string_parse.print_param_error();
          goto error;
        case 23:
          SPIDER_PARAM_INT_WITH_MAX(
            "internal_optimize_local", internal_optimize_local, 0, 1);
          error_num = connect_string_parse.print_param_error();
          goto error;
        case 25:
          SPIDER_PARAM_LONGLONG("static_records_for_status",
            static_records_for_status, 0);
          SPIDER_PARAM_NUMHINT("static_key_cardinality", static_key_cardinality,
            3, (int) table_share->keys, spider_set_ll_value);
          error_num = connect_string_parse.print_param_error();
          goto error;
        case 26:
          SPIDER_PARAM_DEPRECATED_WARNING("semi_table_lock_connection");
          SPIDER_PARAM_INT_WITH_MAX(
            "semi_table_lock_connection", semi_table_lock_conn, 0, 1);
          error_num = connect_string_parse.print_param_error();
          goto error;
        case 32:
          SPIDER_PARAM_LONG_LIST_WITH_MAX("monitoring_binlog_pos_at_failing",
            monitoring_binlog_pos_at_failing, 0, 2);
          error_num = connect_string_parse.print_param_error();
          goto error;
        default:
          error_num = connect_string_parse.print_param_error();
          goto error;
      }

      /* Verify that the remainder of the parameter value is whitespace */
      if ((error_num = connect_string_parse.has_extra_parameter_values()))
          goto error;
    }
  }

  SPIDER_OPTION_STR_LIST("server", remote_server, server_names);
  SPIDER_OPTION_STR_LIST("database", remote_database, tgt_dbs);
  SPIDER_OPTION_STR_LIST("table", remote_table, tgt_table_names);

  /* check all_link_count */
  share->all_link_count = 1;
  if (share->all_link_count < share->server_names_length)
    share->all_link_count = share->server_names_length;
  if (share->all_link_count < share->tgt_table_names_length)
    share->all_link_count = share->tgt_table_names_length;
  if (share->all_link_count < share->tgt_dbs_length)
    share->all_link_count = share->tgt_dbs_length;
  if (share->all_link_count < share->tgt_hosts_length)
    share->all_link_count = share->tgt_hosts_length;
  if (share->all_link_count < share->tgt_usernames_length)
    share->all_link_count = share->tgt_usernames_length;
  if (share->all_link_count < share->tgt_passwords_length)
    share->all_link_count = share->tgt_passwords_length;
  if (share->all_link_count < share->tgt_sockets_length)
    share->all_link_count = share->tgt_sockets_length;
  if (share->all_link_count < share->tgt_wrappers_length)
    share->all_link_count = share->tgt_wrappers_length;
  if (share->all_link_count < share->tgt_ssl_cas_length)
    share->all_link_count = share->tgt_ssl_cas_length;
  if (share->all_link_count < share->tgt_ssl_capaths_length)
    share->all_link_count = share->tgt_ssl_capaths_length;
  if (share->all_link_count < share->tgt_ssl_certs_length)
    share->all_link_count = share->tgt_ssl_certs_length;
  if (share->all_link_count < share->tgt_ssl_ciphers_length)
    share->all_link_count = share->tgt_ssl_ciphers_length;
  if (share->all_link_count < share->tgt_ssl_keys_length)
    share->all_link_count = share->tgt_ssl_keys_length;
  if (share->all_link_count < share->tgt_default_files_length)
    share->all_link_count = share->tgt_default_files_length;
  if (share->all_link_count < share->tgt_default_groups_length)
    share->all_link_count = share->tgt_default_groups_length;
  if (share->all_link_count < share->tgt_dsns_length)
    share->all_link_count = share->tgt_dsns_length;
  if (share->all_link_count < share->tgt_filedsns_length)
    share->all_link_count = share->tgt_filedsns_length;
  if (share->all_link_count < share->tgt_drivers_length)
    share->all_link_count = share->tgt_drivers_length;
  if (share->all_link_count < share->tgt_pk_names_length)
    share->all_link_count = share->tgt_pk_names_length;
  if (share->all_link_count < share->tgt_sequence_names_length)
    share->all_link_count = share->tgt_sequence_names_length;
  if (share->all_link_count < share->static_link_ids_length)
    share->all_link_count = share->static_link_ids_length;
  if (share->all_link_count < share->tgt_ports_length)
    share->all_link_count = share->tgt_ports_length;
  if (share->all_link_count < share->tgt_ssl_vscs_length)
    share->all_link_count = share->tgt_ssl_vscs_length;
  if (share->all_link_count < share->link_statuses_length)
    share->all_link_count = share->link_statuses_length;
  if (share->all_link_count < share->monitoring_binlog_pos_at_failing_length)
    share->all_link_count = share->monitoring_binlog_pos_at_failing_length;
  if (share->all_link_count < share->monitoring_flag_length)
    share->all_link_count = share->monitoring_flag_length;
  if (share->all_link_count < share->monitoring_kind_length)
    share->all_link_count = share->monitoring_kind_length;
  if (share->all_link_count < share->monitoring_limit_length)
    share->all_link_count = share->monitoring_limit_length;
  if (share->all_link_count < share->monitoring_sid_length)
    share->all_link_count = share->monitoring_sid_length;
#ifndef WITHOUT_SPIDER_BG_SEARCH
  if (share->all_link_count < share->monitoring_bg_flag_length)
    share->all_link_count = share->monitoring_bg_flag_length;
  if (share->all_link_count < share->monitoring_bg_kind_length)
    share->all_link_count = share->monitoring_bg_kind_length;
  if (share->all_link_count < share->monitoring_bg_interval_length)
    share->all_link_count = share->monitoring_bg_interval_length;
#endif
  if (share->all_link_count < share->use_handlers_length)
    share->all_link_count = share->use_handlers_length;
  if (share->all_link_count < share->connect_timeouts_length)
    share->all_link_count = share->connect_timeouts_length;
  if (share->all_link_count < share->net_read_timeouts_length)
    share->all_link_count = share->net_read_timeouts_length;
  if (share->all_link_count < share->net_write_timeouts_length)
    share->all_link_count = share->net_write_timeouts_length;
  if (share->all_link_count < share->access_balances_length)
    share->all_link_count = share->access_balances_length;
  if (share->all_link_count < share->bka_table_name_types_length)
    share->all_link_count = share->bka_table_name_types_length;
  if (share->all_link_count < share->strict_group_bys_length)
    share->all_link_count = share->strict_group_bys_length;
  if ((error_num = spider_increase_string_list(
    &share->server_names,
    &share->server_names_lengths,
    &share->server_names_length,
    &share->server_names_charlen,
    share->all_link_count)))
    goto error;
  if ((error_num = spider_increase_string_list(
    &share->tgt_table_names,
    &share->tgt_table_names_lengths,
    &share->tgt_table_names_length,
    &share->tgt_table_names_charlen,
    share->all_link_count)))
    goto error;
  if ((error_num = spider_increase_string_list(
    &share->tgt_dbs,
    &share->tgt_dbs_lengths,
    &share->tgt_dbs_length,
    &share->tgt_dbs_charlen,
    share->all_link_count)))
    goto error;
  if ((error_num = spider_increase_string_list(
    &share->tgt_hosts,
    &share->tgt_hosts_lengths,
    &share->tgt_hosts_length,
    &share->tgt_hosts_charlen,
    share->all_link_count)))
    goto error;
  if ((error_num = spider_increase_string_list(
    &share->tgt_usernames,
    &share->tgt_usernames_lengths,
    &share->tgt_usernames_length,
    &share->tgt_usernames_charlen,
    share->all_link_count)))
    goto error;
  if ((error_num = spider_increase_string_list(
    &share->tgt_passwords,
    &share->tgt_passwords_lengths,
    &share->tgt_passwords_length,
    &share->tgt_passwords_charlen,
    share->all_link_count)))
    goto error;
  if ((error_num = spider_increase_string_list(
    &share->tgt_sockets,
    &share->tgt_sockets_lengths,
    &share->tgt_sockets_length,
    &share->tgt_sockets_charlen,
    share->all_link_count)))
    goto error;
  if ((error_num = spider_increase_string_list(
    &share->tgt_wrappers,
    &share->tgt_wrappers_lengths,
    &share->tgt_wrappers_length,
    &share->tgt_wrappers_charlen,
    share->all_link_count)))
    goto error;
  if ((error_num = spider_increase_string_list(
    &share->tgt_ssl_cas,
    &share->tgt_ssl_cas_lengths,
    &share->tgt_ssl_cas_length,
    &share->tgt_ssl_cas_charlen,
    share->all_link_count)))
    goto error;
  if ((error_num = spider_increase_string_list(
    &share->tgt_ssl_capaths,
    &share->tgt_ssl_capaths_lengths,
    &share->tgt_ssl_capaths_length,
    &share->tgt_ssl_capaths_charlen,
    share->all_link_count)))
    goto error;
  if ((error_num = spider_increase_string_list(
    &share->tgt_ssl_certs,
    &share->tgt_ssl_certs_lengths,
    &share->tgt_ssl_certs_length,
    &share->tgt_ssl_certs_charlen,
    share->all_link_count)))
    goto error;
  if ((error_num = spider_increase_string_list(
    &share->tgt_ssl_ciphers,
    &share->tgt_ssl_ciphers_lengths,
    &share->tgt_ssl_ciphers_length,
    &share->tgt_ssl_ciphers_charlen,
    share->all_link_count)))
    goto error;
  if ((error_num = spider_increase_string_list(
    &share->tgt_ssl_keys,
    &share->tgt_ssl_keys_lengths,
    &share->tgt_ssl_keys_length,
    &share->tgt_ssl_keys_charlen,
    share->all_link_count)))
    goto error;
  if ((error_num = spider_increase_string_list(
    &share->tgt_default_files,
    &share->tgt_default_files_lengths,
    &share->tgt_default_files_length,
    &share->tgt_default_files_charlen,
    share->all_link_count)))
    goto error;
  if ((error_num = spider_increase_string_list(
    &share->tgt_default_groups,
    &share->tgt_default_groups_lengths,
    &share->tgt_default_groups_length,
    &share->tgt_default_groups_charlen,
    share->all_link_count)))
    goto error;
  if ((error_num = spider_increase_string_list(
    &share->tgt_dsns,
    &share->tgt_dsns_lengths,
    &share->tgt_dsns_length,
    &share->tgt_dsns_charlen,
    share->all_link_count)))
    goto error;
  if ((error_num = spider_increase_string_list(
    &share->tgt_filedsns,
    &share->tgt_filedsns_lengths,
    &share->tgt_filedsns_length,
    &share->tgt_filedsns_charlen,
    share->all_link_count)))
    goto error;
  if ((error_num = spider_increase_string_list(
    &share->tgt_drivers,
    &share->tgt_drivers_lengths,
    &share->tgt_drivers_length,
    &share->tgt_drivers_charlen,
    share->all_link_count)))
    goto error;
  if ((error_num = spider_increase_string_list(
    &share->tgt_pk_names,
    &share->tgt_pk_names_lengths,
    &share->tgt_pk_names_length,
    &share->tgt_pk_names_charlen,
    share->all_link_count)))
    goto error;
  if ((error_num = spider_increase_string_list(
    &share->tgt_sequence_names,
    &share->tgt_sequence_names_lengths,
    &share->tgt_sequence_names_length,
    &share->tgt_sequence_names_charlen,
    share->all_link_count)))
    goto error;
  if ((error_num = spider_increase_null_string_list(
    &share->static_link_ids,
    &share->static_link_ids_lengths,
    &share->static_link_ids_length,
    &share->static_link_ids_charlen,
    share->all_link_count)))
    goto error;
  if ((error_num = spider_increase_long_list(
    &share->tgt_ports,
    &share->tgt_ports_length,
    share->all_link_count)))
    goto error;
  if ((error_num = spider_increase_long_list(
    &share->tgt_ssl_vscs,
    &share->tgt_ssl_vscs_length,
    share->all_link_count)))
    goto error;
  if ((error_num = spider_increase_long_list(
    &share->link_statuses,
    &share->link_statuses_length,
    share->all_link_count)))
    goto error;
#ifndef WITHOUT_SPIDER_BG_SEARCH
  if ((error_num = spider_increase_long_list(
    &share->monitoring_bg_flag,
    &share->monitoring_bg_flag_length,
    share->all_link_count)))
    goto error;
  if ((error_num = spider_increase_long_list(
    &share->monitoring_bg_kind,
    &share->monitoring_bg_kind_length,
    share->all_link_count)))
    goto error;
#endif
  if ((error_num = spider_increase_long_list(
    &share->monitoring_binlog_pos_at_failing,
    &share->monitoring_binlog_pos_at_failing_length,
    share->all_link_count)))
    goto error;
  if ((error_num = spider_increase_long_list(
    &share->monitoring_flag,
    &share->monitoring_flag_length,
    share->all_link_count)))
    goto error;
  if ((error_num = spider_increase_long_list(
    &share->monitoring_kind,
    &share->monitoring_kind_length,
    share->all_link_count)))
    goto error;
#ifndef WITHOUT_SPIDER_BG_SEARCH
  if ((error_num = spider_increase_longlong_list(
    &share->monitoring_bg_interval,
    &share->monitoring_bg_interval_length,
    share->all_link_count)))
    goto error;
#endif
  if ((error_num = spider_increase_longlong_list(
    &share->monitoring_limit,
    &share->monitoring_limit_length,
    share->all_link_count)))
    goto error;
  if ((error_num = spider_increase_longlong_list(
    &share->monitoring_sid,
    &share->monitoring_sid_length,
    share->all_link_count)))
    goto error;
  if ((error_num = spider_increase_long_list(
    &share->use_handlers,
    &share->use_handlers_length,
    share->all_link_count)))
    goto error;
  if ((error_num = spider_increase_long_list(
    &share->connect_timeouts,
    &share->connect_timeouts_length,
    share->all_link_count)))
    goto error;
  if ((error_num = spider_increase_long_list(
    &share->net_read_timeouts,
    &share->net_read_timeouts_length,
    share->all_link_count)))
    goto error;
  if ((error_num = spider_increase_long_list(
    &share->net_write_timeouts,
    &share->net_write_timeouts_length,
    share->all_link_count)))
    goto error;
  if ((error_num = spider_increase_long_list(
    &share->access_balances,
    &share->access_balances_length,
    share->all_link_count)))
    goto error;
  if ((error_num = spider_increase_long_list(
    &share->bka_table_name_types,
    &share->bka_table_name_types_length,
    share->all_link_count)))
    goto error;
  if ((error_num = spider_increase_long_list(
    &share->strict_group_bys,
    &share->strict_group_bys_length,
    share->all_link_count)))
    goto error;

  /* copy for tables start */
  share_alter = &share->alter_table;
  share_alter->all_link_count = share->all_link_count;
  if (!(share_alter->tmp_server_names = (char **)
    spider_bulk_malloc(spider_current_trx, 43, MYF(MY_WME | MY_ZEROFILL),
      &share_alter->tmp_server_names,
      (uint) (sizeof(char *) * share->all_link_count),
      &share_alter->tmp_tgt_table_names,
      (uint) (sizeof(char *) * share->all_link_count),
      &share_alter->tmp_tgt_dbs,
      (uint) (sizeof(char *) * share->all_link_count),
      &share_alter->tmp_tgt_hosts,
      (uint) (sizeof(char *) * share->all_link_count),
      &share_alter->tmp_tgt_usernames,
      (uint) (sizeof(char *) * share->all_link_count),
      &share_alter->tmp_tgt_passwords,
      (uint) (sizeof(char *) * share->all_link_count),
      &share_alter->tmp_tgt_sockets,
      (uint) (sizeof(char *) * share->all_link_count),
      &share_alter->tmp_tgt_wrappers,
      (uint) (sizeof(char *) * share->all_link_count),
      &share_alter->tmp_tgt_ssl_cas,
      (uint) (sizeof(char *) * share->all_link_count),
      &share_alter->tmp_tgt_ssl_capaths,
      (uint) (sizeof(char *) * share->all_link_count),
      &share_alter->tmp_tgt_ssl_certs,
      (uint) (sizeof(char *) * share->all_link_count),
      &share_alter->tmp_tgt_ssl_ciphers,
      (uint) (sizeof(char *) * share->all_link_count),
      &share_alter->tmp_tgt_ssl_keys,
      (uint) (sizeof(char *) * share->all_link_count),
      &share_alter->tmp_tgt_default_files,
      (uint) (sizeof(char *) * share->all_link_count),
      &share_alter->tmp_tgt_default_groups,
      (uint) (sizeof(char *) * share->all_link_count),
      &share_alter->tmp_tgt_dsns,
      (uint) (sizeof(char *) * share->all_link_count),
      &share_alter->tmp_tgt_filedsns,
      (uint) (sizeof(char *) * share->all_link_count),
      &share_alter->tmp_tgt_drivers,
      (uint) (sizeof(char *) * share->all_link_count),
      &share_alter->tmp_static_link_ids,
      (uint) (sizeof(char *) * share->all_link_count),
      &share_alter->tmp_server_names_lengths,
      (uint) (sizeof(uint *) * share->all_link_count),
      &share_alter->tmp_tgt_table_names_lengths,
      (uint) (sizeof(uint *) * share->all_link_count),
      &share_alter->tmp_tgt_dbs_lengths,
      (uint) (sizeof(uint *) * share->all_link_count),
      &share_alter->tmp_tgt_hosts_lengths,
      (uint) (sizeof(uint *) * share->all_link_count),
      &share_alter->tmp_tgt_usernames_lengths,
      (uint) (sizeof(uint *) * share->all_link_count),
      &share_alter->tmp_tgt_passwords_lengths,
      (uint) (sizeof(uint *) * share->all_link_count),
      &share_alter->tmp_tgt_sockets_lengths,
      (uint) (sizeof(uint *) * share->all_link_count),
      &share_alter->tmp_tgt_wrappers_lengths,
      (uint) (sizeof(uint *) * share->all_link_count),
      &share_alter->tmp_tgt_ssl_cas_lengths,
      (uint) (sizeof(uint *) * share->all_link_count),
      &share_alter->tmp_tgt_ssl_capaths_lengths,
      (uint) (sizeof(uint *) * share->all_link_count),
      &share_alter->tmp_tgt_ssl_certs_lengths,
      (uint) (sizeof(uint *) * share->all_link_count),
      &share_alter->tmp_tgt_ssl_ciphers_lengths,
      (uint) (sizeof(uint *) * share->all_link_count),
      &share_alter->tmp_tgt_ssl_keys_lengths,
      (uint) (sizeof(uint *) * share->all_link_count),
      &share_alter->tmp_tgt_default_files_lengths,
      (uint) (sizeof(uint *) * share->all_link_count),
      &share_alter->tmp_tgt_default_groups_lengths,
      (uint) (sizeof(uint *) * share->all_link_count),
      &share_alter->tmp_tgt_dsns_lengths,
      (uint) (sizeof(uint *) * share->all_link_count),
      &share_alter->tmp_tgt_filedsns_lengths,
      (uint) (sizeof(uint *) * share->all_link_count),
      &share_alter->tmp_tgt_drivers_lengths,
      (uint) (sizeof(uint *) * share->all_link_count),
      &share_alter->tmp_static_link_ids_lengths,
      (uint) (sizeof(uint *) * share->all_link_count),
      &share_alter->tmp_tgt_ports,
      (uint) (sizeof(long) * share->all_link_count),
      &share_alter->tmp_tgt_ssl_vscs,
      (uint) (sizeof(long) * share->all_link_count),
      &share_alter->tmp_monitoring_binlog_pos_at_failing,
      (uint) (sizeof(long) * share->all_link_count),
      &share_alter->tmp_link_statuses,
      (uint) (sizeof(long) * share->all_link_count),
      NullS))
  ) {
    error_num = HA_ERR_OUT_OF_MEM;
    goto error;
  }


  memcpy(share_alter->tmp_server_names, share->server_names,
    sizeof(char *) * share->all_link_count);
  memcpy(share_alter->tmp_tgt_table_names, share->tgt_table_names,
    sizeof(char *) * share->all_link_count);
  memcpy(share_alter->tmp_tgt_dbs, share->tgt_dbs,
    sizeof(char *) * share->all_link_count);
  memcpy(share_alter->tmp_tgt_hosts, share->tgt_hosts,
    sizeof(char *) * share->all_link_count);
  memcpy(share_alter->tmp_tgt_usernames, share->tgt_usernames,
    sizeof(char *) * share->all_link_count);
  memcpy(share_alter->tmp_tgt_passwords, share->tgt_passwords,
    sizeof(char *) * share->all_link_count);
  memcpy(share_alter->tmp_tgt_sockets, share->tgt_sockets,
    sizeof(char *) * share->all_link_count);
  memcpy(share_alter->tmp_tgt_wrappers, share->tgt_wrappers,
    sizeof(char *) * share->all_link_count);
  memcpy(share_alter->tmp_tgt_ssl_cas, share->tgt_ssl_cas,
    sizeof(char *) * share->all_link_count);
  memcpy(share_alter->tmp_tgt_ssl_capaths, share->tgt_ssl_capaths,
    sizeof(char *) * share->all_link_count);
  memcpy(share_alter->tmp_tgt_ssl_certs, share->tgt_ssl_certs,
    sizeof(char *) * share->all_link_count);
  memcpy(share_alter->tmp_tgt_ssl_ciphers, share->tgt_ssl_ciphers,
    sizeof(char *) * share->all_link_count);
  memcpy(share_alter->tmp_tgt_ssl_keys, share->tgt_ssl_keys,
    sizeof(char *) * share->all_link_count);
  memcpy(share_alter->tmp_tgt_default_files, share->tgt_default_files,
    sizeof(char *) * share->all_link_count);
  memcpy(share_alter->tmp_tgt_default_groups, share->tgt_default_groups,
    sizeof(char *) * share->all_link_count);
  memcpy(share_alter->tmp_tgt_dsns, share->tgt_dsns,
    sizeof(char *) * share->all_link_count);
  memcpy(share_alter->tmp_tgt_filedsns, share->tgt_filedsns,
    sizeof(char *) * share->all_link_count);
  memcpy(share_alter->tmp_tgt_drivers, share->tgt_drivers,
    sizeof(char *) * share->all_link_count);
  memcpy(share_alter->tmp_static_link_ids, share->static_link_ids,
    sizeof(char *) * share->all_link_count);

  memcpy(share_alter->tmp_tgt_ports, share->tgt_ports,
    sizeof(long) * share->all_link_count);
  memcpy(share_alter->tmp_tgt_ssl_vscs, share->tgt_ssl_vscs,
    sizeof(long) * share->all_link_count);
  memcpy(share_alter->tmp_monitoring_binlog_pos_at_failing,
    share->monitoring_binlog_pos_at_failing,
    sizeof(long) * share->all_link_count);
  memcpy(share_alter->tmp_link_statuses, share->link_statuses,
    sizeof(long) * share->all_link_count);

  memcpy(share_alter->tmp_server_names_lengths,
    share->server_names_lengths,
    sizeof(uint) * share->all_link_count);
  memcpy(share_alter->tmp_tgt_table_names_lengths,
    share->tgt_table_names_lengths,
    sizeof(uint) * share->all_link_count);
  memcpy(share_alter->tmp_tgt_dbs_lengths, share->tgt_dbs_lengths,
    sizeof(uint) * share->all_link_count);
  memcpy(share_alter->tmp_tgt_hosts_lengths, share->tgt_hosts_lengths,
    sizeof(uint) * share->all_link_count);
  memcpy(share_alter->tmp_tgt_usernames_lengths,
    share->tgt_usernames_lengths,
    sizeof(uint) * share->all_link_count);
  memcpy(share_alter->tmp_tgt_passwords_lengths,
    share->tgt_passwords_lengths,
    sizeof(uint) * share->all_link_count);
  memcpy(share_alter->tmp_tgt_sockets_lengths, share->tgt_sockets_lengths,
    sizeof(uint) * share->all_link_count);
  memcpy(share_alter->tmp_tgt_wrappers_lengths,
    share->tgt_wrappers_lengths,
    sizeof(uint) * share->all_link_count);
  memcpy(share_alter->tmp_tgt_ssl_cas_lengths,
    share->tgt_ssl_cas_lengths,
    sizeof(uint) * share->all_link_count);
  memcpy(share_alter->tmp_tgt_ssl_capaths_lengths,
    share->tgt_ssl_capaths_lengths,
    sizeof(uint) * share->all_link_count);
  memcpy(share_alter->tmp_tgt_ssl_certs_lengths,
    share->tgt_ssl_certs_lengths,
    sizeof(uint) * share->all_link_count);
  memcpy(share_alter->tmp_tgt_ssl_ciphers_lengths,
    share->tgt_ssl_ciphers_lengths,
    sizeof(uint) * share->all_link_count);
  memcpy(share_alter->tmp_tgt_ssl_keys_lengths,
    share->tgt_ssl_keys_lengths,
    sizeof(uint) * share->all_link_count);
  memcpy(share_alter->tmp_tgt_default_files_lengths,
    share->tgt_default_files_lengths,
    sizeof(uint) * share->all_link_count);
  memcpy(share_alter->tmp_tgt_default_groups_lengths,
    share->tgt_default_groups_lengths,
    sizeof(uint) * share->all_link_count);
  memcpy(share_alter->tmp_tgt_dsns_lengths,
    share->tgt_dsns_lengths,
    sizeof(uint) * share->all_link_count);
  memcpy(share_alter->tmp_tgt_filedsns_lengths,
    share->tgt_filedsns_lengths,
    sizeof(uint) * share->all_link_count);
  memcpy(share_alter->tmp_tgt_drivers_lengths,
    share->tgt_drivers_lengths,
    sizeof(uint) * share->all_link_count);
  memcpy(share_alter->tmp_static_link_ids_lengths,
    share->static_link_ids_lengths,
    sizeof(uint) * share->all_link_count);

  share_alter->tmp_server_names_charlen = share->server_names_charlen;
  share_alter->tmp_tgt_table_names_charlen = share->tgt_table_names_charlen;
  share_alter->tmp_tgt_dbs_charlen = share->tgt_dbs_charlen;
  share_alter->tmp_tgt_hosts_charlen = share->tgt_hosts_charlen;
  share_alter->tmp_tgt_usernames_charlen = share->tgt_usernames_charlen;
  share_alter->tmp_tgt_passwords_charlen = share->tgt_passwords_charlen;
  share_alter->tmp_tgt_sockets_charlen = share->tgt_sockets_charlen;
  share_alter->tmp_tgt_wrappers_charlen = share->tgt_wrappers_charlen;
  share_alter->tmp_tgt_ssl_cas_charlen = share->tgt_ssl_cas_charlen;
  share_alter->tmp_tgt_ssl_capaths_charlen = share->tgt_ssl_capaths_charlen;
  share_alter->tmp_tgt_ssl_certs_charlen = share->tgt_ssl_certs_charlen;
  share_alter->tmp_tgt_ssl_ciphers_charlen = share->tgt_ssl_ciphers_charlen;
  share_alter->tmp_tgt_ssl_keys_charlen = share->tgt_ssl_keys_charlen;
  share_alter->tmp_tgt_default_files_charlen =
    share->tgt_default_files_charlen;
  share_alter->tmp_tgt_default_groups_charlen =
    share->tgt_default_groups_charlen;
  share_alter->tmp_tgt_dsns_charlen =
    share->tgt_dsns_charlen;
  share_alter->tmp_tgt_filedsns_charlen =
    share->tgt_filedsns_charlen;
  share_alter->tmp_tgt_drivers_charlen =
    share->tgt_drivers_charlen;
  share_alter->tmp_static_link_ids_charlen =
    share->static_link_ids_charlen;

  share_alter->tmp_server_names_length = share->server_names_length;
  share_alter->tmp_tgt_table_names_length = share->tgt_table_names_length;
  share_alter->tmp_tgt_dbs_length = share->tgt_dbs_length;
  share_alter->tmp_tgt_hosts_length = share->tgt_hosts_length;
  share_alter->tmp_tgt_usernames_length = share->tgt_usernames_length;
  share_alter->tmp_tgt_passwords_length = share->tgt_passwords_length;
  share_alter->tmp_tgt_sockets_length = share->tgt_sockets_length;
  share_alter->tmp_tgt_wrappers_length = share->tgt_wrappers_length;
  share_alter->tmp_tgt_ssl_cas_length = share->tgt_ssl_cas_length;
  share_alter->tmp_tgt_ssl_capaths_length = share->tgt_ssl_capaths_length;
  share_alter->tmp_tgt_ssl_certs_length = share->tgt_ssl_certs_length;
  share_alter->tmp_tgt_ssl_ciphers_length = share->tgt_ssl_ciphers_length;
  share_alter->tmp_tgt_ssl_keys_length = share->tgt_ssl_keys_length;
  share_alter->tmp_tgt_default_files_length = share->tgt_default_files_length;
  share_alter->tmp_tgt_default_groups_length =
    share->tgt_default_groups_length;
  share_alter->tmp_tgt_dsns_length =
    share->tgt_dsns_length;
  share_alter->tmp_tgt_filedsns_length =
    share->tgt_filedsns_length;
  share_alter->tmp_tgt_drivers_length =
    share->tgt_drivers_length;
  share_alter->tmp_static_link_ids_length =
    share->static_link_ids_length;
  share_alter->tmp_tgt_ports_length = share->tgt_ports_length;
  share_alter->tmp_tgt_ssl_vscs_length = share->tgt_ssl_vscs_length;
  share_alter->tmp_monitoring_binlog_pos_at_failing_length =
    share->monitoring_binlog_pos_at_failing_length;
  share_alter->tmp_link_statuses_length = share->link_statuses_length;
  /* copy for tables end */

  if ((error_num = spider_set_connect_info_default(
    share,
#ifdef WITH_PARTITION_STORAGE_ENGINE
    part_elem,
    sub_elem,
#endif
    table_share
  )))
    goto error;

  if (create_table)
  {
    for (roop_count = 0; roop_count < (int) share->all_link_count;
      roop_count++)
    {
      int roop_count2;
      for (roop_count2 = 0; roop_count2 < SPIDER_DBTON_SIZE; roop_count2++)
      {
        if (
          spider_dbton[roop_count2].wrapper &&
          !strcmp(share->tgt_wrappers[roop_count],
            spider_dbton[roop_count2].wrapper)
        ) {
          break;
        }
      }
      if (roop_count2 == SPIDER_DBTON_SIZE)
      {
        DBUG_PRINT("info",("spider err tgt_wrappers[%d]=%s", roop_count,
          share->tgt_wrappers[roop_count]));
        error_num = ER_SPIDER_INVALID_CONNECT_INFO_NUM;
        my_printf_error(error_num, ER_SPIDER_INVALID_CONNECT_INFO_STR,
          MYF(0), share->tgt_wrappers[roop_count]);
        goto error;
      }

      DBUG_PRINT("info",
        ("spider server_names_lengths[%d] = %u", roop_count,
         share->server_names_lengths[roop_count]));
      if (share->server_names_lengths[roop_count] > SPIDER_CONNECT_INFO_MAX_LEN)
      {
        error_num = ER_SPIDER_INVALID_CONNECT_INFO_TOO_LONG_NUM;
        my_printf_error(error_num, ER_SPIDER_INVALID_CONNECT_INFO_TOO_LONG_STR,
          MYF(0), share->server_names[roop_count], "server");
        goto error;
      }

      DBUG_PRINT("info",
        ("spider tgt_table_names_lengths[%d] = %u", roop_count,
        share->tgt_table_names_lengths[roop_count]));
      if (share->tgt_table_names_lengths[roop_count] >
        SPIDER_CONNECT_INFO_MAX_LEN)
      {
        error_num = ER_SPIDER_INVALID_CONNECT_INFO_TOO_LONG_NUM;
        my_printf_error(error_num, ER_SPIDER_INVALID_CONNECT_INFO_TOO_LONG_STR,
          MYF(0), share->tgt_table_names[roop_count], "table");
        goto error;
      }

      DBUG_PRINT("info",
        ("spider tgt_dbs_lengths[%d] = %u", roop_count,
        share->tgt_dbs_lengths[roop_count]));
      if (share->tgt_dbs_lengths[roop_count] > SPIDER_CONNECT_INFO_MAX_LEN)
      {
        error_num = ER_SPIDER_INVALID_CONNECT_INFO_TOO_LONG_NUM;
        my_printf_error(error_num, ER_SPIDER_INVALID_CONNECT_INFO_TOO_LONG_STR,
          MYF(0), share->tgt_dbs[roop_count], "database");
        goto error;
      }

      DBUG_PRINT("info",
        ("spider tgt_hosts_lengths[%d] = %u", roop_count,
        share->tgt_hosts_lengths[roop_count]));
      if (share->tgt_hosts_lengths[roop_count] > SPIDER_CONNECT_INFO_MAX_LEN)
      {
        error_num = ER_SPIDER_INVALID_CONNECT_INFO_TOO_LONG_NUM;
        my_printf_error(error_num, ER_SPIDER_INVALID_CONNECT_INFO_TOO_LONG_STR,
          MYF(0), share->tgt_hosts[roop_count], "host");
        goto error;
      }

      DBUG_PRINT("info",
        ("spider tgt_usernames_lengths[%d] = %u", roop_count,
        share->tgt_usernames_lengths[roop_count]));
      if (share->tgt_usernames_lengths[roop_count] >
        SPIDER_CONNECT_INFO_MAX_LEN)
      {
        error_num = ER_SPIDER_INVALID_CONNECT_INFO_TOO_LONG_NUM;
        my_printf_error(error_num, ER_SPIDER_INVALID_CONNECT_INFO_TOO_LONG_STR,
          MYF(0), share->tgt_usernames[roop_count], "user");
        goto error;
      }

      DBUG_PRINT("info",
        ("spider tgt_passwords_lengths[%d] = %u", roop_count,
        share->tgt_passwords_lengths[roop_count]));
      if (share->tgt_passwords_lengths[roop_count] >
        SPIDER_CONNECT_INFO_MAX_LEN)
      {
        error_num = ER_SPIDER_INVALID_CONNECT_INFO_TOO_LONG_NUM;
        my_printf_error(error_num, ER_SPIDER_INVALID_CONNECT_INFO_TOO_LONG_STR,
          MYF(0), share->tgt_passwords[roop_count], "password");
        goto error;
      }

      DBUG_PRINT("info",
        ("spider tgt_sockets_lengths[%d] = %u", roop_count,
        share->tgt_sockets_lengths[roop_count]));
      if (share->tgt_sockets_lengths[roop_count] >
        SPIDER_CONNECT_INFO_PATH_MAX_LEN)
      {
        error_num = ER_SPIDER_INVALID_CONNECT_INFO_TOO_LONG_NUM;
        my_printf_error(error_num, ER_SPIDER_INVALID_CONNECT_INFO_TOO_LONG_STR,
          MYF(0), share->tgt_sockets[roop_count], "socket");
        goto error;
      }

      DBUG_PRINT("info",
        ("spider tgt_wrappers_lengths[%d] = %u", roop_count,
        share->tgt_wrappers_lengths[roop_count]));
      if (share->tgt_wrappers_lengths[roop_count] >
        SPIDER_CONNECT_INFO_MAX_LEN)
      {
        error_num = ER_SPIDER_INVALID_CONNECT_INFO_TOO_LONG_NUM;
        my_printf_error(error_num, ER_SPIDER_INVALID_CONNECT_INFO_TOO_LONG_STR,
          MYF(0), share->tgt_wrappers[roop_count], "wrapper");
        goto error;
      }

      DBUG_PRINT("info",
        ("spider tgt_ssl_cas_lengths[%d] = %u", roop_count,
        share->tgt_ssl_cas_lengths[roop_count]));
      if (share->tgt_ssl_cas_lengths[roop_count] >
        SPIDER_CONNECT_INFO_PATH_MAX_LEN)
      {
        error_num = ER_SPIDER_INVALID_CONNECT_INFO_TOO_LONG_NUM;
        my_printf_error(error_num, ER_SPIDER_INVALID_CONNECT_INFO_TOO_LONG_STR,
          MYF(0), share->tgt_ssl_cas[roop_count], "ssl_ca");
        goto error;
      }

      DBUG_PRINT("info",
        ("spider tgt_ssl_capaths_lengths[%d] = %u", roop_count,
        share->tgt_ssl_capaths_lengths[roop_count]));
      if (share->tgt_ssl_capaths_lengths[roop_count] >
        SPIDER_CONNECT_INFO_PATH_MAX_LEN)
      {
        error_num = ER_SPIDER_INVALID_CONNECT_INFO_TOO_LONG_NUM;
        my_printf_error(error_num, ER_SPIDER_INVALID_CONNECT_INFO_TOO_LONG_STR,
          MYF(0), share->tgt_ssl_capaths[roop_count], "ssl_capath");
        goto error;
      }

      DBUG_PRINT("info",
        ("spider tgt_ssl_certs_lengths[%d] = %u", roop_count,
        share->tgt_ssl_certs_lengths[roop_count]));
      if (share->tgt_ssl_certs_lengths[roop_count] >
        SPIDER_CONNECT_INFO_PATH_MAX_LEN)
      {
        error_num = ER_SPIDER_INVALID_CONNECT_INFO_TOO_LONG_NUM;
        my_printf_error(error_num, ER_SPIDER_INVALID_CONNECT_INFO_TOO_LONG_STR,
          MYF(0), share->tgt_ssl_certs[roop_count], "ssl_cert");
        goto error;
      }

      DBUG_PRINT("info",
        ("spider tgt_ssl_ciphers_lengths[%d] = %u", roop_count,
        share->tgt_ssl_ciphers_lengths[roop_count]));
      if (share->tgt_ssl_ciphers_lengths[roop_count] >
        SPIDER_CONNECT_INFO_MAX_LEN)
      {
        error_num = ER_SPIDER_INVALID_CONNECT_INFO_TOO_LONG_NUM;
        my_printf_error(error_num, ER_SPIDER_INVALID_CONNECT_INFO_TOO_LONG_STR,
          MYF(0), share->tgt_ssl_ciphers[roop_count], "ssl_cipher");
        goto error;
      }

      DBUG_PRINT("info",
        ("spider tgt_ssl_keys_lengths[%d] = %u", roop_count,
        share->tgt_ssl_keys_lengths[roop_count]));
      if (share->tgt_ssl_keys_lengths[roop_count] >
        SPIDER_CONNECT_INFO_PATH_MAX_LEN)
      {
        error_num = ER_SPIDER_INVALID_CONNECT_INFO_TOO_LONG_NUM;
        my_printf_error(error_num, ER_SPIDER_INVALID_CONNECT_INFO_TOO_LONG_STR,
          MYF(0), share->tgt_ssl_keys[roop_count], "ssl_key");
        goto error;
      }

      DBUG_PRINT("info",
        ("spider tgt_default_files_lengths[%d] = %u", roop_count,
        share->tgt_default_files_lengths[roop_count]));
      if (share->tgt_default_files_lengths[roop_count] >
        SPIDER_CONNECT_INFO_PATH_MAX_LEN)
      {
        error_num = ER_SPIDER_INVALID_CONNECT_INFO_TOO_LONG_NUM;
        my_printf_error(error_num, ER_SPIDER_INVALID_CONNECT_INFO_TOO_LONG_STR,
          MYF(0), share->tgt_default_files[roop_count], "default_file");
        goto error;
      }

      DBUG_PRINT("info",
        ("spider tgt_default_groups_lengths[%d] = %u", roop_count,
        share->tgt_default_groups_lengths[roop_count]));
      if (share->tgt_default_groups_lengths[roop_count] >
        SPIDER_CONNECT_INFO_MAX_LEN)
      {
        error_num = ER_SPIDER_INVALID_CONNECT_INFO_TOO_LONG_NUM;
        my_printf_error(error_num, ER_SPIDER_INVALID_CONNECT_INFO_TOO_LONG_STR,
          MYF(0), share->tgt_default_groups[roop_count], "default_group");
        goto error;
      }

      DBUG_PRINT("info",
        ("spider tgt_dsns_lengths[%d] = %u", roop_count,
        share->tgt_dsns_lengths[roop_count]));
      if (share->tgt_dsns_lengths[roop_count] >
        SPIDER_CONNECT_INFO_MAX_LEN)
      {
        error_num = ER_SPIDER_INVALID_CONNECT_INFO_TOO_LONG_NUM;
        my_printf_error(error_num, ER_SPIDER_INVALID_CONNECT_INFO_TOO_LONG_STR,
          MYF(0), share->tgt_dsns[roop_count], "dsn");
        goto error;
      }

      DBUG_PRINT("info",
        ("spider tgt_filedsns_lengths[%d] = %u", roop_count,
        share->tgt_filedsns_lengths[roop_count]));
      if (share->tgt_filedsns_lengths[roop_count] >
        SPIDER_CONNECT_INFO_PATH_MAX_LEN)
      {
        error_num = ER_SPIDER_INVALID_CONNECT_INFO_TOO_LONG_NUM;
        my_printf_error(error_num, ER_SPIDER_INVALID_CONNECT_INFO_TOO_LONG_STR,
          MYF(0), share->tgt_filedsns[roop_count], "filedsn");
        goto error;
      }

      DBUG_PRINT("info",
        ("spider tgt_drivers_lengths[%d] = %u", roop_count,
        share->tgt_drivers_lengths[roop_count]));
      if (share->tgt_drivers_lengths[roop_count] >
        SPIDER_CONNECT_INFO_MAX_LEN)
      {
        error_num = ER_SPIDER_INVALID_CONNECT_INFO_TOO_LONG_NUM;
        my_printf_error(error_num, ER_SPIDER_INVALID_CONNECT_INFO_TOO_LONG_STR,
          MYF(0), share->tgt_drivers[roop_count], "driver");
        goto error;
      }

      DBUG_PRINT("info",
        ("spider tgt_pk_names_lengths[%d] = %u", roop_count,
        share->tgt_pk_names_lengths[roop_count]));
      if (share->tgt_pk_names_lengths[roop_count] >
        SPIDER_CONNECT_INFO_MAX_LEN)
      {
        error_num = ER_SPIDER_INVALID_CONNECT_INFO_TOO_LONG_NUM;
        my_printf_error(error_num, ER_SPIDER_INVALID_CONNECT_INFO_TOO_LONG_STR,
          MYF(0), share->tgt_pk_names[roop_count], "pk_name");
        goto error;
      }

      DBUG_PRINT("info",
        ("spider tgt_sequence_names_lengths[%d] = %u", roop_count,
        share->tgt_sequence_names_lengths[roop_count]));
      if (share->tgt_sequence_names_lengths[roop_count] >
        SPIDER_CONNECT_INFO_MAX_LEN)
      {
        error_num = ER_SPIDER_INVALID_CONNECT_INFO_TOO_LONG_NUM;
        my_printf_error(error_num, ER_SPIDER_INVALID_CONNECT_INFO_TOO_LONG_STR,
          MYF(0), share->tgt_sequence_names[roop_count], "sequence_name");
        goto error;
      }

      DBUG_PRINT("info",
        ("spider static_link_ids_lengths[%d] = %u", roop_count,
        share->static_link_ids_lengths[roop_count]));
      if (share->static_link_ids_lengths[roop_count] >
        SPIDER_CONNECT_INFO_MAX_LEN)
      {
        error_num = ER_SPIDER_INVALID_CONNECT_INFO_TOO_LONG_NUM;
        my_printf_error(error_num, ER_SPIDER_INVALID_CONNECT_INFO_TOO_LONG_STR,
          MYF(0), share->static_link_ids[roop_count], "static_link_id");
        goto error;
      }
      if (share->static_link_ids[roop_count])
      {
        if (
          share->static_link_ids_lengths[roop_count] > 0 &&
          share->static_link_ids[roop_count][0] >= '0' &&
          share->static_link_ids[roop_count][0] <= '9'
        ) {
          error_num = ER_SPIDER_INVALID_CONNECT_INFO_START_WITH_NUM_NUM;
          my_printf_error(error_num,
            ER_SPIDER_INVALID_CONNECT_INFO_START_WITH_NUM_STR,
            MYF(0), share->static_link_ids[roop_count], "static_link_id");
          goto error;
        }
        for (roop_count2 = roop_count + 1;
          roop_count2 < (int) share->all_link_count;
          roop_count2++)
        {
          if (
            share->static_link_ids_lengths[roop_count] ==
              share->static_link_ids_lengths[roop_count2] &&
            !memcmp(share->static_link_ids[roop_count],
              share->static_link_ids[roop_count2],
              share->static_link_ids_lengths[roop_count])
          ) {
            error_num = ER_SPIDER_INVALID_CONNECT_INFO_SAME_NUM;
            my_printf_error(error_num,
              ER_SPIDER_INVALID_CONNECT_INFO_SAME_STR,
              MYF(0), share->static_link_ids[roop_count],
              "static_link_id");
            goto error;
          }
        }
      }
    }
  }

  DBUG_PRINT("info", ("spider share->active_link_count = %d",
    share->active_link_count));
  share->link_count = (uint) share->active_link_count;
  share_alter->link_count = share->link_count;
  share->link_bitmap_size = (share->link_count + 7) / 8;

  if (connect_string)
    spider_free(spider_current_trx, connect_string, MYF(0));
  DBUG_RETURN(0);

error:
  if (connect_string)
    spider_free(spider_current_trx, connect_string, MYF(0));
error_alloc_conn_string:
  DBUG_RETURN(error_num);
}

int spider_set_connect_info_default(
  SPIDER_SHARE *share,
#ifdef WITH_PARTITION_STORAGE_ENGINE
  partition_element *part_elem,
  partition_element *sub_elem,
#endif
  TABLE_SHARE *table_share
) {
  bool check_socket;
  bool check_database;
  bool check_default_file;
  bool check_host;
  bool check_port;
  bool socket_has_default_value;
  bool database_has_default_value;
  bool default_file_has_default_value;
  bool host_has_default_value;
  bool port_has_default_value;
  int error_num, roop_count, roop_count2;
  DBUG_ENTER("spider_set_connect_info_default");
  for (roop_count = 0; roop_count < (int) share->all_link_count; roop_count++)
  {
    if (share->server_names[roop_count])
    {
      if ((error_num = spider_get_server(share, roop_count)))
        DBUG_RETURN(error_num);
    }

    if (
      !share->tgt_sockets[roop_count] &&
      (
        !share->tgt_hosts[roop_count] ||
        !strcmp(share->tgt_hosts[roop_count], my_localhost)
      )
    ) {
      check_socket = TRUE;
    } else {
      check_socket = FALSE;
    }
    if (!share->tgt_dbs[roop_count] && table_share)
    {
      check_database = TRUE;
    } else {
      check_database = FALSE;
    }
    if (
      !share->tgt_default_files[roop_count] &&
      share->tgt_default_groups[roop_count] &&
      (*spd_defaults_file || *spd_defaults_extra_file)
    ) {
      check_default_file = TRUE;
    } else {
      check_default_file = FALSE;
    }
    if (!share->tgt_hosts[roop_count])
    {
      check_host = TRUE;
    } else {
      check_host = FALSE;
    }
    if (share->tgt_ports[roop_count] == -1)
    {
      check_port = TRUE;
    } else {
      check_port = FALSE;
    }
    if (check_socket || check_database || check_default_file || check_host ||
      check_port)
    {
      socket_has_default_value = check_socket;
      database_has_default_value = check_database;
      default_file_has_default_value = check_default_file;
      host_has_default_value = check_host;
      port_has_default_value = check_port;
      if (share->tgt_wrappers[roop_count])
      {
        for (roop_count2 = 0; roop_count2 < SPIDER_DBTON_SIZE; roop_count2++)
        {
          DBUG_PRINT("info",("spider share->tgt_wrappers[%d]=%s", roop_count,
            share->tgt_wrappers[roop_count]));
          DBUG_PRINT("info",("spider spider_dbton[%d].wrapper=%s", roop_count2,
            spider_dbton[roop_count2].wrapper ?
              spider_dbton[roop_count2].wrapper : "NULL"));
          if (
            spider_dbton[roop_count2].wrapper &&
            !strcmp(share->tgt_wrappers[roop_count],
              spider_dbton[roop_count2].wrapper)
          ) {
            if (spider_dbton[roop_count2].db_access_type ==
              SPIDER_DB_ACCESS_TYPE_SQL)
            {
              if (check_socket)
              {
                socket_has_default_value = spider_dbton[roop_count2].
                  db_util->socket_has_default_value();
              }
              if (check_database)
              {
                database_has_default_value = spider_dbton[roop_count2].
                  db_util->database_has_default_value();
              }
              if (check_default_file)
              {
                default_file_has_default_value = spider_dbton[roop_count2].
                  db_util->default_file_has_default_value();
              }
              if (check_host)
              {
                host_has_default_value = spider_dbton[roop_count2].
                  db_util->host_has_default_value();
              }
              if (check_port)
              {
                port_has_default_value = spider_dbton[roop_count2].
                  db_util->port_has_default_value();
              }
              break;
            }
          }
        }
      }
    } else {
      socket_has_default_value = FALSE;
      database_has_default_value = FALSE;
      default_file_has_default_value = FALSE;
      host_has_default_value = FALSE;
      port_has_default_value = FALSE;
    }

    if (!share->tgt_wrappers[roop_count])
    {
      DBUG_PRINT("info",("spider create default tgt_wrappers"));
      share->tgt_wrappers_lengths[roop_count] = SPIDER_DB_WRAPPER_LEN;
      if (
        !(share->tgt_wrappers[roop_count] = spider_create_string(
          SPIDER_DB_WRAPPER_STR,
          share->tgt_wrappers_lengths[roop_count]))
      ) {
        DBUG_RETURN(HA_ERR_OUT_OF_MEM);
      }
    }

    if (host_has_default_value)
    {
      DBUG_PRINT("info",("spider create default tgt_hosts"));
      share->tgt_hosts_lengths[roop_count] = strlen(my_localhost);
      if (
        !(share->tgt_hosts[roop_count] = spider_create_string(
          my_localhost,
          share->tgt_hosts_lengths[roop_count]))
      ) {
        DBUG_RETURN(HA_ERR_OUT_OF_MEM);
      }
    }

    if (database_has_default_value)
    {
      DBUG_PRINT("info",("spider create default tgt_dbs"));
      share->tgt_dbs_lengths[roop_count] = table_share->db.length;
      if (
        !(share->tgt_dbs[roop_count] = spider_create_string(
          table_share->db.str,
          table_share->db.length))
      ) {
        DBUG_RETURN(HA_ERR_OUT_OF_MEM);
      }
    }

    if (!share->tgt_table_names[roop_count] && table_share)
    {
      DBUG_PRINT("info",("spider create default tgt_table_names"));
      share->tgt_table_names_lengths[roop_count] =
        table_share->table_name.length;
      if (
        !(share->tgt_table_names[roop_count] = spider_create_table_name_string(
          table_share->table_name.str,
#ifdef WITH_PARTITION_STORAGE_ENGINE
          (part_elem ? part_elem->partition_name : NULL),
          (sub_elem ? sub_elem->partition_name : NULL)
#else
          NULL,
          NULL
#endif
        ))
      ) {
        DBUG_RETURN(HA_ERR_OUT_OF_MEM);
      }
    }

    if (default_file_has_default_value)
    {
      DBUG_PRINT("info",("spider create default tgt_default_files"));
      if (*spd_defaults_extra_file)
      {
        share->tgt_default_files_lengths[roop_count] =
          strlen(*spd_defaults_extra_file);
        if (
          !(share->tgt_default_files[roop_count] = spider_create_string(
            *spd_defaults_extra_file,
            share->tgt_default_files_lengths[roop_count]))
        ) {
          my_error(ER_OUT_OF_RESOURCES, MYF(0), HA_ERR_OUT_OF_MEM);
          DBUG_RETURN(HA_ERR_OUT_OF_MEM);
        }
      } else {
        share->tgt_default_files_lengths[roop_count] =
          strlen(*spd_defaults_file);
        if (
          !(share->tgt_default_files[roop_count] = spider_create_string(
            *spd_defaults_file,
            share->tgt_default_files_lengths[roop_count]))
        ) {
          my_error(ER_OUT_OF_RESOURCES, MYF(0), HA_ERR_OUT_OF_MEM);
          DBUG_RETURN(HA_ERR_OUT_OF_MEM);
        }
      }
    }

    if (!share->tgt_pk_names[roop_count])
    {
      DBUG_PRINT("info",("spider create default tgt_pk_names"));
      share->tgt_pk_names_lengths[roop_count] = SPIDER_DB_PK_NAME_LEN;
      if (
        !(share->tgt_pk_names[roop_count] = spider_create_string(
          SPIDER_DB_PK_NAME_STR,
          share->tgt_pk_names_lengths[roop_count]))
      ) {
        DBUG_RETURN(HA_ERR_OUT_OF_MEM);
      }
    }

    if (!share->tgt_sequence_names[roop_count])
    {
      DBUG_PRINT("info",("spider create default tgt_sequence_names"));
      share->tgt_sequence_names_lengths[roop_count] =
        SPIDER_DB_SEQUENCE_NAME_LEN;
      if (
        !(share->tgt_sequence_names[roop_count] = spider_create_string(
          SPIDER_DB_SEQUENCE_NAME_STR,
          share->tgt_sequence_names_lengths[roop_count]))
      ) {
        DBUG_RETURN(HA_ERR_OUT_OF_MEM);
      }
    }

/*
    if (!share->static_link_ids[roop_count])
    {
      DBUG_PRINT("info",("spider create default static_link_ids"));
      share->static_link_ids_lengths[roop_count] =
        SPIDER_DB_STATIC_LINK_ID_LEN;
      if (
        !(share->static_link_ids[roop_count] = spider_create_string(
          SPIDER_DB_STATIC_LINK_ID_STR,
          share->static_link_ids_lengths[roop_count]))
      ) {
        DBUG_RETURN(HA_ERR_OUT_OF_MEM);
      }
    }
*/

    if (port_has_default_value)
    {
      share->tgt_ports[roop_count] = MYSQL_PORT;
    } else if (share->tgt_ports[roop_count] < 0)
    {
      share->tgt_ports[roop_count] = 0;
    } else if (share->tgt_ports[roop_count] > 65535)
    {
      share->tgt_ports[roop_count] = 65535;
    }

    if (share->tgt_ssl_vscs[roop_count] == -1)
      share->tgt_ssl_vscs[roop_count] = 0;

    if (socket_has_default_value)
    {
      DBUG_PRINT("info",("spider create default tgt_sockets"));
      share->tgt_sockets_lengths[roop_count] =
        strlen((char *) MYSQL_UNIX_ADDR);
      if (
        !(share->tgt_sockets[roop_count] = spider_create_string(
          (char *) MYSQL_UNIX_ADDR,
          share->tgt_sockets_lengths[roop_count]))
      ) {
        DBUG_RETURN(HA_ERR_OUT_OF_MEM);
      }
    }

    if (share->link_statuses[roop_count] == -1)
      share->link_statuses[roop_count] = SPIDER_LINK_STATUS_NO_CHANGE;

#ifndef WITHOUT_SPIDER_BG_SEARCH
    if (share->monitoring_bg_flag[roop_count] == -1)
      share->monitoring_bg_flag[roop_count] = 0;
    if (share->monitoring_bg_kind[roop_count] == -1)
      share->monitoring_bg_kind[roop_count] = 0;
#endif
    if (share->monitoring_binlog_pos_at_failing[roop_count] == -1)
      share->monitoring_binlog_pos_at_failing[roop_count] = 0;
    if (share->monitoring_flag[roop_count] == -1)
      share->monitoring_flag[roop_count] = 0;
    if (share->monitoring_kind[roop_count] == -1)
      share->monitoring_kind[roop_count] = 0;
#ifndef WITHOUT_SPIDER_BG_SEARCH
    if (share->monitoring_bg_interval[roop_count] == -1)
      share->monitoring_bg_interval[roop_count] = 10000000;
#endif
    if (share->monitoring_limit[roop_count] == -1)
      share->monitoring_limit[roop_count] = 1;
    if (share->monitoring_sid[roop_count] == -1)
#if defined(MARIADB_BASE_VERSION) && MYSQL_VERSION_ID >= 100002
      share->monitoring_sid[roop_count] = global_system_variables.server_id;
#else
      share->monitoring_sid[roop_count] = current_thd->server_id;
#endif

    if (share->use_handlers[roop_count] == -1)
      share->use_handlers[roop_count] = 0;
    if (share->connect_timeouts[roop_count] == -1)
      share->connect_timeouts[roop_count] = 6;
    if (share->net_read_timeouts[roop_count] == -1)
      share->net_read_timeouts[roop_count] = 600;
    if (share->net_write_timeouts[roop_count] == -1)
      share->net_write_timeouts[roop_count] = 600;
    if (share->access_balances[roop_count] == -1)
      share->access_balances[roop_count] = 100;
    if (share->bka_table_name_types[roop_count] == -1)
      share->bka_table_name_types[roop_count] = 0;
    if (share->strict_group_bys[roop_count] == -1)
      share->strict_group_bys[roop_count] = 1;
  }

#ifndef WITHOUT_SPIDER_BG_SEARCH
  if (share->sts_bg_mode == -1)
    share->sts_bg_mode = 2;
#endif
  if (share->sts_interval == -1)
    share->sts_interval = 10;
  if (share->sts_mode == -1)
    share->sts_mode = 1;
#ifdef WITH_PARTITION_STORAGE_ENGINE
  if (share->sts_sync == -1)
    share->sts_sync = 0;
#endif
  if (share->store_last_sts == -1)
    share->store_last_sts = 1;
  if (share->load_sts_at_startup == -1)
    share->load_sts_at_startup = 1;
#ifndef WITHOUT_SPIDER_BG_SEARCH
  if (share->crd_bg_mode == -1)
    share->crd_bg_mode = 2;
#endif
  if (share->crd_interval == -1)
    share->crd_interval = 51;
  if (share->crd_mode == -1)
    share->crd_mode = 1;
#ifdef WITH_PARTITION_STORAGE_ENGINE
  if (share->crd_sync == -1)
    share->crd_sync = 0;
#endif
  if (share->store_last_crd == -1)
    share->store_last_crd = 1;
  if (share->load_crd_at_startup == -1)
    share->load_crd_at_startup = 1;
  if (share->crd_type == -1)
    share->crd_type = 2;
  if (share->crd_weight == -1)
    share->crd_weight = 2;
  if (share->internal_offset == -1)
    share->internal_offset = 0;
  if (share->internal_limit == -1)
    share->internal_limit = 9223372036854775807LL;
  if (share->split_read == -1)
    share->split_read = 9223372036854775807LL;
  if (share->semi_split_read == -1)
    share->semi_split_read = 2;
  if (share->semi_split_read_limit == -1)
    share->semi_split_read_limit = 9223372036854775807LL;
  if (share->init_sql_alloc_size == -1)
    share->init_sql_alloc_size = 1024;
  if (share->reset_sql_alloc == -1)
    share->reset_sql_alloc = 1;
  if (share->multi_split_read == -1)
    share->multi_split_read = 100;
  if (share->max_order == -1)
    share->max_order = 32767;
  if (share->semi_table_lock == -1)
    share->semi_table_lock = 0;
  if (share->semi_table_lock_conn == -1)
    share->semi_table_lock_conn = 1;
  if (share->selupd_lock_mode == -1)
    share->selupd_lock_mode = 1;
  if (share->query_cache == -1)
    share->query_cache = 0;
  if (share->query_cache_sync == -1)
    share->query_cache_sync = 0;
  if (share->bulk_size == -1)
    share->bulk_size = 16000;
  if (share->bulk_update_mode == -1)
    share->bulk_update_mode = 0;
  if (share->bulk_update_size == -1)
    share->bulk_update_size = 16000;
  if (share->buffer_size == -1)
    share->buffer_size = 16000;
  if (share->internal_optimize == -1)
    share->internal_optimize = 0;
  if (share->internal_optimize_local == -1)
    share->internal_optimize_local = 0;
  if (share->scan_rate == -1)
    share->scan_rate = 1;
  if (share->read_rate == -1)
    share->read_rate = 0.0002;
  if (share->priority == -1)
    share->priority = 1000000;
  if (share->quick_mode == -1)
    share->quick_mode = 3;
  if (share->quick_page_size == -1)
    share->quick_page_size = 1024;
  if (share->quick_page_byte == -1)
    share->quick_page_byte = 10485760;
  if (share->low_mem_read == -1)
    share->low_mem_read = 1;
  if (share->table_count_mode == -1)
    share->table_count_mode = 0;
  if (share->select_column_mode == -1)
    share->select_column_mode = 1;
#ifndef WITHOUT_SPIDER_BG_SEARCH
  if (share->bgs_mode == -1)
    share->bgs_mode = 0;
  if (share->bgs_first_read == -1)
    share->bgs_first_read = 2;
  if (share->bgs_second_read == -1)
    share->bgs_second_read = 100;
#endif
  if (share->first_read == -1)
    share->first_read = 0;
  if (share->second_read == -1)
    share->second_read = 0;
  if (share->auto_increment_mode == -1)
    share->auto_increment_mode = 0;
  if (share->use_table_charset == -1)
    share->use_table_charset = 1;
  if (share->use_pushdown_udf == -1)
    share->use_pushdown_udf = 1;
  if (share->skip_default_condition == -1)
    share->skip_default_condition = 0;
  if (share->skip_parallel_search == -1)
    share->skip_parallel_search = 0;
  if (share->direct_dup_insert == -1)
    share->direct_dup_insert = 0;
  if (share->direct_order_limit == -1)
    share->direct_order_limit = 9223372036854775807LL;
  if (share->read_only_mode == -1)
    share->read_only_mode = 0;
  if (share->error_read_mode == -1)
    share->error_read_mode = 0;
  if (share->error_write_mode == -1)
    share->error_write_mode = 0;
  if (share->active_link_count == -1)
    share->active_link_count = share->all_link_count;
#ifdef HA_CAN_BULK_ACCESS
  if (share->bulk_access_free == -1)
    share->bulk_access_free = 0;
#endif
#ifdef HA_CAN_FORCE_BULK_UPDATE
  if (share->force_bulk_update == -1)
    share->force_bulk_update = 0;
#endif
#ifdef HA_CAN_FORCE_BULK_DELETE
  if (share->force_bulk_delete == -1)
    share->force_bulk_delete = 0;
#endif
  if (share->casual_read == -1)
    share->casual_read = 0;
  if (share->delete_all_rows_type == -1)
  {
#ifdef HANDLER_HAS_DIRECT_UPDATE_ROWS
    share->delete_all_rows_type = 1;
#else
    share->delete_all_rows_type = 0;
#endif
  }
  if (share->bka_mode == -1)
    share->bka_mode = 1;
  if (!share->bka_engine)
  {
    DBUG_PRINT("info",("spider create default bka_engine"));
    share->bka_engine_length = SPIDER_SQL_TMP_BKA_ENGINE_LEN;
    if (
      !(share->bka_engine = spider_create_string(
        SPIDER_SQL_TMP_BKA_ENGINE_STR,
        SPIDER_SQL_TMP_BKA_ENGINE_LEN))
    ) {
      DBUG_RETURN(HA_ERR_OUT_OF_MEM);
    }
  }
  DBUG_RETURN(0);
}

int spider_set_connect_info_default_db_table(
  SPIDER_SHARE *share,
  const char *db_name,
  uint db_name_length,
  const char *table_name,
  uint table_name_length
) {
  uint roop_count, roop_count2;
  bool check_database;
  bool database_has_default_value;
  DBUG_ENTER("spider_set_connect_info_default_db_table");
  for (roop_count = 0; roop_count < share->link_count; roop_count++)
  {
    if (!share->tgt_dbs[roop_count] && db_name)
    {
      check_database = TRUE;
    } else {
      check_database = FALSE;
    }
    if (check_database)
    {
      database_has_default_value = check_database;
      if (share->tgt_wrappers[roop_count])
      {
        for (roop_count2 = 0; roop_count2 < SPIDER_DBTON_SIZE; roop_count2++)
        {
          DBUG_PRINT("info",("spider share->tgt_wrappers[%d]=%s", roop_count,
            share->tgt_wrappers[roop_count]));
          DBUG_PRINT("info",("spider spider_dbton[%d].wrapper=%s", roop_count2,
            spider_dbton[roop_count2].wrapper ?
              spider_dbton[roop_count2].wrapper : "NULL"));
          if (
            spider_dbton[roop_count2].wrapper &&
            !strcmp(share->tgt_wrappers[roop_count],
              spider_dbton[roop_count2].wrapper)
          ) {
            if (spider_dbton[roop_count2].db_access_type ==
              SPIDER_DB_ACCESS_TYPE_SQL)
            {
              if (check_database)
              {
                database_has_default_value = spider_dbton[roop_count2].
                  db_util->database_has_default_value();
              }
              break;
            }
          }
        }
      }
    } else {
      database_has_default_value = FALSE;
    }

    if (database_has_default_value)
    {
      DBUG_PRINT("info",("spider create default tgt_dbs"));
      share->tgt_dbs_lengths[roop_count] = db_name_length;
      if (
        !(share->tgt_dbs[roop_count] = spider_create_string(
          db_name,
          db_name_length))
      ) {
        DBUG_RETURN(HA_ERR_OUT_OF_MEM);
      }
    }

    if (!share->tgt_table_names[roop_count] && table_name)
    {
      const char *tmp_ptr;
      DBUG_PRINT("info",("spider create default tgt_table_names"));
      if ((tmp_ptr = strstr(table_name, "#P#")))
        table_name_length = (uint) PTR_BYTE_DIFF(tmp_ptr, table_name);
      share->tgt_table_names_lengths[roop_count] = table_name_length;
      if (
        !(share->tgt_table_names[roop_count] = spider_create_string(
          table_name,
          table_name_length))
      ) {
        DBUG_RETURN(HA_ERR_OUT_OF_MEM);
      }
    }
  }
  DBUG_RETURN(0);
}

int spider_set_connect_info_default_dbtable(
  SPIDER_SHARE *share,
  const char *dbtable_name,
  int dbtable_name_length
) {
  const char *ptr_db, *ptr_table;
  my_ptrdiff_t ptr_diff_db, ptr_diff_table;
  DBUG_ENTER("spider_set_connect_info_default_dbtable");
  ptr_db = strchr(dbtable_name, FN_LIBCHAR);
  ptr_db++;
  ptr_diff_db = PTR_BYTE_DIFF(ptr_db, dbtable_name);
  DBUG_PRINT("info",("spider ptr_diff_db = %lld", (longlong) ptr_diff_db));
  ptr_table = strchr(ptr_db, FN_LIBCHAR);
  ptr_table++;
  ptr_diff_table = PTR_BYTE_DIFF(ptr_table, ptr_db);
  DBUG_PRINT("info",("spider ptr_diff_table = %lld", (longlong) ptr_diff_table));
  DBUG_RETURN(spider_set_connect_info_default_db_table(
    share,
    ptr_db,
    (uint)(ptr_diff_table - 1),
    ptr_table,
    (uint)(dbtable_name_length - ptr_diff_db - ptr_diff_table)
  ));
}

#ifndef DBUG_OFF
void spider_print_keys(
  const char *key,
  uint length
) {
  const char *end_ptr;
  uint roop_count = 1;
  DBUG_ENTER("spider_print_keys");
  DBUG_PRINT("info",("spider key_length=%u", length));
  end_ptr = key + length;
  while (key < end_ptr)
  {
    DBUG_PRINT("info",("spider key[%u]=%s", roop_count, key));
    key = strchr(key, '\0') + 1;
    roop_count++;
  }
  DBUG_VOID_RETURN;
}
#endif

int spider_create_conn_keys(
  SPIDER_SHARE *share
) {
  int roop_count, roop_count2;
  char *tmp_name, port_str[6];
  uint length_base = sizeof(uint) * share->all_link_count;
  uint *conn_keys_lengths;
  uint *sql_dbton_ids;
  DBUG_ENTER("spider_create_conn_keys");
  char *ptr;
  uint length = length_base * 2;
  ptr = (char *) my_alloca(length);
  if (!ptr)
  {
    DBUG_RETURN(HA_ERR_OUT_OF_MEM);
  }
  conn_keys_lengths = (uint *) ptr;
  ptr += length_base;
  sql_dbton_ids = (uint *) ptr;

  share->conn_keys_charlen = 0;
  for (roop_count = 0; roop_count < (int) share->all_link_count; roop_count++)
  {
    bool get_sql_id = FALSE;
    for (roop_count2 = 0; roop_count2 < SPIDER_DBTON_SIZE; roop_count2++)
    {
      DBUG_PRINT("info",("spider share->tgt_wrappers[%d]=%s", roop_count,
        share->tgt_wrappers[roop_count]));
      DBUG_PRINT("info",("spider spider_dbton[%d].wrapper=%s", roop_count2,
        spider_dbton[roop_count2].wrapper ?
          spider_dbton[roop_count2].wrapper : "NULL"));
      if (
        spider_dbton[roop_count2].wrapper &&
        !strcmp(share->tgt_wrappers[roop_count],
          spider_dbton[roop_count2].wrapper)
      ) {
        spider_set_bit(share->dbton_bitmap, roop_count2);
        if (
          !get_sql_id &&
          spider_dbton[roop_count2].db_access_type == SPIDER_DB_ACCESS_TYPE_SQL
        ) {
          sql_dbton_ids[roop_count] = roop_count2;
          get_sql_id = TRUE;
            break;
        }
      }
    }
    if (!get_sql_id)
      sql_dbton_ids[roop_count] = SPIDER_DBTON_SIZE;

    bool tables_on_different_db_are_joinable;
    if (get_sql_id)
    {
      tables_on_different_db_are_joinable =
        spider_dbton[sql_dbton_ids[roop_count]].db_util->
          tables_on_different_db_are_joinable();
    } else {
      tables_on_different_db_are_joinable = TRUE;
    }
    conn_keys_lengths[roop_count]
      = 1
      + share->tgt_wrappers_lengths[roop_count] + 1
      + share->tgt_hosts_lengths[roop_count] + 1
      + 5 + 1
      + share->tgt_sockets_lengths[roop_count] + 1
      + (tables_on_different_db_are_joinable ?
        0 : share->tgt_dbs_lengths[roop_count] + 1)
      + share->tgt_usernames_lengths[roop_count] + 1
      + share->tgt_passwords_lengths[roop_count] + 1
      + share->tgt_ssl_cas_lengths[roop_count] + 1
      + share->tgt_ssl_capaths_lengths[roop_count] + 1
      + share->tgt_ssl_certs_lengths[roop_count] + 1
      + share->tgt_ssl_ciphers_lengths[roop_count] + 1
      + share->tgt_ssl_keys_lengths[roop_count] + 1
      + 1 + 1
      + share->tgt_default_files_lengths[roop_count] + 1
      + share->tgt_default_groups_lengths[roop_count] + 1
      + share->tgt_dsns_lengths[roop_count] + 1
      + share->tgt_filedsns_lengths[roop_count] + 1
      + share->tgt_drivers_lengths[roop_count];
    share->conn_keys_charlen += conn_keys_lengths[roop_count] + 2;
  }
  if (!(share->conn_keys = (char **)
    spider_bulk_alloc_mem(spider_current_trx, 45,
      __func__, __FILE__, __LINE__, MYF(MY_WME | MY_ZEROFILL),
      &share->conn_keys, sizeof(char *) * share->all_link_count,
      &share->conn_keys_lengths, length_base,
#ifdef SPIDER_HAS_HASH_VALUE_TYPE
      &share->conn_keys_hash_value,
        sizeof(my_hash_value_type) * share->all_link_count,
#endif
      &tmp_name, sizeof(char) * share->conn_keys_charlen,
      &share->sql_dbton_ids, length_base,
      NullS))
  ) {
    my_afree(conn_keys_lengths);
    DBUG_RETURN(HA_ERR_OUT_OF_MEM);
  }
  share->conn_keys_length = share->all_link_count;
  memcpy(share->conn_keys_lengths, conn_keys_lengths,
    length_base);
  memcpy(share->sql_dbton_ids, sql_dbton_ids, length_base);

  my_afree(conn_keys_lengths);

  for (roop_count = 0; roop_count < (int) share->all_link_count; roop_count++)
  {
    bool tables_on_different_db_are_joinable;
    if (share->sql_dbton_ids[roop_count] != SPIDER_DBTON_SIZE)
    {
      tables_on_different_db_are_joinable =
        spider_dbton[share->sql_dbton_ids[roop_count]].db_util->
          tables_on_different_db_are_joinable();
    } else {
      tables_on_different_db_are_joinable = TRUE;
    }

    share->conn_keys[roop_count] = tmp_name;
    *tmp_name = '0';
    DBUG_PRINT("info",("spider tgt_wrappers[%d]=%s", roop_count,
      share->tgt_wrappers[roop_count]));
    tmp_name = strmov(tmp_name + 1, share->tgt_wrappers[roop_count]);
    if (share->tgt_hosts[roop_count])
    {
      DBUG_PRINT("info",("spider tgt_hosts[%d]=%s", roop_count,
        share->tgt_hosts[roop_count]));
      tmp_name = strmov(tmp_name + 1, share->tgt_hosts[roop_count]);
    } else {
      tmp_name++;
    }
    my_sprintf(port_str, (port_str, "%05ld", share->tgt_ports[roop_count]));
    DBUG_PRINT("info",("spider port_str=%s", port_str));
    tmp_name = strmov(tmp_name + 1, port_str);
    if (share->tgt_sockets[roop_count])
    {
      DBUG_PRINT("info",("spider tgt_sockets[%d]=%s", roop_count,
        share->tgt_sockets[roop_count]));
      tmp_name = strmov(tmp_name + 1, share->tgt_sockets[roop_count]);
    } else
      tmp_name++;
    if (!tables_on_different_db_are_joinable)
    {
      if (share->tgt_dbs[roop_count])
      {
        DBUG_PRINT("info",("spider tgt_dbs[%d]=%s", roop_count,
          share->tgt_dbs[roop_count]));
        tmp_name = strmov(tmp_name + 1, share->tgt_dbs[roop_count]);
      } else
        tmp_name++;
    }
    if (share->tgt_usernames[roop_count])
    {
      DBUG_PRINT("info",("spider tgt_usernames[%d]=%s", roop_count,
        share->tgt_usernames[roop_count]));
      tmp_name = strmov(tmp_name + 1, share->tgt_usernames[roop_count]);
    } else
      tmp_name++;
    if (share->tgt_passwords[roop_count])
    {
      DBUG_PRINT("info",("spider tgt_passwords[%d]=%s", roop_count,
        share->tgt_passwords[roop_count]));
      tmp_name = strmov(tmp_name + 1, share->tgt_passwords[roop_count]);
    } else
      tmp_name++;
    if (share->tgt_ssl_cas[roop_count])
    {
      DBUG_PRINT("info",("spider tgt_ssl_cas[%d]=%s", roop_count,
        share->tgt_ssl_cas[roop_count]));
      tmp_name = strmov(tmp_name + 1, share->tgt_ssl_cas[roop_count]);
    } else
      tmp_name++;
    if (share->tgt_ssl_capaths[roop_count])
    {
      DBUG_PRINT("info",("spider tgt_ssl_capaths[%d]=%s", roop_count,
        share->tgt_ssl_capaths[roop_count]));
      tmp_name = strmov(tmp_name + 1, share->tgt_ssl_capaths[roop_count]);
    } else
      tmp_name++;
    if (share->tgt_ssl_certs[roop_count])
    {
      DBUG_PRINT("info",("spider tgt_ssl_certs[%d]=%s", roop_count,
        share->tgt_ssl_certs[roop_count]));
      tmp_name = strmov(tmp_name + 1, share->tgt_ssl_certs[roop_count]);
    } else
      tmp_name++;
    if (share->tgt_ssl_ciphers[roop_count])
    {
      DBUG_PRINT("info",("spider tgt_ssl_ciphers[%d]=%s", roop_count,
        share->tgt_ssl_ciphers[roop_count]));
      tmp_name = strmov(tmp_name + 1, share->tgt_ssl_ciphers[roop_count]);
    } else
      tmp_name++;
    if (share->tgt_ssl_keys[roop_count])
    {
      DBUG_PRINT("info",("spider tgt_ssl_keys[%d]=%s", roop_count,
        share->tgt_ssl_keys[roop_count]));
      tmp_name = strmov(tmp_name + 1, share->tgt_ssl_keys[roop_count]);
    } else
      tmp_name++;
    tmp_name++;
    *tmp_name = '0' + ((char) share->tgt_ssl_vscs[roop_count]);
    if (share->tgt_default_files[roop_count])
    {
      DBUG_PRINT("info",("spider tgt_default_files[%d]=%s", roop_count,
        share->tgt_default_files[roop_count]));
      tmp_name = strmov(tmp_name + 1, share->tgt_default_files[roop_count]);
    } else
      tmp_name++;
    if (share->tgt_default_groups[roop_count])
    {
      DBUG_PRINT("info",("spider tgt_default_groups[%d]=%s", roop_count,
        share->tgt_default_groups[roop_count]));
      tmp_name = strmov(tmp_name + 1, share->tgt_default_groups[roop_count]);
    } else
      tmp_name++;
    if (share->tgt_dsns[roop_count])
    {
      DBUG_PRINT("info",("spider tgt_dsns[%d]=%s", roop_count,
        share->tgt_dsns[roop_count]));
      tmp_name = strmov(tmp_name + 1, share->tgt_dsns[roop_count]);
    } else
      tmp_name++;
    if (share->tgt_filedsns[roop_count])
    {
      DBUG_PRINT("info",("spider tgt_filedsns[%d]=%s", roop_count,
        share->tgt_filedsns[roop_count]));
      tmp_name = strmov(tmp_name + 1, share->tgt_filedsns[roop_count]);
    } else
      tmp_name++;
    if (share->tgt_drivers[roop_count])
    {
      DBUG_PRINT("info",("spider tgt_drivers[%d]=%s", roop_count,
        share->tgt_drivers[roop_count]));
      tmp_name = strmov(tmp_name + 1, share->tgt_drivers[roop_count]);
    } else
      tmp_name++;
    tmp_name++;
    tmp_name++;
#ifdef SPIDER_HAS_HASH_VALUE_TYPE
    share->conn_keys_hash_value[roop_count] = my_calc_hash(
      &spider_open_connections, (uchar*) share->conn_keys[roop_count],
      share->conn_keys_lengths[roop_count]);
#endif
  }
  for (roop_count2 = 0; roop_count2 < SPIDER_DBTON_SIZE; roop_count2++)
  {
    if (spider_bit_is_set(share->dbton_bitmap, roop_count2))
    {
        share->use_sql_dbton_ids[share->use_dbton_count] = roop_count2;
        share->sql_dbton_id_to_seq[roop_count2] = share->use_dbton_count;
        share->use_sql_dbton_count++;
      share->use_dbton_ids[share->use_dbton_count] = roop_count2;
      share->dbton_id_to_seq[roop_count2] = share->use_dbton_count;
      share->use_dbton_count++;
    }
  }
  DBUG_RETURN(0);
}

SPIDER_SHARE *spider_create_share(
  const char *table_name,
  TABLE_SHARE *table_share,
#ifdef WITH_PARTITION_STORAGE_ENGINE
  partition_info *part_info,
#endif
#ifdef SPIDER_HAS_HASH_VALUE_TYPE
  my_hash_value_type hash_value,
#endif
  int *error_num
) {
  int bitmap_size, roop_count;
  uint length;
  int use_table_charset;
  SPIDER_SHARE *share;
  char *tmp_name;
  longlong *tmp_cardinality, *tmp_static_key_cardinality;
  uchar *tmp_cardinality_upd, *tmp_table_mon_mutex_bitmap;
  char buf[MAX_FIELD_WIDTH], *buf_pos;
  char link_idx_str[SPIDER_SQL_INT_LEN];
#ifdef HA_HAS_CHECKSUM_EXTENDED
  bool checksum_support = TRUE;
#endif
  DBUG_ENTER("spider_create_share");
  length = (uint) strlen(table_name);
  bitmap_size = spider_bitmap_size(table_share->fields);
  if (!(share = (SPIDER_SHARE *)
    spider_bulk_malloc(spider_current_trx, 46, MYF(MY_WME | MY_ZEROFILL),
      &share, (uint) (sizeof(*share)),
      &tmp_name, (uint) (length + 1),
      &tmp_static_key_cardinality,
        (uint) (sizeof(*tmp_static_key_cardinality) * table_share->keys),
      &tmp_cardinality,
        (uint) (sizeof(*tmp_cardinality) * table_share->fields),
      &tmp_cardinality_upd,
        (uint) (sizeof(*tmp_cardinality_upd) * bitmap_size),
      &tmp_table_mon_mutex_bitmap,
        (uint) (sizeof(*tmp_table_mon_mutex_bitmap) *
          ((spider_param_udf_table_mon_mutex_count() + 7) / 8)),
      NullS))
  ) {
    *error_num = HA_ERR_OUT_OF_MEM;
    goto error_alloc_share;
  }

  SPD_INIT_ALLOC_ROOT(&share->mem_root, 4096, 0, MYF(MY_WME));
  share->use_count = 0;
  share->use_dbton_count = 0;
  share->table_name_length = length;
  share->table_name = tmp_name;
  strmov(share->table_name, table_name);
  share->static_key_cardinality = tmp_static_key_cardinality;
  share->cardinality = tmp_cardinality;
  share->cardinality_upd = tmp_cardinality_upd;
  share->table_mon_mutex_bitmap = tmp_table_mon_mutex_bitmap;
  share->bitmap_size = bitmap_size;
  share->table_share = table_share;
#ifdef SPIDER_HAS_HASH_VALUE_TYPE
  share->table_name_hash_value = hash_value;
#ifdef WITH_PARTITION_STORAGE_ENGINE
  share->table_path_hash_value = my_calc_hash(&spider_open_tables,
    (uchar*) table_share->path.str, table_share->path.length);
#endif
#endif
#ifndef WITHOUT_SPIDER_BG_SEARCH
  share->table.s = table_share;
  share->table.field = table_share->field;
  share->table.key_info = table_share->key_info;
  share->table.read_set = &table_share->all_set;
#endif

  if (table_share->keys > 0 &&
    !(share->key_hint = new spider_string[table_share->keys])
  ) {
    *error_num = HA_ERR_OUT_OF_MEM;
    goto error_init_hint_string;
  }
  for (roop_count = 0; roop_count < (int) table_share->keys; roop_count++)
    share->key_hint[roop_count].init_calc_mem(95);
  DBUG_PRINT("info",("spider share->key_hint=%p", share->key_hint));

  if ((*error_num = spider_parse_connect_info(share, table_share,
#ifdef WITH_PARTITION_STORAGE_ENGINE
    part_info,
#endif
    0)))
    goto error_parse_connect_string;

  for (roop_count = 0; roop_count < (int) share->all_link_count;
    roop_count++)
  {
    my_sprintf(link_idx_str, (link_idx_str, "%010d", roop_count));
    buf_pos = strmov(buf, share->table_name);
    buf_pos = strmov(buf_pos, link_idx_str);
    *buf_pos = '\0';
    spider_set_bit(tmp_table_mon_mutex_bitmap,
      spider_udf_calc_hash(buf, spider_param_udf_table_mon_mutex_count())
    );
  }

  use_table_charset = spider_param_use_table_charset(
    share->use_table_charset);
  if (table_share->table_charset && use_table_charset)
    share->access_charset = table_share->table_charset;
  else
    share->access_charset = system_charset_info;

  if ((*error_num = spider_create_conn_keys(share)))
    goto error_create_conn_keys;

  if (share->table_count_mode & 1)
    share->additional_table_flags |= HA_STATS_RECORDS_IS_EXACT;
  if (share->table_count_mode & 2)
    share->additional_table_flags |= HA_HAS_RECORDS;

#if MYSQL_VERSION_ID < 50500
  if (pthread_mutex_init(&share->mutex, MY_MUTEX_INIT_FAST))
#else
  if (mysql_mutex_init(spd_key_mutex_share,
    &share->mutex, MY_MUTEX_INIT_FAST))
#endif
  {
    *error_num = HA_ERR_OUT_OF_MEM;
    goto error_init_mutex;
  }

#if MYSQL_VERSION_ID < 50500
  if (pthread_mutex_init(&share->sts_mutex, MY_MUTEX_INIT_FAST))
#else
  if (mysql_mutex_init(spd_key_mutex_share_sts,
    &share->sts_mutex, MY_MUTEX_INIT_FAST))
#endif
  {
    *error_num = HA_ERR_OUT_OF_MEM;
    goto error_init_sts_mutex;
  }

#if MYSQL_VERSION_ID < 50500
  if (pthread_mutex_init(&share->crd_mutex, MY_MUTEX_INIT_FAST))
#else
  if (mysql_mutex_init(spd_key_mutex_share_crd,
    &share->crd_mutex, MY_MUTEX_INIT_FAST))
#endif
  {
    *error_num = HA_ERR_OUT_OF_MEM;
    goto error_init_crd_mutex;
  }

#ifdef SPIDER_HAS_HASH_VALUE_TYPE
  if (!(share->lgtm_tblhnd_share =
    spider_get_lgtm_tblhnd_share(tmp_name, length, hash_value, FALSE, TRUE,
    error_num)))
#else
  if (!(share->lgtm_tblhnd_share =
    spider_get_lgtm_tblhnd_share(tmp_name, length, FALSE, TRUE, error_num)))
#endif
  {
    goto error_get_lgtm_tblhnd_share;
  }

  if (!(share->wide_share =
    spider_get_wide_share(share, table_share, error_num)))
    goto error_get_wide_share;

  for (roop_count = 0; roop_count < SPIDER_DBTON_SIZE; roop_count++)
  {
    if (spider_bit_is_set(share->dbton_bitmap, roop_count))
    {
      if (!(share->dbton_share[roop_count] =
        spider_dbton[roop_count].create_db_share(share)))
      {
        *error_num = HA_ERR_OUT_OF_MEM;
        goto error_init_dbton;
      }
      if ((*error_num = share->dbton_share[roop_count]->init()))
      {
        goto error_init_dbton;
      }
#ifdef HA_HAS_CHECKSUM_EXTENDED
      if (
        spider_dbton[roop_count].db_access_type == SPIDER_DB_ACCESS_TYPE_SQL &&
        !share->dbton_share[roop_count]->checksum_support()
      ) {
        checksum_support = FALSE;
      }
#endif
    }
  }
#ifdef HA_HAS_CHECKSUM_EXTENDED
  if (checksum_support)
  {
    share->additional_table_flags |=
      HA_HAS_OLD_CHECKSUM |
      HA_HAS_NEW_CHECKSUM;
  }
#endif
  DBUG_RETURN(share);

/*
  roop_count = SPIDER_DBTON_SIZE - 1;
*/
error_init_dbton:
  for (; roop_count >= 0; roop_count--)
  {
    if (share->dbton_share[roop_count])
    {
      delete share->dbton_share[roop_count];
      share->dbton_share[roop_count] = NULL;
    }
  }
  spider_free_wide_share(share->wide_share);
error_get_wide_share:
error_get_lgtm_tblhnd_share:
  pthread_mutex_destroy(&share->crd_mutex);
error_init_crd_mutex:
  pthread_mutex_destroy(&share->sts_mutex);
error_init_sts_mutex:
  pthread_mutex_destroy(&share->mutex);
error_init_mutex:
error_create_conn_keys:
error_parse_connect_string:
error_init_hint_string:
  spider_free_share_alloc(share);
  spider_free(spider_current_trx, share, MYF(0));
error_alloc_share:
  DBUG_RETURN(NULL);
}

SPIDER_SHARE *spider_get_share(
  const char *table_name,
  TABLE *table,
  THD *thd,
  ha_spider *spider,
  int *error_num
) {
  SPIDER_SHARE *share;
  TABLE_SHARE *table_share = table->s;
  SPIDER_RESULT_LIST *result_list = &spider->result_list;
  uint length, tmp_conn_link_idx = 0, buf_sz;
  char *tmp_name, *tmp_cid;
  int roop_count;
  double sts_interval;
  int sts_mode;
#ifdef WITH_PARTITION_STORAGE_ENGINE
  int sts_sync;
  int auto_increment_mode;
#endif
  double crd_interval;
  int crd_mode;
#ifdef WITH_PARTITION_STORAGE_ENGINE
  int crd_sync;
#endif
  char first_byte;
  int semi_table_lock_conn;
  int search_link_idx;
  uint sql_command = thd_sql_command(thd);
  SPIDER_Open_tables_backup open_tables_backup;
  MEM_ROOT mem_root;
  TABLE *table_tables = NULL;
  bool init_mem_root = FALSE;
  bool same_server_link;
  int load_sts_at_startup;
  int load_crd_at_startup;
  user_var_entry *loop_check;
  char *loop_check_buf;
  TABLE_SHARE *top_share;
  LEX_CSTRING lex_str;
  DBUG_ENTER("spider_get_share");
  top_share = spider->wide_handler->top_share;
  length = (uint) strlen(table_name);
#ifdef SPIDER_HAS_HASH_VALUE_TYPE
  my_hash_value_type hash_value = my_calc_hash(&spider_open_tables,
    (uchar*) table_name, length);
#endif
  if (top_share)
  {
    lex_str.length = top_share->path.length + SPIDER_SQL_LOP_CHK_PRM_PRF_LEN;
    buf_sz = spider_unique_id.length > SPIDER_SQL_LOP_CHK_PRM_PRF_LEN ?
      top_share->path.length + spider_unique_id.length + 2 :
      lex_str.length + 2;
    loop_check_buf = (char *) my_alloca(buf_sz);
    if (unlikely(!loop_check_buf))
    {
      *error_num = HA_ERR_OUT_OF_MEM;
      DBUG_RETURN(NULL);
    }
    lex_str.str = loop_check_buf + buf_sz - lex_str.length - 2;
    memcpy((void *) lex_str.str,
      SPIDER_SQL_LOP_CHK_PRM_PRF_STR, SPIDER_SQL_LOP_CHK_PRM_PRF_LEN);
    memcpy((void *) (lex_str.str + SPIDER_SQL_LOP_CHK_PRM_PRF_LEN),
      top_share->path.str, top_share->path.length);
    ((char *) lex_str.str)[lex_str.length] = '\0';
    DBUG_PRINT("info",("spider loop check param name=%s", lex_str.str));
    loop_check = get_variable(&thd->user_vars, &lex_str, FALSE);
    if (loop_check && loop_check->type == STRING_RESULT)
    {
      lex_str.length = top_share->path.length + spider_unique_id.length + 1;
      lex_str.str = loop_check_buf + buf_sz - top_share->path.length -
        spider_unique_id.length - 2;
      memcpy((void *) lex_str.str, spider_unique_id.str,
        spider_unique_id.length);
      ((char *) lex_str.str)[lex_str.length - 1] = '-';
      ((char *) lex_str.str)[lex_str.length] = '\0';
      DBUG_PRINT("info",("spider loop check key=%s", lex_str.str));
      DBUG_PRINT("info",("spider loop check param value=%s",
        loop_check->value));
      if (unlikely(strstr(loop_check->value, lex_str.str)))
      {
        *error_num = ER_SPIDER_INFINITE_LOOP_NUM;
        my_printf_error(*error_num, ER_SPIDER_INFINITE_LOOP_STR, MYF(0),
          top_share->db.str, top_share->table_name.str);
        my_afree(loop_check_buf);
        DBUG_RETURN(NULL);
      }
    }
    my_afree(loop_check_buf);
  }
  pthread_mutex_lock(&spider_tbl_mutex);
#ifdef SPIDER_HAS_HASH_VALUE_TYPE
  if (!(share = (SPIDER_SHARE*) my_hash_search_using_hash_value(
    &spider_open_tables, hash_value, (uchar*) table_name, length)))
#else
  if (!(share = (SPIDER_SHARE*) my_hash_search(&spider_open_tables,
    (uchar*) table_name, length)))
#endif
  {
    if (!(share = spider_create_share(
      table_name, table_share,
#ifdef WITH_PARTITION_STORAGE_ENGINE
      table->part_info,
#endif
#ifdef SPIDER_HAS_HASH_VALUE_TYPE
      hash_value,
#endif
      error_num
    ))) {
      goto error_alloc_share;
    }

    uint old_elements = spider_open_tables.array.max_element;
#ifdef HASH_UPDATE_WITH_HASH_VALUE
    if (my_hash_insert_with_hash_value(&spider_open_tables, hash_value,
      (uchar*) share))
#else
    if (my_hash_insert(&spider_open_tables, (uchar*) share))
#endif
    {
      *error_num = HA_ERR_OUT_OF_MEM;
      goto error_hash_insert;
    }
    if (spider_open_tables.array.max_element > old_elements)
    {
      spider_alloc_calc_mem(spider_current_trx,
        spider_open_tables,
        (spider_open_tables.array.max_element - old_elements) *
        spider_open_tables.array.size_of_element);
    }

    spider->share = share;
    spider->conn_link_idx = &tmp_conn_link_idx;

    share->use_count++;
    pthread_mutex_unlock(&spider_tbl_mutex);

    if (!share->link_status_init)
    {
      pthread_mutex_lock(&share->mutex);
      for (roop_count = 0;
        roop_count < (int) spider_param_udf_table_mon_mutex_count();
        roop_count++
      ) {
        if (spider_bit_is_set(share->table_mon_mutex_bitmap, roop_count))
          pthread_mutex_lock(&spider_udf_table_mon_mutexes[roop_count]);
      }
      if (!share->link_status_init)
      {
        /*
          The link statuses need to be refreshed from the spider_tables table
          if the operation:
          - Is not a DROP TABLE on a permanent table; or
          - Is an ALTER TABLE.

          Note that SHOW CREATE TABLE is not excluded, because the commands
          that follow it require up-to-date link statuses.
        */
        if ((table_share->tmp_table == NO_TMP_TABLE &&
             sql_command != SQLCOM_DROP_TABLE) ||
            /* for alter change link status */
            sql_command == SQLCOM_ALTER_TABLE)
        {
          SPD_INIT_ALLOC_ROOT(&mem_root, 4096, 0, MYF(MY_WME));
          init_mem_root = TRUE;

          if (
            !(table_tables = spider_open_sys_table(
              thd, SPIDER_SYS_TABLES_TABLE_NAME_STR,
              SPIDER_SYS_TABLES_TABLE_NAME_LEN, FALSE, &open_tables_backup,
              FALSE, error_num))
          ) {
            for (roop_count = 0;
              roop_count < (int) spider_param_udf_table_mon_mutex_count();
              roop_count++
            ) {
              if (spider_bit_is_set(share->table_mon_mutex_bitmap, roop_count))
                pthread_mutex_unlock(&spider_udf_table_mon_mutexes[roop_count]);
            }
            pthread_mutex_unlock(&share->mutex);
            share->init_error = TRUE;
            share->init_error_time = (time_t) time((time_t*) 0);
            share->init = TRUE;
            spider_free_share(share);
            goto error_open_sys_table;
          }
          *error_num = spider_get_link_statuses(table_tables, share,
            &mem_root);
          if (*error_num)
          {
            if (
              *error_num != HA_ERR_KEY_NOT_FOUND &&
              *error_num != HA_ERR_END_OF_FILE
            ) {
              for (roop_count = 0;
                roop_count < (int) spider_param_udf_table_mon_mutex_count();
                roop_count++
              ) {
                if (spider_bit_is_set(share->table_mon_mutex_bitmap, roop_count))
                  pthread_mutex_unlock(&spider_udf_table_mon_mutexes[roop_count]);
              }
              pthread_mutex_unlock(&share->mutex);
              share->init_error = TRUE;
              share->init_error_time = (time_t) time((time_t*) 0);
              share->init = TRUE;
              spider_free_share(share);
              spider_close_sys_table(thd, table_tables,
                &open_tables_backup, FALSE);
              table_tables = NULL;
              goto error_open_sys_table;
            }
          } else {
            memcpy(share->alter_table.tmp_link_statuses, share->link_statuses,
              sizeof(long) * share->all_link_count);
            share->link_status_init = TRUE;
          }
          spider_close_sys_table(thd, table_tables,
            &open_tables_backup, FALSE);
          table_tables = NULL;
        }
        share->have_recovery_link = spider_conn_check_recovery_link(share);
        if (init_mem_root)
        {
          free_root(&mem_root, MYF(0));
          init_mem_root = FALSE;
        }
      }
      for (roop_count = 0;
        roop_count < (int) spider_param_udf_table_mon_mutex_count();
        roop_count++
      ) {
        if (spider_bit_is_set(share->table_mon_mutex_bitmap, roop_count))
          pthread_mutex_unlock(&spider_udf_table_mon_mutexes[roop_count]);
      }
      pthread_mutex_unlock(&share->mutex);
    }

    semi_table_lock_conn = spider_param_semi_table_lock_connection(thd,
      share->semi_table_lock_conn);
    if (semi_table_lock_conn)
      first_byte = '0' +
        spider_param_semi_table_lock(thd, share->semi_table_lock);
    else
      first_byte = '0';

    if (!(spider->wide_handler->trx = spider_get_trx(thd, TRUE, error_num)))
    {
      share->init_error = TRUE;
      share->init_error_time = (time_t) time((time_t*) 0);
      share->init = TRUE;
      spider_free_share(share);
      goto error_but_no_delete;
    }
    spider->set_error_mode();

#ifndef WITHOUT_SPIDER_BG_SEARCH
    if (!share->sts_spider_init)
    {
      pthread_mutex_lock(&share->mutex);
      if (!share->sts_spider_init)
      {
        if ((*error_num = spider_create_spider_object_for_share(
          spider->wide_handler->trx, share, &share->sts_spider)))
        {
          pthread_mutex_unlock(&share->mutex);
          share->init_error = TRUE;
          share->init_error_time = (time_t) time((time_t*) 0);
          share->init = TRUE;
          spider_free_share(share);
          goto error_sts_spider_init;
        }
#ifdef HASH_UPDATE_WITH_HASH_VALUE
        share->sts_thread = &spider_table_sts_threads[
          hash_value % spider_param_table_sts_thread_count()];
#else
        share->sts_thread = &spider_table_sts_threads[
          my_calc_hash(&spider_open_tables, (uchar*) table_name, length) %
          spider_param_table_sts_thread_count()];
#endif
        share->sts_spider_init = TRUE;
      }
      pthread_mutex_unlock(&share->mutex);
    }

    if (!share->crd_spider_init)
    {
      pthread_mutex_lock(&share->mutex);
      if (!share->crd_spider_init)
      {
        if ((*error_num = spider_create_spider_object_for_share(
          spider->wide_handler->trx, share, &share->crd_spider)))
        {
          pthread_mutex_unlock(&share->mutex);
          share->init_error = TRUE;
          share->init_error_time = (time_t) time((time_t*) 0);
          share->init = TRUE;
          spider_free_share(share);
          goto error_crd_spider_init;
        }
#ifdef HASH_UPDATE_WITH_HASH_VALUE
        share->crd_thread = &spider_table_crd_threads[
          hash_value % spider_param_table_crd_thread_count()];
#else
        share->crd_thread = &spider_table_crd_threads[
          my_calc_hash(&spider_open_tables, (uchar*) table_name, length) %
          spider_param_table_crd_thread_count()];
#endif
        share->crd_spider_init = TRUE;
      }
      pthread_mutex_unlock(&share->mutex);
    }
#endif

#ifndef WITHOUT_SPIDER_BG_SEARCH
    if (
      sql_command != SQLCOM_DROP_TABLE &&
      sql_command != SQLCOM_ALTER_TABLE &&
      sql_command != SQLCOM_SHOW_CREATE &&
      (*error_num = spider_create_mon_threads(spider->wide_handler->trx,
        share))
    ) {
      share->init_error = TRUE;
      share->init_error_time = (time_t) time((time_t*) 0);
      share->init = TRUE;
      spider_free_share(share);
      goto error_but_no_delete;
    }
#endif

    if (!(spider->conn_keys = (char **)
      spider_bulk_alloc_mem(spider_current_trx, 47,
        __func__, __FILE__, __LINE__, MYF(MY_WME | MY_ZEROFILL),
        &spider->conn_keys, sizeof(char *) * share->link_count,
        &tmp_name, sizeof(char) * share->conn_keys_charlen,
        &spider->conns, sizeof(SPIDER_CONN *) * share->link_count,
        &spider->conn_link_idx, sizeof(uint) * share->link_count,
        &spider->conn_can_fo, sizeof(uchar) * share->link_bitmap_size,
        &spider->sql_kind, sizeof(uint) * share->link_count,
        &spider->connection_ids, sizeof(ulonglong) * share->link_count,
        &spider->conn_kind, sizeof(uint) * share->link_count,
        &spider->db_request_id, sizeof(ulonglong) * share->link_count,
        &spider->db_request_phase, sizeof(uchar) * share->link_bitmap_size,
        &spider->m_handler_opened, sizeof(uchar) * share->link_bitmap_size,
        &spider->m_handler_id, sizeof(uint) * share->link_count,
        &spider->m_handler_cid, sizeof(char *) * share->link_count,
        &tmp_cid, sizeof(char) * (SPIDER_SQL_HANDLER_CID_LEN + 1) *
          share->link_count,
        &spider->need_mons, sizeof(int) * share->link_count,
        &spider->quick_targets, sizeof(void *) * share->link_count,
        &result_list->upd_tmp_tbls, sizeof(TABLE *) * share->link_count,
        &result_list->upd_tmp_tbl_prms,
          sizeof(TMP_TABLE_PARAM) * share->link_count,
        &result_list->tmp_table_join_first,
          sizeof(uchar) * share->link_bitmap_size,
        &result_list->tmp_table_created,
          sizeof(uchar) * share->link_bitmap_size,
        &result_list->sql_kind_backup, sizeof(uint) * share->link_count,
        &result_list->casual_read, sizeof(int) * share->link_count,
        &spider->dbton_handler,
          sizeof(spider_db_handler *) * SPIDER_DBTON_SIZE,
        NullS))
    ) {
      share->init_error = TRUE;
      share->init_error_time = (time_t) time((time_t*) 0);
      share->init = TRUE;
      spider_free_share(share);
      goto error_but_no_delete;
    }
    memcpy(tmp_name, share->conn_keys[0], share->conn_keys_charlen);

    spider->conn_keys_first_ptr = tmp_name;
    for (roop_count = 0; roop_count < (int) share->link_count; roop_count++)
    {
      spider->conn_keys[roop_count] = tmp_name;
      *tmp_name = first_byte;
      tmp_name += share->conn_keys_lengths[roop_count] + 1;
      spider->m_handler_cid[roop_count] = tmp_cid;
      tmp_cid += SPIDER_SQL_HANDLER_CID_LEN + 1;
      result_list->upd_tmp_tbl_prms[roop_count].init();
      result_list->upd_tmp_tbl_prms[roop_count].field_count = 1;
      spider->conn_kind[roop_count] = SPIDER_CONN_KIND_MYSQL;
    }
    spider_trx_set_link_idx_for_all(spider);

    for (roop_count = 0; roop_count < (int) share->use_dbton_count;
      roop_count++)
    {
      uint dbton_id = share->use_dbton_ids[roop_count];
      if (!(spider->dbton_handler[dbton_id] =
        spider_dbton[dbton_id].create_db_handler(spider,
        share->dbton_share[dbton_id])))
      {
        *error_num = HA_ERR_OUT_OF_MEM;
        break;
      }
      if ((*error_num = spider->dbton_handler[dbton_id]->init()))
      {
        break;
      }
    }
    if (roop_count < (int) share->use_dbton_count)
    {
      for (; roop_count >= 0; roop_count--)
      {
        uint dbton_id = share->use_dbton_ids[roop_count];
        if (spider->dbton_handler[dbton_id])
        {
          delete spider->dbton_handler[dbton_id];
          spider->dbton_handler[dbton_id] = NULL;
        }
      }
      share->init_error = TRUE;
      share->init_error_time = (time_t) time((time_t*) 0);
      share->init = TRUE;
      goto error_after_alloc_conn_keys;
    }

    if (
      sql_command != SQLCOM_DROP_TABLE &&
      sql_command != SQLCOM_ALTER_TABLE &&
      sql_command != SQLCOM_SHOW_CREATE
    ) {
      for (
        roop_count = spider_conn_link_idx_next(share->link_statuses,
          spider->conn_link_idx, -1, share->link_count,
          SPIDER_LINK_STATUS_RECOVERY);
        roop_count < (int) share->link_count;
        roop_count = spider_conn_link_idx_next(share->link_statuses,
          spider->conn_link_idx, roop_count, share->link_count,
          SPIDER_LINK_STATUS_RECOVERY)
      ) {
        if (
          !(spider->conns[roop_count] =
            spider_get_conn(share, roop_count, spider->conn_keys[roop_count],
              spider->wide_handler->trx, spider, FALSE, TRUE,
              SPIDER_CONN_KIND_MYSQL,
              error_num))
        ) {
          if (
            share->monitoring_kind[roop_count] &&
            spider->need_mons[roop_count]
          ) {
            *error_num = spider_ping_table_mon_from_table(
                spider->wide_handler->trx,
                spider->wide_handler->trx->thd,
                share,
                roop_count,
                (uint32) share->monitoring_sid[roop_count],
                share->table_name,
                share->table_name_length,
                spider->conn_link_idx[roop_count],
                NULL,
                0,
                share->monitoring_kind[roop_count],
                share->monitoring_limit[roop_count],
                share->monitoring_flag[roop_count],
                FALSE
              );
          }
          share->init_error = TRUE;
          share->init_error_time = (time_t) time((time_t*) 0);
          share->init = TRUE;
          goto error_after_alloc_dbton_handler;
        }
        spider->conns[roop_count]->error_mode &= spider->error_mode;
      }
    }
    search_link_idx = spider_conn_first_link_idx(thd,
      share->link_statuses, share->access_balances, spider->conn_link_idx,
      share->link_count, SPIDER_LINK_STATUS_OK);
    if (search_link_idx == -1)
    {
      char *db = (char *) my_alloca(
        table_share->db.length + 1 + table_share->table_name.length + 1);
      if (!db)
      {
        *error_num = HA_ERR_OUT_OF_MEM;
        share->init_error = TRUE;
        share->init_error_time = (time_t) time((time_t*) 0);
        share->init = TRUE;
        goto error_after_alloc_dbton_handler;
      }
      char *table_name = db + table_share->db.length + 1;
      memcpy(db, table_share->db.str, table_share->db.length);
      db[table_share->db.length] = '\0';
      memcpy(table_name, table_share->table_name.str,
        table_share->table_name.length);
      table_name[table_share->table_name.length] = '\0';
      my_printf_error(ER_SPIDER_ALL_LINKS_FAILED_NUM,
        ER_SPIDER_ALL_LINKS_FAILED_STR, MYF(0), db, table_name);
      my_afree(db);
      *error_num = ER_SPIDER_ALL_LINKS_FAILED_NUM;
      share->init_error = TRUE;
      share->init_error_time = (time_t) time((time_t*) 0);
      share->init = TRUE;
      goto error_after_alloc_dbton_handler;
    } else if (search_link_idx == -2)
    {
      *error_num = HA_ERR_OUT_OF_MEM;
      share->init_error = TRUE;
      share->init_error_time = (time_t) time((time_t*) 0);
      share->init = TRUE;
      goto error_after_alloc_dbton_handler;
    }
    spider->search_link_idx = search_link_idx;

    same_server_link = spider_param_same_server_link(thd);
    load_sts_at_startup =
      spider_param_load_sts_at_startup(share->load_sts_at_startup);
    load_crd_at_startup =
      spider_param_load_crd_at_startup(share->load_crd_at_startup);
    if (
      sql_command != SQLCOM_DROP_TABLE &&
      sql_command != SQLCOM_ALTER_TABLE &&
      sql_command != SQLCOM_SHOW_CREATE &&
      !spider->error_mode &&
      (
        !same_server_link ||
        load_sts_at_startup ||
        load_crd_at_startup
      )
    ) {
      SPIDER_INIT_ERROR_TABLE *spider_init_error_table;
      sts_interval = spider_param_sts_interval(thd, share->sts_interval);
      sts_mode = spider_param_sts_mode(thd, share->sts_mode);
#ifdef WITH_PARTITION_STORAGE_ENGINE
      sts_sync = spider_param_sts_sync(thd, share->sts_sync);
      auto_increment_mode = spider_param_auto_increment_mode(thd,
        share->auto_increment_mode);
      if (auto_increment_mode == 1)
        sts_sync = 0;
#endif
      crd_interval = spider_param_crd_interval(thd, share->crd_interval);
      crd_mode = spider_param_crd_mode(thd, share->crd_mode);
      if (crd_mode == 3)
        crd_mode = 1;
#ifdef WITH_PARTITION_STORAGE_ENGINE
      crd_sync = spider_param_crd_sync(thd, share->crd_sync);
#endif
      time_t tmp_time = (time_t) time((time_t*) 0);
      pthread_mutex_lock(&share->sts_mutex);
      pthread_mutex_lock(&share->crd_mutex);
      if ((spider_init_error_table =
        spider_get_init_error_table(spider->wide_handler->trx, share, FALSE)))
      {
        DBUG_PRINT("info",("spider diff1=%f",
          difftime(tmp_time, spider_init_error_table->init_error_time)));
        if (difftime(tmp_time,
          spider_init_error_table->init_error_time) <
          spider_param_table_init_error_interval())
        {
          *error_num = spider_init_error_table->init_error;
          if (spider_init_error_table->init_error_with_message)
            my_message(spider_init_error_table->init_error,
              spider_init_error_table->init_error_msg, MYF(0));
          share->init_error = TRUE;
          share->init = TRUE;
          pthread_mutex_unlock(&share->crd_mutex);
          pthread_mutex_unlock(&share->sts_mutex);
          goto error_after_alloc_dbton_handler;
        }
      }

      if (
        (
          !same_server_link ||
          load_sts_at_startup
        ) &&
        (*error_num = spider_get_sts(share, spider->search_link_idx, tmp_time,
          spider, sts_interval, sts_mode,
#ifdef WITH_PARTITION_STORAGE_ENGINE
          sts_sync,
#endif
          1, HA_STATUS_VARIABLE | HA_STATUS_CONST | HA_STATUS_AUTO))
      ) {
        if (*error_num != ER_SPIDER_SYS_TABLE_VERSION_NUM)
        {
          thd->clear_error();
        } else {
          pthread_mutex_unlock(&share->crd_mutex);
          pthread_mutex_unlock(&share->sts_mutex);
          share->init_error = TRUE;
          share->init_error_time = (time_t) time((time_t*) 0);
          share->init = TRUE;
          goto error_after_alloc_dbton_handler;
        }
      }
      if (
        (
          !same_server_link ||
          load_crd_at_startup
        ) &&
        (*error_num = spider_get_crd(share, spider->search_link_idx, tmp_time,
          spider, table, crd_interval, crd_mode,
#ifdef WITH_PARTITION_STORAGE_ENGINE
          crd_sync,
#endif
          1))
      ) {
        if (*error_num != ER_SPIDER_SYS_TABLE_VERSION_NUM)
        {
          thd->clear_error();
        } else {
          pthread_mutex_unlock(&share->crd_mutex);
          pthread_mutex_unlock(&share->sts_mutex);
          share->init_error = TRUE;
          share->init_error_time = (time_t) time((time_t*) 0);
          share->init = TRUE;
          goto error_after_alloc_dbton_handler;
        }
      }
      pthread_mutex_unlock(&share->crd_mutex);
      pthread_mutex_unlock(&share->sts_mutex);
    }

    share->init = TRUE;
  } else {
    share->use_count++;
    pthread_mutex_unlock(&spider_tbl_mutex);

    int sleep_cnt = 0;
    while (!share->init)
    {
      // avoid for dead loop
      if (sleep_cnt++ > 1000)
      {
        fprintf(stderr, " [WARN SPIDER RESULT] "
          "Wait share->init too long, table_name %s %s %ld\n",
          share->table_name, share->tgt_hosts[0], share->tgt_ports[0]);
        *error_num = ER_SPIDER_TABLE_OPEN_TIMEOUT_NUM;
        my_printf_error(ER_SPIDER_TABLE_OPEN_TIMEOUT_NUM,
          ER_SPIDER_TABLE_OPEN_TIMEOUT_STR, MYF(0),
          table_share->db.str, table_share->table_name.str);
        spider_free_share(share);
        goto error_but_no_delete;
      }
      my_sleep(10000); // wait 10 ms
    }

    if (!share->link_status_init)
    {
      pthread_mutex_lock(&share->mutex);
      for (roop_count = 0;
        roop_count < (int) spider_param_udf_table_mon_mutex_count();
        roop_count++
      ) {
        if (spider_bit_is_set(share->table_mon_mutex_bitmap, roop_count))
          pthread_mutex_lock(&spider_udf_table_mon_mutexes[roop_count]);
      }
      if (!share->link_status_init)
      {
        DBUG_ASSERT(!table_tables);
        /*
          The link statuses need to be refreshed from the spider_tables table
          if the operation:
          - Is not a DROP TABLE on a permanent table; or
          - Is an ALTER TABLE.

          Note that SHOW CREATE TABLE is not excluded, because the commands
          that follow it require up-to-date link statuses.
        */
        if ((table_share->tmp_table == NO_TMP_TABLE &&
             sql_command != SQLCOM_DROP_TABLE) ||
            /* for alter change link status */
            sql_command == SQLCOM_ALTER_TABLE)
        {
          SPD_INIT_ALLOC_ROOT(&mem_root, 4096, 0, MYF(MY_WME));
          init_mem_root = TRUE;

          if (
            !(table_tables = spider_open_sys_table(
              thd, SPIDER_SYS_TABLES_TABLE_NAME_STR,
              SPIDER_SYS_TABLES_TABLE_NAME_LEN, FALSE, &open_tables_backup,
              FALSE, error_num))
          ) {
            for (roop_count = 0;
              roop_count < (int) spider_param_udf_table_mon_mutex_count();
              roop_count++
            ) {
              if (spider_bit_is_set(share->table_mon_mutex_bitmap, roop_count))
                pthread_mutex_unlock(&spider_udf_table_mon_mutexes[roop_count]);
            }
            pthread_mutex_unlock(&share->mutex);
            spider_free_share(share);
            goto error_open_sys_table;
          }
          *error_num = spider_get_link_statuses(table_tables, share,
            &mem_root);
          if (*error_num)
          {
            if (
              *error_num != HA_ERR_KEY_NOT_FOUND &&
              *error_num != HA_ERR_END_OF_FILE
            ) {
              for (roop_count = 0;
                roop_count < (int) spider_param_udf_table_mon_mutex_count();
                roop_count++
              ) {
                if (spider_bit_is_set(share->table_mon_mutex_bitmap, roop_count))
                  pthread_mutex_unlock(&spider_udf_table_mon_mutexes[roop_count]);
              }
              pthread_mutex_unlock(&share->mutex);
              spider_free_share(share);
              spider_close_sys_table(thd, table_tables,
                &open_tables_backup, FALSE);
              table_tables = NULL;
              goto error_open_sys_table;
            }
          } else {
            memcpy(share->alter_table.tmp_link_statuses, share->link_statuses,
              sizeof(long) * share->all_link_count);
            share->link_status_init = TRUE;
          }
          spider_close_sys_table(thd, table_tables,
            &open_tables_backup, FALSE);
          table_tables = NULL;
        }
        share->have_recovery_link = spider_conn_check_recovery_link(share);
        if (init_mem_root)
        {
          free_root(&mem_root, MYF(0));
          init_mem_root = FALSE;
        }
      }
      for (roop_count = 0;
        roop_count < (int) spider_param_udf_table_mon_mutex_count();
        roop_count++
      ) {
        if (spider_bit_is_set(share->table_mon_mutex_bitmap, roop_count))
          pthread_mutex_unlock(&spider_udf_table_mon_mutexes[roop_count]);
      }
      pthread_mutex_unlock(&share->mutex);
    }

    semi_table_lock_conn = spider_param_semi_table_lock_connection(thd,
      share->semi_table_lock_conn);
    if (semi_table_lock_conn)
      first_byte = '0' +
        spider_param_semi_table_lock(thd, share->semi_table_lock);
    else
      first_byte = '0';

    spider->share = share;
    if (!(spider->wide_handler->trx = spider_get_trx(thd, TRUE, error_num)))
    {
      spider_free_share(share);
      goto error_but_no_delete;
    }
    spider->set_error_mode();

#ifndef WITHOUT_SPIDER_BG_SEARCH
    if (!share->sts_spider_init)
    {
      pthread_mutex_lock(&share->mutex);
      if (!share->sts_spider_init)
      {
        if ((*error_num = spider_create_spider_object_for_share(
          spider->wide_handler->trx, share, &share->sts_spider)))
        {
          pthread_mutex_unlock(&share->mutex);
          spider_free_share(share);
          goto error_sts_spider_init;
        }
#ifdef HASH_UPDATE_WITH_HASH_VALUE
        share->sts_thread = &spider_table_sts_threads[
          hash_value % spider_param_table_sts_thread_count()];
#else
        share->sts_thread = &spider_table_sts_threads[
          my_calc_hash(&spider_open_tables, (uchar*) table_name, length) %
          spider_param_table_sts_thread_count()];
#endif
        share->sts_spider_init = TRUE;
      }
      pthread_mutex_unlock(&share->mutex);
    }

    if (!share->crd_spider_init)
    {
      pthread_mutex_lock(&share->mutex);
      if (!share->crd_spider_init)
      {
        if ((*error_num = spider_create_spider_object_for_share(
          spider->wide_handler->trx, share, &share->crd_spider)))
        {
          pthread_mutex_unlock(&share->mutex);
          spider_free_share(share);
          goto error_crd_spider_init;
        }
#ifdef HASH_UPDATE_WITH_HASH_VALUE
        share->crd_thread = &spider_table_crd_threads[
          hash_value % spider_param_table_crd_thread_count()];
#else
        share->crd_thread = &spider_table_crd_threads[
          my_calc_hash(&spider_open_tables, (uchar*) table_name, length) %
          spider_param_table_crd_thread_count()];
#endif
        share->crd_spider_init = TRUE;
      }
      pthread_mutex_unlock(&share->mutex);
    }
#endif

#ifndef WITHOUT_SPIDER_BG_SEARCH
    if (
      sql_command != SQLCOM_DROP_TABLE &&
      sql_command != SQLCOM_ALTER_TABLE &&
      sql_command != SQLCOM_SHOW_CREATE &&
      (*error_num = spider_create_mon_threads(spider->wide_handler->trx,
        share))
    ) {
      spider_free_share(share);
      goto error_but_no_delete;
    }
#endif

    if (!(spider->conn_keys = (char **)
      spider_bulk_alloc_mem(spider_current_trx, 49,
        __func__, __FILE__, __LINE__, MYF(MY_WME | MY_ZEROFILL),
        &spider->conn_keys, sizeof(char *) * share->link_count,
        &tmp_name, sizeof(char) * share->conn_keys_charlen,
        &spider->conns, sizeof(SPIDER_CONN *) * share->link_count,
        &spider->conn_link_idx, sizeof(uint) * share->link_count,
        &spider->conn_can_fo, sizeof(uchar) * share->link_bitmap_size,
        &spider->sql_kind, sizeof(uint) * share->link_count,
        &spider->connection_ids, sizeof(ulonglong) * share->link_count,
        &spider->conn_kind, sizeof(uint) * share->link_count,
        &spider->db_request_id, sizeof(ulonglong) * share->link_count,
        &spider->db_request_phase, sizeof(uchar) * share->link_bitmap_size,
        &spider->m_handler_opened, sizeof(uchar) * share->link_bitmap_size,
        &spider->m_handler_id, sizeof(uint) * share->link_count,
        &spider->m_handler_cid, sizeof(char *) * share->link_count,
        &tmp_cid, sizeof(char) * (SPIDER_SQL_HANDLER_CID_LEN + 1) *
          share->link_count,
        &spider->need_mons, sizeof(int) * share->link_count,
        &spider->quick_targets, sizeof(void *) * share->link_count,
        &result_list->upd_tmp_tbls, sizeof(TABLE *) * share->link_count,
        &result_list->upd_tmp_tbl_prms,
          sizeof(TMP_TABLE_PARAM) * share->link_count,
        &result_list->tmp_table_join_first,
          sizeof(uchar) * share->link_bitmap_size,
        &result_list->tmp_table_created,
          sizeof(uchar) * share->link_bitmap_size,
        &result_list->sql_kind_backup, sizeof(uint) * share->link_count,
        &result_list->casual_read, sizeof(int) * share->link_count,
        &spider->dbton_handler,
          sizeof(spider_db_handler *) * SPIDER_DBTON_SIZE,
        NullS))
    ) {
      spider_free_share(share);
      goto error_but_no_delete;
    }
    memcpy(tmp_name, share->conn_keys[0], share->conn_keys_charlen);

    spider->conn_keys_first_ptr = tmp_name;
    for (roop_count = 0; roop_count < (int) share->link_count; roop_count++)
    {
      spider->conn_keys[roop_count] = tmp_name;
      *tmp_name = first_byte;
      tmp_name += share->conn_keys_lengths[roop_count] + 1;
      spider->m_handler_cid[roop_count] = tmp_cid;
      tmp_cid += SPIDER_SQL_HANDLER_CID_LEN + 1;
      result_list->upd_tmp_tbl_prms[roop_count].init();
      result_list->upd_tmp_tbl_prms[roop_count].field_count = 1;
      spider->conn_kind[roop_count] = SPIDER_CONN_KIND_MYSQL;
    }
    spider_trx_set_link_idx_for_all(spider);

    for (roop_count = 0; roop_count < (int) share->use_dbton_count;
      roop_count++)
    {
      uint dbton_id = share->use_dbton_ids[roop_count];
      if (!(spider->dbton_handler[dbton_id] =
        spider_dbton[dbton_id].create_db_handler(spider,
        share->dbton_share[dbton_id])))
      {
        *error_num = HA_ERR_OUT_OF_MEM;
        break;
      }
      if ((*error_num = spider->dbton_handler[dbton_id]->init()))
      {
        break;
      }
    }
    if (roop_count < (int) share->use_dbton_count)
    {
      for (; roop_count >= 0; roop_count--)
      {
        uint dbton_id = share->use_dbton_ids[roop_count];
        if (spider->dbton_handler[dbton_id])
        {
          delete spider->dbton_handler[dbton_id];
          spider->dbton_handler[dbton_id] = NULL;
        }
      }
      goto error_after_alloc_conn_keys;
    }

    if (
      sql_command != SQLCOM_DROP_TABLE &&
      sql_command != SQLCOM_ALTER_TABLE &&
      sql_command != SQLCOM_SHOW_CREATE
    ) {
      for (
        roop_count = spider_conn_link_idx_next(share->link_statuses,
          spider->conn_link_idx, -1, share->link_count,
          SPIDER_LINK_STATUS_RECOVERY);
        roop_count < (int) share->link_count;
        roop_count = spider_conn_link_idx_next(share->link_statuses,
          spider->conn_link_idx, roop_count, share->link_count,
          SPIDER_LINK_STATUS_RECOVERY)
      ) {
        if (
          !(spider->conns[roop_count] =
            spider_get_conn(share, roop_count, spider->conn_keys[roop_count],
              spider->wide_handler->trx, spider, FALSE, TRUE,
              SPIDER_CONN_KIND_MYSQL,
              error_num))
        ) {
          if (
            share->monitoring_kind[roop_count] &&
            spider->need_mons[roop_count]
          ) {
            *error_num = spider_ping_table_mon_from_table(
                spider->wide_handler->trx,
                spider->wide_handler->trx->thd,
                share,
                roop_count,
                (uint32) share->monitoring_sid[roop_count],
                share->table_name,
                share->table_name_length,
                spider->conn_link_idx[roop_count],
                NULL,
                0,
                share->monitoring_kind[roop_count],
                share->monitoring_limit[roop_count],
                share->monitoring_flag[roop_count],
                FALSE
              );
          }
          goto error_after_alloc_dbton_handler;
        }
        spider->conns[roop_count]->error_mode &= spider->error_mode;
      }
    }
    search_link_idx = spider_conn_first_link_idx(thd,
      share->link_statuses, share->access_balances, spider->conn_link_idx,
      share->link_count, SPIDER_LINK_STATUS_OK);
    if (search_link_idx == -1)
    {
      char *db = (char *) my_alloca(
        table_share->db.length + 1 + table_share->table_name.length + 1);
      if (!db)
      {
        *error_num = HA_ERR_OUT_OF_MEM;
        goto error_after_alloc_dbton_handler;
      }
      char *table_name = db + table_share->db.length + 1;
      memcpy(db, table_share->db.str, table_share->db.length);
      db[table_share->db.length] = '\0';
      memcpy(table_name, table_share->table_name.str,
        table_share->table_name.length);
      table_name[table_share->table_name.length] = '\0';
      my_printf_error(ER_SPIDER_ALL_LINKS_FAILED_NUM,
        ER_SPIDER_ALL_LINKS_FAILED_STR, MYF(0), db, table_name);
      my_afree(db);
      *error_num = ER_SPIDER_ALL_LINKS_FAILED_NUM;
      goto error_after_alloc_dbton_handler;
    } else if (search_link_idx == -2)
    {
      *error_num = HA_ERR_OUT_OF_MEM;
      goto error_after_alloc_dbton_handler;
    }
    spider->search_link_idx = search_link_idx;

    if (share->init_error)
    {
      pthread_mutex_lock(&share->sts_mutex);
      pthread_mutex_lock(&share->crd_mutex);
      if (share->init_error)
      {
        same_server_link = spider_param_same_server_link(thd);
        load_sts_at_startup =
          spider_param_load_sts_at_startup(share->load_sts_at_startup);
        load_crd_at_startup =
          spider_param_load_crd_at_startup(share->load_crd_at_startup);
        if (
          sql_command != SQLCOM_DROP_TABLE &&
          sql_command != SQLCOM_ALTER_TABLE &&
          sql_command != SQLCOM_SHOW_CREATE &&
          !spider->error_mode &&
          (
            !same_server_link ||
            load_sts_at_startup ||
            load_crd_at_startup
          )
        ) {
          SPIDER_INIT_ERROR_TABLE *spider_init_error_table;
          sts_interval = spider_param_sts_interval(thd, share->sts_interval);
          sts_mode = spider_param_sts_mode(thd, share->sts_mode);
#ifdef WITH_PARTITION_STORAGE_ENGINE
          sts_sync = spider_param_sts_sync(thd, share->sts_sync);
          auto_increment_mode = spider_param_auto_increment_mode(thd,
            share->auto_increment_mode);
          if (auto_increment_mode == 1)
            sts_sync = 0;
#endif
          crd_interval = spider_param_crd_interval(thd, share->crd_interval);
          crd_mode = spider_param_crd_mode(thd, share->crd_mode);
          if (crd_mode == 3)
            crd_mode = 1;
#ifdef WITH_PARTITION_STORAGE_ENGINE
          crd_sync = spider_param_crd_sync(thd, share->crd_sync);
#endif
          time_t tmp_time = (time_t) time((time_t*) 0);
          if ((spider_init_error_table =
            spider_get_init_error_table(spider->wide_handler->trx, share,
              FALSE)))
          {
            DBUG_PRINT("info",("spider diff2=%f",
              difftime(tmp_time, spider_init_error_table->init_error_time)));
            if (difftime(tmp_time,
              spider_init_error_table->init_error_time) <
              spider_param_table_init_error_interval())
            {
              *error_num = spider_init_error_table->init_error;
              if (spider_init_error_table->init_error_with_message)
                my_message(spider_init_error_table->init_error,
                  spider_init_error_table->init_error_msg, MYF(0));
              pthread_mutex_unlock(&share->crd_mutex);
              pthread_mutex_unlock(&share->sts_mutex);
              goto error_after_alloc_dbton_handler;
            }
          }

          if (
            (
              !same_server_link ||
              load_sts_at_startup
            ) &&
            (*error_num = spider_get_sts(share, spider->search_link_idx,
              tmp_time, spider, sts_interval, sts_mode,
#ifdef WITH_PARTITION_STORAGE_ENGINE
              sts_sync,
#endif
              1, HA_STATUS_VARIABLE | HA_STATUS_CONST | HA_STATUS_AUTO))
          ) {
            if (*error_num != ER_SPIDER_SYS_TABLE_VERSION_NUM)
            {
              thd->clear_error();
            } else {
              pthread_mutex_unlock(&share->crd_mutex);
              pthread_mutex_unlock(&share->sts_mutex);
              goto error_after_alloc_dbton_handler;
            }
          }
          if (
            (
              !same_server_link ||
              load_crd_at_startup
            ) &&
            (*error_num = spider_get_crd(share, spider->search_link_idx,
              tmp_time, spider, table, crd_interval, crd_mode,
#ifdef WITH_PARTITION_STORAGE_ENGINE
              crd_sync,
#endif
              1))
          ) {
            if (*error_num != ER_SPIDER_SYS_TABLE_VERSION_NUM)
            {
              thd->clear_error();
            } else {
              pthread_mutex_unlock(&share->crd_mutex);
              pthread_mutex_unlock(&share->sts_mutex);
              goto error_after_alloc_dbton_handler;
            }
          }
        }
        share->init_error = FALSE;
      }
      pthread_mutex_unlock(&share->crd_mutex);
      pthread_mutex_unlock(&share->sts_mutex);
    }
  }

  DBUG_PRINT("info",("spider share=%p", share));
  DBUG_RETURN(share);

error_after_alloc_dbton_handler:
  for (roop_count = 0; roop_count < (int) share->use_dbton_count; ++roop_count)
  {
    uint dbton_id = share->use_dbton_ids[roop_count];
    if (spider->dbton_handler[dbton_id])
    {
      delete spider->dbton_handler[dbton_id];
      spider->dbton_handler[dbton_id] = NULL;
    }
  }
error_after_alloc_conn_keys:
  spider_free(spider_current_trx, spider->conn_keys, MYF(0));
  spider->conn_keys = NULL;
  spider_free_share(share);
  goto error_but_no_delete;

error_hash_insert:
  spider_free_share_resource_only(share);
error_alloc_share:
  pthread_mutex_unlock(&spider_tbl_mutex);
error_open_sys_table:
#ifndef WITHOUT_SPIDER_BG_SEARCH
error_crd_spider_init:
error_sts_spider_init:
#endif
  if (init_mem_root)
  {
    free_root(&mem_root, MYF(0));
    init_mem_root = FALSE;
  }
error_but_no_delete:
  DBUG_RETURN(NULL);
}

void spider_free_share_resource_only(
  SPIDER_SHARE *share
) {
  DBUG_ENTER("spider_free_share_resource_only");
  spider_free_share_alloc(share);
  pthread_mutex_destroy(&share->crd_mutex);
  pthread_mutex_destroy(&share->sts_mutex);
  pthread_mutex_destroy(&share->mutex);
  spider_free(spider_current_trx, share, MYF(0));
  DBUG_VOID_RETURN;
}

int spider_free_share(
  SPIDER_SHARE *share
) {
  DBUG_ENTER("spider_free_share");
  pthread_mutex_lock(&spider_tbl_mutex);
  bool do_delete_thd = false;
  THD *thd = current_thd;
  if (!--share->use_count)
  {
#ifndef WITHOUT_SPIDER_BG_SEARCH
    spider_free_sts_thread(share);
    spider_free_crd_thread(share);
    spider_free_mon_threads(share);
    if (share->sts_spider_init)
    {
      spider_table_remove_share_from_sts_thread(share);
      spider_free_spider_object_for_share(&share->sts_spider);
    }
    if (share->crd_spider_init)
    {
      spider_table_remove_share_from_crd_thread(share);
      spider_free_spider_object_for_share(&share->crd_spider);
    }
#endif
    if (
      share->sts_init &&
      share->table_share->tmp_table == NO_TMP_TABLE &&
      spider_param_store_last_sts(share->store_last_sts)
    ) {
      if (!thd)
      {
        /* Create a thread for Spider system table update */
        thd = spider_create_thd();
        if (!thd)
          DBUG_RETURN(HA_ERR_OUT_OF_MEM);
        do_delete_thd = TRUE;
      }
      spider_sys_insert_or_update_table_sts(
        thd,
        share->lgtm_tblhnd_share->table_name,
        share->lgtm_tblhnd_share->table_name_length,
        &share->stat,
        FALSE
      );
    }
    if (
      share->crd_init &&
      share->table_share->tmp_table == NO_TMP_TABLE &&
      spider_param_store_last_crd(share->store_last_crd)
    ) {
      if (!thd)
      {
        /* Create a thread for Spider system table update */
        thd = spider_create_thd();
        if (!thd)
          DBUG_RETURN(HA_ERR_OUT_OF_MEM);
        do_delete_thd = TRUE;
      }
      spider_sys_insert_or_update_table_crd(
        thd,
        share->lgtm_tblhnd_share->table_name,
        share->lgtm_tblhnd_share->table_name_length,
        share->cardinality,
        share->table_share->fields,
        FALSE
      );
    }
    spider_free_share_alloc(share);
#ifdef HASH_UPDATE_WITH_HASH_VALUE
    my_hash_delete_with_hash_value(&spider_open_tables,
      share->table_name_hash_value, (uchar*) share);
#else
    my_hash_delete(&spider_open_tables, (uchar*) share);
#endif
    pthread_mutex_destroy(&share->crd_mutex);
    pthread_mutex_destroy(&share->sts_mutex);
    pthread_mutex_destroy(&share->mutex);
    free_root(&share->mem_root, MYF(0));
    spider_free(spider_current_trx, share, MYF(0));
  }
  if (do_delete_thd)
    spider_destroy_thd(thd);
  pthread_mutex_unlock(&spider_tbl_mutex);
  DBUG_RETURN(0);
}

void spider_update_link_status_for_share(
  const char *table_name,
  uint table_name_length,
  int link_idx,
  long link_status
) {
  SPIDER_SHARE *share;
  DBUG_ENTER("spider_update_link_status_for_share");

#ifdef SPIDER_HAS_HASH_VALUE_TYPE
  my_hash_value_type hash_value = my_calc_hash(&spider_open_tables,
    (uchar*) table_name, table_name_length);
#endif
  pthread_mutex_lock(&spider_tbl_mutex);
#ifdef SPIDER_HAS_HASH_VALUE_TYPE
  if ((share = (SPIDER_SHARE*) my_hash_search_using_hash_value(
    &spider_open_tables, hash_value, (uchar*) table_name,
    table_name_length)))
#else
  if ((share = (SPIDER_SHARE*) my_hash_search(&spider_open_tables,
    (uchar*) table_name, table_name_length)))
#endif
  {
    DBUG_PRINT("info", ("spider share->link_status_init=%s",
      share->link_status_init ? "TRUE" : "FALSE"));
    if (share->link_status_init)
    {
      DBUG_PRINT("info", ("spider share->link_statuses[%d]=%ld",
        link_idx, link_status));
      share->link_statuses[link_idx] = link_status;
    }
  }
  pthread_mutex_unlock(&spider_tbl_mutex);
  DBUG_VOID_RETURN;
}

#ifdef SPIDER_HAS_HASH_VALUE_TYPE
SPIDER_LGTM_TBLHND_SHARE *spider_get_lgtm_tblhnd_share(
  const char *table_name,
  uint table_name_length,
  my_hash_value_type hash_value,
  bool locked,
  bool need_to_create,
  int *error_num
)
#else
SPIDER_LGTM_TBLHND_SHARE *spider_get_lgtm_tblhnd_share(
  const char *table_name,
  uint table_name_length,
  bool locked,
  bool need_to_create,
  int *error_num
)
#endif
{
  SPIDER_LGTM_TBLHND_SHARE *lgtm_tblhnd_share;
  char *tmp_name;
  DBUG_ENTER("spider_get_lgtm_tblhnd_share");

  if (!locked)
    pthread_mutex_lock(&spider_lgtm_tblhnd_share_mutex);
#ifdef SPIDER_HAS_HASH_VALUE_TYPE
  if (!(lgtm_tblhnd_share = (SPIDER_LGTM_TBLHND_SHARE*)
    my_hash_search_using_hash_value(
    &spider_lgtm_tblhnd_share_hash, hash_value,
    (uchar*) table_name, table_name_length)))
#else
  if (!(lgtm_tblhnd_share = (SPIDER_LGTM_TBLHND_SHARE*) my_hash_search(
    &spider_lgtm_tblhnd_share_hash,
    (uchar*) table_name, table_name_length)))
#endif
  {
    DBUG_PRINT("info",("spider create new lgtm tblhnd share"));
    if (!(lgtm_tblhnd_share = (SPIDER_LGTM_TBLHND_SHARE *)
      spider_bulk_malloc(spider_current_trx, 244, MYF(MY_WME | MY_ZEROFILL),
        &lgtm_tblhnd_share, (uint) (sizeof(*lgtm_tblhnd_share)),
        &tmp_name, (uint) (table_name_length + 1),
        NullS))
    ) {
      *error_num = HA_ERR_OUT_OF_MEM;
      goto error_alloc_share;
    }

    lgtm_tblhnd_share->table_name_length = table_name_length;
    lgtm_tblhnd_share->table_name = tmp_name;
    memcpy(lgtm_tblhnd_share->table_name, table_name,
      lgtm_tblhnd_share->table_name_length);
#ifdef SPIDER_HAS_HASH_VALUE_TYPE
    lgtm_tblhnd_share->table_path_hash_value = hash_value;
#endif

#if MYSQL_VERSION_ID < 50500
    if (pthread_mutex_init(&lgtm_tblhnd_share->auto_increment_mutex,
      MY_MUTEX_INIT_FAST))
#else
    if (mysql_mutex_init(spd_key_mutex_share_auto_increment,
      &lgtm_tblhnd_share->auto_increment_mutex, MY_MUTEX_INIT_FAST))
#endif
    {
      *error_num = HA_ERR_OUT_OF_MEM;
      goto error_init_auto_increment_mutex;
    }

    uint old_elements = spider_lgtm_tblhnd_share_hash.array.max_element;
#ifdef HASH_UPDATE_WITH_HASH_VALUE
    if (my_hash_insert_with_hash_value(&spider_lgtm_tblhnd_share_hash,
      hash_value, (uchar*) lgtm_tblhnd_share))
#else
    if (my_hash_insert(&spider_lgtm_tblhnd_share_hash,
      (uchar*) lgtm_tblhnd_share))
#endif
    {
      *error_num = HA_ERR_OUT_OF_MEM;
      goto error_hash_insert;
    }
    if (spider_lgtm_tblhnd_share_hash.array.max_element > old_elements)
    {
      spider_alloc_calc_mem(spider_current_trx,
        spider_lgtm_tblhnd_share_hash,
        (spider_lgtm_tblhnd_share_hash.array.max_element - old_elements) *
        spider_lgtm_tblhnd_share_hash.array.size_of_element);
    }
  }
  if (!locked)
    pthread_mutex_unlock(&spider_lgtm_tblhnd_share_mutex);

  DBUG_PRINT("info",("spider lgtm_tblhnd_share=%p", lgtm_tblhnd_share));
  DBUG_RETURN(lgtm_tblhnd_share);

error_hash_insert:
  pthread_mutex_destroy(&lgtm_tblhnd_share->auto_increment_mutex);
error_init_auto_increment_mutex:
  spider_free(spider_current_trx, lgtm_tblhnd_share, MYF(0));
error_alloc_share:
  if (!locked)
    pthread_mutex_unlock(&spider_lgtm_tblhnd_share_mutex);
  DBUG_RETURN(NULL);
}

void spider_free_lgtm_tblhnd_share_alloc(
  SPIDER_LGTM_TBLHND_SHARE *lgtm_tblhnd_share,
  bool locked
) {
  DBUG_ENTER("spider_free_lgtm_tblhnd_share");
  if (!locked)
    pthread_mutex_lock(&spider_lgtm_tblhnd_share_mutex);
#ifdef HASH_UPDATE_WITH_HASH_VALUE
  my_hash_delete_with_hash_value(&spider_lgtm_tblhnd_share_hash,
    lgtm_tblhnd_share->table_path_hash_value, (uchar*) lgtm_tblhnd_share);
#else
  my_hash_delete(&spider_lgtm_tblhnd_share_hash, (uchar*) lgtm_tblhnd_share);
#endif
  pthread_mutex_destroy(&lgtm_tblhnd_share->auto_increment_mutex);
  spider_free(spider_current_trx, lgtm_tblhnd_share, MYF(0));
  if (!locked)
    pthread_mutex_unlock(&spider_lgtm_tblhnd_share_mutex);
  DBUG_VOID_RETURN;
}

SPIDER_WIDE_SHARE *spider_get_wide_share(
  SPIDER_SHARE *share,
  TABLE_SHARE *table_share,
  int *error_num
) {
  SPIDER_WIDE_SHARE *wide_share;
  char *tmp_name;
  longlong *tmp_cardinality;
  DBUG_ENTER("spider_get_wide_share");

  pthread_mutex_lock(&spider_wide_share_mutex);
#ifdef SPIDER_HAS_HASH_VALUE_TYPE
  if (!(wide_share = (SPIDER_WIDE_SHARE*)
    my_hash_search_using_hash_value(
    &spider_open_wide_share, share->table_path_hash_value,
    (uchar*) table_share->path.str, table_share->path.length)))
#else
  if (!(wide_share = (SPIDER_WIDE_SHARE*) my_hash_search(
    &spider_open_wide_share,
    (uchar*) table_share->path.str, table_share->path.length)))
#endif
  {
    DBUG_PRINT("info",("spider create new wide share"));
    if (!(wide_share = (SPIDER_WIDE_SHARE *)
      spider_bulk_malloc(spider_current_trx, 51, MYF(MY_WME | MY_ZEROFILL),
        &wide_share, sizeof(SPIDER_WIDE_SHARE),
        &tmp_name, (uint) (table_share->path.length + 1),
        &tmp_cardinality,
          (uint) (sizeof(*tmp_cardinality) * table_share->fields),
        NullS))
    ) {
      *error_num = HA_ERR_OUT_OF_MEM;
      goto error_alloc_share;
    }

    wide_share->use_count = 0;
    wide_share->table_name_length = table_share->path.length;
    wide_share->table_name = tmp_name;
    memcpy(wide_share->table_name, table_share->path.str,
      wide_share->table_name_length);
#ifdef SPIDER_HAS_HASH_VALUE_TYPE
    wide_share->table_path_hash_value = share->table_path_hash_value;
#endif
    wide_share->cardinality = tmp_cardinality;

    wide_share->crd_get_time = wide_share->sts_get_time =
      share->crd_get_time;

#if MYSQL_VERSION_ID < 50500
    if (pthread_mutex_init(&wide_share->sts_mutex, MY_MUTEX_INIT_FAST))
#else
    if (mysql_mutex_init(spd_key_mutex_wide_share_sts,
      &wide_share->sts_mutex, MY_MUTEX_INIT_FAST))
#endif
    {
      *error_num = HA_ERR_OUT_OF_MEM;
      goto error_init_sts_mutex;
    }

#if MYSQL_VERSION_ID < 50500
    if (pthread_mutex_init(&wide_share->crd_mutex, MY_MUTEX_INIT_FAST))
#else
    if (mysql_mutex_init(spd_key_mutex_wide_share_crd,
      &wide_share->crd_mutex, MY_MUTEX_INIT_FAST))
#endif
    {
      *error_num = HA_ERR_OUT_OF_MEM;
      goto error_init_crd_mutex;
    }

    thr_lock_init(&wide_share->lock);

    uint old_elements = spider_open_wide_share.array.max_element;
#ifdef HASH_UPDATE_WITH_HASH_VALUE
    if (my_hash_insert_with_hash_value(&spider_open_wide_share,
      share->table_path_hash_value,
      (uchar*) wide_share))
#else
    if (my_hash_insert(&spider_open_wide_share, (uchar*) wide_share))
#endif
    {
      *error_num = HA_ERR_OUT_OF_MEM;
      goto error_hash_insert;
    }
    if (spider_open_wide_share.array.max_element > old_elements)
    {
      spider_alloc_calc_mem(spider_current_trx,
        spider_open_wide_share,
        (spider_open_wide_share.array.max_element - old_elements) *
        spider_open_wide_share.array.size_of_element);
    }
  }
  wide_share->use_count++;
  pthread_mutex_unlock(&spider_wide_share_mutex);

  DBUG_PRINT("info",("spider wide_share=%p", wide_share));
  DBUG_RETURN(wide_share);

error_hash_insert:
  pthread_mutex_destroy(&wide_share->crd_mutex);
error_init_crd_mutex:
  pthread_mutex_destroy(&wide_share->sts_mutex);
error_init_sts_mutex:
  spider_free(spider_current_trx, wide_share, MYF(0));
error_alloc_share:
  pthread_mutex_unlock(&spider_wide_share_mutex);
  DBUG_RETURN(NULL);
}

int spider_free_wide_share(
  SPIDER_WIDE_SHARE *wide_share
) {
  DBUG_ENTER("spider_free_wide_share");
  pthread_mutex_lock(&spider_wide_share_mutex);
  if (!--wide_share->use_count)
  {
    thr_lock_delete(&wide_share->lock);
#ifdef HASH_UPDATE_WITH_HASH_VALUE
    my_hash_delete_with_hash_value(&spider_open_wide_share,
      wide_share->table_path_hash_value, (uchar*) wide_share);
#else
    my_hash_delete(&spider_open_wide_share, (uchar*) wide_share);
#endif
    pthread_mutex_destroy(&wide_share->crd_mutex);
    pthread_mutex_destroy(&wide_share->sts_mutex);
    spider_free(spider_current_trx, wide_share, MYF(0));
  }
  pthread_mutex_unlock(&spider_wide_share_mutex);
  DBUG_RETURN(0);
}

void spider_copy_sts_to_wide_share(
  SPIDER_WIDE_SHARE *wide_share,
  SPIDER_SHARE *share
) {
  DBUG_ENTER("spider_copy_sts_to_pt_share");
  wide_share->stat = share->stat;
  DBUG_VOID_RETURN;
}

void spider_copy_sts_to_share(
  SPIDER_SHARE *share,
  SPIDER_WIDE_SHARE *wide_share
) {
  DBUG_ENTER("spider_copy_sts_to_share");
  share->stat = wide_share->stat;
  DBUG_VOID_RETURN;
}

void spider_copy_crd_to_wide_share(
  SPIDER_WIDE_SHARE *wide_share,
  SPIDER_SHARE *share,
  int fields
) {
  DBUG_ENTER("spider_copy_crd_to_wide_share");
  memcpy(wide_share->cardinality, share->cardinality,
    sizeof(longlong) * fields);
  DBUG_VOID_RETURN;
}

void spider_copy_crd_to_share(
  SPIDER_SHARE *share,
  SPIDER_WIDE_SHARE *wide_share,
  int fields
) {
  DBUG_ENTER("spider_copy_crd_to_share");
  memcpy(share->cardinality, wide_share->cardinality,
    sizeof(longlong) * fields);
  DBUG_VOID_RETURN;
}

int spider_open_all_tables(
  SPIDER_TRX *trx,
  bool lock
) {
  THD *thd = trx->thd;
  TABLE *table_tables;
  int error_num, *need_mon, mon_val;
  SPIDER_SHARE tmp_share;
  char *db_name, *table_name;
  uint db_name_length, table_name_length;
  char *tmp_connect_info[SPIDER_TMP_SHARE_CHAR_PTR_COUNT];
  uint tmp_connect_info_length[SPIDER_TMP_SHARE_UINT_COUNT];
  long tmp_long[SPIDER_TMP_SHARE_LONG_COUNT];
  longlong tmp_longlong[SPIDER_TMP_SHARE_LONGLONG_COUNT];
  SPIDER_CONN *conn, **conns;
  ha_spider *spider;
  SPIDER_SHARE *share;
  char **connect_info;
  uint *connect_info_length;
  long *long_info;
  longlong *longlong_info;
  MEM_ROOT mem_root;
  SPIDER_Open_tables_backup open_tables_backup;
  DBUG_ENTER("spider_open_all_tables");
  if (
    !(table_tables = spider_open_sys_table(
      thd, SPIDER_SYS_TABLES_TABLE_NAME_STR,
      SPIDER_SYS_TABLES_TABLE_NAME_LEN, TRUE, &open_tables_backup, TRUE,
      &error_num))
  )
    DBUG_RETURN(error_num);
  if (
    (error_num = spider_sys_index_first(table_tables, 1))
  ) {
    if (error_num != HA_ERR_KEY_NOT_FOUND && error_num != HA_ERR_END_OF_FILE)
    {
      table_tables->file->print_error(error_num, MYF(0));
      spider_close_sys_table(thd, table_tables,
        &open_tables_backup, TRUE);
      DBUG_RETURN(error_num);
    } else {
      spider_close_sys_table(thd, table_tables,
        &open_tables_backup, TRUE);
      DBUG_RETURN(0);
    }
  }

  SPD_INIT_ALLOC_ROOT(&mem_root, 4096, 0, MYF(MY_WME));
  memset((void*)&tmp_share, 0, sizeof(SPIDER_SHARE));
  memset(&tmp_connect_info, 0,
    sizeof(char *) * SPIDER_TMP_SHARE_CHAR_PTR_COUNT);
  memset(tmp_connect_info_length, 0,
    sizeof(uint) * SPIDER_TMP_SHARE_UINT_COUNT);
  memset(tmp_long, 0, sizeof(long) * SPIDER_TMP_SHARE_LONG_COUNT);
  memset(tmp_longlong, 0, sizeof(longlong) * SPIDER_TMP_SHARE_LONGLONG_COUNT);
  spider_set_tmp_share_pointer(&tmp_share, (char **) &tmp_connect_info,
    tmp_connect_info_length, tmp_long, tmp_longlong);
  tmp_share.link_statuses[0] = -1;

  do {
    if (
      (error_num = spider_get_sys_tables(
        table_tables, &db_name, &table_name, &mem_root)) ||
      (error_num = spider_get_sys_tables_connect_info(
        table_tables, &tmp_share, 0, &mem_root)) ||
      (error_num = spider_set_connect_info_default(
        &tmp_share,
#ifdef WITH_PARTITION_STORAGE_ENGINE
        NULL,
        NULL,
#endif
        NULL
      ))
    ) {
      spider_sys_index_end(table_tables);
      spider_close_sys_table(thd, table_tables,
        &open_tables_backup, TRUE);
      spider_free_tmp_share_alloc(&tmp_share);
      free_root(&mem_root, MYF(0));
      DBUG_RETURN(error_num);
    }
    db_name_length = strlen(db_name);
    table_name_length = strlen(table_name);

    if (
      (error_num = spider_set_connect_info_default_db_table(
        &tmp_share,
        db_name,
        db_name_length,
        table_name,
        table_name_length
      )) ||
      (error_num = spider_create_conn_keys(&tmp_share)) ||
/*
      (error_num = spider_db_create_table_names_str(&tmp_share)) ||
*/
      (error_num = spider_create_tmp_dbton_share(&tmp_share))
    ) {
      spider_sys_index_end(table_tables);
      spider_close_sys_table(thd, table_tables,
        &open_tables_backup, TRUE);
      spider_free_tmp_share_alloc(&tmp_share);
      free_root(&mem_root, MYF(0));
      DBUG_RETURN(error_num);
    }

    /* create conn */
    if (
      !(conn = spider_get_conn(
        &tmp_share, 0, tmp_share.conn_keys[0], trx, NULL, FALSE, FALSE,
        SPIDER_CONN_KIND_MYSQL, &error_num))
    ) {
      spider_sys_index_end(table_tables);
      spider_close_sys_table(thd, table_tables,
        &open_tables_backup, TRUE);
      spider_free_tmp_dbton_share(&tmp_share);
      spider_free_tmp_share_alloc(&tmp_share);
      free_root(&mem_root, MYF(0));
      DBUG_RETURN(error_num);
    }
    conn->error_mode &= spider_param_error_read_mode(thd, 0);
    conn->error_mode &= spider_param_error_write_mode(thd, 0);
    pthread_mutex_assert_not_owner(&conn->mta_conn_mutex);
    pthread_mutex_lock(&conn->mta_conn_mutex);
    SPIDER_SET_FILE_POS(&conn->mta_conn_mutex_file_pos);
    conn->need_mon = &mon_val;
    DBUG_ASSERT(!conn->mta_conn_mutex_lock_already);
    DBUG_ASSERT(!conn->mta_conn_mutex_unlock_later);
    conn->mta_conn_mutex_lock_already = TRUE;
    conn->mta_conn_mutex_unlock_later = TRUE;
    if ((error_num = spider_db_before_query(conn, &mon_val)))
    {
      DBUG_ASSERT(conn->mta_conn_mutex_lock_already);
      DBUG_ASSERT(conn->mta_conn_mutex_unlock_later);
      conn->mta_conn_mutex_lock_already = FALSE;
      conn->mta_conn_mutex_unlock_later = FALSE;
      SPIDER_CLEAR_FILE_POS(&conn->mta_conn_mutex_file_pos);
      pthread_mutex_unlock(&conn->mta_conn_mutex);
      spider_sys_index_end(table_tables);
      spider_close_sys_table(thd, table_tables,
        &open_tables_backup, TRUE);
      spider_free_tmp_dbton_share(&tmp_share);
      spider_free_tmp_share_alloc(&tmp_share);
      free_root(&mem_root, MYF(0));
      DBUG_RETURN(error_num);
    }
    DBUG_ASSERT(conn->mta_conn_mutex_lock_already);
    DBUG_ASSERT(conn->mta_conn_mutex_unlock_later);
    conn->mta_conn_mutex_lock_already = FALSE;
    conn->mta_conn_mutex_unlock_later = FALSE;
    SPIDER_CLEAR_FILE_POS(&conn->mta_conn_mutex_file_pos);
    pthread_mutex_unlock(&conn->mta_conn_mutex);

    if (lock && spider_param_use_snapshot_with_flush_tables(thd) == 2)
    {
      if (!(spider = new ha_spider()))
      {
        spider_sys_index_end(table_tables);
        spider_close_sys_table(thd, table_tables,
          &open_tables_backup, TRUE);
        spider_free_tmp_dbton_share(&tmp_share);
        spider_free_tmp_share_alloc(&tmp_share);
        free_root(&mem_root, MYF(0));
        DBUG_RETURN(HA_ERR_OUT_OF_MEM);
      }
      spider->wide_handler->lock_type = TL_READ_NO_INSERT;

      if (!(share = (SPIDER_SHARE *)
        spider_bulk_malloc(spider_current_trx, 52, MYF(MY_WME | MY_ZEROFILL),
          &share, (uint) (sizeof(*share)),
          &connect_info,
            (uint) (sizeof(char *) * SPIDER_TMP_SHARE_CHAR_PTR_COUNT),
          &connect_info_length,
            (uint) (sizeof(uint) * SPIDER_TMP_SHARE_UINT_COUNT),
          &long_info, (uint) (sizeof(long) * SPIDER_TMP_SHARE_LONG_COUNT),
          &longlong_info,
            (uint) (sizeof(longlong) * SPIDER_TMP_SHARE_LONGLONG_COUNT),
          &conns, (uint) (sizeof(SPIDER_CONN *)),
          &need_mon, (uint) (sizeof(int)),
          &spider->conn_link_idx, (uint) (sizeof(uint)),
          &spider->conn_can_fo, (uint) (sizeof(uchar)),
          NullS))
      ) {
        delete spider;
        spider_sys_index_end(table_tables);
        spider_close_sys_table(thd, table_tables,
          &open_tables_backup, TRUE);
        spider_free_tmp_dbton_share(&tmp_share);
        spider_free_tmp_share_alloc(&tmp_share);
        free_root(&mem_root, MYF(0));
        DBUG_RETURN(HA_ERR_OUT_OF_MEM);
      }
      memcpy((void*)share, &tmp_share, sizeof(*share));
      spider_set_tmp_share_pointer(share, connect_info,
        connect_info_length, long_info, longlong_info);
      memcpy(connect_info, &tmp_connect_info, sizeof(char *) *
        SPIDER_TMP_SHARE_CHAR_PTR_COUNT);
      memcpy(connect_info_length, &tmp_connect_info_length, sizeof(uint) *
        SPIDER_TMP_SHARE_UINT_COUNT);
      memcpy(long_info, &tmp_long, sizeof(long) * SPIDER_TMP_SHARE_LONG_COUNT);
      memcpy(longlong_info, &tmp_longlong, sizeof(longlong) *
        SPIDER_TMP_SHARE_LONGLONG_COUNT);
      spider->share = share;
      spider->wide_handler->trx = trx;
      spider->conns = conns;
      spider->need_mons = need_mon;
      spider->conn_link_idx[0] = 0;
      spider->conn_can_fo[0] = 0;
      if ((error_num = spider_create_tmp_dbton_handler(spider)))
      {
        spider_free(trx, share, MYF(0));
        delete spider;
        spider_sys_index_end(table_tables);
        spider_close_sys_table(thd, table_tables,
          &open_tables_backup, TRUE);
        spider_free_tmp_dbton_share(&tmp_share);
        spider_free_tmp_share_alloc(&tmp_share);
        free_root(&mem_root, MYF(0));
        DBUG_RETURN(error_num);
      }

      /* create another conn */
      if (
        (!(conn = spider_get_conn(
        &tmp_share, 0, tmp_share.conn_keys[0], trx, spider, TRUE, FALSE,
        SPIDER_CONN_KIND_MYSQL, &error_num)))
      ) {
        spider_free_tmp_dbton_handler(spider);
        spider_free(trx, share, MYF(0));
        delete spider;
        spider_sys_index_end(table_tables);
        spider_close_sys_table(thd, table_tables,
          &open_tables_backup, TRUE);
        spider_free_tmp_dbton_share(&tmp_share);
        spider_free_tmp_share_alloc(&tmp_share);
        free_root(&mem_root, MYF(0));
        DBUG_RETURN(error_num);
      }
      conn->error_mode &= spider_param_error_read_mode(thd, 0);
      conn->error_mode &= spider_param_error_write_mode(thd, 0);

      spider->next = NULL;
      if (conn->another_ha_last)
      {
        ((ha_spider*) conn->another_ha_last)->next = spider;
      } else {
        conn->another_ha_first = (void*) spider;
      }
      conn->another_ha_last = (void*) spider;

      int appended = 0;
      if ((error_num = spider->dbton_handler[conn->dbton_id]->
        append_lock_tables_list(conn, 0, &appended)))
      {
        spider_free_tmp_dbton_handler(spider);
        spider_free(trx, share, MYF(0));
        delete spider;
        spider_sys_index_end(table_tables);
        spider_close_sys_table(thd, table_tables,
          &open_tables_backup, TRUE);
        spider_free_tmp_dbton_share(&tmp_share);
        spider_free_tmp_share_alloc(&tmp_share);
        free_root(&mem_root, MYF(0));
        DBUG_RETURN(error_num);
      }
    } else {
      spider_free_tmp_dbton_share(&tmp_share);
      spider_free_tmp_share_alloc(&tmp_share);
    }
    error_num = spider_sys_index_next(table_tables);
  } while (error_num == 0);
  free_root(&mem_root, MYF(0));

  spider_sys_index_end(table_tables);
  spider_close_sys_table(thd, table_tables,
    &open_tables_backup, TRUE);
  DBUG_RETURN(0);
}

bool spider_flush_logs(
  handlerton *hton
) {
  int error_num;
  THD* thd = current_thd;
  SPIDER_TRX *trx;
  DBUG_ENTER("spider_flush_logs");

  if (!(trx = spider_get_trx(thd, TRUE, &error_num)))
  {
    my_errno = error_num;
    DBUG_RETURN(TRUE);
  }
  if (
    spider_param_use_flash_logs(trx->thd) &&
    (
      !trx->trx_consistent_snapshot ||
      !spider_param_use_all_conns_snapshot(trx->thd) ||
      !spider_param_use_snapshot_with_flush_tables(trx->thd)
    )
  ) {
    if (
      (error_num = spider_open_all_tables(trx, FALSE)) ||
      (error_num = spider_trx_all_flush_logs(trx))
    ) {
      my_errno = error_num;
      DBUG_RETURN(TRUE);
    }
  }

  DBUG_RETURN(FALSE);
}

handler* spider_create_handler(
  handlerton *hton,
  TABLE_SHARE *table, 
  MEM_ROOT *mem_root
) {
  DBUG_ENTER("spider_create_handler");
#ifndef WITHOUT_SPIDER_BG_SEARCH
  SPIDER_THREAD *thread = &spider_table_sts_threads[0];
  if (unlikely(thread->init_command))
  {
    THD *thd = current_thd;
    pthread_cond_t *cond = thd->mysys_var->current_cond;
    pthread_mutex_t *mutex = thd->mysys_var->current_mutex;
    /* wait for finishing init_command */
    pthread_mutex_lock(&thread->mutex);
    if (unlikely(thread->init_command))
    {
      thd->mysys_var->current_cond = &thread->sync_cond;
      thd->mysys_var->current_mutex = &thread->mutex;
      pthread_cond_wait(&thread->sync_cond, &thread->mutex);
    }
    pthread_mutex_unlock(&thread->mutex);
    thd->mysys_var->current_cond = cond;
    thd->mysys_var->current_mutex = mutex;
    if (thd->killed)
    {
      DBUG_RETURN(NULL);
    }
  }
#endif
  DBUG_RETURN(new (mem_root) ha_spider(hton, table));
}

int spider_close_connection(
  handlerton* hton,
  THD* thd
) {
  int roop_count = 0;
  SPIDER_CONN *conn;
  SPIDER_TRX *trx;
  DBUG_ENTER("spider_close_connection");
  if (!(trx = (SPIDER_TRX*) thd_get_ha_data(thd, spider_hton_ptr)))
    DBUG_RETURN(0); /* transaction is not started */

  trx->tmp_spider->conns = &conn;
  while ((conn = (SPIDER_CONN*) my_hash_element(&trx->trx_conn_hash,
    roop_count)))
  {
    SPIDER_BACKUP_DASTATUS;
    DBUG_PRINT("info",("spider conn->table_lock=%d", conn->table_lock));
    if (conn->table_lock > 0)
    {
      if (!conn->trx_start)
        conn->disable_reconnect = FALSE;
      if (conn->table_lock != 2)
      {
        spider_db_unlock_tables(trx->tmp_spider, 0);
      }
      conn->table_lock = 0;
    }
    roop_count++;
    SPIDER_CONN_RESTORE_DASTATUS;
  }

  spider_rollback(spider_hton_ptr, thd, TRUE);
  spider_free_trx(trx, TRUE, false);

  DBUG_RETURN(0);
}

void spider_drop_database(
  handlerton *hton,
  char* path
) {
  DBUG_ENTER("spider_drop_database");
  DBUG_VOID_RETURN;
}

bool spider_show_status(
  handlerton *hton,
  THD *thd, 
  stat_print_fn *stat_print,
  enum ha_stat_type stat_type
) {
  DBUG_ENTER("spider_show_status");
  switch (stat_type) {
    case HA_ENGINE_STATUS:
    default:
      DBUG_RETURN(FALSE);
  }
}

int spider_db_done(
  void *p
) {
  int roop_count;
  bool do_delete_thd;
  THD *thd = current_thd, *tmp_thd;
  SPIDER_CONN *conn;
  SPIDER_INIT_ERROR_TABLE *spider_init_error_table;
  SPIDER_TABLE_MON_LIST *table_mon_list;
  SPIDER_LGTM_TBLHND_SHARE *lgtm_tblhnd_share;
  DBUG_ENTER("spider_db_done");

  /* Begin Spider plugin deinit */
  if (thd)
    do_delete_thd = FALSE;
  else
  {
    /* Create a thread for Spider plugin deinit */
    thd = spider_create_thd();
    if (!thd)
      DBUG_RETURN(HA_ERR_OUT_OF_MEM);
    do_delete_thd = TRUE;
  }

  for (roop_count = SPIDER_DBTON_SIZE - 1; roop_count >= 0; roop_count--)
  {
    if (spider_dbton[roop_count].deinit)
    {
      spider_dbton[roop_count].deinit();
    }
  }

#ifndef WITHOUT_SPIDER_BG_SEARCH
  for (roop_count = spider_param_table_crd_thread_count() - 1;
    roop_count >= 0; roop_count--)
  {
    spider_free_crd_threads(&spider_table_crd_threads[roop_count]);
  }
  for (roop_count = spider_param_table_sts_thread_count() - 1;
    roop_count >= 0; roop_count--)
  {
    spider_free_sts_threads(&spider_table_sts_threads[roop_count]);
  }
  spider_free(NULL, spider_table_sts_threads, MYF(0));
#endif

  for (roop_count = spider_param_udf_table_mon_mutex_count() - 1;
    roop_count >= 0; roop_count--)
  {
    while ((table_mon_list = (SPIDER_TABLE_MON_LIST *) my_hash_element(
      &spider_udf_table_mon_list_hash[roop_count], 0)))
    {
#ifdef HASH_UPDATE_WITH_HASH_VALUE
      my_hash_delete_with_hash_value(
        &spider_udf_table_mon_list_hash[roop_count],
        table_mon_list->key_hash_value, (uchar*) table_mon_list);
#else
      my_hash_delete(&spider_udf_table_mon_list_hash[roop_count],
        (uchar*) table_mon_list);
#endif
      spider_ping_table_free_mon_list(table_mon_list);
    }
    spider_free_mem_calc(spider_current_trx,
      spider_udf_table_mon_list_hash_id,
      spider_udf_table_mon_list_hash[roop_count].array.max_element *
      spider_udf_table_mon_list_hash[roop_count].array.size_of_element);
    my_hash_free(&spider_udf_table_mon_list_hash[roop_count]);
  }
  for (roop_count = spider_param_udf_table_mon_mutex_count() - 1;
    roop_count >= 0; roop_count--)
    pthread_cond_destroy(&spider_udf_table_mon_conds[roop_count]);
  for (roop_count = spider_param_udf_table_mon_mutex_count() - 1;
    roop_count >= 0; roop_count--)
    pthread_mutex_destroy(&spider_udf_table_mon_mutexes[roop_count]);
  spider_free(NULL, spider_udf_table_mon_mutexes, MYF(0));

  pthread_mutex_lock(&spider_allocated_thds_mutex);
  while ((tmp_thd = (THD *) my_hash_element(&spider_allocated_thds, 0)))
  {
    SPIDER_TRX *trx = (SPIDER_TRX *)
                      thd_get_ha_data(tmp_thd, spider_hton_ptr);
    if (trx)
    {
      DBUG_ASSERT(tmp_thd == trx->thd);
      spider_free_trx(trx, FALSE);
      thd_set_ha_data(tmp_thd, spider_hton_ptr, NULL);
    }
    else
      my_hash_delete(&spider_allocated_thds, (uchar *) tmp_thd);
  }
  pthread_mutex_unlock(&spider_allocated_thds_mutex);

  pthread_mutex_lock(&spider_conn_mutex);
  while ((conn = (SPIDER_CONN*) my_hash_element(&spider_open_connections, 0)))
  {
#ifdef HASH_UPDATE_WITH_HASH_VALUE
    my_hash_delete_with_hash_value(&spider_open_connections,
      conn->conn_key_hash_value, (uchar*) conn);
#else
    my_hash_delete(&spider_open_connections, (uchar*) conn);
#endif
    spider_free_conn(conn);
  }
  pthread_mutex_unlock(&spider_conn_mutex);
  pthread_mutex_lock(&spider_lgtm_tblhnd_share_mutex);
  while ((lgtm_tblhnd_share = (SPIDER_LGTM_TBLHND_SHARE*) my_hash_element(
    &spider_lgtm_tblhnd_share_hash, 0)))
  {
    spider_free_lgtm_tblhnd_share_alloc(lgtm_tblhnd_share, TRUE);
  }
  pthread_mutex_unlock(&spider_lgtm_tblhnd_share_mutex);
  spider_free_mem_calc(spider_current_trx,
    spider_mon_table_cache_id,
    spider_mon_table_cache.max_element *
    spider_mon_table_cache.size_of_element);
  delete_dynamic(&spider_mon_table_cache);
  spider_free_mem_calc(spider_current_trx,
    spider_allocated_thds_id,
    spider_allocated_thds.array.max_element *
    spider_allocated_thds.array.size_of_element);
  my_hash_free(&spider_allocated_thds);
  spider_free_mem_calc(spider_current_trx,
    spider_open_connections_id,
    spider_open_connections.array.max_element *
    spider_open_connections.array.size_of_element);
  my_hash_free(&spider_open_connections);
  my_hash_free(&spider_ipport_conns);
  spider_free_mem_calc(spider_current_trx,
    spider_lgtm_tblhnd_share_hash_id,
    spider_lgtm_tblhnd_share_hash.array.max_element *
    spider_lgtm_tblhnd_share_hash.array.size_of_element);
  my_hash_free(&spider_lgtm_tblhnd_share_hash);
#ifdef WITH_PARTITION_STORAGE_ENGINE
  spider_free_mem_calc(spider_current_trx,
    spider_open_wide_share_id,
    spider_open_wide_share.array.max_element *
    spider_open_wide_share.array.size_of_element);
  my_hash_free(&spider_open_wide_share);
#endif
  pthread_mutex_lock(&spider_init_error_tbl_mutex);
  while ((spider_init_error_table = (SPIDER_INIT_ERROR_TABLE*)
    my_hash_element(&spider_init_error_tables, 0)))
  {
#ifdef HASH_UPDATE_WITH_HASH_VALUE
    my_hash_delete_with_hash_value(&spider_init_error_tables,
      spider_init_error_table->table_name_hash_value,
      (uchar*) spider_init_error_table);
#else
    my_hash_delete(&spider_init_error_tables,
      (uchar*) spider_init_error_table);
#endif
    spider_free(NULL, spider_init_error_table, MYF(0));
  }
  pthread_mutex_unlock(&spider_init_error_tbl_mutex);
  spider_free_mem_calc(spider_current_trx,
    spider_init_error_tables_id,
    spider_init_error_tables.array.max_element *
    spider_init_error_tables.array.size_of_element);
  my_hash_free(&spider_init_error_tables);
  spider_free_mem_calc(spider_current_trx,
    spider_open_tables_id,
    spider_open_tables.array.max_element *
    spider_open_tables.array.size_of_element);
  my_hash_free(&spider_open_tables);
  pthread_mutex_destroy(&spider_mem_calc_mutex);
  pthread_mutex_destroy(&spider_mon_table_cache_mutex);
  pthread_mutex_destroy(&spider_allocated_thds_mutex);
  pthread_mutex_destroy(&spider_open_conn_mutex);
  pthread_mutex_destroy(&spider_conn_mutex);
  pthread_mutex_destroy(&spider_lgtm_tblhnd_share_mutex);
#ifdef WITH_PARTITION_STORAGE_ENGINE
  pthread_mutex_destroy(&spider_wide_share_mutex);
#endif
  pthread_mutex_destroy(&spider_init_error_tbl_mutex);
  pthread_mutex_destroy(&spider_conn_id_mutex);
  pthread_mutex_destroy(&spider_ipport_conn_mutex);
  pthread_mutex_destroy(&spider_thread_id_mutex);
  pthread_mutex_destroy(&spider_tbl_mutex);
#ifndef WITHOUT_SPIDER_BG_SEARCH
  pthread_attr_destroy(&spider_pt_attr);
#endif

  for (roop_count = 0; roop_count < SPIDER_MEM_CALC_LIST_NUM; roop_count++)
  {
    if (spider_alloc_func_name[roop_count])
      DBUG_PRINT("info",("spider %d %s %s %lu %llu %lld %llu %llu %s",
        roop_count,
        spider_alloc_func_name[roop_count],
        spider_alloc_file_name[roop_count],
        spider_alloc_line_no[roop_count],
        spider_total_alloc_mem[roop_count],
        spider_current_alloc_mem[roop_count],
        spider_alloc_mem_count[roop_count],
        spider_free_mem_count[roop_count],
        spider_current_alloc_mem[roop_count] ? "NG" : "OK"
      ));
  }

  /* End Spider plugin deinit */
  if (do_delete_thd)
    spider_destroy_thd(thd);

/*
DBUG_ASSERT(0);
*/
  DBUG_RETURN(0);
}

int spider_panic(
  handlerton *hton,
  ha_panic_function type
) {
  DBUG_ENTER("spider_panic");
  DBUG_RETURN(0);
}

int spider_db_init(
  void *p
) {
  int error_num = HA_ERR_OUT_OF_MEM, roop_count;
  uint dbton_id = 0;
  uchar addr[6];
  handlerton *spider_hton = (handlerton *)p;
  DBUG_ENTER("spider_db_init");
  spider_hton_ptr = spider_hton;

  spider_hton->flags = HTON_TEMPORARY_NOT_SUPPORTED;
#ifdef HTON_CAN_READ_CONNECT_STRING_IN_PARTITION
  spider_hton->flags |= HTON_CAN_READ_CONNECT_STRING_IN_PARTITION;
#endif
  /* spider_hton->db_type = DB_TYPE_SPIDER; */
  /*
  spider_hton->savepoint_offset;
  spider_hton->savepoint_set = spider_savepoint_set;
  spider_hton->savepoint_rollback = spider_savepoint_rollback;
  spider_hton->savepoint_release = spider_savepoint_release;
  spider_hton->create_cursor_read_view = spider_create_cursor_read_view;
  spider_hton->set_cursor_read_view = spider_set_cursor_read_view;
  spider_hton->close_cursor_read_view = spider_close_cursor_read_view;
  */
  spider_hton->panic = spider_panic;
  spider_hton->close_connection = spider_close_connection;
  spider_hton->start_consistent_snapshot = spider_start_consistent_snapshot;
  spider_hton->flush_logs = spider_flush_logs;
  spider_hton->commit = spider_commit;
  spider_hton->rollback = spider_rollback;
#ifdef SPIDER_HAS_DISCOVER_TABLE_STRUCTURE
  spider_hton->discover_table_structure = spider_discover_table_structure;
#endif
  if (spider_param_support_xa())
  {
    spider_hton->prepare = spider_xa_prepare;
    spider_hton->recover = spider_xa_recover;
    spider_hton->commit_by_xid = spider_xa_commit_by_xid;
    spider_hton->rollback_by_xid = spider_xa_rollback_by_xid;
  }
  spider_hton->create = spider_create_handler;
  spider_hton->drop_database = spider_drop_database;
  spider_hton->show_status = spider_show_status;
#ifdef SPIDER_HAS_GROUP_BY_HANDLER
  spider_hton->create_group_by = spider_create_group_by_handler;
#endif
  spider_hton->table_options= spider_table_option_list;

  if (my_gethwaddr((uchar *) addr))
  {
    my_printf_error(ER_SPIDER_CANT_NUM, ER_SPIDER_CANT_STR1, MYF(ME_WARNING),
      "get hardware address with error ", errno);
    bzero(addr,6);
  }
  spider_unique_id.str = spider_unique_id_buf;
  spider_unique_id.length = my_sprintf(spider_unique_id_buf,
    (spider_unique_id_buf, "-%02x%02x%02x%02x%02x%02x-%lx-",
      addr[0], addr[1], addr[2], addr[3], addr[4], addr[5], (ulong) getpid()));

  memset(&spider_alloc_func_name, 0, sizeof(spider_alloc_func_name));
  memset(&spider_alloc_file_name, 0, sizeof(spider_alloc_file_name));
  memset(&spider_alloc_line_no, 0, sizeof(spider_alloc_line_no));
  memset(&spider_total_alloc_mem, 0, sizeof(spider_total_alloc_mem));
  memset(&spider_current_alloc_mem, 0, sizeof(spider_current_alloc_mem));
  memset(&spider_alloc_mem_count, 0, sizeof(spider_alloc_mem_count));
  memset(&spider_free_mem_count, 0, sizeof(spider_free_mem_count));

#ifndef SPIDER_HAS_NEXT_THREAD_ID
  spd_db_att_thread_id = &thread_id;
#endif
#ifdef SPIDER_XID_USES_xid_cache_iterate
#else
#ifdef XID_CACHE_IS_SPLITTED
  spd_db_att_xid_cache_split_num = &opt_xid_cache_split_num;
  spd_db_att_LOCK_xid_cache = LOCK_xid_cache;
  spd_db_att_xid_cache = xid_cache;
#else
  spd_db_att_LOCK_xid_cache = &LOCK_xid_cache;
  spd_db_att_xid_cache = &xid_cache;
#endif
#endif
  spd_charset_utf8mb3_bin = &my_charset_utf8mb3_bin;
  spd_defaults_extra_file = &my_defaults_extra_file;
  spd_defaults_file = &my_defaults_file;
  spd_mysqld_unix_port = (const char **) &mysqld_unix_port;
  spd_mysqld_port = &mysqld_port;
  spd_abort_loop = &abort_loop;
  spd_tz_system = my_tz_SYSTEM;
  spd_mysqld_server_started = &mysqld_server_started;
  spd_LOCK_server_started = &LOCK_server_started;
  spd_COND_server_started = &COND_server_started;

#ifdef HAVE_PSI_INTERFACE
  init_spider_psi_keys();
#endif

#ifndef WITHOUT_SPIDER_BG_SEARCH
  if (pthread_attr_init(&spider_pt_attr))
    goto error_pt_attr_init;
/*
  if (pthread_attr_setdetachstate(&spider_pt_attr, PTHREAD_CREATE_DETACHED))
    goto error_pt_attr_setstate;
*/
#endif

#if MYSQL_VERSION_ID < 50500
  if (pthread_mutex_init(&spider_tbl_mutex, MY_MUTEX_INIT_FAST))
#else
  if (mysql_mutex_init(spd_key_mutex_tbl,
    &spider_tbl_mutex, MY_MUTEX_INIT_FAST))
#endif
    goto error_tbl_mutex_init;
#if MYSQL_VERSION_ID < 50500
  if (pthread_mutex_init(&spider_thread_id_mutex, MY_MUTEX_INIT_FAST))
#else
  if (mysql_mutex_init(spd_key_thread_id,
    &spider_thread_id_mutex, MY_MUTEX_INIT_FAST))
#endif
    goto error_thread_id_mutex_init;
#if MYSQL_VERSION_ID < 50500
  if (pthread_mutex_init(&spider_conn_id_mutex, MY_MUTEX_INIT_FAST))
#else
  if (mysql_mutex_init(spd_key_conn_id,
    &spider_conn_id_mutex, MY_MUTEX_INIT_FAST))
#endif
    goto error_conn_id_mutex_init;
#if MYSQL_VERSION_ID < 50500
  if (pthread_mutex_init(&spider_ipport_conn_mutex, MY_MUTEX_INIT_FAST))
#else
  if (mysql_mutex_init(spd_key_mutex_ipport_count,
    &spider_ipport_conn_mutex, MY_MUTEX_INIT_FAST))
#endif
    goto error_ipport_count_mutex_init;

#if MYSQL_VERSION_ID < 50500
  if (pthread_mutex_init(&spider_init_error_tbl_mutex, MY_MUTEX_INIT_FAST))
#else
  if (mysql_mutex_init(spd_key_mutex_init_error_tbl,
    &spider_init_error_tbl_mutex, MY_MUTEX_INIT_FAST))
#endif
    goto error_init_error_tbl_mutex_init;

#ifdef WITH_PARTITION_STORAGE_ENGINE
#if MYSQL_VERSION_ID < 50500
  if (pthread_mutex_init(&spider_wide_share_mutex, MY_MUTEX_INIT_FAST))
#else
  if (mysql_mutex_init(spd_key_mutex_wide_share,
    &spider_wide_share_mutex, MY_MUTEX_INIT_FAST))
#endif
    goto error_wide_share_mutex_init;

#endif
#if MYSQL_VERSION_ID < 50500
  if (pthread_mutex_init(&spider_lgtm_tblhnd_share_mutex, MY_MUTEX_INIT_FAST))
#else
  if (mysql_mutex_init(spd_key_mutex_lgtm_tblhnd_share,
    &spider_lgtm_tblhnd_share_mutex, MY_MUTEX_INIT_FAST))
#endif
    goto error_lgtm_tblhnd_share_mutex_init;

#if MYSQL_VERSION_ID < 50500
  if (pthread_mutex_init(&spider_conn_mutex, MY_MUTEX_INIT_FAST))
#else
  if (mysql_mutex_init(spd_key_mutex_conn,
    &spider_conn_mutex, MY_MUTEX_INIT_FAST))
#endif
    goto error_conn_mutex_init;

#if MYSQL_VERSION_ID < 50500
  if (pthread_mutex_init(&spider_open_conn_mutex, MY_MUTEX_INIT_FAST))
#else
  if (mysql_mutex_init(spd_key_mutex_open_conn,
    &spider_open_conn_mutex, MY_MUTEX_INIT_FAST))
#endif
    goto error_open_conn_mutex_init;

#if MYSQL_VERSION_ID < 50500
  if (pthread_mutex_init(&spider_allocated_thds_mutex, MY_MUTEX_INIT_FAST))
#else
  if (mysql_mutex_init(spd_key_mutex_allocated_thds,
    &spider_allocated_thds_mutex, MY_MUTEX_INIT_FAST))
#endif
    goto error_allocated_thds_mutex_init;

#if MYSQL_VERSION_ID < 50500
  if (pthread_mutex_init(&spider_mon_table_cache_mutex, MY_MUTEX_INIT_FAST))
#else
  if (mysql_mutex_init(spd_key_mutex_mon_table_cache,
    &spider_mon_table_cache_mutex, MY_MUTEX_INIT_FAST))
#endif
    goto error_mon_table_cache_mutex_init;

#if MYSQL_VERSION_ID < 50500
  if (pthread_mutex_init(&spider_mem_calc_mutex, MY_MUTEX_INIT_FAST))
#else
  if (mysql_mutex_init(spd_key_mutex_mem_calc,
    &spider_mem_calc_mutex, MY_MUTEX_INIT_FAST))
#endif
    goto error_mem_calc_mutex_init;

  if (my_hash_init(PSI_INSTRUMENT_ME, &spider_open_tables, spd_charset_utf8mb3_bin, 32, 0, 0,
                   (my_hash_get_key) spider_tbl_get_key, 0, 0))
    goto error_open_tables_hash_init;

  spider_alloc_calc_mem_init(spider_open_tables, 143);
  spider_alloc_calc_mem(NULL,
    spider_open_tables,
    spider_open_tables.array.max_element *
    spider_open_tables.array.size_of_element);
  if (my_hash_init(PSI_INSTRUMENT_ME, &spider_init_error_tables, spd_charset_utf8mb3_bin, 32, 0, 0,
                   (my_hash_get_key) spider_tbl_get_key, 0, 0))
    goto error_init_error_tables_hash_init;

  spider_alloc_calc_mem_init(spider_init_error_tables, 144);
  spider_alloc_calc_mem(NULL,
    spider_init_error_tables,
    spider_init_error_tables.array.max_element *
    spider_init_error_tables.array.size_of_element);
#ifdef WITH_PARTITION_STORAGE_ENGINE
  if(
    my_hash_init(PSI_INSTRUMENT_ME, &spider_open_wide_share, spd_charset_utf8mb3_bin, 32, 0, 0,
                   (my_hash_get_key) spider_wide_share_get_key, 0, 0)
  )
    goto error_open_wide_share_hash_init;

  spider_alloc_calc_mem_init(spider_open_wide_share, 145);
  spider_alloc_calc_mem(NULL,
    spider_open_wide_share,
    spider_open_wide_share.array.max_element *
    spider_open_wide_share.array.size_of_element);
#endif
  if (my_hash_init(PSI_INSTRUMENT_ME, &spider_lgtm_tblhnd_share_hash,
                   spd_charset_utf8mb3_bin, 32, 0, 0,
                   (my_hash_get_key) spider_lgtm_tblhnd_share_hash_get_key, 0, 0))
    goto error_lgtm_tblhnd_share_hash_init;

  spider_alloc_calc_mem_init(spider_lgtm_tblhnd_share_hash, 245);
  spider_alloc_calc_mem(NULL,
    spider_lgtm_tblhnd_share_hash,
    spider_lgtm_tblhnd_share_hash.array.max_element *
    spider_lgtm_tblhnd_share_hash.array.size_of_element);
  if (my_hash_init(PSI_INSTRUMENT_ME, &spider_open_connections, spd_charset_utf8mb3_bin, 32, 0, 0,
                   (my_hash_get_key) spider_conn_get_key, 0, 0))
    goto error_open_connections_hash_init;

  if (my_hash_init(PSI_INSTRUMENT_ME, &spider_ipport_conns, spd_charset_utf8mb3_bin, 32, 0, 0,
                   (my_hash_get_key) spider_ipport_conn_get_key,
                   spider_free_ipport_conn, 0))
      goto error_ipport_conn__hash_init;

  spider_alloc_calc_mem_init(spider_open_connections, 146);
  spider_alloc_calc_mem(NULL,
    spider_open_connections,
    spider_open_connections.array.max_element *
    spider_open_connections.array.size_of_element);
  if (my_hash_init(PSI_INSTRUMENT_ME, &spider_allocated_thds, spd_charset_utf8mb3_bin, 32, 0, 0,
                   (my_hash_get_key) spider_allocated_thds_get_key, 0, 0))
    goto error_allocated_thds_hash_init;

  spider_alloc_calc_mem_init(spider_allocated_thds, 149);
  spider_alloc_calc_mem(NULL,
    spider_allocated_thds,
    spider_allocated_thds.array.max_element *
    spider_allocated_thds.array.size_of_element);

  if (SPD_INIT_DYNAMIC_ARRAY2(&spider_mon_table_cache, sizeof(SPIDER_MON_KEY),
      NULL, 64, 64, MYF(MY_WME)))
    goto error_mon_table_cache_array_init;

  spider_alloc_calc_mem_init(spider_mon_table_cache, 165);
  spider_alloc_calc_mem(NULL,
    spider_mon_table_cache,
    spider_mon_table_cache.max_element *
    spider_mon_table_cache.size_of_element);

  if (!(spider_udf_table_mon_mutexes = (pthread_mutex_t *)
    spider_bulk_malloc(NULL, 53, MYF(MY_WME | MY_ZEROFILL),
      &spider_udf_table_mon_mutexes, (uint) (sizeof(pthread_mutex_t) *
        spider_param_udf_table_mon_mutex_count()),
      &spider_udf_table_mon_conds, (uint) (sizeof(pthread_cond_t) *
        spider_param_udf_table_mon_mutex_count()),
      &spider_udf_table_mon_list_hash, (uint) (sizeof(HASH) *
        spider_param_udf_table_mon_mutex_count()),
      NullS))
  )
    goto error_alloc_mon_mutxes;

  for (roop_count = 0;
    roop_count < (int) spider_param_udf_table_mon_mutex_count();
    roop_count++)
  {
#if MYSQL_VERSION_ID < 50500
    if (pthread_mutex_init(&spider_udf_table_mon_mutexes[roop_count],
      MY_MUTEX_INIT_FAST))
#else
    if (mysql_mutex_init(spd_key_mutex_udf_table_mon,
      &spider_udf_table_mon_mutexes[roop_count], MY_MUTEX_INIT_FAST))
#endif
      goto error_init_udf_table_mon_mutex;
  }
  for (roop_count = 0;
    roop_count < (int) spider_param_udf_table_mon_mutex_count();
    roop_count++)
  {
#if MYSQL_VERSION_ID < 50500
    if (pthread_cond_init(&spider_udf_table_mon_conds[roop_count], NULL))
#else
    if (mysql_cond_init(spd_key_cond_udf_table_mon,
      &spider_udf_table_mon_conds[roop_count], NULL))
#endif
      goto error_init_udf_table_mon_cond;
  }
  for (roop_count = 0;
    roop_count < (int) spider_param_udf_table_mon_mutex_count();
    roop_count++)
  {
    if (my_hash_init(PSI_INSTRUMENT_ME, &spider_udf_table_mon_list_hash[roop_count],
      spd_charset_utf8mb3_bin, 32, 0, 0,
      (my_hash_get_key) spider_udf_tbl_mon_list_key, 0, 0))
      goto error_init_udf_table_mon_list_hash;

    spider_alloc_calc_mem_init(spider_udf_table_mon_list_hash, 150);
    spider_alloc_calc_mem(NULL,
      spider_udf_table_mon_list_hash,
      spider_udf_table_mon_list_hash[roop_count].array.max_element *
      spider_udf_table_mon_list_hash[roop_count].array.size_of_element);
  }

#ifndef WITHOUT_SPIDER_BG_SEARCH
  if (!(spider_table_sts_threads = (SPIDER_THREAD *)
    spider_bulk_malloc(NULL, 256, MYF(MY_WME | MY_ZEROFILL),
      &spider_table_sts_threads, (uint) (sizeof(SPIDER_THREAD) *
        spider_param_table_sts_thread_count()),
      &spider_table_crd_threads, (uint) (sizeof(SPIDER_THREAD) *
        spider_param_table_crd_thread_count()),
      NullS))
  )
    goto error_alloc_mon_mutxes;
  spider_table_sts_threads[0].init_command = TRUE;

  for (roop_count = 0;
    roop_count < (int) spider_param_table_sts_thread_count();
    roop_count++)
  {
    if ((error_num = spider_create_sts_threads(&spider_table_sts_threads[roop_count])))
    {
      goto error_init_table_sts_threads;
    }
  }
  for (roop_count = 0;
    roop_count < (int) spider_param_table_crd_thread_count();
    roop_count++)
  {
    if ((error_num = spider_create_crd_threads(&spider_table_crd_threads[roop_count])))
    {
      goto error_init_table_crd_threads;
    }
  }
#endif

  spider_dbton_mysql.dbton_id = dbton_id;
  spider_dbton_mysql.db_util->dbton_id = dbton_id;
  spider_dbton[dbton_id] = spider_dbton_mysql;
  ++dbton_id;
  spider_dbton_mariadb.dbton_id = dbton_id;
  spider_dbton_mariadb.db_util->dbton_id = dbton_id;
  spider_dbton[dbton_id] = spider_dbton_mariadb;
  ++dbton_id;
#ifdef HAVE_ORACLE_OCI
  spider_dbton_oracle.dbton_id = dbton_id;
  spider_dbton_oracle.db_util->dbton_id = dbton_id;
  spider_dbton[dbton_id] = spider_dbton_oracle;
  ++dbton_id;
#endif
  for (roop_count = 0; roop_count < SPIDER_DBTON_SIZE; roop_count++)
  {
    if (spider_dbton[roop_count].init)
    {
      if ((error_num = spider_dbton[roop_count].init()))
      {
        goto error_init_dbton;
      }
    }
  }
  DBUG_RETURN(0);

#ifndef WITHOUT_SPIDER_BG_SEARCH
error_init_dbton:
  for (roop_count--; roop_count >= 0; roop_count--)
  {
    if (spider_dbton[roop_count].deinit)
    {
      spider_dbton[roop_count].deinit();
    }
  }
  roop_count = spider_param_table_crd_thread_count() - 1;
error_init_table_crd_threads:
  for (; roop_count >= 0; roop_count--)
  {
    spider_free_crd_threads(&spider_table_crd_threads[roop_count]);
  }
  roop_count = spider_param_table_sts_thread_count() - 1;
error_init_table_sts_threads:
  for (; roop_count >= 0; roop_count--)
  {
    spider_free_sts_threads(&spider_table_sts_threads[roop_count]);
  }
  spider_free(NULL, spider_table_sts_threads, MYF(0));
  roop_count = spider_param_udf_table_mon_mutex_count() - 1;
#endif
error_init_udf_table_mon_list_hash:
  for (; roop_count >= 0; roop_count--)
  {
    spider_free_mem_calc(NULL,
      spider_udf_table_mon_list_hash_id,
      spider_udf_table_mon_list_hash[roop_count].array.max_element *
      spider_udf_table_mon_list_hash[roop_count].array.size_of_element);
    my_hash_free(&spider_udf_table_mon_list_hash[roop_count]);
  }
  roop_count = spider_param_udf_table_mon_mutex_count() - 1;
error_init_udf_table_mon_cond:
  for (; roop_count >= 0; roop_count--)
    pthread_cond_destroy(&spider_udf_table_mon_conds[roop_count]);
  roop_count = spider_param_udf_table_mon_mutex_count() - 1;
error_init_udf_table_mon_mutex:
  for (; roop_count >= 0; roop_count--)
    pthread_mutex_destroy(&spider_udf_table_mon_mutexes[roop_count]);
  spider_free(NULL, spider_udf_table_mon_mutexes, MYF(0));
error_alloc_mon_mutxes:
  spider_free_mem_calc(NULL,
    spider_mon_table_cache_id,
    spider_mon_table_cache.max_element *
    spider_mon_table_cache.size_of_element);
  delete_dynamic(&spider_mon_table_cache);
error_mon_table_cache_array_init:
  spider_free_mem_calc(NULL,
    spider_allocated_thds_id,
    spider_allocated_thds.array.max_element *
    spider_allocated_thds.array.size_of_element);
  my_hash_free(&spider_allocated_thds);
error_allocated_thds_hash_init:
  my_hash_free(&spider_ipport_conns);
error_ipport_conn__hash_init:
  spider_free_mem_calc(NULL,
    spider_open_connections_id,
    spider_open_connections.array.max_element *
    spider_open_connections.array.size_of_element);
  my_hash_free(&spider_open_connections);
error_open_connections_hash_init:
  spider_free_mem_calc(NULL,
    spider_lgtm_tblhnd_share_hash_id,
    spider_lgtm_tblhnd_share_hash.array.max_element *
    spider_lgtm_tblhnd_share_hash.array.size_of_element);
  my_hash_free(&spider_lgtm_tblhnd_share_hash);
error_lgtm_tblhnd_share_hash_init:
#ifdef WITH_PARTITION_STORAGE_ENGINE
  spider_free_mem_calc(NULL,
    spider_open_wide_share_id,
    spider_open_wide_share.array.max_element *
    spider_open_wide_share.array.size_of_element);
  my_hash_free(&spider_open_wide_share);
error_open_wide_share_hash_init:
#endif
  spider_free_mem_calc(NULL,
    spider_init_error_tables_id,
    spider_init_error_tables.array.max_element *
    spider_init_error_tables.array.size_of_element);
  my_hash_free(&spider_init_error_tables);
error_init_error_tables_hash_init:
  spider_free_mem_calc(NULL,
    spider_open_tables_id,
    spider_open_tables.array.max_element *
    spider_open_tables.array.size_of_element);
  my_hash_free(&spider_open_tables);
error_open_tables_hash_init:
  pthread_mutex_destroy(&spider_mem_calc_mutex);
error_mem_calc_mutex_init:
  pthread_mutex_destroy(&spider_mon_table_cache_mutex);
error_mon_table_cache_mutex_init:
  pthread_mutex_destroy(&spider_allocated_thds_mutex);
error_allocated_thds_mutex_init:
  pthread_mutex_destroy(&spider_open_conn_mutex);
error_open_conn_mutex_init:
  pthread_mutex_destroy(&spider_conn_mutex);
error_conn_mutex_init:
  pthread_mutex_destroy(&spider_lgtm_tblhnd_share_mutex);
error_lgtm_tblhnd_share_mutex_init:
#ifdef WITH_PARTITION_STORAGE_ENGINE
  pthread_mutex_destroy(&spider_wide_share_mutex);
error_wide_share_mutex_init:
#endif
  pthread_mutex_destroy(&spider_init_error_tbl_mutex);
error_init_error_tbl_mutex_init:
  pthread_mutex_destroy(&spider_ipport_conn_mutex);
error_ipport_count_mutex_init:
  pthread_mutex_destroy(&spider_conn_id_mutex);
error_conn_id_mutex_init:
  pthread_mutex_destroy(&spider_thread_id_mutex);
error_thread_id_mutex_init:
  pthread_mutex_destroy(&spider_tbl_mutex);
error_tbl_mutex_init:
#ifndef WITHOUT_SPIDER_BG_SEARCH
/*
error_pt_attr_setstate:
*/
  pthread_attr_destroy(&spider_pt_attr);
error_pt_attr_init:
#endif
  DBUG_RETURN(error_num);
}

char *spider_create_string(
  const char *str,
  uint length
) {
  char *res;
  DBUG_ENTER("spider_create_string");
  if (!(res = (char*) spider_malloc(spider_current_trx, 13, length + 1,
    MYF(MY_WME))))
    DBUG_RETURN(NULL);
  memcpy(res, str, length);
  res[length] = '\0';
  DBUG_RETURN(res);
}

char *spider_create_table_name_string(
  const char *table_name,
  const char *part_name,
  const char *sub_name
) {
  char *res, *tmp;
  uint length = strlen(table_name);
  DBUG_ENTER("spider_create_table_name_string");
  if (part_name)
  {
    length += sizeof("#P#") - 1 + strlen(part_name);
    if (sub_name)
      length += sizeof("#SP#") - 1 + strlen(sub_name);
  }
  if (!(res = (char*) spider_malloc(spider_current_trx, 14, length + 1,
    MYF(MY_WME))))
    DBUG_RETURN(NULL);
  tmp = strmov(res, table_name);
  if (part_name)
  {
    tmp = strmov(tmp, "#P#");
    tmp = strmov(tmp, part_name);
    if (sub_name)
    {
      tmp = strmov(tmp, "#SP#");
      tmp = strmov(tmp, sub_name);
    }
  }
  DBUG_RETURN(res);
}

#ifdef WITH_PARTITION_STORAGE_ENGINE
/*
  Get the target partition_elements.

  The target partition and subpartition are detected by the table name,
  which is in the form like "t1#P#pt1".
*/
void spider_get_partition_info(
  const char *table_name,
  uint table_name_length,
  const TABLE_SHARE *table_share,
  partition_info *part_info,
  partition_element **part_elem,
  partition_element **sub_elem
) {
  char tmp_name[FN_REFLEN + 1];
  partition_element *tmp_part_elem = NULL, *tmp_sub_elem = NULL;
  bool tmp_flg = FALSE, tmp_find_flg = FALSE;
  DBUG_ENTER("spider_get_partition_info");
  *part_elem = NULL;
  *sub_elem = NULL;
  if (!part_info)
    DBUG_VOID_RETURN;

  if (!memcmp(table_name + table_name_length - 5, "#TMP#", 5))
    tmp_flg = TRUE;

  DBUG_PRINT("info",("spider table_name=%s", table_name));
  List_iterator<partition_element> part_it(part_info->partitions);
  while ((*part_elem = part_it++))
  {
    if ((*part_elem)->subpartitions.elements)
    {
      List_iterator<partition_element> sub_it((*part_elem)->subpartitions);
      while ((*sub_elem = sub_it++))
      {
        if (SPIDER_create_subpartition_name(
          tmp_name, FN_REFLEN + 1, table_share->path.str,
          (*part_elem)->partition_name, (*sub_elem)->partition_name,
          NORMAL_PART_NAME))
        {
          DBUG_VOID_RETURN;
        }
        DBUG_PRINT("info",("spider tmp_name=%s", tmp_name));
        if (!memcmp(table_name, tmp_name, table_name_length + 1))
          DBUG_VOID_RETURN;
        if (
          tmp_flg &&
          *(tmp_name + table_name_length - 5) == '\0' &&
          !memcmp(table_name, tmp_name, table_name_length - 5)
        ) {
          tmp_part_elem = *part_elem;
          tmp_sub_elem = *sub_elem;
          tmp_flg = FALSE;
          tmp_find_flg = TRUE;
        }
      }
    } else {
      if (SPIDER_create_partition_name(
        tmp_name, FN_REFLEN + 1, table_share->path.str,
        (*part_elem)->partition_name, NORMAL_PART_NAME, TRUE))
      {
        DBUG_VOID_RETURN;
      }
      DBUG_PRINT("info",("spider tmp_name=%s", tmp_name));
      if (!memcmp(table_name, tmp_name, table_name_length + 1))
        DBUG_VOID_RETURN;
      if (
        tmp_flg &&
        *(tmp_name + table_name_length - 5) == '\0' &&
        !memcmp(table_name, tmp_name, table_name_length - 5)
      ) {
        tmp_part_elem = *part_elem;
        tmp_flg = FALSE;
        tmp_find_flg = TRUE;
      }
    }
  }
  if (tmp_find_flg)
  {
    *part_elem = tmp_part_elem;
    *sub_elem = tmp_sub_elem;
    DBUG_PRINT("info",("spider tmp find"));
    DBUG_VOID_RETURN;
  }
  *part_elem = NULL;
  *sub_elem = NULL;
  DBUG_PRINT("info",("spider no hit"));
  DBUG_VOID_RETURN;
}
#endif

int spider_get_sts(
  SPIDER_SHARE *share,
  int link_idx,
  time_t tmp_time,
  ha_spider *spider,
  double sts_interval,
  int sts_mode,
#ifdef WITH_PARTITION_STORAGE_ENGINE
  int sts_sync,
#endif
  int sts_sync_level,
  uint flag
) {
#ifdef WITH_PARTITION_STORAGE_ENGINE
  int get_type;
#endif
  int error_num = 0;
  bool need_to_get = TRUE;
  DBUG_ENTER("spider_get_sts");

#ifdef WITH_PARTITION_STORAGE_ENGINE
  if (
    sts_sync == 0
  ) {
    /* get */
    get_type = 1;
  } else if (
    !share->wide_share->sts_init
  ) {
    pthread_mutex_lock(&share->wide_share->sts_mutex);
    if (!share->wide_share->sts_init)
    {
      /* get after mutex_lock */
      get_type = 2;
    } else {
      pthread_mutex_unlock(&share->wide_share->sts_mutex);
      /* copy */
      get_type = 0;
    }
  } else if (
    difftime(share->sts_get_time, share->wide_share->sts_get_time) <
      sts_interval
  ) {
    /* copy */
    get_type = 0;
  } else if (
    !pthread_mutex_trylock(&share->wide_share->sts_mutex)
  ) {
    /* get after mutex_trylock */
    get_type = 3;
  } else {
    /* copy */
    get_type = 0;
  }
#endif
  if (
    !share->sts_init &&
    share->table_share->tmp_table == NO_TMP_TABLE &&
    spider_param_load_sts_at_startup(share->load_sts_at_startup) &&
    (!share->init || share->init_error)
  ) {
    error_num = spider_sys_get_table_sts(
      current_thd,
      share->lgtm_tblhnd_share->table_name,
      share->lgtm_tblhnd_share->table_name_length,
      &share->stat,
      FALSE
    );
    if (
      !error_num ||
      (error_num != HA_ERR_KEY_NOT_FOUND && error_num != HA_ERR_END_OF_FILE)
    )
    need_to_get = FALSE;
  }

  if (need_to_get)
  {
#ifdef WITH_PARTITION_STORAGE_ENGINE
    if (get_type == 0)
      spider_copy_sts_to_share(share, share->wide_share);
    else {
#endif
      error_num = spider_db_show_table_status(spider, link_idx, sts_mode, flag);
#ifdef WITH_PARTITION_STORAGE_ENGINE
    }
#endif
  }
#ifdef WITH_PARTITION_STORAGE_ENGINE
  if (get_type >= 2)
    pthread_mutex_unlock(&share->wide_share->sts_mutex);
#endif
  if (error_num)
  {
#ifdef WITH_PARTITION_STORAGE_ENGINE
    SPIDER_PARTITION_HANDLER *partition_handler =
      spider->partition_handler;
    if (
      !share->wide_share->sts_init &&
      sts_sync >= sts_sync_level &&
      get_type > 1 &&
      partition_handler &&
      partition_handler->handlers &&
      partition_handler->handlers[0] == spider
    ) {
      int roop_count;
      ha_spider *tmp_spider;
      SPIDER_SHARE *tmp_share;
      double tmp_sts_interval;
      int tmp_sts_mode;
      int tmp_sts_sync;
      THD *thd = spider->wide_handler->trx->thd;
      for (roop_count = 1;
        roop_count < (int) partition_handler->no_parts;
        roop_count++)
      {
        tmp_spider =
          (ha_spider *) partition_handler->handlers[roop_count];
        tmp_share = tmp_spider->share;
        tmp_sts_interval = spider_param_sts_interval(thd, share->sts_interval);
        tmp_sts_mode = spider_param_sts_mode(thd, share->sts_mode);
        tmp_sts_sync = spider_param_sts_sync(thd, share->sts_sync);
        spider_get_sts(tmp_share, tmp_spider->search_link_idx,
          tmp_time, tmp_spider, tmp_sts_interval, tmp_sts_mode, tmp_sts_sync,
          1, flag);
        if (share->wide_share->sts_init)
        {
          error_num = 0;
          thd->clear_error();
          get_type = 0;
          spider_copy_sts_to_share(share, share->wide_share);
          break;
        }
      }
    }
    if (error_num)
#endif
      DBUG_RETURN(error_num);
  }
#ifdef WITH_PARTITION_STORAGE_ENGINE
  if (sts_sync >= sts_sync_level && get_type > 0)
  {
    spider_copy_sts_to_wide_share(share->wide_share, share);
    share->wide_share->sts_get_time = tmp_time;
    share->wide_share->sts_init = TRUE;
  }
#endif
  share->sts_get_time = tmp_time;
  share->sts_init = TRUE;
  DBUG_RETURN(0);
}

int spider_get_crd(
  SPIDER_SHARE *share,
  int link_idx,
  time_t tmp_time,
  ha_spider *spider,
  TABLE *table,
  double crd_interval,
  int crd_mode,
#ifdef WITH_PARTITION_STORAGE_ENGINE
  int crd_sync,
#endif
  int crd_sync_level
) {
#ifdef WITH_PARTITION_STORAGE_ENGINE
  int get_type;
#endif
  int error_num = 0;
  bool need_to_get = TRUE;
  DBUG_ENTER("spider_get_crd");

#ifdef WITH_PARTITION_STORAGE_ENGINE
  if (
    crd_sync == 0
  ) {
    /* get */
    get_type = 1;
  } else if (
    !share->wide_share->crd_init
  ) {
    pthread_mutex_lock(&share->wide_share->crd_mutex);
    if (!share->wide_share->crd_init)
    {
      /* get after mutex_lock */
      get_type = 2;
    } else {
      pthread_mutex_unlock(&share->wide_share->crd_mutex);
      /* copy */
      get_type = 0;
    }
  } else if (
    difftime(share->crd_get_time, share->wide_share->crd_get_time) <
      crd_interval
  ) {
    /* copy */
    get_type = 0;
  } else if (
    !pthread_mutex_trylock(&share->wide_share->crd_mutex)
  ) {
    /* get after mutex_trylock */
    get_type = 3;
  } else {
    /* copy */
    get_type = 0;
  }
#endif
  if (
    !share->crd_init &&
    share->table_share->tmp_table == NO_TMP_TABLE &&
    spider_param_load_sts_at_startup(share->load_crd_at_startup)
  ) {
    error_num = spider_sys_get_table_crd(
      current_thd,
      share->lgtm_tblhnd_share->table_name,
      share->lgtm_tblhnd_share->table_name_length,
      share->cardinality,
      table->s->fields,
      FALSE
    );
    if (
      !error_num ||
      (error_num != HA_ERR_KEY_NOT_FOUND && error_num != HA_ERR_END_OF_FILE)
    )
    need_to_get = FALSE;
  }

  if (need_to_get)
  {
#ifdef WITH_PARTITION_STORAGE_ENGINE
    if (get_type == 0)
      spider_copy_crd_to_share(share, share->wide_share,
        table->s->fields);
    else {
#endif
      error_num = spider_db_show_index(spider, link_idx, table, crd_mode);
#ifdef WITH_PARTITION_STORAGE_ENGINE
    }
#endif
  }
#ifdef WITH_PARTITION_STORAGE_ENGINE
  if (get_type >= 2)
    pthread_mutex_unlock(&share->wide_share->crd_mutex);
#endif
  if (error_num)
  {
#ifdef WITH_PARTITION_STORAGE_ENGINE
    SPIDER_PARTITION_HANDLER *partition_handler =
      spider->partition_handler;
    if (
      !share->wide_share->crd_init &&
      crd_sync >= crd_sync_level &&
      get_type > 1 &&
      partition_handler &&
      partition_handler->handlers &&
      partition_handler->handlers[0] == spider
    ) {
      int roop_count;
      ha_spider *tmp_spider;
      SPIDER_SHARE *tmp_share;
      double tmp_crd_interval;
      int tmp_crd_mode;
      int tmp_crd_sync;
      THD *thd = spider->wide_handler->trx->thd;
      for (roop_count = 1;
        roop_count < (int) partition_handler->no_parts;
        roop_count++)
      {
        tmp_spider =
          (ha_spider *) partition_handler->handlers[roop_count];
        tmp_share = tmp_spider->share;
        tmp_crd_interval = spider_param_crd_interval(thd, share->crd_interval);
        tmp_crd_mode = spider_param_crd_mode(thd, share->crd_mode);
        tmp_crd_sync = spider_param_crd_sync(thd, share->crd_sync);
        spider_get_crd(tmp_share, tmp_spider->search_link_idx,
          tmp_time, tmp_spider, table, tmp_crd_interval, tmp_crd_mode,
          tmp_crd_sync, 1);
        if (share->wide_share->crd_init)
        {
          error_num = 0;
          thd->clear_error();
          get_type = 0;
          spider_copy_crd_to_share(share, share->wide_share,
            table->s->fields);
          break;
        }
      }
    }
    if (error_num)
#endif
      DBUG_RETURN(error_num);
  }
#ifdef WITH_PARTITION_STORAGE_ENGINE
  if (crd_sync >= crd_sync_level && get_type > 0)
  {
    spider_copy_crd_to_wide_share(share->wide_share, share,
      table->s->fields);
    share->wide_share->crd_get_time = tmp_time;
    share->wide_share->crd_init = TRUE;
  }
#endif
  share->crd_get_time = tmp_time;
  share->crd_init = TRUE;
  DBUG_RETURN(0);
}

void spider_set_result_list_param(
  ha_spider *spider
) {
  SPIDER_RESULT_LIST *result_list = &spider->result_list;
  SPIDER_SHARE *share = spider->share;
  THD *thd = spider->wide_handler->trx->thd;
  DBUG_ENTER("spider_set_result_list_param");
  result_list->internal_offset =
    spider_param_internal_offset(thd, share->internal_offset);
  result_list->internal_limit =
#ifdef INFO_KIND_FORCE_LIMIT_BEGIN
    spider->wide_handler->info_limit < 9223372036854775807LL ?
    spider->wide_handler->info_limit :
#endif
    spider_param_internal_limit(thd, share->internal_limit);
  result_list->split_read = spider_split_read_param(spider);
  if (spider->support_multi_split_read_sql())
  {
    result_list->multi_split_read =
      spider_param_multi_split_read(thd, share->multi_split_read);
  } else {
    result_list->multi_split_read = 1;
  }
  result_list->max_order =
    spider_param_max_order(thd, share->max_order);
  result_list->quick_mode =
    spider_param_quick_mode(thd, share->quick_mode);
  result_list->quick_page_size =
    spider_param_quick_page_size(thd, share->quick_page_size);
  result_list->quick_page_byte =
    spider_param_quick_page_byte(thd, share->quick_page_byte);
  result_list->low_mem_read =
    spider_param_low_mem_read(thd, share->low_mem_read);
  DBUG_VOID_RETURN;
}

SPIDER_INIT_ERROR_TABLE *spider_get_init_error_table(
  SPIDER_TRX *trx,
  SPIDER_SHARE *share,
  bool create
) {
  SPIDER_INIT_ERROR_TABLE *spider_init_error_table;
  char *tmp_name;
  DBUG_ENTER("spider_get_init_error_table");
  pthread_mutex_lock(&spider_init_error_tbl_mutex);
#ifdef SPIDER_HAS_HASH_VALUE_TYPE
  if (!(spider_init_error_table = (SPIDER_INIT_ERROR_TABLE *)
    my_hash_search_using_hash_value(
    &spider_init_error_tables, share->table_name_hash_value,
    (uchar*) share->table_name, share->table_name_length)))
#else
  if (!(spider_init_error_table = (SPIDER_INIT_ERROR_TABLE *) my_hash_search(
    &spider_init_error_tables,
    (uchar*) share->table_name, share->table_name_length)))
#endif
  {
    if (!create)
    {
      pthread_mutex_unlock(&spider_init_error_tbl_mutex);
      DBUG_RETURN(NULL);
    }
    if (!(spider_init_error_table = (SPIDER_INIT_ERROR_TABLE *)
      spider_bulk_malloc(spider_current_trx, 54, MYF(MY_WME | MY_ZEROFILL),
        &spider_init_error_table, (uint) (sizeof(*spider_init_error_table)),
        &tmp_name, (uint) (share->table_name_length + 1),
        NullS))
    ) {
      pthread_mutex_unlock(&spider_init_error_tbl_mutex);
      DBUG_RETURN(NULL);
    }
    memcpy(tmp_name, share->table_name, share->table_name_length);
    spider_init_error_table->table_name = tmp_name;
    spider_init_error_table->table_name_length = share->table_name_length;
#ifdef SPIDER_HAS_HASH_VALUE_TYPE
    spider_init_error_table->table_name_hash_value =
      share->table_name_hash_value;
#endif
    uint old_elements = spider_init_error_tables.array.max_element;
#ifdef HASH_UPDATE_WITH_HASH_VALUE
    if (my_hash_insert_with_hash_value(&spider_init_error_tables,
      share->table_name_hash_value, (uchar*) spider_init_error_table))
#else
    if (my_hash_insert(&spider_init_error_tables,
      (uchar*) spider_init_error_table))
#endif
    {
      spider_free(trx, spider_init_error_table, MYF(0));
      pthread_mutex_unlock(&spider_init_error_tbl_mutex);
      DBUG_RETURN(NULL);
    }
    if (spider_init_error_tables.array.max_element > old_elements)
    {
      spider_alloc_calc_mem(spider_current_trx,
        spider_init_error_tables,
        (spider_init_error_tables.array.max_element - old_elements) *
        spider_init_error_tables.array.size_of_element);
    }
  }
  pthread_mutex_unlock(&spider_init_error_tbl_mutex);
  DBUG_RETURN(spider_init_error_table);
}

void spider_delete_init_error_table(
  const char *name
) {
  SPIDER_INIT_ERROR_TABLE *spider_init_error_table;
  uint length = strlen(name);
#ifdef SPIDER_HAS_HASH_VALUE_TYPE
  my_hash_value_type hash_value = my_calc_hash(&spider_open_tables,
    (uchar*) name, length);
#endif
  DBUG_ENTER("spider_delete_init_error_table");
  pthread_mutex_lock(&spider_init_error_tbl_mutex);
#ifdef SPIDER_HAS_HASH_VALUE_TYPE
  if ((spider_init_error_table = (SPIDER_INIT_ERROR_TABLE *)
    my_hash_search_using_hash_value(&spider_init_error_tables, hash_value,
      (uchar*) name, length)))
#else
  if ((spider_init_error_table = (SPIDER_INIT_ERROR_TABLE *) my_hash_search(
    &spider_init_error_tables, (uchar*) name, length)))
#endif
  {
#ifdef HASH_UPDATE_WITH_HASH_VALUE
    my_hash_delete_with_hash_value(&spider_init_error_tables,
      spider_init_error_table->table_name_hash_value,
      (uchar*) spider_init_error_table);
#else
    my_hash_delete(&spider_init_error_tables,
      (uchar*) spider_init_error_table);
#endif
    spider_free(spider_current_trx, spider_init_error_table, MYF(0));
  }
  pthread_mutex_unlock(&spider_init_error_tbl_mutex);
  DBUG_VOID_RETURN;
}

bool spider_check_pk_update(
  TABLE *table
) {
  int roop_count;
  TABLE_SHARE *table_share = table->s;
  KEY *key_info;
  KEY_PART_INFO *key_part;
  DBUG_ENTER("spider_check_pk_update");
  if (table_share->primary_key == MAX_KEY)
    DBUG_RETURN(FALSE);

  key_info = &table_share->key_info[table_share->primary_key];
  key_part = key_info->key_part;
  for (roop_count = 0;
    roop_count < (int) spider_user_defined_key_parts(key_info); roop_count++)
  {
    if (bitmap_is_set(table->write_set,
      key_part[roop_count].field->field_index))
      DBUG_RETURN(TRUE);
  }
  DBUG_RETURN(FALSE);
}

void spider_set_tmp_share_pointer(
  SPIDER_SHARE *tmp_share,
  char **tmp_connect_info,
  uint *tmp_connect_info_length,
  long *tmp_long,
  longlong *tmp_longlong
) {
  DBUG_ENTER("spider_set_tmp_share_pointer");
  tmp_share->link_count = 1;
  tmp_share->all_link_count = 1;
  tmp_share->server_names = &tmp_connect_info[0];
  tmp_share->tgt_table_names = &tmp_connect_info[1];
  tmp_share->tgt_dbs = &tmp_connect_info[2];
  tmp_share->tgt_hosts = &tmp_connect_info[3];
  tmp_share->tgt_usernames = &tmp_connect_info[4];
  tmp_share->tgt_passwords = &tmp_connect_info[5];
  tmp_share->tgt_sockets = &tmp_connect_info[6];
  tmp_share->tgt_wrappers = &tmp_connect_info[7];
  tmp_share->tgt_ssl_cas = &tmp_connect_info[8];
  tmp_share->tgt_ssl_capaths = &tmp_connect_info[9];
  tmp_share->tgt_ssl_certs = &tmp_connect_info[10];
  tmp_share->tgt_ssl_ciphers = &tmp_connect_info[11];
  tmp_share->tgt_ssl_keys = &tmp_connect_info[12];
  tmp_share->tgt_default_files = &tmp_connect_info[13];
  tmp_share->tgt_default_groups = &tmp_connect_info[14];
  tmp_share->tgt_dsns = &tmp_connect_info[15];
  tmp_share->tgt_filedsns = &tmp_connect_info[16];
  tmp_share->tgt_drivers = &tmp_connect_info[17];
  tmp_share->tgt_pk_names = &tmp_connect_info[18];
  tmp_share->tgt_sequence_names = &tmp_connect_info[19];
  tmp_share->static_link_ids = &tmp_connect_info[20];
  tmp_share->tgt_ports = &tmp_long[0];
  tmp_share->tgt_ssl_vscs = &tmp_long[1];
  tmp_share->link_statuses = &tmp_long[2];
  tmp_share->monitoring_binlog_pos_at_failing = &tmp_long[3];
  tmp_share->monitoring_flag = &tmp_long[4];
  tmp_share->monitoring_kind = &tmp_long[5];
#ifndef WITHOUT_SPIDER_BG_SEARCH
  tmp_share->monitoring_bg_flag = &tmp_long[6];
  tmp_share->monitoring_bg_kind = &tmp_long[7];
#endif
  tmp_share->use_handlers = &tmp_long[13];
  tmp_share->connect_timeouts = &tmp_long[14];
  tmp_long[13] = -1;
  tmp_share->net_read_timeouts = &tmp_long[15];
  tmp_long[14] = -1;
  tmp_share->net_write_timeouts = &tmp_long[16];
  tmp_long[15] = -1;
  tmp_share->access_balances = &tmp_long[17];
  tmp_share->bka_table_name_types = &tmp_long[18];
  tmp_share->strict_group_bys = &tmp_long[19];
  tmp_share->monitoring_limit = &tmp_longlong[0];
  tmp_share->monitoring_sid = &tmp_longlong[1];
#ifndef WITHOUT_SPIDER_BG_SEARCH
  tmp_share->monitoring_bg_interval = &tmp_longlong[2];
#endif
  tmp_share->server_names_lengths = &tmp_connect_info_length[0];
  tmp_share->tgt_table_names_lengths = &tmp_connect_info_length[1];
  tmp_share->tgt_dbs_lengths = &tmp_connect_info_length[2];
  tmp_share->tgt_hosts_lengths = &tmp_connect_info_length[3];
  tmp_share->tgt_usernames_lengths = &tmp_connect_info_length[4];
  tmp_share->tgt_passwords_lengths = &tmp_connect_info_length[5];
  tmp_share->tgt_sockets_lengths = &tmp_connect_info_length[6];
  tmp_share->tgt_wrappers_lengths = &tmp_connect_info_length[7];
  tmp_share->tgt_ssl_cas_lengths = &tmp_connect_info_length[8];
  tmp_share->tgt_ssl_capaths_lengths = &tmp_connect_info_length[9];
  tmp_share->tgt_ssl_certs_lengths = &tmp_connect_info_length[10];
  tmp_share->tgt_ssl_ciphers_lengths = &tmp_connect_info_length[11];
  tmp_share->tgt_ssl_keys_lengths = &tmp_connect_info_length[12];
  tmp_share->tgt_default_files_lengths = &tmp_connect_info_length[13];
  tmp_share->tgt_default_groups_lengths = &tmp_connect_info_length[14];
  tmp_share->tgt_dsns_lengths = &tmp_connect_info_length[15];
  tmp_share->tgt_filedsns_lengths = &tmp_connect_info_length[16];
  tmp_share->tgt_drivers_lengths = &tmp_connect_info_length[17];
  tmp_share->tgt_pk_names_lengths = &tmp_connect_info_length[18];
  tmp_share->tgt_sequence_names_lengths = &tmp_connect_info_length[19];
  tmp_share->static_link_ids_lengths = &tmp_connect_info_length[20];
  tmp_share->server_names_length = 1;
  tmp_share->tgt_table_names_length = 1;
  tmp_share->tgt_dbs_length = 1;
  tmp_share->tgt_hosts_length = 1;
  tmp_share->tgt_usernames_length = 1;
  tmp_share->tgt_passwords_length = 1;
  tmp_share->tgt_sockets_length = 1;
  tmp_share->tgt_wrappers_length = 1;
  tmp_share->tgt_ssl_cas_length = 1;
  tmp_share->tgt_ssl_capaths_length = 1;
  tmp_share->tgt_ssl_certs_length = 1;
  tmp_share->tgt_ssl_ciphers_length = 1;
  tmp_share->tgt_ssl_keys_length = 1;
  tmp_share->tgt_default_files_length = 1;
  tmp_share->tgt_default_groups_length = 1;
  tmp_share->tgt_dsns_length = 1;
  tmp_share->tgt_filedsns_length = 1;
  tmp_share->tgt_drivers_length = 1;
  tmp_share->tgt_pk_names_length = 1;
  tmp_share->tgt_sequence_names_length = 1;
  tmp_share->static_link_ids_length = 1;
  tmp_share->tgt_ports_length = 1;
  tmp_share->tgt_ssl_vscs_length = 1;
  tmp_share->link_statuses_length = 1;
  tmp_share->monitoring_binlog_pos_at_failing_length = 1;
  tmp_share->monitoring_flag_length = 1;
  tmp_share->monitoring_kind_length = 1;
#ifndef WITHOUT_SPIDER_BG_SEARCH
  tmp_share->monitoring_bg_flag_length = 1;
  tmp_share->monitoring_bg_kind_length = 1;
#endif
  tmp_share->monitoring_limit_length = 1;
  tmp_share->monitoring_sid_length = 1;
#ifndef WITHOUT_SPIDER_BG_SEARCH
  tmp_share->monitoring_bg_interval_length = 1;
#endif
  tmp_share->use_handlers_length = 1;
  tmp_share->connect_timeouts_length = 1;
  tmp_share->net_read_timeouts_length = 1;
  tmp_share->net_write_timeouts_length = 1;
  tmp_share->access_balances_length = 1;
  tmp_share->bka_table_name_types_length = 1;
  tmp_share->strict_group_bys_length = 1;

#ifndef WITHOUT_SPIDER_BG_SEARCH
  tmp_share->monitoring_bg_flag[0] = -1;
  tmp_share->monitoring_bg_kind[0] = -1;
#endif
  tmp_share->monitoring_binlog_pos_at_failing[0] = -1;
  tmp_share->monitoring_flag[0] = -1;
  tmp_share->monitoring_kind[0] = -1;
#ifndef WITHOUT_SPIDER_BG_SEARCH
  tmp_share->monitoring_bg_interval[0] = -1;
#endif
  tmp_share->monitoring_limit[0] = -1;
  tmp_share->monitoring_sid[0] = -1;
  tmp_share->bka_engine = NULL;
  tmp_share->use_dbton_count = 0;
  DBUG_VOID_RETURN;
}

int spider_create_tmp_dbton_share(
  SPIDER_SHARE *tmp_share
) {
  int error_num;
  uint dbton_id = tmp_share->use_dbton_ids[0];
  DBUG_ENTER("spider_create_tmp_dbton_share");
  if (!(tmp_share->dbton_share[dbton_id] =
    spider_dbton[dbton_id].create_db_share(tmp_share)))
  {
    DBUG_RETURN(HA_ERR_OUT_OF_MEM);
  }
  if ((error_num = tmp_share->dbton_share[dbton_id]->init()))
  {
    delete tmp_share->dbton_share[dbton_id];
    tmp_share->dbton_share[dbton_id] = NULL;
    DBUG_RETURN(error_num);
  }
  DBUG_RETURN(0);
}

void spider_free_tmp_dbton_share(
  SPIDER_SHARE *tmp_share
) {
  uint dbton_id = tmp_share->use_dbton_ids[0];
  DBUG_ENTER("spider_free_tmp_dbton_share");
  if (tmp_share->dbton_share[dbton_id])
  {
    delete tmp_share->dbton_share[dbton_id];
    tmp_share->dbton_share[dbton_id] = NULL;
  }
  DBUG_VOID_RETURN;
}

int spider_create_tmp_dbton_handler(
  ha_spider *tmp_spider
) {
  int error_num;
  SPIDER_SHARE *tmp_share = tmp_spider->share;
  uint dbton_id = tmp_share->use_dbton_ids[0];
  DBUG_ENTER("spider_create_tmp_dbton_handler");
  if (!(tmp_spider->dbton_handler[dbton_id] =
    spider_dbton[dbton_id].create_db_handler(tmp_spider,
    tmp_share->dbton_share[dbton_id])))
  {
    DBUG_RETURN(HA_ERR_OUT_OF_MEM);
  }
  if ((error_num = tmp_spider->dbton_handler[dbton_id]->init()))
  {
    delete tmp_spider->dbton_handler[dbton_id];
    tmp_spider->dbton_handler[dbton_id] = NULL;
    DBUG_RETURN(error_num);
  }
  DBUG_RETURN(0);
}

void spider_free_tmp_dbton_handler(
  ha_spider *tmp_spider
) {
  SPIDER_SHARE *tmp_share = tmp_spider->share;
  uint dbton_id = tmp_share->use_dbton_ids[0];
  DBUG_ENTER("spider_create_tmp_dbton_handler");
  if (tmp_spider->dbton_handler[dbton_id])
  {
    delete tmp_spider->dbton_handler[dbton_id];
    tmp_spider->dbton_handler[dbton_id] = NULL;
  }
  DBUG_VOID_RETURN;
}

TABLE_LIST *spider_get_parent_table_list(
  ha_spider *spider
) {
  TABLE *table = spider->get_table();
  DBUG_ENTER("spider_get_parent_table_list");
  DBUG_RETURN(table->pos_in_table_list);
}

List<Index_hint> *spider_get_index_hints(
  ha_spider *spider
  ) {
    TABLE_LIST *table_list = spider_get_parent_table_list(spider);
    DBUG_ENTER("spider_get_index_hint");
    if (table_list)
    {
      DBUG_RETURN(table_list->index_hints);
    }
    DBUG_RETURN(NULL);
}


st_select_lex *spider_get_select_lex(
  ha_spider *spider
) {
  TABLE_LIST *table_list = spider_get_parent_table_list(spider);
  DBUG_ENTER("spider_get_select_lex");
  if (table_list)
  {
    DBUG_RETURN(table_list->select_lex);
  }
  DBUG_RETURN(NULL);
}

void spider_get_select_limit_from_select_lex(
  st_select_lex *select_lex,
  longlong *select_limit,
  longlong *offset_limit
) {
  DBUG_ENTER("spider_get_select_limit_from_select_lex");
  *select_limit = 9223372036854775807LL;
  *offset_limit = 0;
  if (select_lex && select_lex->limit_params.explicit_limit)
  {
    *select_limit = select_lex->limit_params.select_limit ?
      select_lex->limit_params.select_limit->val_int() : 0;
    *offset_limit = select_lex->limit_params.offset_limit ?
      select_lex->limit_params.offset_limit->val_int() : 0;
  }
  DBUG_VOID_RETURN;
}

void spider_get_select_limit(
  ha_spider *spider,
  st_select_lex **select_lex,
  longlong *select_limit,
  longlong *offset_limit
) {
  DBUG_ENTER("spider_get_select_limit");
  *select_lex = spider_get_select_lex(spider);
  spider_get_select_limit_from_select_lex(
    *select_lex, select_limit, offset_limit);
  DBUG_VOID_RETURN;
}

longlong spider_split_read_param(
  ha_spider *spider
) {
  SPIDER_SHARE *share = spider->share;
  SPIDER_RESULT_LIST *result_list = &spider->result_list;
  THD *thd = spider->wide_handler->trx->thd;
  st_select_lex *select_lex;
  longlong select_limit;
  longlong offset_limit;
  double semi_split_read;
  longlong split_read;
  DBUG_ENTER("spider_split_read_param");
  result_list->set_split_read_count = 1;
#ifdef INFO_KIND_FORCE_LIMIT_BEGIN
  if (spider->wide_handler->info_limit < 9223372036854775807LL)
  {
    DBUG_PRINT("info",("spider info_limit=%lld",
      spider->wide_handler->info_limit));
    longlong info_limit = spider->wide_handler->info_limit;
    result_list->split_read_base = info_limit;
    result_list->semi_split_read = 0;
    result_list->first_read = info_limit;
    result_list->second_read = info_limit;
    result_list->semi_split_read_base = 0;
    result_list->set_split_read = FALSE;
    DBUG_RETURN(info_limit);
  }
#endif
  if (spider->sql_kinds & SPIDER_SQL_KIND_HANDLER)
  {
    DBUG_RETURN(result_list->semi_split_read_base);
  }
  spider_get_select_limit(spider, &select_lex, &select_limit, &offset_limit);
  DBUG_PRINT("info",("spider result_list->set_split_read=%s", result_list->set_split_read ? "TRUE" : "FALSE"));
  if (!result_list->set_split_read)
  {
    int bulk_update_mode = spider_param_bulk_update_mode(thd,
      share->bulk_update_mode);
    DBUG_PRINT("info",("spider sql_command=%u",
      spider->wide_handler->sql_command));
    DBUG_PRINT("info",("spider bulk_update_mode=%d", bulk_update_mode));
    DBUG_PRINT("info",("spider support_bulk_update_sql=%s",
      spider->support_bulk_update_sql() ? "TRUE" : "FALSE"));
#ifdef SPIDER_HAS_GROUP_BY_HANDLER
    bool inserting =
      (
        spider->wide_handler->sql_command == SQLCOM_INSERT ||
        spider->wide_handler->sql_command == SQLCOM_INSERT_SELECT
      );
#endif
    bool updating =
      (
        spider->wide_handler->sql_command == SQLCOM_UPDATE ||
        spider->wide_handler->sql_command == SQLCOM_UPDATE_MULTI
      );
    bool deleting =
      (
        spider->wide_handler->sql_command == SQLCOM_DELETE ||
        spider->wide_handler->sql_command == SQLCOM_DELETE_MULTI
      );
    bool replacing =
      (
        spider->wide_handler->sql_command == SQLCOM_REPLACE ||
        spider->wide_handler->sql_command == SQLCOM_REPLACE_SELECT
      );
    DBUG_PRINT("info",("spider updating=%s", updating ? "TRUE" : "FALSE"));
    DBUG_PRINT("info",("spider deleting=%s", deleting ? "TRUE" : "FALSE"));
    DBUG_PRINT("info",("spider replacing=%s", replacing ? "TRUE" : "FALSE"));
    TABLE *table = spider->get_table();
    if (
#ifdef SPIDER_HAS_GROUP_BY_HANDLER
      (
        inserting &&
        spider->use_fields
      ) ||
#endif
      replacing ||
      (
        (
          updating ||
          deleting
        ) &&
        (
          bulk_update_mode != 2 ||
          !spider->support_bulk_update_sql() ||
          (
            updating &&
            table->triggers &&
#ifdef HA_CAN_FORCE_BULK_UPDATE
            !(table->file->ha_table_flags() & HA_CAN_FORCE_BULK_UPDATE) &&
#endif
            table->triggers->has_triggers(TRG_EVENT_UPDATE, TRG_ACTION_AFTER)
          ) ||
          (
            deleting &&
            table->triggers &&
#ifdef HA_CAN_FORCE_BULK_DELETE
            !(table->file->ha_table_flags() & HA_CAN_FORCE_BULK_DELETE) &&
#endif
            table->triggers->has_triggers(TRG_EVENT_DELETE, TRG_ACTION_AFTER)
          )
        )
      )
    ) {
      /* This case must select by one shot */
      DBUG_PRINT("info",("spider cancel split read"));
      result_list->split_read_base = 9223372036854775807LL;
      result_list->semi_split_read = 0;
      result_list->semi_split_read_limit = 9223372036854775807LL;
      result_list->first_read = 9223372036854775807LL;
      result_list->second_read = 9223372036854775807LL;
      result_list->semi_split_read_base = 0;
      result_list->set_split_read = TRUE;
      DBUG_RETURN(9223372036854775807LL);
    }
#ifdef SPIDER_HAS_EXPLAIN_QUERY
    Explain_query *explain = thd->lex->explain;
    bool filesort = FALSE;
    if (explain)
    {
      DBUG_PRINT("info",("spider explain=%p", explain));
      Explain_select *explain_select = NULL;
      if (select_lex)
      {
        DBUG_PRINT("info",("spider select_lex=%p", select_lex));
        DBUG_PRINT("info",("spider select_number=%u",
          select_lex->select_number));
        explain_select =
          explain->get_select(select_lex->select_number);
      }
      if (explain_select)
      {
        DBUG_PRINT("info",("spider explain_select=%p", explain_select));
        if (explain_select->using_filesort)
        {
          DBUG_PRINT("info",("spider using filesort"));
          filesort = TRUE;
        }
      }
    }
#endif
    result_list->split_read_base =
      spider_param_split_read(thd, share->split_read);
#ifdef SPIDER_HAS_EXPLAIN_QUERY
    if (filesort)
    {
      result_list->semi_split_read = 0;
      result_list->semi_split_read_limit = 9223372036854775807LL;
    } else {
#endif
      result_list->semi_split_read =
        spider_param_semi_split_read(thd, share->semi_split_read);
      result_list->semi_split_read_limit =
        spider_param_semi_split_read_limit(thd, share->semi_split_read_limit);
#ifdef SPIDER_HAS_EXPLAIN_QUERY
    }
#endif
    result_list->first_read =
      spider_param_first_read(thd, share->first_read);
    result_list->second_read =
      spider_param_second_read(thd, share->second_read);
    result_list->semi_split_read_base = 0;
    result_list->set_split_read = TRUE;
  }
  DBUG_PRINT("info",("spider result_list->semi_split_read=%f", result_list->semi_split_read));
  DBUG_PRINT("info",("spider select_lex->explicit_limit=%d", select_lex ? select_lex->limit_params.explicit_limit : 0));
  DBUG_PRINT("info",("spider OPTION_FOUND_ROWS=%s", select_lex && (select_lex->options & OPTION_FOUND_ROWS) ? "TRUE" : "FALSE"));
  DBUG_PRINT("info",("spider select_lex->group_list.elements=%u", select_lex ? select_lex->group_list.elements : 0));
  DBUG_PRINT("info",("spider select_lex->with_sum_func=%s", select_lex && select_lex->with_sum_func ? "TRUE" : "FALSE"));
  if (
    result_list->semi_split_read > 0 &&
    select_lex && select_lex->limit_params.explicit_limit &&
    !(select_lex->options & OPTION_FOUND_ROWS) &&
    !select_lex->group_list.elements &&
    !select_lex->with_sum_func
  ) {
    semi_split_read = result_list->semi_split_read *
      (select_limit + offset_limit);
    DBUG_PRINT("info",("spider semi_split_read=%f", semi_split_read));
    if (semi_split_read >= result_list->semi_split_read_limit)
    {
      result_list->semi_split_read_base = result_list->semi_split_read_limit;
      DBUG_RETURN(result_list->semi_split_read_limit);
    } else {
      split_read = (longlong) semi_split_read;
      if (split_read < 0)
      {
        result_list->semi_split_read_base = result_list->semi_split_read_limit;
        DBUG_RETURN(result_list->semi_split_read_limit);
      } else if (split_read == 0)
      {
        result_list->semi_split_read_base = 1;
        DBUG_RETURN(1);
      } else {
        result_list->semi_split_read_base = split_read;
        DBUG_RETURN(split_read);
      }
    }
  } else if (result_list->first_read > 0)
    DBUG_RETURN(result_list->first_read);
  DBUG_RETURN(result_list->split_read_base);
}

longlong spider_bg_split_read_param(
  ha_spider *spider
) {
  SPIDER_RESULT_LIST *result_list = &spider->result_list;
  DBUG_ENTER("spider_bg_split_read_param");
  if (result_list->semi_split_read_base)
    DBUG_RETURN(result_list->semi_split_read_base);
  DBUG_RETURN(result_list->split_read_base);
}

void spider_first_split_read_param(
  ha_spider *spider
) {
  SPIDER_RESULT_LIST *result_list = &spider->result_list;
  DBUG_ENTER("spider_first_split_read_param");
  if (result_list->semi_split_read_base)
    result_list->split_read = result_list->semi_split_read_base;
  else if (result_list->second_read > 0)
    result_list->split_read = result_list->first_read;
  else
    result_list->split_read = result_list->split_read_base;
  result_list->set_split_read_count = 1;
  DBUG_VOID_RETURN;
}

void spider_next_split_read_param(
  ha_spider *spider
) {
  SPIDER_RESULT_LIST *result_list = &spider->result_list;
  DBUG_ENTER("spider_next_split_read_param");
  if (result_list->semi_split_read_base)
    result_list->split_read = result_list->semi_split_read_base;
  else if (
    result_list->set_split_read_count == 1 &&
    result_list->second_read > 0
  )
    result_list->split_read = result_list->second_read;
  else
    result_list->split_read = result_list->split_read_base;
  result_list->set_split_read_count++;
  DBUG_VOID_RETURN;
}

bool spider_check_direct_order_limit(
  ha_spider *spider
) {
  THD *thd = spider->wide_handler->trx->thd;
  SPIDER_SHARE *share = spider->share;
  st_select_lex *select_lex;
  longlong select_limit;
  longlong offset_limit;
  DBUG_ENTER("spider_check_direct_order_limit");
  if (spider_check_index_merge(spider->get_table(),
    spider_get_select_lex(spider)))
  {
    DBUG_PRINT("info",("spider set use_index_merge"));
    spider->use_index_merge = TRUE;
  }
  DBUG_PRINT("info",("spider SQLCOM_HA_READ=%s",
    (spider->wide_handler->sql_command == SQLCOM_HA_READ) ? "TRUE" : "FALSE"));
  DBUG_PRINT("info",("spider sql_kinds with SPIDER_SQL_KIND_HANDLER=%s",
    (spider->sql_kinds & SPIDER_SQL_KIND_HANDLER) ? "TRUE" : "FALSE"));
  DBUG_PRINT("info",("spider use_index_merge=%s",
    spider->use_index_merge ? "TRUE" : "FALSE"));
  DBUG_PRINT("info",("spider is_clone=%s",
    spider->is_clone ? "TRUE" : "FALSE"));
#ifdef HA_CAN_BULK_ACCESS
  DBUG_PRINT("info",("spider is_bulk_access_clone=%s",
    spider->is_bulk_access_clone ? "TRUE" : "FALSE"));
#endif
  if (
    spider->wide_handler->sql_command != SQLCOM_HA_READ &&
    !spider->use_index_merge &&
#ifdef HA_CAN_BULK_ACCESS
    (!spider->is_clone || spider->is_bulk_access_clone)
#else
    !spider->is_clone
#endif
  ) {
    spider_get_select_limit(spider, &select_lex, &select_limit, &offset_limit);
    bool first_check = TRUE;
    DBUG_PRINT("info",("spider select_lex=%p", select_lex));
#if defined(MARIADB_BASE_VERSION) && MYSQL_VERSION_ID >= 100000
    DBUG_PRINT("info",("spider leaf_tables.elements=%u",
      select_lex ? select_lex->leaf_tables.elements : 0));
#endif

    if (select_lex && (select_lex->options & SELECT_DISTINCT))
    {
      DBUG_PRINT("info",("spider with distinct"));
      spider->result_list.direct_distinct = TRUE;
    }
#ifdef HANDLER_HAS_DIRECT_AGGREGATE
    spider->result_list.direct_aggregate = TRUE;
#endif
    DBUG_PRINT("info",("spider select_limit=%lld", select_limit));
    DBUG_PRINT("info",("spider offset_limit=%lld", offset_limit));
    if (
#if MYSQL_VERSION_ID < 50500
      !thd->variables.engine_condition_pushdown ||
#else
#ifdef SPIDER_ENGINE_CONDITION_PUSHDOWN_IS_ALWAYS_ON
#else
      !(thd->variables.optimizer_switch &
        OPTIMIZER_SWITCH_ENGINE_CONDITION_PUSHDOWN) ||
#endif
#endif
#ifdef SPIDER_NEED_CHECK_CONDITION_AT_CHECKING_DIRECT_ORDER_LIMIT
      !spider->condition ||
#endif
      !select_lex ||
#if defined(MARIADB_BASE_VERSION) && MYSQL_VERSION_ID >= 100000
      select_lex->leaf_tables.elements != 1 ||
#endif
      select_lex->table_list.elements != 1
    ) {
      DBUG_PRINT("info",("spider first_check is FALSE"));
      first_check = FALSE;
      spider->result_list.direct_distinct = FALSE;
#ifdef HANDLER_HAS_DIRECT_AGGREGATE
      spider->result_list.direct_aggregate = FALSE;
#endif
    } else if (spider_db_append_condition(spider, NULL, 0, TRUE))
    {
      DBUG_PRINT("info",("spider FALSE by condition"));
      first_check = FALSE;
      spider->result_list.direct_distinct = FALSE;
#ifdef HANDLER_HAS_DIRECT_AGGREGATE
      spider->result_list.direct_aggregate = FALSE;
#endif
    } else if (spider->sql_kinds & SPIDER_SQL_KIND_HANDLER)
    {
      DBUG_PRINT("info",("spider sql_kinds with SPIDER_SQL_KIND_HANDLER"));
      spider->result_list.direct_distinct = FALSE;
#ifdef HANDLER_HAS_DIRECT_AGGREGATE
      spider->result_list.direct_aggregate = FALSE;
    } else if (
      !select_lex->group_list.elements &&
      !select_lex->with_sum_func
    ) {
      DBUG_PRINT("info",("spider this SQL is not aggregate SQL"));
      spider->result_list.direct_aggregate = FALSE;
    } else {
      ORDER *group;
      for (group = (ORDER *) select_lex->group_list.first; group;
        group = group->next)
      {
        if (spider->print_item_type((*group->item), NULL, NULL, 0))
        {
          DBUG_PRINT("info",("spider aggregate FALSE by group"));
          spider->result_list.direct_aggregate = FALSE;
          break;
        }
      }
      JOIN *join = select_lex->join;
      Item_sum **item_sum_ptr;
      for (item_sum_ptr = join->sum_funcs; *item_sum_ptr; ++item_sum_ptr)
      {
        if (spider->print_item_type(*item_sum_ptr, NULL, NULL, 0))
        {
          DBUG_PRINT("info",("spider aggregate FALSE by not supported"));
          spider->result_list.direct_aggregate = FALSE;
          break;
        }
      }
      if (!spider_all_part_in_order((ORDER *) select_lex->group_list.first,
        spider->get_table()))
      {
        DBUG_PRINT("info",("spider FALSE by group condition"));
        first_check = FALSE;
        spider->result_list.direct_distinct = FALSE;
      }
#endif
    }

    longlong direct_order_limit = spider_param_direct_order_limit(thd,
      share->direct_order_limit);
    DBUG_PRINT("info",("spider direct_order_limit=%lld", direct_order_limit));
    if (direct_order_limit)
    {
      DBUG_PRINT("info",("spider first_check=%s",
        first_check ? "TRUE" : "FALSE"));
      DBUG_PRINT("info",("spider (select_lex->options & OPTION_FOUND_ROWS)=%s",
        select_lex && (select_lex->options & OPTION_FOUND_ROWS) ? "TRUE" : "FALSE"));
#ifdef HANDLER_HAS_DIRECT_AGGREGATE
      DBUG_PRINT("info",("spider direct_aggregate=%s",
        spider->result_list.direct_aggregate ? "TRUE" : "FALSE"));
#endif
      DBUG_PRINT("info",("spider select_lex->group_list.elements=%u",
        select_lex ? select_lex->group_list.elements : 0));
      DBUG_PRINT("info",("spider select_lex->with_sum_func=%s",
        select_lex && select_lex->with_sum_func ? "TRUE" : "FALSE"));
      DBUG_PRINT("info",("spider select_lex->having=%s",
        select_lex && select_lex->having ? "TRUE" : "FALSE"));
      DBUG_PRINT("info",("spider select_lex->order_list.elements=%u",
        select_lex ? select_lex->order_list.elements : 0));
      if (
        !first_check ||
        !select_lex->limit_params.explicit_limit ||
        (select_lex->options & OPTION_FOUND_ROWS) ||
        (
#ifdef HANDLER_HAS_DIRECT_AGGREGATE
          !spider->result_list.direct_aggregate &&
#endif
          (
            select_lex->group_list.elements ||
            select_lex->with_sum_func
          )
        ) ||
        select_lex->having ||
        !select_lex->order_list.elements ||
        select_limit > direct_order_limit - offset_limit
      ) {
        DBUG_PRINT("info",("spider FALSE by select_lex"));
        DBUG_RETURN(FALSE);
      }
      ORDER *order;
      for (order = (ORDER *) select_lex->order_list.first; order;
        order = order->next)
      {
        if (spider->print_item_type((*order->item), NULL, NULL, 0))
        {
          DBUG_PRINT("info",("spider FALSE by order"));
          DBUG_RETURN(FALSE);
        }
      }
      DBUG_PRINT("info",("spider TRUE"));
      spider->result_list.internal_limit = select_limit + offset_limit;
      spider->result_list.split_read = select_limit + offset_limit;
      spider->wide_handler->trx->direct_order_limit_count++;
      DBUG_RETURN(TRUE);
    }
  }
  DBUG_PRINT("info",("spider FALSE by parameter"));
  DBUG_RETURN(FALSE);
}

#ifdef HANDLER_HAS_DIRECT_AGGREGATE
bool spider_all_part_in_order(
  ORDER *order,
  TABLE *table
) {
  TABLE_LIST *parent;
  partition_info *part_info;
  Field **part_fields;
  ORDER *ptr;
  Item *item;
  Item_field *item_field;
  DBUG_ENTER("spider_all_part_in_order");
  while (TRUE)
  {
    DBUG_PRINT("info", ("spider table_name = %s", table->s->db.str));
    DBUG_PRINT("info",("spider part_info=%p", table->part_info));
    if ((part_info = table->part_info))
    {
      for (part_fields = part_info->full_part_field_array;
        *part_fields; ++part_fields)
      {
        DBUG_PRINT("info", ("spider part_field = %s",
          SPIDER_field_name_str(*part_fields)));
        for (ptr = order; ptr; ptr = ptr->next)
        {
          item = *ptr->item;
          if (item->type() != Item::FIELD_ITEM)
          {
            continue;
          }
          item_field = (Item_field *) item;
          Field *field = item_field->field;
          if (!field)
          {
            continue;
          }
          DBUG_PRINT("info", ("spider field_name = %s.%s",
            field->table->s->db.str, SPIDER_field_name_str(field)));
          if (*part_fields == spider_field_exchange(table->file, field))
          {
            break;
          }
        }
        if (!ptr)
        {
          DBUG_RETURN(FALSE);
        }
      }
    }
    if (!(parent = table->pos_in_table_list->parent_l))
    {
      break;
    }
    table = parent->table;
  }
  DBUG_RETURN(TRUE);
}

Field *spider_field_exchange(
  handler *handler,
  Field *field
) {
  DBUG_ENTER("spider_field_exchange");
#ifdef HA_CAN_BULK_ACCESS
  if (handler->is_bulk_access_clone)
  {
    handler = handler->pt_clone_source_handler;
  }
#endif
  DBUG_PRINT("info",("spider in field=%p", field));
  DBUG_PRINT("info",("spider in field->table=%p", field->table));
    DBUG_PRINT("info",("spider table=%p", handler->get_table()));
    if (field->table != handler->get_table())
      DBUG_RETURN(NULL);
  DBUG_PRINT("info",("spider out field=%p", field));
  DBUG_RETURN(field);
}
#endif

int spider_set_direct_limit_offset(
  ha_spider *spider
) {
#ifndef SPIDER_ENGINE_CONDITION_PUSHDOWN_IS_ALWAYS_ON
  THD *thd = spider->wide_handler->trx->thd;
#endif
  st_select_lex *select_lex;
  longlong select_limit;
  longlong offset_limit;
  TABLE_LIST *table_list;
  DBUG_ENTER("spider_set_direct_limit_offset");

  if (spider->result_list.direct_limit_offset)
    DBUG_RETURN(TRUE);

  if (
    spider->partition_handler &&
    !spider->wide_handler_owner
  ) {
    if (spider->partition_handler->owner->
      result_list.direct_limit_offset == TRUE)
    {
      spider->result_list.direct_limit_offset = TRUE;
      DBUG_RETURN(TRUE);
    } else {
      DBUG_RETURN(FALSE);
    }
  }

  if (
    spider->wide_handler->sql_command != SQLCOM_SELECT ||
#ifdef HANDLER_HAS_DIRECT_AGGREGATE
    spider->result_list.direct_aggregate ||
#endif
    spider->result_list.direct_order_limit ||
    spider->prev_index_rnd_init != SPD_RND    // must be RND_INIT and not be INDEX_INIT
  )
    DBUG_RETURN(FALSE);

  spider_get_select_limit(spider, &select_lex, &select_limit, &offset_limit);

  // limit and offset is non-zero
  if (!(select_limit && offset_limit))
    DBUG_RETURN(FALSE);

  // more than one table
  if (
    !select_lex ||
    select_lex->table_list.elements != 1
  )
    DBUG_RETURN(FALSE);

  table_list = (TABLE_LIST *) select_lex->table_list.first;
  if (table_list->table->file->partition_ht() != spider_hton_ptr)
  {
    DBUG_PRINT("info",("spider ht1=%u ht2=%u",
      table_list->table->file->partition_ht()->slot,
      spider_hton_ptr->slot
    ));
    DBUG_RETURN(FALSE);
  }

  // contain where
  if (
#if MYSQL_VERSION_ID < 50500
    !thd->variables.engine_condition_pushdown ||
#else
#ifdef SPIDER_ENGINE_CONDITION_PUSHDOWN_IS_ALWAYS_ON
#else
    !(thd->variables.optimizer_switch &
      OPTIMIZER_SWITCH_ENGINE_CONDITION_PUSHDOWN) ||
#endif
#endif
    // conditions is null may be no where condition in rand_init
    spider->wide_handler->condition
  )
    DBUG_RETURN(FALSE);

  // ignore condition like 1=1
#ifdef SPIDER_has_Item_has_subquery
  if (select_lex->where && select_lex->where->has_subquery())
#else
    if (select_lex->where && select_lex->where->with_subquery())
#endif
    DBUG_RETURN(FALSE);

  if (
    select_lex->group_list.elements ||
    select_lex->with_sum_func ||
    select_lex->having ||
    select_lex->order_list.elements
  )
    DBUG_RETURN(FALSE);

  // must not be derived table
  if (SPIDER_get_linkage(select_lex) == DERIVED_TABLE_TYPE)
    DBUG_RETURN(FALSE);

  spider->direct_select_offset = offset_limit;
  spider->direct_current_offset = offset_limit;
  spider->direct_select_limit = select_limit;
  spider->result_list.direct_limit_offset = TRUE;
  DBUG_RETURN(TRUE);
}


bool spider_check_index_merge(
  TABLE *table,
  st_select_lex *select_lex
) {
  uint roop_count;
  JOIN *join;
  DBUG_ENTER("spider_check_index_merge");
  if (!select_lex)
  {
    DBUG_PRINT("info",("spider select_lex is null"));
    DBUG_RETURN(FALSE);
  }
  join = select_lex->join;
  if (!join)
  {
    DBUG_PRINT("info",("spider join is null"));
    DBUG_RETURN(FALSE);
  }
  if (!join->join_tab)
  {
    DBUG_PRINT("info",("spider join->join_tab is null"));
    DBUG_RETURN(FALSE);
  }
  for (roop_count = 0; roop_count < spider_join_table_count(join); ++roop_count)
  {
    JOIN_TAB *join_tab = &join->join_tab[roop_count];
    if (join_tab->table == table)
    {
      DBUG_PRINT("info",("spider join_tab->type=%u", join_tab->type));
      if (
#ifdef SPIDER_HAS_JT_HASH_INDEX_MERGE
        join_tab->type == JT_HASH_INDEX_MERGE ||
#endif
        join_tab->type == JT_INDEX_MERGE
      ) {
        DBUG_RETURN(TRUE);
      }
/*
      DBUG_PRINT("info",("spider join_tab->quick->get_type()=%u",
        join_tab->quick ? join_tab->quick->get_type() : 0));
      if (
        join_tab->quick &&
        join_tab->quick->get_type() == QUICK_SELECT_I::QS_TYPE_INDEX_MERGE
      ) {
        DBUG_RETURN(TRUE);
      }
*/
      DBUG_PRINT("info",("spider join_tab->select->quick->get_type()=%u",
        join_tab->select && join_tab->select->quick ? join_tab->select->quick->get_type() : 0));
      if (
        join_tab->select &&
        join_tab->select->quick &&
        join_tab->select->quick->get_type() == QUICK_SELECT_I::QS_TYPE_INDEX_MERGE
      ) {
        DBUG_RETURN(TRUE);
      }
      break;
    }
  }
  DBUG_RETURN(FALSE);
}

int spider_compare_for_sort(
  SPIDER_SORT *a,
  SPIDER_SORT *b
) {
  DBUG_ENTER("spider_compare_for_sort");
  if (a->sort > b->sort)
    DBUG_RETURN(-1);
  if (a->sort < b->sort)
    DBUG_RETURN(1);
  DBUG_RETURN(0);
}

ulong spider_calc_for_sort(
  uint count,
  ...
) {
  ulong sort = 0;
  va_list args;
  va_start(args, count);
  DBUG_ENTER("spider_calc_for_sort");
  while (count--)
  {
    char *start = va_arg(args, char *), *str;
    uint wild_pos = 0;

    if ((str = start))
    {
      wild_pos = 128;
      for (; *str; str++)
      {
        if (*str == spider_wild_prefix && str[1])
          str++;
        else if (*str == spider_wild_many || *str == spider_wild_one)
        {
          wild_pos = (uint) (str - start) + 1;
          if (wild_pos > 127)
            wild_pos = 127;
          break;
        }
      }
    }
    sort = (sort << 8) + wild_pos;
  }
  va_end(args);
  DBUG_RETURN(sort);
}

double spider_rand(
  uint32 rand_source
) {
#if defined(MARIADB_BASE_VERSION) && MYSQL_VERSION_ID >= 100000
  struct my_rnd_struct rand;
#else
  struct rand_struct rand;
#endif
  DBUG_ENTER("spider_rand");
  /* generate same as rand function for applications */
#if defined(MARIADB_BASE_VERSION) && MYSQL_VERSION_ID >= 100000
  my_rnd_init(&rand, (uint32) (rand_source * 65537L + 55555555L),
    (uint32) (rand_source * 268435457L));
#else
  randominit(&rand, (uint32) (rand_source * 65537L + 55555555L),
    (uint32) (rand_source * 268435457L));
#endif
  DBUG_RETURN(my_rnd(&rand));
}

#ifdef SPIDER_HAS_DISCOVER_TABLE_STRUCTURE
int spider_discover_table_structure_internal(
  SPIDER_TRX *trx,
  SPIDER_SHARE *spider_share,
  spider_string *str
) {
  int error_num = 0, roop_count;
  DBUG_ENTER("spider_discover_table_structure_internal");
  for (roop_count = 0; roop_count < SPIDER_DBTON_SIZE; roop_count++)
  {
    if (spider_bit_is_set(spider_share->dbton_bitmap, roop_count))
    {
      if ((error_num = spider_share->dbton_share[roop_count]->
        discover_table_structure(trx, spider_share, str)))
      {
        continue;
      }
      break;
    }
  }
  DBUG_RETURN(error_num);
}

int spider_discover_table_structure(
  handlerton *hton,
  THD* thd,
  TABLE_SHARE *share,
  HA_CREATE_INFO *info
) {
  int error_num = HA_ERR_WRONG_COMMAND, dummy;
  SPIDER_SHARE *spider_share;
  const char *table_name = share->path.str;
  uint table_name_length = (uint) strlen(table_name);
  SPIDER_TRX *trx;
#ifdef WITH_PARTITION_STORAGE_ENGINE
  partition_info *part_info = thd->work_part_info;
#endif
  SPIDER_Open_tables_backup open_tables_backup;
  TABLE *table_tables;
#ifdef WITH_PARTITION_STORAGE_ENGINE
  uint str_len;
#endif
  char buf[MAX_FIELD_WIDTH];
  spider_string str(buf, sizeof(buf), system_charset_info);
  DBUG_ENTER("spider_discover_table_structure");
  str.init_calc_mem(229);
  str.length(0);
  if (str.reserve(
    SPIDER_SQL_CREATE_TABLE_LEN + share->db.length +
    SPIDER_SQL_DOT_LEN + share->table_name.length +
    /* SPIDER_SQL_LCL_NAME_QUOTE_LEN */ 4 + SPIDER_SQL_OPEN_PAREN_LEN
  )) {
    DBUG_RETURN(HA_ERR_OUT_OF_MEM);
  }
  str.q_append(SPIDER_SQL_CREATE_TABLE_STR, SPIDER_SQL_CREATE_TABLE_LEN);
  str.q_append(SPIDER_SQL_LCL_NAME_QUOTE_STR, SPIDER_SQL_LCL_NAME_QUOTE_LEN);
  str.q_append(share->db.str, share->db.length);
  str.q_append(SPIDER_SQL_LCL_NAME_QUOTE_STR, SPIDER_SQL_LCL_NAME_QUOTE_LEN);
  str.q_append(SPIDER_SQL_DOT_STR, SPIDER_SQL_DOT_LEN);
  str.q_append(SPIDER_SQL_LCL_NAME_QUOTE_STR, SPIDER_SQL_LCL_NAME_QUOTE_LEN);
  str.q_append(share->table_name.str, share->table_name.length);
  str.q_append(SPIDER_SQL_LCL_NAME_QUOTE_STR, SPIDER_SQL_LCL_NAME_QUOTE_LEN);
  str.q_append(SPIDER_SQL_OPEN_PAREN_STR, SPIDER_SQL_OPEN_PAREN_LEN);
#ifdef WITH_PARTITION_STORAGE_ENGINE
  str_len = str.length();
#endif
#ifdef SPIDER_HAS_HASH_VALUE_TYPE
  my_hash_value_type hash_value = my_calc_hash(&spider_open_tables,
    (uchar*) table_name, table_name_length);
#endif
  if (!(trx = spider_get_trx(thd, TRUE, &error_num)))
  {
    DBUG_PRINT("info",("spider spider_get_trx error"));
    my_error(error_num, MYF(0));
    DBUG_RETURN(error_num);
  }
  share->table_charset = info->default_table_charset;
  share->comment = info->comment;
#ifdef WITH_PARTITION_STORAGE_ENGINE
  if (!part_info)
  {
#endif
    if (!(spider_share = spider_create_share(table_name, share,
#ifdef WITH_PARTITION_STORAGE_ENGINE
      NULL,
#endif
#ifdef SPIDER_HAS_HASH_VALUE_TYPE
      hash_value,
#endif
      &error_num
    ))) {
      DBUG_RETURN(error_num);
    }

    error_num = spider_discover_table_structure_internal(trx, spider_share, &str);

    if (!error_num)
    {
      if (
        (table_tables = spider_open_sys_table(
          thd, SPIDER_SYS_TABLES_TABLE_NAME_STR,
          SPIDER_SYS_TABLES_TABLE_NAME_LEN, TRUE, &open_tables_backup, FALSE,
          &error_num))
      ) {
#ifdef SPIDER_SUPPORT_CREATE_OR_REPLACE_TABLE
        if (thd->lex->create_info.or_replace())
        {
          error_num = spider_delete_tables(table_tables,
            spider_share->table_name, &dummy);
        }
        if (!error_num)
        {
#endif
          error_num = spider_insert_tables(table_tables, spider_share);
#ifdef SPIDER_SUPPORT_CREATE_OR_REPLACE_TABLE
        }
#endif
        spider_close_sys_table(thd, table_tables,
          &open_tables_backup, FALSE);
      }
    }

    spider_free_share_resource_only(spider_share);
#ifdef WITH_PARTITION_STORAGE_ENGINE
  } else {
    char tmp_name[FN_REFLEN + 1];
    List_iterator<partition_element> part_it(part_info->partitions);
    List_iterator<partition_element> part_it2(part_info->partitions);
    partition_element *part_elem, *sub_elem;
    while ((part_elem = part_it++))
    {
      if ((part_elem)->subpartitions.elements)
      {
        List_iterator<partition_element> sub_it((part_elem)->subpartitions);
        while ((sub_elem = sub_it++))
        {
          str.length(str_len);
          if ((error_num = SPIDER_create_subpartition_name(
            tmp_name, FN_REFLEN + 1, table_name,
            (part_elem)->partition_name, (sub_elem)->partition_name,
            NORMAL_PART_NAME)))
          {
            DBUG_RETURN(HA_ERR_OUT_OF_MEM);
          }
          DBUG_PRINT("info",("spider tmp_name=%s", tmp_name));
          if (!(spider_share = spider_create_share(tmp_name, share,
            part_info,
#ifdef SPIDER_HAS_HASH_VALUE_TYPE
            hash_value,
#endif
            &error_num
          ))) {
            DBUG_RETURN(error_num);
          }

          error_num = spider_discover_table_structure_internal(
            trx, spider_share, &str);

          spider_free_share_resource_only(spider_share);
          if (!error_num)
            break;
        }
        if (!error_num)
          break;
      } else {
        str.length(str_len);
        if ((error_num = SPIDER_create_partition_name(
          tmp_name, FN_REFLEN + 1, table_name,
          (part_elem)->partition_name, NORMAL_PART_NAME, TRUE)))
        {
          DBUG_RETURN(HA_ERR_OUT_OF_MEM);
        }
        DBUG_PRINT("info",("spider tmp_name=%s", tmp_name));
        if (!(spider_share = spider_create_share(tmp_name, share,
          part_info,
#ifdef SPIDER_HAS_HASH_VALUE_TYPE
          hash_value,
#endif
          &error_num
        ))) {
          DBUG_RETURN(error_num);
        }

        error_num = spider_discover_table_structure_internal(
          trx, spider_share, &str);

        spider_free_share_resource_only(spider_share);
        if (!error_num)
          break;
      }
    }
    if (!error_num)
    {
      if (
        !(table_tables = spider_open_sys_table(
          thd, SPIDER_SYS_TABLES_TABLE_NAME_STR,
          SPIDER_SYS_TABLES_TABLE_NAME_LEN, TRUE, &open_tables_backup, FALSE,
          &error_num))
      ) {
        DBUG_RETURN(error_num);
      }
      while ((part_elem = part_it2++))
      {
        if ((part_elem)->subpartitions.elements)
        {
          List_iterator<partition_element> sub_it((part_elem)->subpartitions);
          while ((sub_elem = sub_it++))
          {
            if ((error_num = SPIDER_create_subpartition_name(
              tmp_name, FN_REFLEN + 1, table_name,
              (part_elem)->partition_name, (sub_elem)->partition_name,
              NORMAL_PART_NAME)))
            {
              DBUG_RETURN(HA_ERR_OUT_OF_MEM);
            }
            DBUG_PRINT("info",("spider tmp_name=%s", tmp_name));
            if (!(spider_share = spider_create_share(tmp_name, share,
              part_info,
#ifdef SPIDER_HAS_HASH_VALUE_TYPE
              hash_value,
#endif
              &error_num
            ))) {
              DBUG_RETURN(error_num);
            }

#ifdef SPIDER_SUPPORT_CREATE_OR_REPLACE_TABLE
            if (thd->lex->create_info.or_replace())
            {
              error_num = spider_delete_tables(table_tables,
                spider_share->table_name, &dummy);
            }
            if (!error_num)
            {
#endif
              error_num = spider_insert_tables(table_tables, spider_share);
#ifdef SPIDER_SUPPORT_CREATE_OR_REPLACE_TABLE
            }
#endif

            spider_free_share_resource_only(spider_share);
            if (error_num)
              break;
          }
          if (error_num)
            break;
        } else {
          if ((error_num = SPIDER_create_partition_name(
            tmp_name, FN_REFLEN + 1, table_name,
            (part_elem)->partition_name, NORMAL_PART_NAME, TRUE)))
          {
            DBUG_RETURN(HA_ERR_OUT_OF_MEM);
          }
          DBUG_PRINT("info",("spider tmp_name=%s", tmp_name));
          if (!(spider_share = spider_create_share(tmp_name, share,
            part_info,
#ifdef SPIDER_HAS_HASH_VALUE_TYPE
            hash_value,
#endif
            &error_num
          ))) {
            DBUG_RETURN(error_num);
          }

#ifdef SPIDER_SUPPORT_CREATE_OR_REPLACE_TABLE
          if (thd->lex->create_info.or_replace())
          {
            error_num = spider_delete_tables(table_tables,
              spider_share->table_name, &dummy);
          }
          if (!error_num)
          {
#endif
            error_num = spider_insert_tables(table_tables, spider_share);
#ifdef SPIDER_SUPPORT_CREATE_OR_REPLACE_TABLE
          }
#endif

          spider_free_share_resource_only(spider_share);
          if (error_num)
            break;
        }
      }
      spider_close_sys_table(thd, table_tables,
        &open_tables_backup, FALSE);
    }
  }
#endif

  if (!error_num)
    thd->clear_error();
  else
    DBUG_RETURN(error_num);

  str.length(str.length() - SPIDER_SQL_COMMA_LEN);
  CHARSET_INFO *table_charset;
  if (share->table_charset)
  {
    table_charset = share->table_charset;
  } else {
    table_charset = system_charset_info;
  }
  uint csnamelen = table_charset->cs_name.length;
  uint collatelen = table_charset->coll_name.length;
  if (str.reserve(SPIDER_SQL_CLOSE_PAREN_LEN + SPIDER_SQL_DEFAULT_CHARSET_LEN +
    csnamelen + SPIDER_SQL_COLLATE_LEN + collatelen +
    SPIDER_SQL_CONNECTION_LEN + SPIDER_SQL_VALUE_QUOTE_LEN +
    (share->comment.length * 2)
  )) {
    DBUG_RETURN(HA_ERR_OUT_OF_MEM);
  }
  str.q_append(SPIDER_SQL_CLOSE_PAREN_STR, SPIDER_SQL_CLOSE_PAREN_LEN);
  str.q_append(SPIDER_SQL_DEFAULT_CHARSET_STR, SPIDER_SQL_DEFAULT_CHARSET_LEN);
  str.q_append(table_charset->cs_name.str, csnamelen);
  str.q_append(SPIDER_SQL_COLLATE_STR, SPIDER_SQL_COLLATE_LEN);
  str.q_append(table_charset->coll_name.str, collatelen);
  str.q_append(SPIDER_SQL_COMMENT_STR, SPIDER_SQL_COMMENT_LEN);
  str.q_append(SPIDER_SQL_VALUE_QUOTE_STR, SPIDER_SQL_VALUE_QUOTE_LEN);
  str.append_escape_string(share->comment.str, share->comment.length);
  if (str.reserve(SPIDER_SQL_CONNECTION_LEN +
    (SPIDER_SQL_VALUE_QUOTE_LEN * 2) +
    (share->connect_string.length * 2)))
  {
    DBUG_RETURN(HA_ERR_OUT_OF_MEM);
  }
  str.q_append(SPIDER_SQL_VALUE_QUOTE_STR, SPIDER_SQL_VALUE_QUOTE_LEN);
  str.q_append(SPIDER_SQL_CONNECTION_STR, SPIDER_SQL_CONNECTION_LEN);
  str.q_append(SPIDER_SQL_VALUE_QUOTE_STR, SPIDER_SQL_VALUE_QUOTE_LEN);
  str.append_escape_string(share->connect_string.str,
    share->connect_string.length);
  if (str.reserve(SPIDER_SQL_VALUE_QUOTE_LEN))
  {
    DBUG_RETURN(HA_ERR_OUT_OF_MEM);
  }
  str.q_append(SPIDER_SQL_VALUE_QUOTE_STR, SPIDER_SQL_VALUE_QUOTE_LEN);
#ifdef WITH_PARTITION_STORAGE_ENGINE
  DBUG_PRINT("info",("spider part_info=%p", part_info));
  if (part_info)
  {
    uint part_syntax_len;
    char *part_syntax;
    List_iterator<partition_element> part_it(part_info->partitions);
    partition_element *part_elem, *sub_elem;
    while ((part_elem = part_it++))
    {
      part_elem->engine_type = hton;
      if ((part_elem)->subpartitions.elements)
      {
        List_iterator<partition_element> sub_it((part_elem)->subpartitions);
        while ((sub_elem = sub_it++))
        {
          sub_elem->engine_type = hton;
        }
      }
    }
    if (part_info->fix_parser_data(thd))
    {
      DBUG_RETURN(ER_SPIDER_UNKNOWN_NUM);
    }
    if (!(part_syntax = SPIDER_generate_partition_syntax(thd, part_info,
      &part_syntax_len, FALSE, TRUE, info, NULL, NULL)))
    {
      DBUG_RETURN(HA_ERR_OUT_OF_MEM);
    }
    if (str.reserve(part_syntax_len))
    {
      DBUG_RETURN(HA_ERR_OUT_OF_MEM);
    }
    str.q_append(part_syntax, part_syntax_len);
    SPIDER_free_part_syntax(part_syntax, MYF(0));
  }
#endif
  DBUG_PRINT("info",("spider str=%s", str.c_ptr_safe()));

  error_num = share->init_from_sql_statement_string(thd, TRUE, str.ptr(),
    str.length());
  DBUG_RETURN(error_num);
}
#endif

#ifndef WITHOUT_SPIDER_BG_SEARCH
int spider_create_spider_object_for_share(
  SPIDER_TRX *trx,
  SPIDER_SHARE *share,
  ha_spider **spider
) {
  int error_num, roop_count, *need_mons;
  SPIDER_CONN **conns;
  uint *conn_link_idx;
  uchar *conn_can_fo;
  char **conn_keys;
  spider_db_handler **dbton_hdl;
  SPIDER_WIDE_HANDLER *wide_handler;
  DBUG_ENTER("spider_create_spider_object_for_share");
  DBUG_PRINT("info",("spider trx=%p", trx));
  DBUG_PRINT("info",("spider share=%p", share));
  DBUG_PRINT("info",("spider spider_ptr=%p", spider));
  DBUG_PRINT("info",("spider spider=%p", (*spider)));

  if (*spider)
  {
    /* already exists */
    DBUG_RETURN(0);
  }
  (*spider) = new (&share->mem_root) ha_spider();
  if (!(*spider))
  {
    error_num = HA_ERR_OUT_OF_MEM;
    goto error_spider_alloc;
  }
  DBUG_PRINT("info",("spider spider=%p", (*spider)));
  if (!(need_mons = (int *)
    spider_bulk_malloc(spider_current_trx, 255, MYF(MY_WME | MY_ZEROFILL),
      &need_mons, (uint) (sizeof(int) * share->link_count),
      &conns, (uint) (sizeof(SPIDER_CONN *) * share->link_count),
      &conn_link_idx, (uint) (sizeof(uint) * share->link_count),
      &conn_can_fo, (uint) (sizeof(uchar) * share->link_bitmap_size),
      &conn_keys, (uint) (sizeof(char *) * share->link_count),
      &dbton_hdl, (uint) (sizeof(spider_db_handler *) * SPIDER_DBTON_SIZE),
      &wide_handler, (uint) sizeof(SPIDER_WIDE_HANDLER),
      NullS))
  )
  {
    error_num = HA_ERR_OUT_OF_MEM;
    goto error_need_mons_alloc;
  }
  DBUG_PRINT("info",("spider need_mons=%p", need_mons));
  (*spider)->wide_handler = wide_handler;
  wide_handler->trx = trx;
  (*spider)->change_table_ptr(&share->table, share->table_share);
  (*spider)->share = share;
  (*spider)->conns = conns;
  (*spider)->conn_link_idx = conn_link_idx;
  (*spider)->conn_can_fo = conn_can_fo;
  (*spider)->need_mons = need_mons;
  (*spider)->conn_keys_first_ptr = share->conn_keys[0];
  (*spider)->conn_keys = conn_keys;
  (*spider)->dbton_handler = dbton_hdl;
  (*spider)->search_link_idx = -1;
  for (roop_count = 0; roop_count < SPIDER_DBTON_SIZE; roop_count++)
  {
    if (
      spider_bit_is_set(share->dbton_bitmap, roop_count) &&
      spider_dbton[roop_count].create_db_handler
    ) {
      if (!(dbton_hdl[roop_count] = spider_dbton[roop_count].create_db_handler(
        *spider, share->dbton_share[roop_count])))
      {
        error_num = HA_ERR_OUT_OF_MEM;
        goto error_init_db_handler;
      }
      if ((error_num = dbton_hdl[roop_count]->init()))
        goto error_init_db_handler;
    }
  }
  DBUG_PRINT("info",("spider share=%p", (*spider)->share));
  DBUG_PRINT("info",("spider need_mons=%p", (*spider)->need_mons));
  DBUG_RETURN(0);

error_init_db_handler:
  for (; roop_count >= 0; --roop_count)
  {
    if (
      spider_bit_is_set(share->dbton_bitmap, roop_count) &&
      dbton_hdl[roop_count]
    ) {
      delete dbton_hdl[roop_count];
      dbton_hdl[roop_count] = NULL;
    }
  }
  spider_free(spider_current_trx, (*spider)->need_mons, MYF(0));
error_need_mons_alloc:
  delete (*spider);
  (*spider) = NULL;
error_spider_alloc:
  DBUG_RETURN(error_num);
}

void spider_free_spider_object_for_share(
  ha_spider **spider
) {
  int roop_count;
  SPIDER_SHARE *share = (*spider)->share;
  spider_db_handler **dbton_hdl = (*spider)->dbton_handler;
  DBUG_ENTER("spider_free_spider_object_for_share");
  DBUG_PRINT("info",("spider share=%p", share));
  DBUG_PRINT("info",("spider spider_ptr=%p", spider));
  DBUG_PRINT("info",("spider spider=%p", (*spider)));
  for (roop_count = SPIDER_DBTON_SIZE - 1; roop_count >= 0; --roop_count)
  {
    if (
      spider_bit_is_set(share->dbton_bitmap, roop_count) &&
      dbton_hdl[roop_count]
    ) {
      delete dbton_hdl[roop_count];
      dbton_hdl[roop_count] = NULL;
    }
  }
  spider_free(spider_current_trx, (*spider)->need_mons, MYF(0));
  delete (*spider);
  (*spider) = NULL;
  DBUG_VOID_RETURN;
}

int spider_create_sts_threads(
  SPIDER_THREAD *spider_thread
) {
  int error_num;
  DBUG_ENTER("spider_create_sts_threads");
#if MYSQL_VERSION_ID < 50500
  if (pthread_mutex_init(&spider_thread->mutex,
    MY_MUTEX_INIT_FAST))
#else
  if (mysql_mutex_init(spd_key_mutex_bg_stss,
    &spider_thread->mutex, MY_MUTEX_INIT_FAST))
#endif
  {
    error_num = HA_ERR_OUT_OF_MEM;
    goto error_mutex_init;
  }
#if MYSQL_VERSION_ID < 50500
  if (pthread_cond_init(&spider_thread->cond, NULL))
#else
  if (mysql_cond_init(spd_key_cond_bg_stss,
    &spider_thread->cond, NULL))
#endif
  {
    error_num = HA_ERR_OUT_OF_MEM;
    goto error_cond_init;
  }
#if MYSQL_VERSION_ID < 50500
  if (pthread_cond_init(&spider_thread->sync_cond, NULL))
#else
  if (mysql_cond_init(spd_key_cond_bg_sts_syncs,
    &spider_thread->sync_cond, NULL))
#endif
  {
    error_num = HA_ERR_OUT_OF_MEM;
    goto error_sync_cond_init;
  }
#if MYSQL_VERSION_ID < 50500
  if (pthread_create(&spider_thread->thread, &spider_pt_attr,
    spider_table_bg_sts_action, (void *) spider_thread)
  )
#else
  if (mysql_thread_create(spd_key_thd_bg_stss, &spider_thread->thread,
    &spider_pt_attr, spider_table_bg_sts_action, (void *) spider_thread)
  )
#endif
  {
    error_num = HA_ERR_OUT_OF_MEM;
    goto error_thread_create;
  }
  DBUG_RETURN(0);

error_thread_create:
  pthread_cond_destroy(&spider_thread->sync_cond);
error_sync_cond_init:
  pthread_cond_destroy(&spider_thread->cond);
error_cond_init:
  pthread_mutex_destroy(&spider_thread->mutex);
error_mutex_init:
  DBUG_RETURN(error_num);
}

void spider_free_sts_threads(
  SPIDER_THREAD *spider_thread
) {
  bool thread_killed;
  DBUG_ENTER("spider_free_sts_threads");
  pthread_mutex_lock(&spider_thread->mutex);
  thread_killed = spider_thread->killed;
  spider_thread->killed = TRUE;
  if (!thread_killed)
  {
    if (spider_thread->thd_wait)
    {
      pthread_cond_signal(&spider_thread->cond);
    }
    pthread_cond_wait(&spider_thread->sync_cond, &spider_thread->mutex);
  }
  pthread_mutex_unlock(&spider_thread->mutex);
  pthread_join(spider_thread->thread, NULL);
  pthread_cond_destroy(&spider_thread->sync_cond);
  pthread_cond_destroy(&spider_thread->cond);
  pthread_mutex_destroy(&spider_thread->mutex);
  spider_thread->thd_wait = FALSE;
  spider_thread->killed = FALSE;
  DBUG_VOID_RETURN;
}

int spider_create_crd_threads(
  SPIDER_THREAD *spider_thread
) {
  int error_num;
  DBUG_ENTER("spider_create_crd_threads");
#if MYSQL_VERSION_ID < 50500
  if (pthread_mutex_init(&spider_thread->mutex,
    MY_MUTEX_INIT_FAST))
#else
  if (mysql_mutex_init(spd_key_mutex_bg_crds,
    &spider_thread->mutex, MY_MUTEX_INIT_FAST))
#endif
  {
    error_num = HA_ERR_OUT_OF_MEM;
    goto error_mutex_init;
  }
#if MYSQL_VERSION_ID < 50500
  if (pthread_cond_init(&spider_thread->cond, NULL))
#else
  if (mysql_cond_init(spd_key_cond_bg_crds,
    &spider_thread->cond, NULL))
#endif
  {
    error_num = HA_ERR_OUT_OF_MEM;
    goto error_cond_init;
  }
#if MYSQL_VERSION_ID < 50500
  if (pthread_cond_init(&spider_thread->sync_cond, NULL))
#else
  if (mysql_cond_init(spd_key_cond_bg_crd_syncs,
    &spider_thread->sync_cond, NULL))
#endif
  {
    error_num = HA_ERR_OUT_OF_MEM;
    goto error_sync_cond_init;
  }
#if MYSQL_VERSION_ID < 50500
  if (pthread_create(&spider_thread->thread, &spider_pt_attr,
    spider_table_bg_crd_action, (void *) spider_thread)
  )
#else
  if (mysql_thread_create(spd_key_thd_bg_crds, &spider_thread->thread,
    &spider_pt_attr, spider_table_bg_crd_action, (void *) spider_thread)
  )
#endif
  {
    error_num = HA_ERR_OUT_OF_MEM;
    goto error_thread_create;
  }
  DBUG_RETURN(0);

error_thread_create:
  pthread_cond_destroy(&spider_thread->sync_cond);
error_sync_cond_init:
  pthread_cond_destroy(&spider_thread->cond);
error_cond_init:
  pthread_mutex_destroy(&spider_thread->mutex);
error_mutex_init:
  DBUG_RETURN(error_num);
}

void spider_free_crd_threads(
  SPIDER_THREAD *spider_thread
) {
  bool thread_killed;
  DBUG_ENTER("spider_free_crd_threads");
  pthread_mutex_lock(&spider_thread->mutex);
  thread_killed = spider_thread->killed;
  spider_thread->killed = TRUE;
  if (!thread_killed)
  {
    if (spider_thread->thd_wait)
    {
      pthread_cond_signal(&spider_thread->cond);
    }
    pthread_cond_wait(&spider_thread->sync_cond, &spider_thread->mutex);
  }
  pthread_mutex_unlock(&spider_thread->mutex);
  pthread_join(spider_thread->thread, NULL);
  pthread_cond_destroy(&spider_thread->sync_cond);
  pthread_cond_destroy(&spider_thread->cond);
  pthread_mutex_destroy(&spider_thread->mutex);
  spider_thread->thd_wait = FALSE;
  spider_thread->killed = FALSE;
  DBUG_VOID_RETURN;
}

void *spider_table_bg_sts_action(
  void *arg
) {
  SPIDER_THREAD *thread = (SPIDER_THREAD *) arg;
  SPIDER_SHARE *share;
  SPIDER_TRX *trx;
  int error_num;
  ha_spider *spider;
  SPIDER_CONN **conns;
  THD *thd;
  my_thread_init();
  DBUG_ENTER("spider_table_bg_sts_action");
  /* init start */
  pthread_mutex_lock(&thread->mutex);
  if (!(thd = spider_create_sys_thd(thread)))
  {
    thread->thd_wait = FALSE;
    thread->killed = FALSE;
    pthread_mutex_unlock(&thread->mutex);
    my_thread_end();
    DBUG_RETURN(NULL);
  }
  SPIDER_set_next_thread_id(thd);
#ifdef HAVE_PSI_INTERFACE
  mysql_thread_set_psi_id(thd->thread_id);
#endif
  thd_proc_info(thd, "Spider table background statistics action handler");
  if (!(trx = spider_get_trx(NULL, FALSE, &error_num)))
  {
    spider_destroy_sys_thd(thd);
    thread->thd_wait = FALSE;
    thread->killed = FALSE;
    pthread_mutex_unlock(&thread->mutex);
#if !defined(MYSQL_DYNAMIC_PLUGIN) || !defined(_WIN32)
    set_current_thd(nullptr);
#endif
    my_thread_end();
    DBUG_RETURN(NULL);
  }
  trx->thd = thd;
  /* init end */

  if (thread->init_command)
  {
    uint i = 0;
    tmp_disable_binlog(thd);
    thd->security_ctx->skip_grants();
    thd->client_capabilities |= CLIENT_MULTI_RESULTS;
    if (!(*spd_mysqld_server_started) && !thd->killed)
    {
      pthread_mutex_lock(spd_LOCK_server_started);
      thd->mysys_var->current_cond = spd_COND_server_started;
      thd->mysys_var->current_mutex = spd_LOCK_server_started;
      if (!(*spd_mysqld_server_started) && !thd->killed)
      {
        do
        {
          struct timespec abstime;
          set_timespec_nsec(abstime, 1000);
          error_num = pthread_cond_timedwait(spd_COND_server_started,
            spd_LOCK_server_started, &abstime);
        } while (
          (error_num == ETIMEDOUT || error_num == ETIME) &&
          !(*spd_mysqld_server_started) && !thd->killed && !thread->killed
        );
      }
      pthread_mutex_unlock(spd_LOCK_server_started);
      thd->mysys_var->current_cond = &thread->cond;
      thd->mysys_var->current_mutex = &thread->mutex;
    }
    while (spider_init_queries[i].length && !thd->killed && !thread->killed)
    {
      dispatch_command(COM_QUERY, thd, spider_init_queries[i].str,
        (uint) spider_init_queries[i].length);
      if (unlikely(thd->is_error()))
      {
        fprintf(stderr, "[ERROR] %s\n", spider_stmt_da_message(thd));
        thd->clear_error();
        break;
      }
      ++i;
    }
    thd->mysys_var->current_cond = &thread->cond;
    thd->mysys_var->current_mutex = &thread->mutex;
    thd->client_capabilities -= CLIENT_MULTI_RESULTS;
    reenable_binlog(thd);
    thread->init_command = FALSE;
    pthread_cond_broadcast(&thread->sync_cond);
  }
  if (thd->killed)
  {
    thread->killed = TRUE;
  }
  if (thd->killed)
  {
    thread->killed = TRUE;
  }

  while (TRUE)
  {
    DBUG_PRINT("info",("spider bg sts loop start"));
    if (thread->killed)
    {
      DBUG_PRINT("info",("spider bg sts kill start"));
      trx->thd = NULL;
      spider_free_trx(trx, TRUE);
      spider_destroy_sys_thd(thd);
      pthread_cond_signal(&thread->sync_cond);
      pthread_mutex_unlock(&thread->mutex);
#if !defined(MYSQL_DYNAMIC_PLUGIN) || !defined(_WIN32)
      set_current_thd(nullptr);
#endif
      my_thread_end();
      DBUG_RETURN(NULL);
    }
    if (!thread->queue_first)
    {
      DBUG_PRINT("info",("spider bg sts has no job"));
      thread->thd_wait = TRUE;
      pthread_cond_wait(&thread->cond, &thread->mutex);
      thread->thd_wait = FALSE;
      if (thd->killed)
        thread->killed = TRUE;
      continue;
    }
    share = (SPIDER_SHARE *) thread->queue_first;
    share->sts_working = TRUE;
    pthread_mutex_unlock(&thread->mutex);

    spider = share->sts_spider;
    conns = spider->conns;
    if (spider->search_link_idx < 0)
    {
      spider->wide_handler->trx = trx;
      spider_trx_set_link_idx_for_all(spider);
      spider->search_link_idx = spider_conn_first_link_idx(thd,
        share->link_statuses, share->access_balances, spider->conn_link_idx,
        share->link_count, SPIDER_LINK_STATUS_OK);
    }
    if (spider->search_link_idx >= 0)
    {
      DBUG_PRINT("info",
        ("spider difftime=%f",
          difftime(share->bg_sts_try_time, share->sts_get_time)));
      DBUG_PRINT("info",
        ("spider bg_sts_interval=%f", share->bg_sts_interval));
      if (difftime(share->bg_sts_try_time, share->sts_get_time) >=
        share->bg_sts_interval)
      {
        if (!conns[spider->search_link_idx])
        {
          spider_get_conn(share, spider->search_link_idx,
            share->conn_keys[spider->search_link_idx],
            trx, spider, FALSE, FALSE, SPIDER_CONN_KIND_MYSQL,
            &error_num);
          if (conns[spider->search_link_idx])
          {
            conns[spider->search_link_idx]->error_mode = 0;
          } else {
            spider->search_link_idx = -1;
          }
        }
        DBUG_PRINT("info",
          ("spider search_link_idx=%d", spider->search_link_idx));
        if (spider->search_link_idx >= 0 && conns[spider->search_link_idx])
        {
#ifdef WITH_PARTITION_STORAGE_ENGINE
          if (spider_get_sts(share, spider->search_link_idx,
            share->bg_sts_try_time, spider,
            share->bg_sts_interval, share->bg_sts_mode,
            share->bg_sts_sync,
            2, HA_STATUS_CONST | HA_STATUS_VARIABLE))
#else
          if (spider_get_sts(share, spider->search_link_idx,
            share->bg_sts_try_time, spider,
            share->bg_sts_interval, share->bg_sts_mode,
            2, HA_STATUS_CONST | HA_STATUS_VARIABLE))
#endif
          {
            spider->search_link_idx = -1;
          }
        }
      }
    }
    memset(spider->need_mons, 0, sizeof(int) * share->link_count);
    pthread_mutex_lock(&thread->mutex);
    if (thread->queue_first == thread->queue_last)
    {
      thread->queue_first = NULL;
      thread->queue_last = NULL;
    } else {
      thread->queue_first = share->sts_next;
      share->sts_next->sts_prev = NULL;
      share->sts_next = NULL;
    }
    share->sts_working = FALSE;
    share->sts_wait = FALSE;
    if (thread->first_free_wait)
    {
      pthread_cond_signal(&thread->sync_cond);
      pthread_cond_wait(&thread->cond, &thread->mutex);
      if (thd->killed)
        thread->killed = TRUE;
    }
  }
}

void *spider_table_bg_crd_action(
  void *arg
) {
  SPIDER_THREAD *thread = (SPIDER_THREAD *) arg;
  SPIDER_SHARE *share;
  SPIDER_TRX *trx;
  int error_num;
  ha_spider *spider;
  TABLE *table;
  SPIDER_CONN **conns;
  THD *thd;
  my_thread_init();
  DBUG_ENTER("spider_table_bg_crd_action");
  /* init start */
  pthread_mutex_lock(&thread->mutex);
  if (!(thd = spider_create_sys_thd(thread)))
  {
    thread->thd_wait = FALSE;
    thread->killed = FALSE;
    pthread_mutex_unlock(&thread->mutex);
    my_thread_end();
    DBUG_RETURN(NULL);
  }
  SPIDER_set_next_thread_id(thd);
#ifdef HAVE_PSI_INTERFACE
  mysql_thread_set_psi_id(thd->thread_id);
#endif
  thd_proc_info(thd, "Spider table background cardinality action handler");
  if (!(trx = spider_get_trx(NULL, FALSE, &error_num)))
  {
    spider_destroy_sys_thd(thd);
    thread->thd_wait = FALSE;
    thread->killed = FALSE;
    pthread_mutex_unlock(&thread->mutex);
#if !defined(MYSQL_DYNAMIC_PLUGIN) || !defined(_WIN32)
    set_current_thd(nullptr);
#endif
    my_thread_end();
    DBUG_RETURN(NULL);
  }
  trx->thd = thd;
  /* init end */

  while (TRUE)
  {
    DBUG_PRINT("info",("spider bg crd loop start"));
    if (thread->killed)
    {
      DBUG_PRINT("info",("spider bg crd kill start"));
      trx->thd = NULL;
      spider_free_trx(trx, TRUE);
      spider_destroy_sys_thd(thd);
      pthread_cond_signal(&thread->sync_cond);
      pthread_mutex_unlock(&thread->mutex);
#if !defined(MYSQL_DYNAMIC_PLUGIN) || !defined(_WIN32)
      set_current_thd(nullptr);
#endif
      my_thread_end();
      DBUG_RETURN(NULL);
    }
    if (!thread->queue_first)
    {
      DBUG_PRINT("info",("spider bg crd has no job"));
      thread->thd_wait = TRUE;
      pthread_cond_wait(&thread->cond, &thread->mutex);
      thread->thd_wait = FALSE;
      if (thd->killed)
        thread->killed = TRUE;
      continue;
    }
    share = (SPIDER_SHARE *) thread->queue_first;
    share->crd_working = TRUE;
    pthread_mutex_unlock(&thread->mutex);

    table = &share->table;
    spider = share->crd_spider;
    conns = spider->conns;
    if (spider->search_link_idx < 0)
    {
      spider->wide_handler->trx = trx;
      spider_trx_set_link_idx_for_all(spider);
      spider->search_link_idx = spider_conn_first_link_idx(thd,
        share->link_statuses, share->access_balances, spider->conn_link_idx,
        share->link_count, SPIDER_LINK_STATUS_OK);
    }
    if (spider->search_link_idx >= 0)
    {
      DBUG_PRINT("info",
        ("spider difftime=%f",
          difftime(share->bg_crd_try_time, share->crd_get_time)));
      DBUG_PRINT("info",
        ("spider bg_crd_interval=%f", share->bg_crd_interval));
      if (difftime(share->bg_crd_try_time, share->crd_get_time) >=
        share->bg_crd_interval)
      {
        if (!conns[spider->search_link_idx])
        {
          spider_get_conn(share, spider->search_link_idx,
            share->conn_keys[spider->search_link_idx],
            trx, spider, FALSE, FALSE, SPIDER_CONN_KIND_MYSQL,
            &error_num);
          if (conns[spider->search_link_idx])
          {
            conns[spider->search_link_idx]->error_mode = 0;
          } else {
            spider->search_link_idx = -1;
          }
        }
        DBUG_PRINT("info",
          ("spider search_link_idx=%d", spider->search_link_idx));
        if (spider->search_link_idx >= 0 && conns[spider->search_link_idx])
        {
#ifdef WITH_PARTITION_STORAGE_ENGINE
          if (spider_get_crd(share, spider->search_link_idx,
            share->bg_crd_try_time, spider, table,
            share->bg_crd_interval, share->bg_crd_mode,
            share->bg_crd_sync,
            2))
#else
          if (spider_get_crd(share, spider->search_link_idx,
            share->bg_crd_try_time, spider, table,
            share->bg_crd_interval, share->bg_crd_mode,
            2))
#endif
          {
            spider->search_link_idx = -1;
          }
        }
      }
    }
    memset(spider->need_mons, 0, sizeof(int) * share->link_count);
    pthread_mutex_lock(&thread->mutex);
    if (thread->queue_first == thread->queue_last)
    {
      thread->queue_first = NULL;
      thread->queue_last = NULL;
    } else {
      thread->queue_first = share->crd_next;
      share->crd_next->crd_prev = NULL;
      share->crd_next = NULL;
    }
    share->crd_working = FALSE;
    share->crd_wait = FALSE;
    if (thread->first_free_wait)
    {
      pthread_cond_signal(&thread->sync_cond);
      pthread_cond_wait(&thread->cond, &thread->mutex);
      if (thd->killed)
        thread->killed = TRUE;
    }
  }
}

void spider_table_add_share_to_sts_thread(
  SPIDER_SHARE *share
) {
  SPIDER_THREAD *spider_thread = share->sts_thread;
  DBUG_ENTER("spider_table_add_share_to_sts_thread");
  if (
    !share->sts_wait &&
    !pthread_mutex_trylock(&spider_thread->mutex)
  ) {
    if (!share->sts_wait)
    {
      if (spider_thread->queue_last)
      {
        DBUG_PRINT("info",("spider add to last"));
        share->sts_prev = spider_thread->queue_last;
        spider_thread->queue_last->sts_next = share;
      } else {
        spider_thread->queue_first = share;
      }
      spider_thread->queue_last = share;
      share->sts_wait = TRUE;

      if (spider_thread->thd_wait)
      {
        pthread_cond_signal(&spider_thread->cond);
      }
    }
    pthread_mutex_unlock(&spider_thread->mutex);
  }
  DBUG_VOID_RETURN;
}

void spider_table_add_share_to_crd_thread(
  SPIDER_SHARE *share
) {
  SPIDER_THREAD *spider_thread = share->crd_thread;
  DBUG_ENTER("spider_table_add_share_to_crd_thread");
  if (
    !share->crd_wait &&
    !pthread_mutex_trylock(&spider_thread->mutex)
  ) {
    if (!share->crd_wait)
    {
      if (spider_thread->queue_last)
      {
        DBUG_PRINT("info",("spider add to last"));
        share->crd_prev = spider_thread->queue_last;
        spider_thread->queue_last->crd_next = share;
      } else {
        spider_thread->queue_first = share;
      }
      spider_thread->queue_last = share;
      share->crd_wait = TRUE;

      if (spider_thread->thd_wait)
      {
        pthread_cond_signal(&spider_thread->cond);
      }
    }
    pthread_mutex_unlock(&spider_thread->mutex);
  }
  DBUG_VOID_RETURN;
}

void spider_table_remove_share_from_sts_thread(
  SPIDER_SHARE *share
) {
  SPIDER_THREAD *spider_thread = share->sts_thread;
  DBUG_ENTER("spider_table_remove_share_from_sts_thread");
  if (share->sts_wait)
  {
    pthread_mutex_lock(&spider_thread->mutex);
    if (share->sts_wait)
    {
      if (share->sts_working)
      {
        DBUG_PRINT("info",("spider waiting bg sts start"));
        spider_thread->first_free_wait = TRUE;
        pthread_cond_wait(&spider_thread->sync_cond, &spider_thread->mutex);
        spider_thread->first_free_wait = FALSE;
        pthread_cond_signal(&spider_thread->cond);
        DBUG_PRINT("info",("spider waiting bg sts end"));
      }

      if (share->sts_prev)
      {
        if (share->sts_next)
        {
          DBUG_PRINT("info",("spider remove middle one"));
          share->sts_prev->sts_next = share->sts_next;
          share->sts_next->sts_prev = share->sts_prev;
        } else {
          DBUG_PRINT("info",("spider remove last one"));
          share->sts_prev->sts_next = NULL;
          spider_thread->queue_last = share->sts_prev;
        }
      } else if (share->sts_next) {
        DBUG_PRINT("info",("spider remove first one"));
        share->sts_next->sts_prev = NULL;
        spider_thread->queue_first = share->sts_next;
      } else {
        DBUG_PRINT("info",("spider empty"));
        spider_thread->queue_first = NULL;
        spider_thread->queue_last = NULL;
      }
    }
    pthread_mutex_unlock(&spider_thread->mutex);
  }
  DBUG_VOID_RETURN;
}

void spider_table_remove_share_from_crd_thread(
  SPIDER_SHARE *share
) {
  SPIDER_THREAD *spider_thread = share->crd_thread;
  DBUG_ENTER("spider_table_remove_share_from_crd_thread");
  if (share->crd_wait)
  {
    pthread_mutex_lock(&spider_thread->mutex);
    if (share->crd_wait)
    {
      if (share->crd_working)
      {
        DBUG_PRINT("info",("spider waiting bg crd start"));
        spider_thread->first_free_wait = TRUE;
        pthread_cond_wait(&spider_thread->sync_cond, &spider_thread->mutex);
        spider_thread->first_free_wait = FALSE;
        pthread_cond_signal(&spider_thread->cond);
        DBUG_PRINT("info",("spider waiting bg crd end"));
      }

      if (share->crd_prev)
      {
        if (share->crd_next)
        {
          DBUG_PRINT("info",("spider remove middle one"));
          share->crd_prev->crd_next = share->crd_next;
          share->crd_next->crd_prev = share->crd_prev;
        } else {
          DBUG_PRINT("info",("spider remove last one"));
          share->crd_prev->crd_next = NULL;
          spider_thread->queue_last = share->crd_prev;
        }
      } else if (share->crd_next) {
        DBUG_PRINT("info",("spider remove first one"));
        share->crd_next->crd_prev = NULL;
        spider_thread->queue_first = share->crd_next;
      } else {
        DBUG_PRINT("info",("spider empty"));
        spider_thread->queue_first = NULL;
        spider_thread->queue_last = NULL;
      }
    }
    pthread_mutex_unlock(&spider_thread->mutex);
  }
  DBUG_VOID_RETURN;
}
#endif

uchar *spider_duplicate_char(
  uchar *dst,
  uchar esc,
  uchar *src,
  uint src_lgt
) {
  uchar *ed = src + src_lgt;
  DBUG_ENTER("spider_duplicate_char");
  while (src < ed)
  {
    *dst = *src;
    if (*src == esc)
    {
      ++dst;
      *dst = esc;
    }
    ++dst;
    ++src;
  }
  DBUG_RETURN(dst);
}<|MERGE_RESOLUTION|>--- conflicted
+++ resolved
@@ -1775,43 +1775,17 @@
   }
 #define SPIDER_PARAM_STR_LENS(name) name ## _lengths
 #define SPIDER_PARAM_STR_CHARLEN(name) name ## _charlen
-<<<<<<< HEAD
 #define SPIDER_PARAM_STR_LIST(title_name, param_name) \
   SPIDER_PARAM_STR_LIST_CHECK(title_name, param_name, FALSE)
 #define SPIDER_PARAM_STR_LIST_CHECK(title_name, param_name, already_set) \
-  if (!strncasecmp(tmp_ptr, title_name, title_length)) \
-  { \
-    DBUG_PRINT("info",("spider " title_name " start")); \
+  if (!strncasecmp(tmp_ptr, title_name, title_length))                        \
+  {                                                                           \
+    DBUG_PRINT("info", ("spider " title_name " start"));                      \
     if (already_set)                                    \
     {                                                   \
       error_num= ER_SPIDER_INVALID_CONNECT_INFO_NUM;    \
       goto error;                                       \
     }                                                   \
-    if (!share->param_name) \
-    { \
-      if ((tmp_ptr2 = spider_get_string_between_quote( \
-        start_ptr, FALSE))) \
-      { \
-        share->SPIDER_PARAM_STR_CHARLEN(param_name) = strlen(tmp_ptr2); \
-        if ((error_num = spider_create_string_list( \
-          &share->param_name, \
-          &share->SPIDER_PARAM_STR_LENS(param_name), \
-          &share->SPIDER_PARAM_STR_LEN(param_name), \
-          tmp_ptr2, \
-          share->SPIDER_PARAM_STR_CHARLEN(param_name), \
-          &connect_string_parse))) \
-          goto error; \
-      } else { \
-        error_num = connect_string_parse.print_param_error(); \
-        goto error; \
-      } \
-    } \
-    break; \
-=======
-#define SPIDER_PARAM_STR_LIST(title_name, param_name)                         \
-  if (!strncasecmp(tmp_ptr, title_name, title_length))                        \
-  {                                                                           \
-    DBUG_PRINT("info", ("spider " title_name " start"));                      \
     if (!share->param_name)                                                   \
     {                                                                         \
       if ((tmp_ptr2= spider_get_string_between_quote(start_ptr, FALSE)))      \
@@ -1843,7 +1817,6 @@
       }                                                                       \
     }                                                                         \
     break;                                                                    \
->>>>>>> ac0af4ec
   }
 #define SPIDER_PARAM_HINT(title_name, param_name, check_length, max_size, append_method) \
   if (!strncasecmp(tmp_ptr, title_name, check_length)) \
