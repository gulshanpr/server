--- conflicted
+++ resolved
@@ -4005,15 +4005,9 @@
         spider_dbton[dbton_idx].wrapper ?
           spider_dbton[dbton_idx].wrapper : "NULL"));
       if (
-<<<<<<< HEAD
         spider_dbton[dbton_idx].wrapper &&
-        !strcmp(share->tgt_wrappers[all_link_idx],
+        !strcasecmp(share->tgt_wrappers[all_link_idx],
           spider_dbton[dbton_idx].wrapper)
-=======
-        spider_dbton[roop_count2].wrapper &&
-        !strcasecmp(share->tgt_wrappers[roop_count],
-          spider_dbton[roop_count2].wrapper)
->>>>>>> 2ecc0443
       ) {
         spider_set_bit(share->dbton_bitmap, dbton_idx);
         if (
@@ -6017,7 +6011,6 @@
   DBUG_RETURN(0);
 }
 
-<<<<<<< HEAD
 static void spider_update_optimizer_costs(OPTIMIZER_COSTS *costs)
 {
   /* Assume 1 Gigabyte network */
@@ -6036,7 +6029,6 @@
   costs->row_copy_cost=      0.00006087;
 }
 
-=======
 /*
   Create or fix the system tables. See spd_init_query.h for the details.
 */
@@ -6080,7 +6072,6 @@
 
   DBUG_RETURN(FALSE);
 }
->>>>>>> 2ecc0443
 
 int spider_db_init(
   void *p
