/* Copyright (C) 2009-2020 Kentoku Shiba
   Copyright (C) 2019-2020 MariaDB corp

  This program is free software; you can redistribute it and/or modify
  it under the terms of the GNU General Public License as published by
  the Free Software Foundation; version 2 of the License.

  This program is distributed in the hope that it will be useful,
  but WITHOUT ANY WARRANTY; without even the implied warranty of
  MERCHANTABILITY or FITNESS FOR A PARTICULAR PURPOSE.  See the
  GNU General Public License for more details.

  You should have received a copy of the GNU General Public License
  along with this program; if not, write to the Free Software
  Foundation, Inc., 51 Franklin Street, Fifth Floor, Boston, MA 02110-1335 USA */

#define MYSQL_SERVER 1
#include <my_global.h>
#include "mysql_version.h"
#include "spd_environ.h"
#if MYSQL_VERSION_ID < 50500
#include "mysql_priv.h"
#include <mysql/plugin.h>
#else
#include "sql_priv.h"
#include "probes_mysql.h"
#include "sql_class.h"
#include "sql_partition.h"
#include "sql_base.h"
#include "sql_servers.h"
#include "tztime.h"
#endif
#include "spd_err.h"
#include "spd_param.h"
#include "spd_db_include.h"
#include "spd_include.h"
#include "spd_sys_table.h"
#include "ha_spider.h"
#include "spd_db_conn.h"
#include "spd_trx.h"
#include "spd_conn.h"
#include "spd_table.h"
#include "spd_direct_sql.h"
#include "spd_udf.h"
#include "spd_malloc.h"

#if defined(MARIADB_BASE_VERSION) && MYSQL_VERSION_ID >= 100004
#define SPIDER_NEED_INIT_ONE_TABLE_FOR_FIND_TEMPORARY_TABLE
#endif

extern const char **spd_defaults_extra_file;
extern const char **spd_defaults_file;

extern handlerton *spider_hton_ptr;
extern SPIDER_DBTON spider_dbton[SPIDER_DBTON_SIZE];

#ifdef HAVE_PSI_INTERFACE
extern PSI_mutex_key spd_key_mutex_mta_conn;
extern PSI_mutex_key spd_key_mutex_bg_direct_sql;
extern PSI_cond_key spd_key_cond_bg_direct_sql;
#endif

extern HASH spider_open_connections;
extern HASH spider_ipport_conns;
extern pthread_mutex_t spider_conn_mutex;
extern pthread_mutex_t spider_conn_id_mutex;
extern pthread_mutex_t spider_ipport_conn_mutex;
extern ulonglong spider_conn_id;

/* UTC time zone for timestamp columns */
extern Time_zone *UTC;

uint spider_udf_calc_hash(
  char *key,
  uint mod
) {
  uint sum = 0;
  DBUG_ENTER("spider_udf_calc_hash");
  while (*key != '\0')
  {
    sum += *key;
    key++;
  }
  DBUG_PRINT("info",("spider calc hash = %u", sum % mod));
  DBUG_RETURN(sum % mod);
}

int spider_udf_direct_sql_create_table_list(
  SPIDER_DIRECT_SQL *direct_sql,
  char *table_name_list,
  uint table_name_list_length
) {
  int table_count, roop_count, length;
  char *tmp_ptr, *tmp_ptr2, *tmp_ptr3, *tmp_name_ptr;
  THD *thd = direct_sql->trx->thd;
  DBUG_ENTER("spider_udf_direct_sql_create_table_list");
  tmp_ptr = table_name_list;
  while (*tmp_ptr == ' ')
    tmp_ptr++;
  if (*tmp_ptr)
    table_count = 1;
  else {
    direct_sql->table_count = 0;
    DBUG_RETURN(0);
  }

  while (TRUE)
  {
    if ((tmp_ptr2 = strchr(tmp_ptr, ' ')))
    {
      table_count++;
      tmp_ptr = tmp_ptr2 + 1;
      while (*tmp_ptr == ' ')
        tmp_ptr++;
    } else
      break;
  }
#if MYSQL_VERSION_ID < 50500
  if (!(direct_sql->db_names = (char**)
<<<<<<< HEAD
    spider_bulk_malloc(spider_current_trx, 31, MYF(MY_WME | MY_ZEROFILL),
      &direct_sql->db_names, (uint) (sizeof(char*) * table_count),
      &direct_sql->table_names, (uint) (sizeof(char*) * table_count),
      &direct_sql->tables, (uint) (sizeof(TABLE*) * table_count),
      &tmp_name_ptr, (uint) (sizeof(char) * (
=======
    spider_bulk_malloc(spider_current_trx, SPD_MID_UDF_DIRECT_SQL_CREATE_TABLE_LIST_1, MYF(MY_WME | MY_ZEROFILL),
      &direct_sql->db_names, sizeof(char*) * table_count,
      &direct_sql->table_names, sizeof(char*) * table_count,
      &direct_sql->tables, sizeof(TABLE*) * table_count,
      &tmp_name_ptr, sizeof(char) * (
>>>>>>> 5f890452
        table_name_list_length +
        thd->db_length * table_count +
        2 * table_count
      )),
      &direct_sql->iop, (uint) (sizeof(int) * table_count),
      NullS))
  )
#else
  if (!(direct_sql->db_names = (char**)
<<<<<<< HEAD
    spider_bulk_malloc(spider_current_trx, 31, MYF(MY_WME | MY_ZEROFILL),
      &direct_sql->db_names, (uint) (sizeof(char*) * table_count),
      &direct_sql->table_names, (uint) (sizeof(char*) * table_count),
      &direct_sql->tables, (uint) (sizeof(TABLE*) * table_count),
      &tmp_name_ptr, (uint) (sizeof(char) * (
=======
    spider_bulk_malloc(spider_current_trx, SPD_MID_UDF_DIRECT_SQL_CREATE_TABLE_LIST_2, MYF(MY_WME | MY_ZEROFILL),
      &direct_sql->db_names, sizeof(char*) * table_count,
      &direct_sql->table_names, sizeof(char*) * table_count,
      &direct_sql->tables, sizeof(TABLE*) * table_count,
      &tmp_name_ptr, sizeof(char) * (
>>>>>>> 5f890452
        table_name_list_length +
        SPIDER_THD_db_length(thd) * table_count +
        2 * table_count
      )),
      &direct_sql->iop, (uint) (sizeof(int) * table_count),
      &direct_sql->table_list, (uint) (sizeof(TABLE_LIST) * table_count),
      &direct_sql->real_table_bitmap,
        (uint) (sizeof(uchar) * ((table_count + 7) / 8)),
      NullS))
  )
#endif
    DBUG_RETURN(HA_ERR_OUT_OF_MEM);

  tmp_ptr = table_name_list;
  while (*tmp_ptr == ' ')
    tmp_ptr++;
  roop_count = 0;
  while (TRUE)
  {
    if ((tmp_ptr2 = strchr(tmp_ptr, ' ')))
      *tmp_ptr2 = '\0';

    direct_sql->db_names[roop_count] = tmp_name_ptr;

    if ((tmp_ptr3 = strchr(tmp_ptr, '.')))
    {
      /* exist database name */
      *tmp_ptr3 = '\0';
      length = strlen(tmp_ptr);
      memcpy(tmp_name_ptr, tmp_ptr, length + 1);
      tmp_name_ptr += length + 1;
      tmp_ptr = tmp_ptr3 + 1;
    } else {
      if (SPIDER_THD_db_str(thd))
      {
        memcpy(tmp_name_ptr, SPIDER_THD_db_str(thd),
          SPIDER_THD_db_length(thd) + 1);
        tmp_name_ptr += SPIDER_THD_db_length(thd) + 1;
      } else {
        direct_sql->db_names[roop_count] = (char *) "";
      }
    }

    direct_sql->table_names[roop_count] = tmp_name_ptr;
    length = strlen(tmp_ptr);
    memcpy(tmp_name_ptr, tmp_ptr, length + 1);
    tmp_name_ptr += length + 1;

    DBUG_PRINT("info",("spider db=%s",
      direct_sql->db_names[roop_count]));
    DBUG_PRINT("info",("spider table_name=%s",
      direct_sql->table_names[roop_count]));

    if (!tmp_ptr2)
      break;
    tmp_ptr = tmp_ptr2 + 1;
    while (*tmp_ptr == ' ')
      tmp_ptr++;
    roop_count++;
  }
  direct_sql->table_count = table_count;
  DBUG_RETURN(0);
}

int spider_udf_direct_sql_create_conn_key(
  SPIDER_DIRECT_SQL *direct_sql
) {
  char *tmp_name, port_str[6];
  DBUG_ENTER("spider_udf_direct_sql_create_conn_key");

  uint roop_count2;
  bool tables_on_different_db_are_joinable = TRUE;
  direct_sql->dbton_id = SPIDER_DBTON_SIZE;
  DBUG_PRINT("info",("spider direct_sql->tgt_wrapper=%s",
    direct_sql->tgt_wrapper));
  for (roop_count2 = 0; roop_count2 < SPIDER_DBTON_SIZE; roop_count2++)
  {
    DBUG_PRINT("info",("spider spider_dbton[%d].wrapper=%s", roop_count2,
      spider_dbton[roop_count2].wrapper ?
        spider_dbton[roop_count2].wrapper : "NULL"));
    if (
      spider_dbton[roop_count2].wrapper &&
      !strcmp(direct_sql->tgt_wrapper, spider_dbton[roop_count2].wrapper)
    ) {
#if defined(HS_HAS_SQLCOM) && defined(HAVE_HANDLERSOCKET)
      if (direct_sql->access_mode == 0)
      {
#endif
        if (spider_dbton[roop_count2].db_access_type ==
          SPIDER_DB_ACCESS_TYPE_SQL)
        {
          direct_sql->dbton_id = roop_count2;
          break;
        }
#if defined(HS_HAS_SQLCOM) && defined(HAVE_HANDLERSOCKET)
      } else {
        if (spider_dbton[roop_count2].db_access_type ==
          SPIDER_DB_ACCESS_TYPE_NOSQL)
        {
          direct_sql->dbton_id = roop_count2;
          break;
        }
      }
#endif
    }
  }
  if (direct_sql->dbton_id == SPIDER_DBTON_SIZE)
  {
#if defined(HS_HAS_SQLCOM) && defined(HAVE_HANDLERSOCKET)
    if (direct_sql->access_mode == 0)
    {
#endif
      my_printf_error(
        ER_SPIDER_SQL_WRAPPER_IS_INVALID_NUM,
        ER_SPIDER_SQL_WRAPPER_IS_INVALID_STR,
        MYF(0), direct_sql->tgt_wrapper);
      DBUG_RETURN(ER_SPIDER_SQL_WRAPPER_IS_INVALID_NUM);
#if defined(HS_HAS_SQLCOM) && defined(HAVE_HANDLERSOCKET)
    } else {
      my_printf_error(
        ER_SPIDER_NOSQL_WRAPPER_IS_INVALID_NUM,
        ER_SPIDER_NOSQL_WRAPPER_IS_INVALID_STR,
        MYF(0), direct_sql->tgt_wrapper);
      DBUG_RETURN(ER_SPIDER_NOSQL_WRAPPER_IS_INVALID_NUM);
    }
#endif
  }

#if defined(HS_HAS_SQLCOM) && defined(HAVE_HANDLERSOCKET)
  if (direct_sql->access_mode == 0)
  {
#endif
    tables_on_different_db_are_joinable =
      spider_dbton[direct_sql->dbton_id].db_util->
        tables_on_different_db_are_joinable();
    direct_sql->conn_key_length
      = 1
      + direct_sql->tgt_wrapper_length + 1
      + direct_sql->tgt_host_length + 1
      + 5 + 1
      + direct_sql->tgt_socket_length + 1
      + (tables_on_different_db_are_joinable ?
        0 : direct_sql->tgt_default_db_name_length + 1)
      + direct_sql->tgt_username_length + 1
      + direct_sql->tgt_password_length + 1
      + direct_sql->tgt_ssl_ca_length + 1
      + direct_sql->tgt_ssl_capath_length + 1
      + direct_sql->tgt_ssl_cert_length + 1
      + direct_sql->tgt_ssl_cipher_length + 1
      + direct_sql->tgt_ssl_key_length + 1
      + 1 + 1
      + direct_sql->tgt_default_file_length + 1
      + direct_sql->tgt_default_group_length + 1
      + direct_sql->tgt_dsn_length;
#if defined(HS_HAS_SQLCOM) && defined(HAVE_HANDLERSOCKET)
  } else {
    direct_sql->conn_key_length
      = 1
      + direct_sql->tgt_wrapper_length + 1
      + direct_sql->tgt_host_length + 1
      + 5 + 1
      + direct_sql->tgt_socket_length;
  }
#endif
  if (!(direct_sql->conn_key = (char *)
    spider_malloc(spider_current_trx, SPD_MID_UDF_DIRECT_SQL_CREATE_CONN_KEY_1, direct_sql->conn_key_length + 1,
      MYF(MY_WME | MY_ZEROFILL)))
  )
    DBUG_RETURN(HA_ERR_OUT_OF_MEM);
  if (direct_sql->connection_channel > 48)
    *direct_sql->conn_key = '0' + 48 - direct_sql->connection_channel;
  else
    *direct_sql->conn_key = '0' + direct_sql->connection_channel;
  DBUG_PRINT("info",("spider tgt_wrapper=%s", direct_sql->tgt_wrapper));
  tmp_name = strmov(direct_sql->conn_key + 1, direct_sql->tgt_wrapper);
  DBUG_PRINT("info",("spider tgt_host=%s", direct_sql->tgt_host));
  tmp_name = strmov(tmp_name + 1, direct_sql->tgt_host);
  my_sprintf(port_str, (port_str, "%05ld", direct_sql->tgt_port));
  DBUG_PRINT("info",("spider port_str=%s", port_str));
  tmp_name = strmov(tmp_name + 1, port_str);
  if (direct_sql->tgt_socket)
  {
    DBUG_PRINT("info",("spider tgt_socket=%s", direct_sql->tgt_socket));
    tmp_name = strmov(tmp_name + 1, direct_sql->tgt_socket);
  } else
    tmp_name++;
#if defined(HS_HAS_SQLCOM) && defined(HAVE_HANDLERSOCKET)
  if (direct_sql->access_mode == 0)
  {
#endif
    if (!tables_on_different_db_are_joinable)
    {
      if (direct_sql->tgt_default_db_name)
      {
        DBUG_PRINT("info",("spider tgt_default_db_name=%s",
          direct_sql->tgt_default_db_name));
        tmp_name = strmov(tmp_name + 1, direct_sql->tgt_default_db_name);
      } else
        tmp_name++;
    }
    if (direct_sql->tgt_username)
    {
      DBUG_PRINT("info",("spider tgt_username=%s", direct_sql->tgt_username));
      tmp_name = strmov(tmp_name + 1, direct_sql->tgt_username);
    } else
      tmp_name++;
    if (direct_sql->tgt_password)
    {
      DBUG_PRINT("info",("spider tgt_password=%s", direct_sql->tgt_password));
      tmp_name = strmov(tmp_name + 1, direct_sql->tgt_password);
    } else
      tmp_name++;
    if (direct_sql->tgt_ssl_ca)
    {
      DBUG_PRINT("info",("spider tgt_ssl_ca=%s", direct_sql->tgt_ssl_ca));
      tmp_name = strmov(tmp_name + 1, direct_sql->tgt_ssl_ca);
    } else
      tmp_name++;
    if (direct_sql->tgt_ssl_capath)
    {
      DBUG_PRINT("info",("spider tgt_ssl_capath=%s",
        direct_sql->tgt_ssl_capath));
      tmp_name = strmov(tmp_name + 1, direct_sql->tgt_ssl_capath);
    } else
      tmp_name++;
    if (direct_sql->tgt_ssl_cert)
    {
      DBUG_PRINT("info",("spider tgt_ssl_cert=%s", direct_sql->tgt_ssl_cert));
      tmp_name = strmov(tmp_name + 1, direct_sql->tgt_ssl_cert);
    } else
      tmp_name++;
    if (direct_sql->tgt_ssl_cipher)
    {
      DBUG_PRINT("info",("spider tgt_ssl_cipher=%s",
        direct_sql->tgt_ssl_cipher));
      tmp_name = strmov(tmp_name + 1, direct_sql->tgt_ssl_cipher);
    } else
      tmp_name++;
    if (direct_sql->tgt_ssl_key)
    {
      DBUG_PRINT("info",("spider tgt_ssl_key=%s", direct_sql->tgt_ssl_key));
      tmp_name = strmov(tmp_name + 1, direct_sql->tgt_ssl_key);
    } else
      tmp_name++;
    tmp_name++;
    *tmp_name = '0' + ((char) direct_sql->tgt_ssl_vsc);
    if (direct_sql->tgt_default_file)
    {
      DBUG_PRINT("info",("spider tgt_default_file=%s",
        direct_sql->tgt_default_file));
      tmp_name = strmov(tmp_name + 1, direct_sql->tgt_default_file);
    } else
      tmp_name++;
    if (direct_sql->tgt_default_group)
    {
      DBUG_PRINT("info",("spider tgt_default_group=%s",
        direct_sql->tgt_default_group));
      tmp_name = strmov(tmp_name + 1, direct_sql->tgt_default_group);
    } else
      tmp_name++;
    if (direct_sql->tgt_dsn)
    {
      DBUG_PRINT("info",("spider tgt_dsn=%s",
        direct_sql->tgt_dsn));
      tmp_name = strmov(tmp_name + 1, direct_sql->tgt_dsn);
    } else
      tmp_name++;
#if defined(HS_HAS_SQLCOM) && defined(HAVE_HANDLERSOCKET)
  }
#endif
#ifdef SPIDER_HAS_HASH_VALUE_TYPE
  direct_sql->conn_key_hash_value = my_calc_hash(&spider_open_connections,
    (uchar*) direct_sql->conn_key, direct_sql->conn_key_length);
#endif
  DBUG_RETURN(0);
}

SPIDER_CONN *spider_udf_direct_sql_create_conn(
  const SPIDER_DIRECT_SQL *direct_sql,
  int *error_num
) {
  SPIDER_CONN *conn;
  SPIDER_IP_PORT_CONN *ip_port_conn;
  char *tmp_name, *tmp_host, *tmp_username, *tmp_password, *tmp_socket;
  char *tmp_wrapper, *tmp_db, *tmp_ssl_ca, *tmp_ssl_capath, *tmp_ssl_cert;
  char *tmp_ssl_cipher, *tmp_ssl_key, *tmp_default_file, *tmp_default_group;
  char *tmp_dsn;
  int *need_mon;
  bool tables_on_different_db_are_joinable = TRUE;
  DBUG_ENTER("spider_udf_direct_sql_create_conn");

  if (unlikely(!UTC))
  {
    /* UTC time zone for timestamp columns */
    String tz_00_name(STRING_WITH_LEN("+00:00"), &my_charset_bin);
    UTC = my_tz_find(current_thd, &tz_00_name);
  }

#if defined(HS_HAS_SQLCOM) && defined(HAVE_HANDLERSOCKET)
  if (direct_sql->access_mode == 0)
  {
#endif
    tables_on_different_db_are_joinable =
      spider_dbton[direct_sql->dbton_id].db_util->
        tables_on_different_db_are_joinable();
    if (!(conn = (SPIDER_CONN *)
<<<<<<< HEAD
      spider_bulk_malloc(spider_current_trx, 32, MYF(MY_WME | MY_ZEROFILL),
        &conn, (uint) (sizeof(*conn)),
        &tmp_name, (uint) (direct_sql->conn_key_length + 1),
        &tmp_host, (uint) (direct_sql->tgt_host_length + 1),
        &tmp_username, (uint) (direct_sql->tgt_username_length + 1),
        &tmp_password, (uint) (direct_sql->tgt_password_length + 1),
        &tmp_socket, (uint) (direct_sql->tgt_socket_length + 1),
        &tmp_wrapper, (uint) (direct_sql->tgt_wrapper_length + 1),
        &tmp_db, (uint) (tables_on_different_db_are_joinable ?
          0 : direct_sql->tgt_default_db_name_length + 1),
        &tmp_ssl_ca, (uint) (direct_sql->tgt_ssl_ca_length + 1),
        &tmp_ssl_capath, (uint) (direct_sql->tgt_ssl_capath_length + 1),
        &tmp_ssl_cert, (uint) (direct_sql->tgt_ssl_cert_length + 1),
        &tmp_ssl_cipher, (uint) (direct_sql->tgt_ssl_cipher_length + 1),
        &tmp_ssl_key, (uint) (direct_sql->tgt_ssl_key_length + 1),
=======
      spider_bulk_malloc(spider_current_trx, SPD_MID_UDF_DIRECT_SQL_CREATE_CONN_1, MYF(MY_WME | MY_ZEROFILL),
        &conn, sizeof(*conn),
        &tmp_name, direct_sql->conn_key_length + 1,
        &tmp_host, direct_sql->tgt_host_length + 1,
        &tmp_username, direct_sql->tgt_username_length + 1,
        &tmp_password, direct_sql->tgt_password_length + 1,
        &tmp_socket, direct_sql->tgt_socket_length + 1,
        &tmp_wrapper, direct_sql->tgt_wrapper_length + 1,
        &tmp_ssl_ca, direct_sql->tgt_ssl_ca_length + 1,
        &tmp_ssl_capath, direct_sql->tgt_ssl_capath_length + 1,
        &tmp_ssl_cert, direct_sql->tgt_ssl_cert_length + 1,
        &tmp_ssl_cipher, direct_sql->tgt_ssl_cipher_length + 1,
        &tmp_ssl_key, direct_sql->tgt_ssl_key_length + 1,
>>>>>>> 5f890452
        &tmp_default_file,
          (uint) (direct_sql->tgt_default_file_length + 1),
        &tmp_default_group,
          (uint) (direct_sql->tgt_default_group_length + 1),
        &tmp_dsn,
          (uint) (direct_sql->tgt_dsn_length + 1),
        &need_mon, (uint) (sizeof(int)),
        NullS))
    ) {
      *error_num = HA_ERR_OUT_OF_MEM;
      goto error_alloc_conn;
    }
    conn->default_database.init_calc_mem(SPD_MID_UDF_DIRECT_SQL_CREATE_CONN_2);
#if defined(HS_HAS_SQLCOM) && defined(HAVE_HANDLERSOCKET)
  } else {
    if (!(conn = (SPIDER_CONN *)
<<<<<<< HEAD
      spider_bulk_malloc(spider_current_trx, 33, MYF(MY_WME | MY_ZEROFILL),
        &conn, (uint) (sizeof(*conn)),
        &tmp_name, (uint) (direct_sql->conn_key_length + 1),
        &tmp_host, (uint) (direct_sql->tgt_host_length + 1),
        &tmp_socket, (uint) (direct_sql->tgt_socket_length + 1),
        &tmp_wrapper, (uint) (direct_sql->tgt_wrapper_length + 1),
        &need_mon, (uint) (sizeof(int)),
=======
      spider_bulk_malloc(spider_current_trx, SPD_MID_UDF_DIRECT_SQL_CREATE_CONN_3, MYF(MY_WME | MY_ZEROFILL),
        &conn, sizeof(*conn),
        &tmp_name, direct_sql->conn_key_length + 1,
        &tmp_host, direct_sql->tgt_host_length + 1,
        &tmp_socket, direct_sql->tgt_socket_length + 1,
        &tmp_wrapper, direct_sql->tgt_wrapper_length + 1,
        &need_mon, sizeof(int),
>>>>>>> 5f890452
        NullS))
    ) {
      *error_num = HA_ERR_OUT_OF_MEM;
      goto error_alloc_conn;
    }
    conn->default_database.init_calc_mem(SPD_MID_UDF_DIRECT_SQL_CREATE_CONN_4);
  }
#endif

  conn->conn_key_length = direct_sql->conn_key_length;
  conn->conn_key = tmp_name;
  memcpy(conn->conn_key, direct_sql->conn_key, direct_sql->conn_key_length);
  conn->tgt_wrapper_length = direct_sql->tgt_wrapper_length;
  conn->tgt_wrapper = tmp_wrapper;
  memcpy(conn->tgt_wrapper, direct_sql->tgt_wrapper,
    direct_sql->tgt_wrapper_length);
  conn->tgt_host_length = direct_sql->tgt_host_length;
  conn->tgt_host = tmp_host;
  memcpy(conn->tgt_host, direct_sql->tgt_host, direct_sql->tgt_host_length);
#if defined(HS_HAS_SQLCOM) && defined(HAVE_HANDLERSOCKET)
  if (direct_sql->access_mode == 0)
  {
#endif
    conn->tgt_port = direct_sql->tgt_port;
    conn->tgt_socket_length = direct_sql->tgt_socket_length;
    conn->tgt_socket = tmp_socket;
    memcpy(conn->tgt_socket, direct_sql->tgt_socket,
      direct_sql->tgt_socket_length);
    if (!tables_on_different_db_are_joinable)
    {
      conn->tgt_db_length = direct_sql->tgt_default_db_name_length;
      conn->tgt_db = tmp_db;
      memcpy(conn->tgt_db, direct_sql->tgt_default_db_name,
        direct_sql->tgt_default_db_name_length);
    }
    conn->tgt_username_length = direct_sql->tgt_username_length;
    conn->tgt_username = tmp_username;
    memcpy(conn->tgt_username, direct_sql->tgt_username,
      direct_sql->tgt_username_length);
    conn->tgt_password_length = direct_sql->tgt_password_length;
    conn->tgt_password = tmp_password;
    memcpy(conn->tgt_password, direct_sql->tgt_password,
      direct_sql->tgt_password_length);
    conn->tgt_ssl_ca_length = direct_sql->tgt_ssl_ca_length;
    if (conn->tgt_ssl_ca_length)
    {
      conn->tgt_ssl_ca = tmp_ssl_ca;
      memcpy(conn->tgt_ssl_ca, direct_sql->tgt_ssl_ca,
        direct_sql->tgt_ssl_ca_length);
    } else
      conn->tgt_ssl_ca = NULL;
    conn->tgt_ssl_capath_length = direct_sql->tgt_ssl_capath_length;
    if (conn->tgt_ssl_capath_length)
    {
      conn->tgt_ssl_capath = tmp_ssl_capath;
      memcpy(conn->tgt_ssl_capath, direct_sql->tgt_ssl_capath,
        direct_sql->tgt_ssl_capath_length);
    } else
      conn->tgt_ssl_capath = NULL;
    conn->tgt_ssl_cert_length = direct_sql->tgt_ssl_cert_length;
    if (conn->tgt_ssl_cert_length)
    {
      conn->tgt_ssl_cert = tmp_ssl_cert;
      memcpy(conn->tgt_ssl_cert, direct_sql->tgt_ssl_cert,
        direct_sql->tgt_ssl_cert_length);
    } else
      conn->tgt_ssl_cert = NULL;
    conn->tgt_ssl_cipher_length = direct_sql->tgt_ssl_cipher_length;
    if (conn->tgt_ssl_cipher_length)
    {
      conn->tgt_ssl_cipher = tmp_ssl_cipher;
      memcpy(conn->tgt_ssl_cipher, direct_sql->tgt_ssl_cipher,
        direct_sql->tgt_ssl_cipher_length);
    } else
      conn->tgt_ssl_cipher = NULL;
    conn->tgt_ssl_key_length = direct_sql->tgt_ssl_key_length;
    if (conn->tgt_ssl_key_length)
    {
      conn->tgt_ssl_key = tmp_ssl_key;
      memcpy(conn->tgt_ssl_key, direct_sql->tgt_ssl_key,
        direct_sql->tgt_ssl_key_length);
    } else
      conn->tgt_ssl_key = NULL;
    conn->tgt_default_file_length = direct_sql->tgt_default_file_length;
    if (conn->tgt_default_file_length)
    {
      conn->tgt_default_file = tmp_default_file;
      memcpy(conn->tgt_default_file, direct_sql->tgt_default_file,
        direct_sql->tgt_default_file_length);
    } else
      conn->tgt_default_file = NULL;
    conn->tgt_default_group_length = direct_sql->tgt_default_group_length;
    if (conn->tgt_default_group_length)
    {
      conn->tgt_default_group = tmp_default_group;
      memcpy(conn->tgt_default_group, direct_sql->tgt_default_group,
        direct_sql->tgt_default_group_length);
    } else
      conn->tgt_default_group = NULL;
    conn->tgt_dsn_length = direct_sql->tgt_dsn_length;
    if (conn->tgt_dsn_length)
    {
      conn->tgt_dsn = tmp_dsn;
      memcpy(conn->tgt_dsn, direct_sql->tgt_dsn,
        direct_sql->tgt_dsn_length);
    } else
      conn->tgt_dsn = NULL;
    conn->tgt_ssl_vsc = direct_sql->tgt_ssl_vsc;
#if defined(HS_HAS_SQLCOM) && defined(HAVE_HANDLERSOCKET)
  } else {
    conn->hs_port = direct_sql->tgt_port;
    if (direct_sql->tgt_socket)
    {
      conn->hs_sock_length = direct_sql->tgt_socket_length;
      conn->hs_sock = tmp_socket;
      memcpy(conn->hs_sock, direct_sql->tgt_socket,
        direct_sql->tgt_socket_length);
    }
  }
#endif
  conn->dbton_id = direct_sql->dbton_id;
  conn->conn_need_mon = need_mon;
  conn->need_mon = need_mon;
  if (!(conn->db_conn = spider_dbton[conn->dbton_id].create_db_conn(conn)))
  {
    *error_num = HA_ERR_OUT_OF_MEM;
    goto error_db_conn_create;
  }
  if ((*error_num = conn->db_conn->init()))
  {
    goto error_db_conn_init;
  }
  conn->join_trx = 0;
  conn->thd = NULL;
  conn->table_lock = 0;
  conn->semi_trx_isolation = -2;
  conn->semi_trx_isolation_chk = FALSE;
  conn->semi_trx_chk = FALSE;
#if defined(HS_HAS_SQLCOM) && defined(HAVE_HANDLERSOCKET)
  if (direct_sql->access_mode == 0)
  {
#endif
    conn->conn_kind = SPIDER_CONN_KIND_MYSQL;
#if defined(HS_HAS_SQLCOM) && defined(HAVE_HANDLERSOCKET)
  } else if (direct_sql->access_mode == 1)
  {
    conn->conn_kind = SPIDER_CONN_KIND_HS_READ;
  } else {
    conn->conn_kind = SPIDER_CONN_KIND_HS_WRITE;
  }
#endif

#if MYSQL_VERSION_ID < 50500
  if (pthread_mutex_init(&conn->mta_conn_mutex, MY_MUTEX_INIT_FAST))
#else
  if (mysql_mutex_init(spd_key_mutex_mta_conn, &conn->mta_conn_mutex,
    MY_MUTEX_INIT_FAST))
#endif
  {
    *error_num = HA_ERR_OUT_OF_MEM;
    goto error_mta_conn_mutex_init;
  }

  if (unlikely((*error_num = spider_conn_init(conn))))
  {
    goto error_conn_init;
  }

  if ((*error_num = spider_db_udf_direct_sql_connect(direct_sql, conn)))
    goto error;
  conn->ping_time = (time_t) time((time_t*) 0);
  conn->connect_error_time = conn->ping_time;
  pthread_mutex_lock(&spider_conn_id_mutex);
  conn->conn_id = spider_conn_id;
  ++spider_conn_id;
  pthread_mutex_unlock(&spider_conn_id_mutex);

  pthread_mutex_lock(&spider_ipport_conn_mutex);
#ifdef SPIDER_HAS_HASH_VALUE_TYPE
  if ((ip_port_conn = (SPIDER_IP_PORT_CONN*) my_hash_search_using_hash_value(
    &spider_ipport_conns, conn->conn_key_hash_value,
    (uchar*)conn->conn_key, conn->conn_key_length)))
#else
  if ((ip_port_conn = (SPIDER_IP_PORT_CONN*) my_hash_search(
    &spider_ipport_conns, (uchar*)conn->conn_key, conn->conn_key_length)))
#endif
  { /* exists, +1 */
    pthread_mutex_unlock(&spider_ipport_conn_mutex);
    pthread_mutex_lock(&ip_port_conn->mutex);
    if (spider_param_max_connections())
    { /* enable conncetion pool */
      if (ip_port_conn->ip_port_count >= spider_param_max_connections())
      { /* bigger than the max num of connections, free conn and return NULL */
        pthread_mutex_unlock(&ip_port_conn->mutex);
        goto error_too_many_ipport_count;
      }
    }
    ip_port_conn->ip_port_count++;
    pthread_mutex_unlock(&ip_port_conn->mutex);
  }
  else
  {// do not exist
    ip_port_conn = spider_create_ipport_conn(conn);
    if (!ip_port_conn) {
      /* failed, always do not effect 'create conn' */
      pthread_mutex_unlock(&spider_ipport_conn_mutex);
      DBUG_RETURN(conn);
    }
    if (my_hash_insert(&spider_ipport_conns, (uchar *)ip_port_conn)) {
      /* insert failed, always do not effect 'create conn' */
      pthread_mutex_unlock(&spider_ipport_conn_mutex);
      DBUG_RETURN(conn);
    }
    pthread_mutex_unlock(&spider_ipport_conn_mutex);
  }
  conn->ip_port_conn = ip_port_conn;

  DBUG_RETURN(conn);

error:
  DBUG_ASSERT(!conn->mta_conn_mutex_file_pos.file_name);
error_too_many_ipport_count:
  spider_conn_done(conn);
error_conn_init:
  pthread_mutex_destroy(&conn->mta_conn_mutex);
error_mta_conn_mutex_init:
error_db_conn_init:
  delete conn->db_conn;
error_db_conn_create:
  spider_free(spider_current_trx, conn, MYF(0));
error_alloc_conn:
  DBUG_RETURN(NULL);
}

SPIDER_CONN *spider_udf_direct_sql_get_conn(
  const SPIDER_DIRECT_SQL *direct_sql,
  SPIDER_TRX *trx,
  int *error_num
) {
  SPIDER_CONN *conn = NULL;
  DBUG_ENTER("spider_udf_direct_sql_get_conn");
#if defined(HS_HAS_SQLCOM) && defined(HAVE_HANDLERSOCKET)
  DBUG_PRINT("info",("spider direct_sql->access_mode=%d",
    direct_sql->access_mode));
#endif

#ifdef SPIDER_HAS_HASH_VALUE_TYPE
  if (
#if defined(HS_HAS_SQLCOM) && defined(HAVE_HANDLERSOCKET)
    (direct_sql->access_mode == 0 &&
#endif
      !(conn = (SPIDER_CONN*) my_hash_search_using_hash_value(
        &trx->trx_conn_hash, direct_sql->conn_key_hash_value,
        (uchar*) direct_sql->conn_key, direct_sql->conn_key_length))
#if defined(HS_HAS_SQLCOM) && defined(HAVE_HANDLERSOCKET)
    ) ||
    (direct_sql->access_mode == 1 &&
      !(conn = (SPIDER_CONN*) my_hash_search_using_hash_value(
        &trx->trx_direct_hs_r_conn_hash, direct_sql->conn_key_hash_value,
        (uchar*) direct_sql->conn_key, direct_sql->conn_key_length))
    ) ||
    (direct_sql->access_mode == 2 &&
      !(conn = (SPIDER_CONN*) my_hash_search_using_hash_value(
        &trx->trx_direct_hs_w_conn_hash, direct_sql->conn_key_hash_value,
        (uchar*) direct_sql->conn_key, direct_sql->conn_key_length))
    )
#endif
  )
#else
  if (
#if defined(HS_HAS_SQLCOM) && defined(HAVE_HANDLERSOCKET)
    (direct_sql->access_mode == 0 &&
#endif
      !(conn = (SPIDER_CONN*) my_hash_search(&trx->trx_conn_hash,
          (uchar*) direct_sql->conn_key, direct_sql->conn_key_length))
#if defined(HS_HAS_SQLCOM) && defined(HAVE_HANDLERSOCKET)
    ) ||
    (direct_sql->access_mode == 1 &&
      !(conn = (SPIDER_CONN*) my_hash_search(&trx->trx_direct_hs_r_conn_hash,
          (uchar*) direct_sql->conn_key, direct_sql->conn_key_length))
    ) ||
    (direct_sql->access_mode == 2 &&
      !(conn = (SPIDER_CONN*) my_hash_search(&trx->trx_direct_hs_w_conn_hash,
          (uchar*) direct_sql->conn_key, direct_sql->conn_key_length))
    )
#endif
  )
#endif
  {
    if (
#if defined(HS_HAS_SQLCOM) && defined(HAVE_HANDLERSOCKET)
      (direct_sql->access_mode == 0 &&
#endif
        (
          (spider_param_conn_recycle_mode(trx->thd) & 1) ||
          spider_param_conn_recycle_strict(trx->thd)
        )
#if defined(HS_HAS_SQLCOM) && defined(HAVE_HANDLERSOCKET)
      ) ||
      (direct_sql->access_mode == 1 &&
        (
          (spider_param_hs_r_conn_recycle_mode(trx->thd) & 1) ||
          spider_param_hs_r_conn_recycle_strict(trx->thd)
        )
      ) ||
      (direct_sql->access_mode == 2 &&
        (
          (spider_param_hs_w_conn_recycle_mode(trx->thd) & 1) ||
          spider_param_hs_w_conn_recycle_strict(trx->thd)
        )
      )
#endif
    ) {
#if defined(HS_HAS_SQLCOM) && defined(HAVE_HANDLERSOCKET)
      if (direct_sql->access_mode == 0)
      {
#endif
        pthread_mutex_lock(&spider_conn_mutex);
#ifdef SPIDER_HAS_HASH_VALUE_TYPE
        if (!(conn = (SPIDER_CONN*) my_hash_search_using_hash_value(
          &spider_open_connections, direct_sql->conn_key_hash_value,
          (uchar*) direct_sql->conn_key, direct_sql->conn_key_length)))
#else
        if (!(conn = (SPIDER_CONN*) my_hash_search(&spider_open_connections,
          (uchar*) direct_sql->conn_key, direct_sql->conn_key_length)))
#endif
        {
          pthread_mutex_unlock(&spider_conn_mutex);
          DBUG_PRINT("info",("spider create new conn"));
          if(!(conn = spider_udf_direct_sql_create_conn(direct_sql,
            error_num)))
            goto error;
        } else {
#ifdef HASH_UPDATE_WITH_HASH_VALUE
          my_hash_delete_with_hash_value(&spider_open_connections,
            conn->conn_key_hash_value, (uchar*) conn);
#else
          my_hash_delete(&spider_open_connections, (uchar*) conn);
#endif
          pthread_mutex_unlock(&spider_conn_mutex);
          DBUG_PRINT("info",("spider get global conn"));
        }
#if defined(HS_HAS_SQLCOM) && defined(HAVE_HANDLERSOCKET)
      }
#endif
    } else {
      DBUG_PRINT("info",("spider create new conn"));
      /* conn_recycle_strict = 0 and conn_recycle_mode = 0 or 2 */
      if(!(conn = spider_udf_direct_sql_create_conn(direct_sql, error_num)))
        goto error;
    }
    conn->thd = trx->thd;
    conn->priority = direct_sql->priority;

#if defined(HS_HAS_SQLCOM) && defined(HAVE_HANDLERSOCKET)
    if (direct_sql->access_mode == 0)
    {
#endif
      uint old_elements = trx->trx_conn_hash.array.max_element;
#ifdef HASH_UPDATE_WITH_HASH_VALUE
      if (my_hash_insert_with_hash_value(&trx->trx_conn_hash,
        direct_sql->conn_key_hash_value, (uchar*) conn))
#else
      if (my_hash_insert(&trx->trx_conn_hash, (uchar*) conn))
#endif
      {
        spider_free_conn(conn);
        *error_num = HA_ERR_OUT_OF_MEM;
        goto error;
      }
      if (trx->trx_conn_hash.array.max_element > old_elements)
      {
        spider_alloc_calc_mem(spider_current_trx,
          trx->trx_conn_hash,
          (trx->trx_conn_hash.array.max_element - old_elements) *
          trx->trx_conn_hash.array.size_of_element);
      }
#if defined(HS_HAS_SQLCOM) && defined(HAVE_HANDLERSOCKET)
    } else if (direct_sql->access_mode == 1)
    {
      uint old_elements = trx->trx_direct_hs_r_conn_hash.array.max_element;
#ifdef HASH_UPDATE_WITH_HASH_VALUE
      if (my_hash_insert_with_hash_value(&trx->trx_direct_hs_r_conn_hash,
        direct_sql->conn_key_hash_value, (uchar*) conn))
#else
      if (my_hash_insert(&trx->trx_direct_hs_r_conn_hash, (uchar*) conn))
#endif
      {
        spider_free_conn(conn);
        *error_num = HA_ERR_OUT_OF_MEM;
        goto error;
      }
      if (trx->trx_direct_hs_r_conn_hash.array.max_element > old_elements)
      {
        spider_alloc_calc_mem(spider_current_trx,
          trx->trx_direct_hs_r_conn_hash,
          (trx->trx_direct_hs_r_conn_hash.array.max_element - old_elements) *
          trx->trx_direct_hs_r_conn_hash.array.size_of_element);
      }
    } else {
      uint old_elements = trx->trx_direct_hs_w_conn_hash.array.max_element;
#ifdef HASH_UPDATE_WITH_HASH_VALUE
      if (my_hash_insert_with_hash_value(&trx->trx_direct_hs_w_conn_hash,
        direct_sql->conn_key_hash_value, (uchar*) conn))
#else
      if (my_hash_insert(&trx->trx_direct_hs_w_conn_hash, (uchar*) conn))
#endif
      {
        spider_free_conn(conn);
        *error_num = HA_ERR_OUT_OF_MEM;
        goto error;
      }
      if (trx->trx_direct_hs_w_conn_hash.array.max_element > old_elements)
      {
        spider_alloc_calc_mem(spider_current_trx,
          trx->trx_direct_hs_w_conn_hash,
          (trx->trx_direct_hs_w_conn_hash.array.max_element - old_elements) *
          trx->trx_direct_hs_w_conn_hash.array.size_of_element);
      }
    }
#endif
  }

  if (conn->queued_connect)
  {
    if ((*error_num = spider_db_udf_direct_sql_connect(direct_sql, conn)))
      goto error;
    conn->queued_connect = FALSE;
  }

  if (conn->queued_ping)
    conn->queued_ping = FALSE;

  DBUG_PRINT("info",("spider conn=%p", conn));
  DBUG_PRINT("info",("spider conn->conn_kind=%u", conn->conn_kind));
  DBUG_RETURN(conn);

error:
  DBUG_RETURN(NULL);
}

int spider_udf_direct_sql_get_server(
  SPIDER_DIRECT_SQL *direct_sql
) {
  MEM_ROOT mem_root;
  int error_num, length;
  FOREIGN_SERVER *server, server_buf;
  DBUG_ENTER("spider_udf_direct_sql_get_server");
  SPD_INIT_ALLOC_ROOT(&mem_root, 65, 0, MYF(MY_WME));

  if (!(server
       = get_server_by_name(&mem_root, direct_sql->server_name, &server_buf)))
  {
    error_num = ER_FOREIGN_SERVER_DOESNT_EXIST;
    goto error_get_server;
  }

  if (!direct_sql->tgt_wrapper && server->scheme)
  {
    direct_sql->tgt_wrapper_length = strlen(server->scheme);
    if (!(direct_sql->tgt_wrapper =
      spider_create_string(server->scheme, direct_sql->tgt_wrapper_length)))
    {
      error_num = HA_ERR_OUT_OF_MEM;
      my_error(ER_OUT_OF_RESOURCES, MYF(0), HA_ERR_OUT_OF_MEM);
      goto error;
    }
    DBUG_PRINT("info",("spider tgt_wrapper=%s", direct_sql->tgt_wrapper));
  }

  if (!direct_sql->tgt_host && server->host)
  {
    direct_sql->tgt_host_length = strlen(server->host);
    if (!(direct_sql->tgt_host =
      spider_create_string(server->host, direct_sql->tgt_host_length)))
    {
      error_num = HA_ERR_OUT_OF_MEM;
      my_error(ER_OUT_OF_RESOURCES, MYF(0), HA_ERR_OUT_OF_MEM);
      goto error;
    }
    DBUG_PRINT("info",("spider tgt_host=%s", direct_sql->tgt_host));
  }

  if (direct_sql->tgt_port == -1)
  {
    direct_sql->tgt_port = server->port;
    DBUG_PRINT("info",("spider tgt_port=%ld", direct_sql->tgt_port));
  }

  if (!direct_sql->tgt_socket && server->socket)
  {
    direct_sql->tgt_socket_length = strlen(server->socket);
    if (!(direct_sql->tgt_socket =
      spider_create_string(server->socket, direct_sql->tgt_socket_length)))
    {
      error_num = HA_ERR_OUT_OF_MEM;
      my_error(ER_OUT_OF_RESOURCES, MYF(0), HA_ERR_OUT_OF_MEM);
      goto error;
    }
    DBUG_PRINT("info",("spider tgt_socket=%s", direct_sql->tgt_socket));
  }

  if (!direct_sql->tgt_default_db_name && server->db &&
    (length = strlen(server->db)))
  {
    direct_sql->tgt_default_db_name_length = length;
    if (!(direct_sql->tgt_default_db_name =
      spider_create_string(server->db, length)))
    {
      error_num = HA_ERR_OUT_OF_MEM;
      my_error(ER_OUT_OF_RESOURCES, MYF(0), HA_ERR_OUT_OF_MEM);
      goto error;
    }
    DBUG_PRINT("info",("spider tgt_default_db_name=%s",
      direct_sql->tgt_default_db_name));
  }

  if (!direct_sql->tgt_username && server->username)
  {
    direct_sql->tgt_username_length = strlen(server->username);
    if (!(direct_sql->tgt_username =
      spider_create_string(server->username, direct_sql->tgt_username_length)))
    {
      error_num = HA_ERR_OUT_OF_MEM;
      my_error(ER_OUT_OF_RESOURCES, MYF(0), HA_ERR_OUT_OF_MEM);
      goto error;
    }
    DBUG_PRINT("info",("spider tgt_username=%s", direct_sql->tgt_username));
  }

  if (!direct_sql->tgt_password && server->password)
  {
    direct_sql->tgt_password_length = strlen(server->password);
    if (!(direct_sql->tgt_password =
      spider_create_string(server->password, direct_sql->tgt_password_length)))
    {
      error_num = HA_ERR_OUT_OF_MEM;
      my_error(ER_OUT_OF_RESOURCES, MYF(0), HA_ERR_OUT_OF_MEM);
      goto error;
    }
    DBUG_PRINT("info",("spider tgt_password=%s", direct_sql->tgt_password));
  }

  free_root(&mem_root, MYF(0));
  DBUG_RETURN(0);

error_get_server:
  my_error(error_num, MYF(0), direct_sql->server_name);
error:
  free_root(&mem_root, MYF(0));
  DBUG_RETURN(error_num);
}

#define SPIDER_PARAM_LEN(name) name ## _length
#define SPIDER_PARAM_STR(title_name, param_name)                        \
  if (!strncasecmp(parse.start_title, title_name, title_length))        \
  {                                                                     \
    DBUG_PRINT("info",("spider " title_name " start"));                 \
    if (!direct_sql->param_name)                                        \
    {                                                                   \
      if ((direct_sql->param_name = spider_create_string(parse.start_value, \
                                                         value_length))) \
        direct_sql->SPIDER_PARAM_LEN(param_name) = strlen(direct_sql->param_name); \
      else {                                                            \
        error_num= parse.fail(true);                                    \
        goto error;                                                     \
      }                                                                 \
      DBUG_PRINT("info",("spider " title_name "=%s", direct_sql->param_name)); \
    } \
    break; \
  }
#define SPIDER_PARAM_HINT_WITH_MAX(title_name, param_name, check_length, max_size, min_val, max_val) \
  if (!strncasecmp(parse.start_title, title_name, check_length)) \
  { \
    DBUG_PRINT("info",("spider " title_name " start")); \
    DBUG_PRINT("info",("spider max_size=%d", max_size)); \
    int hint_num = atoi(parse.start_title + check_length) - 1; \
    DBUG_PRINT("info",("spider hint_num=%d", hint_num)); \
    DBUG_PRINT("info",("spider direct_sql->param_name=%p", \
                       direct_sql->param_name)); \
    if (direct_sql->param_name) \
    { \
      if (hint_num < 0 || hint_num >= max_size) \
      { \
        error_num= parse.fail(true); \
        goto error; \
      } else if (direct_sql->param_name[hint_num] != -1) \
        break; \
      direct_sql->param_name[hint_num] = atoi(parse.start_value); \
      if (direct_sql->param_name[hint_num] < min_val) \
        direct_sql->param_name[hint_num] = min_val; \
      else if (direct_sql->param_name[hint_num] > max_val) \
        direct_sql->param_name[hint_num] = max_val; \
      DBUG_PRINT("info",("spider " title_name "[%d]=%d", hint_num, \
                         direct_sql->param_name[hint_num])); \
    } else { \
      error_num= parse.fail(true); \
      goto error; \
    } \
    break; \
  }
#define SPIDER_PARAM_INT_WITH_MAX(title_name, param_name, min_val, max_val) \
  if (!strncasecmp(parse.start_title, title_name, title_length)) \
  { \
    DBUG_PRINT("info",("spider " title_name " start")); \
    if (direct_sql->param_name == -1) \
    { \
      direct_sql->param_name = atoi(parse.start_value); \
      if (direct_sql->param_name < min_val) \
        direct_sql->param_name = min_val; \
      else if (direct_sql->param_name > max_val) \
        direct_sql->param_name = max_val; \
      DBUG_PRINT("info",("spider " title_name "=%d", \
                         (int) direct_sql->param_name)); \
    } \
    break; \
  }
#define SPIDER_PARAM_INT(title_name, param_name, min_val) \
  if (!strncasecmp(parse.start_title, title_name, title_length)) \
  { \
    DBUG_PRINT("info",("spider " title_name " start")); \
    if (direct_sql->param_name == -1) \
    { \
      direct_sql->param_name = atoi(parse.start_value); \
      if (direct_sql->param_name < min_val) \
        direct_sql->param_name = min_val; \
      DBUG_PRINT("info",("spider " title_name "=%d", direct_sql->param_name)); \
    } \
    break; \
  }
#define SPIDER_PARAM_LONGLONG(title_name, param_name, min_val) \
  if (!strncasecmp(parse.start_title, title_name, title_length)) \
  { \
    DBUG_PRINT("info",("spider " title_name " start")); \
    if (direct_sql->param_name == -1) \
    { \
      direct_sql->param_name = my_strtoll10(parse.start_value, (char**) NULL, \
                                            &error_num); \
      if (direct_sql->param_name < min_val) \
        direct_sql->param_name = min_val; \
      DBUG_PRINT("info",("spider " title_name "=%lld", direct_sql->param_name)); \
    } \
    break; \
  }

static void spider_minus_1(SPIDER_DIRECT_SQL *direct_sql)
{
  direct_sql->tgt_port = -1;
  direct_sql->tgt_ssl_vsc = -1;
  direct_sql->table_loop_mode = -1;
  direct_sql->priority = -1;
  direct_sql->connect_timeout = -1;
  direct_sql->net_read_timeout = -1;
  direct_sql->net_write_timeout = -1;
  direct_sql->bulk_insert_rows = -1;
  direct_sql->connection_channel = -1;
#if defined(HS_HAS_SQLCOM) && defined(HAVE_HANDLERSOCKET)
  direct_sql->access_mode = -1;
#endif
#if MYSQL_VERSION_ID < 50500
#else
  direct_sql->use_real_table = -1;
#endif
  direct_sql->error_rw_mode = -1;
  for (int i = 0; i < direct_sql->table_count; i++)
    direct_sql->iop[i] = -1;
}

int spider_udf_parse_direct_sql_param(
  SPIDER_TRX *trx,
  SPIDER_DIRECT_SQL *direct_sql,
  const char *param,
  int param_length
) {
  int error_num = 0;
  char *param_string = NULL;
  char *start_param;
  int title_length, value_length;
  SPIDER_PARAM_STRING_PARSE parse;
  DBUG_ENTER("spider_udf_parse_direct_sql_param");

  spider_minus_1(direct_sql);
  if (param_length == 0)
    goto set_default;
  DBUG_PRINT("info",("spider create param_string string"));
  if (!(param_string = spider_create_string(param, param_length)))
  {
    error_num = HA_ERR_OUT_OF_MEM;
    my_error(ER_OUT_OF_RESOURCES, MYF(0), HA_ERR_OUT_OF_MEM);
    goto error_alloc_param_string;
  }
  DBUG_PRINT("info",("spider param_string=%s", param_string));

  start_param = param_string;
  parse.error_num = ER_SPIDER_INVALID_UDF_PARAM_NUM;
  while (*start_param != '\0')
  {
    if (parse.locate_param_def(start_param))
    {
      error_num= parse.fail(false);
      goto error;
    }
    /* Null the end of the parameter value. */
    *parse.end_value= '\0';
    value_length= (int) (parse.end_value - parse.start_value);

    switch (title_length = (int) (parse.end_title - parse.start_title))
    {
      case 0:
        error_num= parse.fail(true);
        goto error;
      case 3:
#if defined(HS_HAS_SQLCOM) && defined(HAVE_HANDLERSOCKET)
        SPIDER_PARAM_INT_WITH_MAX("acm", access_mode, 0, 2);
#endif
        SPIDER_PARAM_LONGLONG("bir", bulk_insert_rows, 0);
        SPIDER_PARAM_INT_WITH_MAX("cch", connection_channel, 0, 63);
        SPIDER_PARAM_INT("cto", connect_timeout, 0);
        SPIDER_PARAM_STR("dff", tgt_default_file);
        SPIDER_PARAM_STR("dfg", tgt_default_group);
        SPIDER_PARAM_STR("dsn", tgt_dsn);
        SPIDER_PARAM_LONGLONG("prt", priority, 0);
        SPIDER_PARAM_INT("rto", net_read_timeout, 0);
        SPIDER_PARAM_STR("sca", tgt_ssl_ca);
        SPIDER_PARAM_STR("sch", tgt_ssl_cipher);
        SPIDER_PARAM_STR("scp", tgt_ssl_capath);
        SPIDER_PARAM_STR("scr", tgt_ssl_cert);
        SPIDER_PARAM_STR("sky", tgt_ssl_key);
        SPIDER_PARAM_STR("srv", server_name);
        SPIDER_PARAM_INT_WITH_MAX("svc", tgt_ssl_vsc, 0, 1);
        SPIDER_PARAM_INT_WITH_MAX("tlm", table_loop_mode, 0, 2);
#if MYSQL_VERSION_ID < 50500
#else
        SPIDER_PARAM_INT_WITH_MAX("urt", use_real_table, 0, 1);
#endif
        SPIDER_PARAM_INT("wto", net_write_timeout, 0);
        error_num= parse.fail(true);
        goto error;
      case 4:
        SPIDER_PARAM_INT_WITH_MAX("erwm", error_rw_mode, 0, 1);
        SPIDER_PARAM_STR("host", tgt_host);
        SPIDER_PARAM_INT_WITH_MAX("port", tgt_port, 0, 65535);
        SPIDER_PARAM_STR("user", tgt_username);
        error_num= parse.fail(true);
        goto error;
      case 6:
        SPIDER_PARAM_STR("server", server_name);
        SPIDER_PARAM_STR("socket", tgt_socket);
        SPIDER_PARAM_HINT_WITH_MAX("iop", iop, 3, direct_sql->table_count, 0, 2);
        SPIDER_PARAM_STR("ssl_ca", tgt_ssl_ca);
        error_num= parse.fail(true);
        goto error;
      case 7:
        SPIDER_PARAM_STR("wrapper", tgt_wrapper);
        SPIDER_PARAM_STR("ssl_key", tgt_ssl_key);
        error_num= parse.fail(true);
        goto error;
      case 8:
        SPIDER_PARAM_STR("database", tgt_default_db_name);
        SPIDER_PARAM_STR("password", tgt_password);
        SPIDER_PARAM_LONGLONG("priority", priority, 0);
        SPIDER_PARAM_STR("ssl_cert", tgt_ssl_cert);
        error_num= parse.fail(true);
        goto error;
      case 10:
        SPIDER_PARAM_STR("ssl_cipher", tgt_ssl_cipher);
        SPIDER_PARAM_STR("ssl_capath", tgt_ssl_capath);
        error_num= parse.fail(true);
        goto error;
      case 11:
#if defined(HS_HAS_SQLCOM) && defined(HAVE_HANDLERSOCKET)
        SPIDER_PARAM_INT_WITH_MAX("access_mode", access_mode, 0, 2);
#endif
        error_num= parse.fail(true);
        goto error;
      case 12:
        SPIDER_PARAM_STR("default_file", tgt_default_file);
        error_num= parse.fail(true);
        goto error;
      case 13:
        SPIDER_PARAM_STR("default_group", tgt_default_group);
        SPIDER_PARAM_INT_WITH_MAX("error_rw_mode", error_rw_mode, 0, 1);
        error_num= parse.fail(true);
        goto error;
      case 14:
#if MYSQL_VERSION_ID < 50500
#else
        SPIDER_PARAM_INT_WITH_MAX("use_real_table", use_real_table, 0, 1);
#endif
        error_num= parse.fail(true);
        goto error;
      case 15:
        SPIDER_PARAM_INT_WITH_MAX("table_loop_mode", table_loop_mode, 0, 2);
        SPIDER_PARAM_INT("connect_timeout", connect_timeout, 0);
        error_num= parse.fail(true);
        goto error;
      case 16:
        SPIDER_PARAM_LONGLONG("bulk_insert_rows", bulk_insert_rows, 1);
        SPIDER_PARAM_INT("net_read_timeout", net_read_timeout, 0);
        error_num= parse.fail(true);
        goto error;
      case 17:
        SPIDER_PARAM_INT("net_write_timeout", net_write_timeout, 0);
        error_num= parse.fail(true);
        goto error;
      case 18:
        SPIDER_PARAM_INT_WITH_MAX(
          "connection_channel", connection_channel, 0, 63);
        error_num= parse.fail(true);
        goto error;
      case 22:
        SPIDER_PARAM_INT_WITH_MAX("ssl_verify_server_cert", tgt_ssl_vsc, 0, 1);
        error_num= parse.fail(true);
        goto error;
      default:
        error_num= parse.fail(true);
        goto error;
    }
    /* Restore delim */
    *parse.end_value= parse.delim_value;
  }

set_default:
  error_num = spider_udf_set_direct_sql_param_default(trx, direct_sql);
error:
  if (param_string)
    spider_free(spider_current_trx, param_string, MYF(0));
error_alloc_param_string:
  DBUG_RETURN(error_num);
}

int spider_udf_set_direct_sql_param_default(
  SPIDER_TRX *trx,
  SPIDER_DIRECT_SQL *direct_sql
) {
  bool check_socket;
  bool check_database;
  bool socket_has_default_value;
  bool database_has_default_value;
  int error_num, roop_count;
  DBUG_ENTER("spider_udf_set_direct_sql_param_default");
  if (direct_sql->server_name)
  {
    if ((error_num = spider_udf_direct_sql_get_server(direct_sql)))
      DBUG_RETURN(error_num);
  }

  if (
#if defined(HS_HAS_SQLCOM) && defined(HAVE_HANDLERSOCKET)
    direct_sql->access_mode == 0 &&
#endif
    !direct_sql->tgt_socket &&
    (!direct_sql->tgt_host || !strcmp(direct_sql->tgt_host, my_localhost))
  ) {
    check_socket = TRUE;
  } else {
    check_socket = FALSE;
  }
  if (!direct_sql->tgt_default_db_name)
  {
    check_database = TRUE;
  } else {
    check_database = FALSE;
  }
  if (check_socket || check_database)
  {
    socket_has_default_value = check_socket;
    database_has_default_value = check_database;
    if (direct_sql->tgt_wrapper)
    {
      for (roop_count = 0; roop_count < SPIDER_DBTON_SIZE; roop_count++)
      {
        DBUG_PRINT("info",("spider direct_sql->tgt_wrapper=%s",
          direct_sql->tgt_wrapper));
        DBUG_PRINT("info",("spider spider_dbton[%d].wrapper=%s", roop_count,
          spider_dbton[roop_count].wrapper ?
            spider_dbton[roop_count].wrapper : "NULL"));
        if (
          spider_dbton[roop_count].wrapper &&
          !strcmp(direct_sql->tgt_wrapper,
            spider_dbton[roop_count].wrapper)
        ) {
          if (spider_dbton[roop_count].db_access_type ==
            SPIDER_DB_ACCESS_TYPE_SQL)
          {
            if (check_socket)
            {
              socket_has_default_value = spider_dbton[roop_count].
                db_util->socket_has_default_value();
            }
            if (check_database)
            {
              database_has_default_value = spider_dbton[roop_count].
                db_util->database_has_default_value();
            }
            break;
          }
        }
      }
    }
  } else {
    socket_has_default_value = FALSE;
    database_has_default_value = FALSE;
  }

  if (database_has_default_value)
  {
    DBUG_PRINT("info",("spider create default tgt_default_db_name"));
    direct_sql->tgt_default_db_name_length = SPIDER_THD_db_length(trx->thd);
    if (
      !(direct_sql->tgt_default_db_name = spider_create_string(
        SPIDER_THD_db_str(trx->thd),
        direct_sql->tgt_default_db_name_length))
    ) {
      my_error(ER_OUT_OF_RESOURCES, MYF(0), HA_ERR_OUT_OF_MEM);
      DBUG_RETURN(HA_ERR_OUT_OF_MEM);
    }
  }

  if (!direct_sql->tgt_wrapper)
  {
    DBUG_PRINT("info",("spider create default tgt_wrapper"));
    direct_sql->tgt_wrapper_length = SPIDER_DB_WRAPPER_LEN;
    if (
      !(direct_sql->tgt_wrapper = spider_create_string(
        SPIDER_DB_WRAPPER_STR,
        direct_sql->tgt_wrapper_length))
    ) {
      my_error(ER_OUT_OF_RESOURCES, MYF(0), HA_ERR_OUT_OF_MEM);
      DBUG_RETURN(HA_ERR_OUT_OF_MEM);
    }
  }

  if (!direct_sql->tgt_host)
  {
    DBUG_PRINT("info",("spider create default tgt_host"));
    direct_sql->tgt_host_length = strlen(my_localhost);
    if (
      !(direct_sql->tgt_host = spider_create_string(
        my_localhost,
        direct_sql->tgt_host_length))
    ) {
      my_error(ER_OUT_OF_RESOURCES, MYF(0), HA_ERR_OUT_OF_MEM);
      DBUG_RETURN(HA_ERR_OUT_OF_MEM);
    }
  }

  if (
    !direct_sql->tgt_default_file &&
    direct_sql->tgt_default_group &&
    (*spd_defaults_file || *spd_defaults_extra_file)
  ) {
    DBUG_PRINT("info",("spider create default tgt_default_file"));
    if (*spd_defaults_extra_file)
    {
      direct_sql->tgt_default_file_length = strlen(*spd_defaults_extra_file);
      if (
        !(direct_sql->tgt_default_file = spider_create_string(
          *spd_defaults_extra_file,
          direct_sql->tgt_default_file_length))
      ) {
        my_error(ER_OUT_OF_RESOURCES, MYF(0), HA_ERR_OUT_OF_MEM);
        DBUG_RETURN(HA_ERR_OUT_OF_MEM);
      }
    } else {
      direct_sql->tgt_default_file_length = strlen(*spd_defaults_file);
      if (
        !(direct_sql->tgt_default_file = spider_create_string(
          *spd_defaults_file,
          direct_sql->tgt_default_file_length))
      ) {
        my_error(ER_OUT_OF_RESOURCES, MYF(0), HA_ERR_OUT_OF_MEM);
        DBUG_RETURN(HA_ERR_OUT_OF_MEM);
      }
    }
  }

#if defined(HS_HAS_SQLCOM) && defined(HAVE_HANDLERSOCKET)
  if (direct_sql->access_mode == -1)
    direct_sql->access_mode = 0;
#endif

  if (direct_sql->tgt_port == -1)
  {
#if defined(HS_HAS_SQLCOM) && defined(HAVE_HANDLERSOCKET)
    if (direct_sql->access_mode == 1)
      direct_sql->tgt_port = 9998;
    else if (direct_sql->access_mode == 2)
      direct_sql->tgt_port = 9999;
    else
#endif
      direct_sql->tgt_port = MYSQL_PORT;
  }
  else if (direct_sql->tgt_port < 0)
    direct_sql->tgt_port = 0;
  else if (direct_sql->tgt_port > 65535)
    direct_sql->tgt_port = 65535;

  if (direct_sql->tgt_ssl_vsc == -1)
    direct_sql->tgt_ssl_vsc = 0;

  if (socket_has_default_value)
  {
    DBUG_PRINT("info",("spider create default tgt_socket"));
    direct_sql->tgt_socket_length = strlen((char *) MYSQL_UNIX_ADDR);
    if (
      !(direct_sql->tgt_socket = spider_create_string(
        (char *) MYSQL_UNIX_ADDR,
        direct_sql->tgt_socket_length))
    ) {
      my_error(ER_OUT_OF_RESOURCES, MYF(0), HA_ERR_OUT_OF_MEM);
      DBUG_RETURN(HA_ERR_OUT_OF_MEM);
    }
  }

  if (direct_sql->priority == -1)
    direct_sql->priority = 1000000;
  if (direct_sql->connection_channel == -1)
    direct_sql->connection_channel = 0;
  if (direct_sql->error_rw_mode == -1)
    direct_sql->error_rw_mode = 0;
  for (roop_count = 0; roop_count < direct_sql->table_count; roop_count++)
  {
    if (direct_sql->iop[roop_count] == -1)
      direct_sql->iop[roop_count] = 0;
  }
  DBUG_RETURN(0);
}

void spider_udf_free_direct_sql_alloc(
  SPIDER_DIRECT_SQL *direct_sql,
  my_bool bg
) {
  SPIDER_BG_DIRECT_SQL *bg_direct_sql;
  DBUG_ENTER("spider_udf_free_direct_sql_alloc");
#ifndef WITHOUT_SPIDER_BG_SEARCH
  if (bg)
  {
    pthread_mutex_lock(direct_sql->bg_mutex);
    bg_direct_sql = (SPIDER_BG_DIRECT_SQL *) direct_sql->parent;
    if (bg_direct_sql->direct_sql == direct_sql)
      bg_direct_sql->direct_sql = direct_sql->next;
    if (direct_sql->next)
      direct_sql->next->prev = direct_sql->prev;
    if (direct_sql->prev)
      direct_sql->prev->next = direct_sql->next;
    pthread_cond_signal(direct_sql->bg_cond);
    pthread_mutex_unlock(direct_sql->bg_mutex);
  }
#endif
#if MYSQL_VERSION_ID < 50500
#else
  if (direct_sql->real_table_used && direct_sql->open_tables_thd)
  {
    spider_sys_close_table(direct_sql->open_tables_thd,
      &direct_sql->open_tables_backup);
  }
#endif
  if (direct_sql->server_name)
  {
    spider_free(spider_current_trx, direct_sql->server_name, MYF(0));
  }
  if (direct_sql->tgt_default_db_name)
  {
    spider_free(spider_current_trx, direct_sql->tgt_default_db_name, MYF(0));
  }
  if (direct_sql->tgt_host)
  {
    spider_free(spider_current_trx, direct_sql->tgt_host, MYF(0));
  }
  if (direct_sql->tgt_username)
  {
    spider_free(spider_current_trx, direct_sql->tgt_username, MYF(0));
  }
  if (direct_sql->tgt_password)
  {
    spider_free(spider_current_trx, direct_sql->tgt_password, MYF(0));
  }
  if (direct_sql->tgt_socket)
  {
    spider_free(spider_current_trx, direct_sql->tgt_socket, MYF(0));
  }
  if (direct_sql->tgt_wrapper)
  {
    spider_free(spider_current_trx, direct_sql->tgt_wrapper, MYF(0));
  }
  if (direct_sql->tgt_ssl_ca)
  {
    spider_free(spider_current_trx, direct_sql->tgt_ssl_ca, MYF(0));
  }
  if (direct_sql->tgt_ssl_capath)
  {
    spider_free(spider_current_trx, direct_sql->tgt_ssl_capath, MYF(0));
  }
  if (direct_sql->tgt_ssl_cert)
  {
    spider_free(spider_current_trx, direct_sql->tgt_ssl_cert, MYF(0));
  }
  if (direct_sql->tgt_ssl_cipher)
  {
    spider_free(spider_current_trx, direct_sql->tgt_ssl_cipher, MYF(0));
  }
  if (direct_sql->tgt_ssl_key)
  {
    spider_free(spider_current_trx, direct_sql->tgt_ssl_key, MYF(0));
  }
  if (direct_sql->tgt_default_file)
  {
    spider_free(spider_current_trx, direct_sql->tgt_default_file, MYF(0));
  }
  if (direct_sql->tgt_default_group)
  {
    spider_free(spider_current_trx, direct_sql->tgt_default_group, MYF(0));
  }
  if (direct_sql->tgt_dsn)
  {
    spider_free(spider_current_trx, direct_sql->tgt_dsn, MYF(0));
  }
  if (direct_sql->conn_key)
  {
    spider_free(spider_current_trx, direct_sql->conn_key, MYF(0));
  }
  if (direct_sql->db_names)
  {
    spider_free(spider_current_trx, direct_sql->db_names, MYF(0));
  }
  spider_free(spider_current_trx, direct_sql, MYF(0));
  DBUG_VOID_RETURN;
}

long long spider_direct_sql_body(
  UDF_INIT *initid,
  UDF_ARGS *args,
  char *is_null,
  char *error,
  my_bool bg
) {
  int error_num, roop_count;
  SPIDER_DIRECT_SQL *direct_sql = NULL, *tmp_direct_sql;
  THD *thd = current_thd;
  SPIDER_TRX *trx;
  SPIDER_CONN *conn;
  char *sql;
  TABLE_LIST table_list;
  SPIDER_BG_DIRECT_SQL *bg_direct_sql;
#if MYSQL_VERSION_ID < 50500
#else
  TABLE_LIST *real_table_list_last = NULL;
  uint use_real_table = 0;
#endif
  DBUG_ENTER("spider_direct_sql_body");
  SPIDER_BACKUP_DASTATUS;
  if (!(direct_sql = (SPIDER_DIRECT_SQL *)
<<<<<<< HEAD
    spider_bulk_malloc(spider_current_trx, 34, MYF(MY_WME | MY_ZEROFILL),
      &direct_sql, (uint) (sizeof(SPIDER_DIRECT_SQL)),
      &sql, (uint) (sizeof(char) * args->lengths[0]),
=======
    spider_bulk_malloc(spider_current_trx, SPD_MID_DIRECT_SQL_BODY_1, MYF(MY_WME | MY_ZEROFILL),
      &direct_sql, sizeof(SPIDER_DIRECT_SQL),
      &sql, sizeof(char) * args->lengths[0],
>>>>>>> 5f890452
      NullS))
  ) {
    error_num = HA_ERR_OUT_OF_MEM;
    my_error(ER_OUT_OF_RESOURCES, MYF(0), HA_ERR_OUT_OF_MEM);
    goto error;
  }
#ifndef WITHOUT_SPIDER_BG_SEARCH
  if (bg)
  {
    bg_direct_sql = (SPIDER_BG_DIRECT_SQL *) initid->ptr;
    pthread_mutex_lock(&bg_direct_sql->bg_mutex);
    tmp_direct_sql = (SPIDER_DIRECT_SQL *) bg_direct_sql->direct_sql;
    bg_direct_sql->direct_sql = direct_sql;
    if (tmp_direct_sql)
    {
      tmp_direct_sql->prev = direct_sql;
      direct_sql->next = tmp_direct_sql;
    }
    pthread_mutex_unlock(&bg_direct_sql->bg_mutex);
    direct_sql->bg_mutex = &bg_direct_sql->bg_mutex;
    direct_sql->bg_cond = &bg_direct_sql->bg_cond;
    direct_sql->parent = bg_direct_sql;
    bg_direct_sql->called_cnt++;
  }
#endif
  if (!(trx = spider_get_trx(thd, TRUE, &error_num)))
  {
    if (error_num == HA_ERR_OUT_OF_MEM)
      my_error(ER_OUT_OF_RESOURCES, MYF(0), HA_ERR_OUT_OF_MEM);
    goto error;
  }
  direct_sql->trx = trx;

  if (args->args[1])
  {
    if ((error_num = spider_udf_direct_sql_create_table_list(
      direct_sql,
      args->args[1],
      args->lengths[1]
    ))) {
      if (error_num == HA_ERR_OUT_OF_MEM)
        my_error(ER_OUT_OF_RESOURCES, MYF(0), HA_ERR_OUT_OF_MEM);
      goto error;
    }
  } else {
    if ((error_num = spider_udf_direct_sql_create_table_list(
      direct_sql,
      (char *) "",
      0
    ))) {
      if (error_num == HA_ERR_OUT_OF_MEM)
        my_error(ER_OUT_OF_RESOURCES, MYF(0), HA_ERR_OUT_OF_MEM);
      goto error;
    }
  }
  if (args->args[2])
  {
    if ((error_num = spider_udf_parse_direct_sql_param(
      trx,
      direct_sql,
      args->args[2],
      args->lengths[2]
    ))) {
      goto error;
    }
  } else {
    if ((error_num = spider_udf_parse_direct_sql_param(
      trx,
      direct_sql,
      "",
      0
    ))) {
      goto error;
    }
  }
#if defined(HS_HAS_SQLCOM) && defined(HAVE_HANDLERSOCKET)
  if (trx->trx_start && direct_sql->access_mode != 1)
  {
#endif
    trx->updated_in_this_trx = TRUE;
    DBUG_PRINT("info",("spider trx->updated_in_this_trx=TRUE"));
#if defined(HS_HAS_SQLCOM) && defined(HAVE_HANDLERSOCKET)
  }
#endif
#if MYSQL_VERSION_ID < 50500
#else
  use_real_table = spider_param_udf_ds_use_real_table(thd,
    direct_sql->use_real_table);
#endif
  for (roop_count = 0; roop_count < direct_sql->table_count; roop_count++)
  {
#ifdef SPIDER_NEED_INIT_ONE_TABLE_FOR_FIND_TEMPORARY_TABLE
#ifdef SPIDER_use_LEX_CSTRING_for_database_tablename_alias
    LEX_CSTRING db_name =
    {
      direct_sql->db_names[roop_count],
      strlen(direct_sql->db_names[roop_count])
    };
    LEX_CSTRING tbl_name =
    {
      direct_sql->table_names[roop_count],
      strlen(direct_sql->table_names[roop_count])
    };
    table_list.init_one_table(&db_name, &tbl_name, 0, TL_WRITE);
#else
    table_list.init_one_table(direct_sql->db_names[roop_count],
      strlen(direct_sql->db_names[roop_count]),
      direct_sql->table_names[roop_count],
      strlen(direct_sql->table_names[roop_count]),
      direct_sql->table_names[roop_count], TL_WRITE);
#endif
#else
    SPIDER_TABLE_LIST_db_str(&table_list) = direct_sql->db_names[roop_count];
    SPIDER_TABLE_LIST_table_name_str(&table_list) =
      direct_sql->table_names[roop_count];
#endif
    if (!(direct_sql->tables[roop_count] =
      spider_find_temporary_table(thd, &table_list)))
    {
#if MYSQL_VERSION_ID < 50500
#else
      if (!use_real_table)
      {
#endif
        error_num = ER_SPIDER_UDF_TMP_TABLE_NOT_FOUND_NUM;
        my_printf_error(ER_SPIDER_UDF_TMP_TABLE_NOT_FOUND_NUM,
          ER_SPIDER_UDF_TMP_TABLE_NOT_FOUND_STR,
          MYF(0), SPIDER_TABLE_LIST_db_str(&table_list),
          SPIDER_TABLE_LIST_table_name_str(&table_list));
        goto error;
#if MYSQL_VERSION_ID < 50500
#else
      }
      TABLE_LIST *tables = &direct_sql->table_list[roop_count];
      MDL_REQUEST_INIT(&tables->mdl_request, MDL_key::TABLE,
        SPIDER_TABLE_LIST_db_str(&table_list),
        SPIDER_TABLE_LIST_table_name_str(&table_list),
        MDL_SHARED_WRITE, MDL_TRANSACTION);
      if (!direct_sql->table_list_first)
      {
        direct_sql->table_list_first = tables;
      } else {
        real_table_list_last->next_global = tables;
      }
      real_table_list_last = tables;
      spider_set_bit(direct_sql->real_table_bitmap, roop_count);
      direct_sql->real_table_used = TRUE;
#endif
    }
  }
  if ((error_num = spider_udf_direct_sql_create_conn_key(direct_sql)))
  {
    if (error_num == HA_ERR_OUT_OF_MEM)
      my_error(ER_OUT_OF_RESOURCES, MYF(0), HA_ERR_OUT_OF_MEM);
    goto error;
  }
  if (!(conn = spider_udf_direct_sql_get_conn(direct_sql, trx, &error_num)))
  {
    if (error_num == HA_ERR_OUT_OF_MEM)
      my_error(ER_OUT_OF_RESOURCES, MYF(0), HA_ERR_OUT_OF_MEM);
    goto error;
  }
  conn->error_mode = 0;
  direct_sql->conn = conn;
  if ((error_num = spider_db_udf_check_and_set_set_names(trx)))
  {
    if (error_num == HA_ERR_OUT_OF_MEM)
      my_error(ER_OUT_OF_RESOURCES, MYF(0), HA_ERR_OUT_OF_MEM);
    goto error;
  }
  if (args->args[0])
  {
    direct_sql->sql_length = args->lengths[0];
    memcpy(sql, args->args[0], direct_sql->sql_length);
  } else
    direct_sql->sql_length = 0;
  direct_sql->sql = sql;

#ifndef WITHOUT_SPIDER_BG_SEARCH
  if (bg)
  {
    if ((error_num = spider_udf_bg_direct_sql(direct_sql)))
    {
      if (error_num == HA_ERR_OUT_OF_MEM)
        my_error(ER_OUT_OF_RESOURCES, MYF(0), HA_ERR_OUT_OF_MEM);
      goto error;
    }
  } else {
#endif
    if (conn->bg_init)
      pthread_mutex_lock(&conn->bg_conn_mutex);
    if ((error_num = spider_db_udf_direct_sql(direct_sql)))
    {
      if (conn->bg_init)
        pthread_mutex_unlock(&conn->bg_conn_mutex);
      if (direct_sql->modified_non_trans_table)
        thd->transaction->stmt.modified_non_trans_table = TRUE;
      if (error_num == HA_ERR_OUT_OF_MEM)
        my_error(ER_OUT_OF_RESOURCES, MYF(0), HA_ERR_OUT_OF_MEM);
      goto error;
    }
    if (conn->bg_init)
      pthread_mutex_unlock(&conn->bg_conn_mutex);
    if (direct_sql->modified_non_trans_table)
      thd->transaction->stmt.modified_non_trans_table = TRUE;
#ifndef WITHOUT_SPIDER_BG_SEARCH
  }
  if (!bg)
  {
#endif
    spider_udf_free_direct_sql_alloc(direct_sql, FALSE);
#ifndef WITHOUT_SPIDER_BG_SEARCH
  }
#endif
  DBUG_RETURN(1);

error:
  if (direct_sql)
  {
    if (
      direct_sql->error_rw_mode &&
      spider_db_conn_is_network_error(error_num)
    ) {
      SPIDER_RESTORE_DASTATUS;
      spider_udf_free_direct_sql_alloc(direct_sql, bg);
      DBUG_RETURN(1);
    }
    spider_udf_free_direct_sql_alloc(direct_sql, bg);
  }
  *error = 1;
  DBUG_RETURN(0);
}

my_bool spider_direct_sql_init_body(
  UDF_INIT *initid,
  UDF_ARGS *args,
  char *message,
  my_bool bg
) {
  SPIDER_BG_DIRECT_SQL *bg_direct_sql;
  DBUG_ENTER("spider_direct_sql_init_body");
  if (args->arg_count != 3)
  {
    strcpy(message, "spider_(bg)_direct_sql() requires 3 arguments");
    goto error;
  }
  if (
    args->arg_type[0] != STRING_RESULT ||
    args->arg_type[1] != STRING_RESULT ||
    args->arg_type[2] != STRING_RESULT
  ) {
    strcpy(message, "spider_(bg)_direct_sql() requires string arguments");
    goto error;
  }
#ifndef WITHOUT_SPIDER_BG_SEARCH
  if (bg)
  {
    if (!(bg_direct_sql = (SPIDER_BG_DIRECT_SQL *)
      spider_malloc(spider_current_trx, SPD_MID_DIRECT_SQL_INIT_BODY_1, sizeof(SPIDER_BG_DIRECT_SQL),
      MYF(MY_WME | MY_ZEROFILL)))
    ) {
      strcpy(message, "spider_bg_direct_sql() out of memory");
      goto error;
    }
#if MYSQL_VERSION_ID < 50500
    if (pthread_mutex_init(&bg_direct_sql->bg_mutex, MY_MUTEX_INIT_FAST))
#else
    if (mysql_mutex_init(spd_key_mutex_bg_direct_sql,
      &bg_direct_sql->bg_mutex, MY_MUTEX_INIT_FAST))
#endif
    {
      strcpy(message, "spider_bg_direct_sql() out of memory");
      goto error_mutex_init;
    }
#if MYSQL_VERSION_ID < 50500
    if (pthread_cond_init(&bg_direct_sql->bg_cond, NULL))
#else
    if (mysql_cond_init(spd_key_cond_bg_direct_sql,
      &bg_direct_sql->bg_cond, NULL))
#endif
    {
      strcpy(message, "spider_bg_direct_sql() out of memory");
      goto error_cond_init;
    }
    initid->ptr = (char *) bg_direct_sql;
  }
#endif
  DBUG_RETURN(FALSE);

#ifndef WITHOUT_SPIDER_BG_SEARCH
error_cond_init:
  pthread_mutex_destroy(&bg_direct_sql->bg_mutex);
error_mutex_init:
  spider_free(spider_current_trx, bg_direct_sql, MYF(0));
#endif
error:
  DBUG_RETURN(TRUE);
}

void spider_direct_sql_deinit_body(
  UDF_INIT *initid
) {
  SPIDER_BG_DIRECT_SQL *bg_direct_sql = (SPIDER_BG_DIRECT_SQL *) initid->ptr;
  DBUG_ENTER("spider_direct_sql_deinit_body");
  if (bg_direct_sql)
  {
    pthread_mutex_lock(&bg_direct_sql->bg_mutex);
    while (bg_direct_sql->direct_sql)
      pthread_cond_wait(&bg_direct_sql->bg_cond, &bg_direct_sql->bg_mutex);
    pthread_mutex_unlock(&bg_direct_sql->bg_mutex);
    if (bg_direct_sql->modified_non_trans_table)
    {
      THD *thd = current_thd;
      thd->transaction->stmt.modified_non_trans_table = TRUE;
    }
    pthread_cond_destroy(&bg_direct_sql->bg_cond);
    pthread_mutex_destroy(&bg_direct_sql->bg_mutex);
    spider_free(spider_current_trx, bg_direct_sql, MYF(0));
  }
  DBUG_VOID_RETURN;
}

#ifndef WITHOUT_SPIDER_BG_SEARCH
void spider_direct_sql_bg_start(
  UDF_INIT *initid
) {
  SPIDER_BG_DIRECT_SQL *bg_direct_sql = (SPIDER_BG_DIRECT_SQL *) initid->ptr;
  DBUG_ENTER("spider_direct_sql_bg_start");
  bg_direct_sql->called_cnt = 0;
  bg_direct_sql->bg_error = 0;
  DBUG_VOID_RETURN;
}

long long spider_direct_sql_bg_end(
  UDF_INIT *initid
) {
  THD *thd = current_thd;
  SPIDER_BG_DIRECT_SQL *bg_direct_sql = (SPIDER_BG_DIRECT_SQL *) initid->ptr;
  DBUG_ENTER("spider_direct_sql_bg_end");
  pthread_mutex_lock(&bg_direct_sql->bg_mutex);
  while (bg_direct_sql->direct_sql)
    pthread_cond_wait(&bg_direct_sql->bg_cond, &bg_direct_sql->bg_mutex);
  pthread_mutex_unlock(&bg_direct_sql->bg_mutex);
  if (bg_direct_sql->modified_non_trans_table)
    thd->transaction->stmt.modified_non_trans_table = TRUE;
  if (bg_direct_sql->bg_error)
  {
    my_message(bg_direct_sql->bg_error, bg_direct_sql->bg_error_msg, MYF(0));
    DBUG_RETURN(0);
  }
  DBUG_RETURN(bg_direct_sql->called_cnt);
}

int spider_udf_bg_direct_sql(
  SPIDER_DIRECT_SQL *direct_sql
) {
  int error_num;
  SPIDER_CONN *conn = direct_sql->conn;
  DBUG_ENTER("spider_udf_bg_direct_sql");
  if ((error_num = spider_create_conn_thread(conn)))
    DBUG_RETURN(error_num);
  if (!pthread_mutex_trylock(&conn->bg_conn_mutex))
  {
    DBUG_PRINT("info",("spider get bg_conn_mutex"));
    conn->bg_target = direct_sql;
    conn->bg_direct_sql = TRUE;
    conn->bg_caller_sync_wait = TRUE;
    pthread_mutex_lock(&conn->bg_conn_sync_mutex);
    pthread_cond_signal(&conn->bg_conn_cond);
    pthread_mutex_unlock(&conn->bg_conn_mutex);
    pthread_cond_wait(&conn->bg_conn_sync_cond, &conn->bg_conn_sync_mutex);
    pthread_mutex_unlock(&conn->bg_conn_sync_mutex);
    conn->bg_caller_sync_wait = FALSE;
  } else {
    DBUG_PRINT("info",("spider get put job stack"));
    bool bg_get_job_stack = FALSE;
    pthread_mutex_lock(&conn->bg_job_stack_mutex);
    uint old_elements = conn->bg_job_stack.max_element;
    if (insert_dynamic(&conn->bg_job_stack, (uchar *) &direct_sql))
    {
      pthread_mutex_unlock(&conn->bg_job_stack_mutex);
      DBUG_RETURN(HA_ERR_OUT_OF_MEM);
    }
    if (conn->bg_job_stack.max_element > old_elements)
    {
      spider_alloc_calc_mem(spider_current_trx,
        conn->bg_job_stack,
        (conn->bg_job_stack.max_element - old_elements) *
        conn->bg_job_stack.size_of_element);
    }
    if (!conn->bg_get_job_stack_off)
      bg_get_job_stack = TRUE;
    pthread_mutex_unlock(&conn->bg_job_stack_mutex);
    if (bg_get_job_stack)
    {
      DBUG_PRINT("info",("spider get bg_conn_mutex"));
      pthread_mutex_lock(&conn->bg_conn_mutex);
      conn->bg_target = NULL;
      conn->bg_get_job_stack = TRUE;
      conn->bg_direct_sql = TRUE;
      conn->bg_caller_sync_wait = TRUE;
      pthread_mutex_lock(&conn->bg_conn_sync_mutex);
      pthread_cond_signal(&conn->bg_conn_cond);
      pthread_mutex_unlock(&conn->bg_conn_mutex);
      pthread_cond_wait(&conn->bg_conn_sync_cond, &conn->bg_conn_sync_mutex);
      pthread_mutex_unlock(&conn->bg_conn_sync_mutex);
      conn->bg_caller_sync_wait = FALSE;
    }
  }
  DBUG_RETURN(0);
}
#endif<|MERGE_RESOLUTION|>--- conflicted
+++ resolved
@@ -117,19 +117,11 @@
   }
 #if MYSQL_VERSION_ID < 50500
   if (!(direct_sql->db_names = (char**)
-<<<<<<< HEAD
-    spider_bulk_malloc(spider_current_trx, 31, MYF(MY_WME | MY_ZEROFILL),
+    spider_bulk_malloc(spider_current_trx, SPD_MID_UDF_DIRECT_SQL_CREATE_TABLE_LIST_1, MYF(MY_WME | MY_ZEROFILL),
       &direct_sql->db_names, (uint) (sizeof(char*) * table_count),
       &direct_sql->table_names, (uint) (sizeof(char*) * table_count),
       &direct_sql->tables, (uint) (sizeof(TABLE*) * table_count),
       &tmp_name_ptr, (uint) (sizeof(char) * (
-=======
-    spider_bulk_malloc(spider_current_trx, SPD_MID_UDF_DIRECT_SQL_CREATE_TABLE_LIST_1, MYF(MY_WME | MY_ZEROFILL),
-      &direct_sql->db_names, sizeof(char*) * table_count,
-      &direct_sql->table_names, sizeof(char*) * table_count,
-      &direct_sql->tables, sizeof(TABLE*) * table_count,
-      &tmp_name_ptr, sizeof(char) * (
->>>>>>> 5f890452
         table_name_list_length +
         thd->db_length * table_count +
         2 * table_count
@@ -139,19 +131,11 @@
   )
 #else
   if (!(direct_sql->db_names = (char**)
-<<<<<<< HEAD
-    spider_bulk_malloc(spider_current_trx, 31, MYF(MY_WME | MY_ZEROFILL),
+    spider_bulk_malloc(spider_current_trx, SPD_MID_UDF_DIRECT_SQL_CREATE_TABLE_LIST_2, MYF(MY_WME | MY_ZEROFILL),
       &direct_sql->db_names, (uint) (sizeof(char*) * table_count),
       &direct_sql->table_names, (uint) (sizeof(char*) * table_count),
       &direct_sql->tables, (uint) (sizeof(TABLE*) * table_count),
       &tmp_name_ptr, (uint) (sizeof(char) * (
-=======
-    spider_bulk_malloc(spider_current_trx, SPD_MID_UDF_DIRECT_SQL_CREATE_TABLE_LIST_2, MYF(MY_WME | MY_ZEROFILL),
-      &direct_sql->db_names, sizeof(char*) * table_count,
-      &direct_sql->table_names, sizeof(char*) * table_count,
-      &direct_sql->tables, sizeof(TABLE*) * table_count,
-      &tmp_name_ptr, sizeof(char) * (
->>>>>>> 5f890452
         table_name_list_length +
         SPIDER_THD_db_length(thd) * table_count +
         2 * table_count
@@ -458,8 +442,7 @@
       spider_dbton[direct_sql->dbton_id].db_util->
         tables_on_different_db_are_joinable();
     if (!(conn = (SPIDER_CONN *)
-<<<<<<< HEAD
-      spider_bulk_malloc(spider_current_trx, 32, MYF(MY_WME | MY_ZEROFILL),
+      spider_bulk_malloc(spider_current_trx, SPD_MID_UDF_DIRECT_SQL_CREATE_CONN_1, MYF(MY_WME | MY_ZEROFILL),
         &conn, (uint) (sizeof(*conn)),
         &tmp_name, (uint) (direct_sql->conn_key_length + 1),
         &tmp_host, (uint) (direct_sql->tgt_host_length + 1),
@@ -474,21 +457,6 @@
         &tmp_ssl_cert, (uint) (direct_sql->tgt_ssl_cert_length + 1),
         &tmp_ssl_cipher, (uint) (direct_sql->tgt_ssl_cipher_length + 1),
         &tmp_ssl_key, (uint) (direct_sql->tgt_ssl_key_length + 1),
-=======
-      spider_bulk_malloc(spider_current_trx, SPD_MID_UDF_DIRECT_SQL_CREATE_CONN_1, MYF(MY_WME | MY_ZEROFILL),
-        &conn, sizeof(*conn),
-        &tmp_name, direct_sql->conn_key_length + 1,
-        &tmp_host, direct_sql->tgt_host_length + 1,
-        &tmp_username, direct_sql->tgt_username_length + 1,
-        &tmp_password, direct_sql->tgt_password_length + 1,
-        &tmp_socket, direct_sql->tgt_socket_length + 1,
-        &tmp_wrapper, direct_sql->tgt_wrapper_length + 1,
-        &tmp_ssl_ca, direct_sql->tgt_ssl_ca_length + 1,
-        &tmp_ssl_capath, direct_sql->tgt_ssl_capath_length + 1,
-        &tmp_ssl_cert, direct_sql->tgt_ssl_cert_length + 1,
-        &tmp_ssl_cipher, direct_sql->tgt_ssl_cipher_length + 1,
-        &tmp_ssl_key, direct_sql->tgt_ssl_key_length + 1,
->>>>>>> 5f890452
         &tmp_default_file,
           (uint) (direct_sql->tgt_default_file_length + 1),
         &tmp_default_group,
@@ -505,23 +473,13 @@
 #if defined(HS_HAS_SQLCOM) && defined(HAVE_HANDLERSOCKET)
   } else {
     if (!(conn = (SPIDER_CONN *)
-<<<<<<< HEAD
-      spider_bulk_malloc(spider_current_trx, 33, MYF(MY_WME | MY_ZEROFILL),
+      spider_bulk_malloc(spider_current_trx, SPD_MID_UDF_DIRECT_SQL_CREATE_CONN_3, MYF(MY_WME | MY_ZEROFILL),
         &conn, (uint) (sizeof(*conn)),
         &tmp_name, (uint) (direct_sql->conn_key_length + 1),
         &tmp_host, (uint) (direct_sql->tgt_host_length + 1),
         &tmp_socket, (uint) (direct_sql->tgt_socket_length + 1),
         &tmp_wrapper, (uint) (direct_sql->tgt_wrapper_length + 1),
         &need_mon, (uint) (sizeof(int)),
-=======
-      spider_bulk_malloc(spider_current_trx, SPD_MID_UDF_DIRECT_SQL_CREATE_CONN_3, MYF(MY_WME | MY_ZEROFILL),
-        &conn, sizeof(*conn),
-        &tmp_name, direct_sql->conn_key_length + 1,
-        &tmp_host, direct_sql->tgt_host_length + 1,
-        &tmp_socket, direct_sql->tgt_socket_length + 1,
-        &tmp_wrapper, direct_sql->tgt_wrapper_length + 1,
-        &need_mon, sizeof(int),
->>>>>>> 5f890452
         NullS))
     ) {
       *error_num = HA_ERR_OUT_OF_MEM;
@@ -1675,15 +1633,9 @@
   DBUG_ENTER("spider_direct_sql_body");
   SPIDER_BACKUP_DASTATUS;
   if (!(direct_sql = (SPIDER_DIRECT_SQL *)
-<<<<<<< HEAD
-    spider_bulk_malloc(spider_current_trx, 34, MYF(MY_WME | MY_ZEROFILL),
+    spider_bulk_malloc(spider_current_trx, SPD_MID_DIRECT_SQL_BODY_1, MYF(MY_WME | MY_ZEROFILL),
       &direct_sql, (uint) (sizeof(SPIDER_DIRECT_SQL)),
       &sql, (uint) (sizeof(char) * args->lengths[0]),
-=======
-    spider_bulk_malloc(spider_current_trx, SPD_MID_DIRECT_SQL_BODY_1, MYF(MY_WME | MY_ZEROFILL),
-      &direct_sql, sizeof(SPIDER_DIRECT_SQL),
-      &sql, sizeof(char) * args->lengths[0],
->>>>>>> 5f890452
       NullS))
   ) {
     error_num = HA_ERR_OUT_OF_MEM;
