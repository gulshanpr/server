--- conflicted
+++ resolved
@@ -125,12 +125,7 @@
     uint alias_length,
     bool use_fields,
     spider_fields *fields
-<<<<<<< HEAD
-  );
-=======
-  ) override;
-#ifdef HANDLER_HAS_DIRECT_AGGREGATE
->>>>>>> 71fc31ba
+  ) override;
   int open_item_sum_func(
     Item_sum *item_sum,
     ha_spider *spider,
@@ -139,21 +134,11 @@
     uint alias_length,
     bool use_fields,
     spider_fields *fields
-<<<<<<< HEAD
-  );
+  ) override;
   int append_escaped_util(
     spider_string *to,
     String *from
-  );
-=======
-  ) override;
-#endif
-  int append_escaped_util(
-    spider_string *to,
-    String *from
-  ) override;
-#ifdef SPIDER_HAS_GROUP_BY_HANDLER
->>>>>>> 71fc31ba
+  ) override;
   int append_table(
     ha_spider *spider,
     spider_fields *fields,
@@ -205,12 +190,7 @@
   ) override;
   int append_having(
     spider_string *str
-<<<<<<< HEAD
-  );
-=======
-  ) override;
-#endif
->>>>>>> 71fc31ba
+  ) override;
   bool tables_on_different_db_are_joinable();
   bool socket_has_default_value();
   bool database_has_default_value();
