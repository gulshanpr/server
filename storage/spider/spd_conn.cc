/* Copyright (C) 2008-2020 Kentoku Shiba
   Copyright (C) 2019, 2020, MariaDB Corporation.

  This program is free software; you can redistribute it and/or modify
  it under the terms of the GNU General Public License as published by
  the Free Software Foundation; version 2 of the License.

  This program is distributed in the hope that it will be useful,
  but WITHOUT ANY WARRANTY; without even the implied warranty of
  MERCHANTABILITY or FITNESS FOR A PARTICULAR PURPOSE.  See the
  GNU General Public License for more details.

  You should have received a copy of the GNU General Public License
  along with this program; if not, write to the Free Software
  Foundation, Inc., 51 Franklin Street, Fifth Floor, Boston, MA 02110-1335 USA */

#define MYSQL_SERVER 1
#include <my_global.h>
#include "mysql_version.h"
#include "spd_environ.h"
#if MYSQL_VERSION_ID < 50500
#include "mysql_priv.h"
#include <mysql/plugin.h>
#else
#include "sql_priv.h"
#include "probes_mysql.h"
#include "sql_class.h"
#include "sql_partition.h"
#include "sql_table.h"
#include "tztime.h"
#endif
#include "spd_err.h"
#include "spd_param.h"
#include "spd_db_include.h"
#include "spd_include.h"
#include "ha_spider.h"
#include "spd_db_conn.h"
#include "spd_trx.h"
#include "spd_conn.h"
#include "spd_table.h"
#include "spd_direct_sql.h"
#include "spd_ping_table.h"
#include "spd_malloc.h"
#include "spd_err.h"

#ifdef SPIDER_HAS_NEXT_THREAD_ID
#define SPIDER_set_next_thread_id(A)
#else
extern ulong *spd_db_att_thread_id;
inline void SPIDER_set_next_thread_id(THD *A)
{
  pthread_mutex_lock(&LOCK_thread_count);
  A->thread_id = (*spd_db_att_thread_id)++;
  pthread_mutex_unlock(&LOCK_thread_count);
}
#endif

extern handlerton *spider_hton_ptr;
extern SPIDER_DBTON spider_dbton[SPIDER_DBTON_SIZE];
extern struct charset_info_st *spd_charset_utf8mb3_bin;
extern LEX_CSTRING spider_unique_id;
pthread_mutex_t spider_conn_id_mutex;
pthread_mutex_t spider_ipport_conn_mutex;
ulonglong spider_conn_id = 1;

#ifndef WITHOUT_SPIDER_BG_SEARCH
extern pthread_attr_t spider_pt_attr;

#ifdef HAVE_PSI_INTERFACE
extern PSI_mutex_key spd_key_mutex_mta_conn;
extern PSI_mutex_key spd_key_mutex_conn_i;
extern PSI_mutex_key spd_key_mutex_conn_loop_check;
extern PSI_cond_key spd_key_cond_conn_i;
#ifndef WITHOUT_SPIDER_BG_SEARCH
extern PSI_mutex_key spd_key_mutex_bg_conn_chain;
extern PSI_mutex_key spd_key_mutex_bg_conn_sync;
extern PSI_mutex_key spd_key_mutex_bg_conn;
extern PSI_mutex_key spd_key_mutex_bg_job_stack;
extern PSI_mutex_key spd_key_mutex_bg_mon;
extern PSI_cond_key spd_key_cond_bg_conn_sync;
extern PSI_cond_key spd_key_cond_bg_conn;
extern PSI_cond_key spd_key_cond_bg_sts;
extern PSI_cond_key spd_key_cond_bg_sts_sync;
extern PSI_cond_key spd_key_cond_bg_crd;
extern PSI_cond_key spd_key_cond_bg_crd_sync;
extern PSI_cond_key spd_key_cond_bg_mon;
extern PSI_cond_key spd_key_cond_bg_mon_sleep;
extern PSI_thread_key spd_key_thd_bg;
extern PSI_thread_key spd_key_thd_bg_sts;
extern PSI_thread_key spd_key_thd_bg_crd;
extern PSI_thread_key spd_key_thd_bg_mon;
#endif
#endif
#endif

/* UTC time zone for timestamp columns */
extern Time_zone *UTC;

extern sql_mode_t full_sql_mode;
extern sql_mode_t pushdown_sql_mode;

HASH spider_open_connections;
uint spider_open_connections_id;
HASH spider_ipport_conns;
long spider_conn_mutex_id = 0;

const char *spider_open_connections_func_name;
const char *spider_open_connections_file_name;
ulong spider_open_connections_line_no;
pthread_mutex_t spider_conn_mutex;
#if defined(HS_HAS_SQLCOM) && defined(HAVE_HANDLERSOCKET)
HASH spider_hs_r_conn_hash;
uint spider_hs_r_conn_hash_id;
const char *spider_hs_r_conn_hash_func_name;
const char *spider_hs_r_conn_hash_file_name;
ulong spider_hs_r_conn_hash_line_no;
pthread_mutex_t spider_hs_r_conn_mutex;
HASH spider_hs_w_conn_hash;
uint spider_hs_w_conn_hash_id;
const char *spider_hs_w_conn_hash_func_name;
const char *spider_hs_w_conn_hash_file_name;
ulong spider_hs_w_conn_hash_line_no;
pthread_mutex_t spider_hs_w_conn_mutex;
#endif

/* for spider_open_connections and trx_conn_hash */
uchar *spider_conn_get_key(
  SPIDER_CONN *conn,
  size_t *length,
  my_bool not_used __attribute__ ((unused))
) {
  DBUG_ENTER("spider_conn_get_key");
  *length = conn->conn_key_length;
  DBUG_PRINT("info",("spider conn_kind=%u", conn->conn_kind));
#ifdef DBUG_TRACE
  spider_print_keys(conn->conn_key, conn->conn_key_length);
#endif
  DBUG_RETURN((uchar*) conn->conn_key);
}

uchar *spider_ipport_conn_get_key(
   SPIDER_IP_PORT_CONN *ip_port,
   size_t *length,
   my_bool not_used __attribute__ ((unused))
)
{
  DBUG_ENTER("spider_ipport_conn_get_key");
  *length = ip_port->key_len;
  DBUG_RETURN((uchar*) ip_port->key);
}

static uchar *spider_loop_check_full_get_key(
  SPIDER_CONN_LOOP_CHECK *ptr,
  size_t *length,
  my_bool not_used __attribute__ ((unused))
) {
  DBUG_ENTER("spider_loop_check_full_get_key");
  *length = ptr->full_name.length;
  DBUG_RETURN((uchar*) ptr->full_name.str);
}

static uchar *spider_loop_check_to_get_key(
  SPIDER_CONN_LOOP_CHECK *ptr,
  size_t *length,
  my_bool not_used __attribute__ ((unused))
) {
  DBUG_ENTER("spider_loop_check_to_get_key");
  *length = ptr->to_name.length;
  DBUG_RETURN((uchar*) ptr->to_name.str);
}

int spider_conn_init(
  SPIDER_CONN *conn
) {
  int error_num = HA_ERR_OUT_OF_MEM;
  DBUG_ENTER("spider_conn_init");
#if MYSQL_VERSION_ID < 50500
  if (pthread_mutex_init(&conn->loop_check_mutex, MY_MUTEX_INIT_FAST))
#else
  if (mysql_mutex_init(spd_key_mutex_conn_loop_check, &conn->loop_check_mutex,
    MY_MUTEX_INIT_FAST))
#endif
  {
    goto error_loop_check_mutex_init;
  }
  if (
    my_hash_init(PSI_INSTRUMENT_ME, &conn->loop_checked, spd_charset_utf8mb3_bin, 32, 0, 0,
                   (my_hash_get_key) spider_loop_check_full_get_key, 0, 0)
  ) {
    goto error_loop_checked_hash_init;
  }
  spider_alloc_calc_mem_init(conn->loop_checked, 268);
  spider_alloc_calc_mem(spider_current_trx,
    conn->loop_checked,
    conn->loop_checked.array.max_element *
    conn->loop_checked.array.size_of_element);
  if (
    my_hash_init(PSI_INSTRUMENT_ME, &conn->loop_check_queue, spd_charset_utf8mb3_bin, 32, 0, 0,
                   (my_hash_get_key) spider_loop_check_to_get_key, 0, 0)
  ) {
    goto error_loop_check_queue_hash_init;
  }
  spider_alloc_calc_mem_init(conn->loop_check_queue, 269);
  spider_alloc_calc_mem(spider_current_trx,
    conn->loop_check_queue,
    conn->loop_check_queue.array.max_element *
    conn->loop_check_queue.array.size_of_element);
  DBUG_RETURN(0);

error_loop_check_queue_hash_init:
  spider_free_mem_calc(spider_current_trx,
    conn->loop_checked_id,
    conn->loop_checked.array.max_element *
    conn->loop_checked.array.size_of_element);
  my_hash_free(&conn->loop_checked);
error_loop_checked_hash_init:
  pthread_mutex_destroy(&conn->loop_check_mutex);
error_loop_check_mutex_init:
  DBUG_RETURN(error_num);
}

void spider_conn_done(
  SPIDER_CONN *conn
) {
  SPIDER_CONN_LOOP_CHECK *lcptr;
  DBUG_ENTER("spider_conn_done");
  uint l = 0;
  while ((lcptr = (SPIDER_CONN_LOOP_CHECK *) my_hash_element(
    &conn->loop_checked, l)))
  {
    spider_free(spider_current_trx, lcptr, MYF(0));
    ++l;
  }
  spider_free_mem_calc(spider_current_trx,
    conn->loop_check_queue_id,
    conn->loop_check_queue.array.max_element *
    conn->loop_check_queue.array.size_of_element);
  my_hash_free(&conn->loop_check_queue);
  spider_free_mem_calc(spider_current_trx,
    conn->loop_checked_id,
    conn->loop_checked.array.max_element *
    conn->loop_checked.array.size_of_element);
  my_hash_free(&conn->loop_checked);
  pthread_mutex_destroy(&conn->loop_check_mutex);
  DBUG_VOID_RETURN;
}

int spider_reset_conn_setted_parameter(
  SPIDER_CONN *conn,
  THD *thd
) {
  DBUG_ENTER("spider_reset_conn_setted_parameter");
  conn->autocommit = spider_param_remote_autocommit();
  conn->sql_log_off = spider_param_remote_sql_log_off();
  conn->wait_timeout = spider_param_remote_wait_timeout(thd);
  conn->sql_mode = full_sql_mode + 1;
  if (thd && spider_param_remote_time_zone())
  {
    int tz_length = strlen(spider_param_remote_time_zone());
    String tz_str(spider_param_remote_time_zone(), tz_length,
      &my_charset_latin1);
    conn->time_zone = my_tz_find(thd, &tz_str);
  } else
    conn->time_zone = NULL;
  conn->trx_isolation = spider_param_remote_trx_isolation();
  DBUG_PRINT("info",("spider conn->trx_isolation=%d", conn->trx_isolation));
  if (spider_param_remote_access_charset())
  {
    if (!(conn->access_charset =
      get_charset_by_csname(spider_param_remote_access_charset(),
        MY_CS_PRIMARY, MYF(MY_WME))))
      DBUG_RETURN(ER_UNKNOWN_CHARACTER_SET);
  } else
    conn->access_charset = NULL;
  char *default_database = spider_param_remote_default_database();
  if (default_database)
  {
    uint default_database_length = strlen(default_database);
    if (conn->default_database.reserve(default_database_length + 1))
      DBUG_RETURN(HA_ERR_OUT_OF_MEM);
    conn->default_database.q_append(default_database,
      default_database_length + 1);
    conn->default_database.length(default_database_length);
  } else
    conn->default_database.length(0);
  DBUG_RETURN(spider_conn_reset_queue_loop_check(conn));
}

int spider_free_conn_alloc(
  SPIDER_CONN *conn
) {
  DBUG_ENTER("spider_free_conn_alloc");
#ifndef WITHOUT_SPIDER_BG_SEARCH
  spider_free_conn_thread(conn);
#endif
  spider_db_disconnect(conn);
  if (conn->db_conn)
  {
    delete conn->db_conn;
    conn->db_conn = NULL;
  }
  spider_conn_done(conn);
  DBUG_ASSERT(!conn->mta_conn_mutex_file_pos.file_name);
  pthread_mutex_destroy(&conn->mta_conn_mutex);
  conn->default_database.free();
  DBUG_RETURN(0);
}

void spider_free_conn_from_trx(
  SPIDER_TRX *trx,
  SPIDER_CONN *conn,
  bool another,
  bool trx_free,
  int *roop_count
) {
  ha_spider *spider;
  SPIDER_IP_PORT_CONN *ip_port_conn = conn->ip_port_conn;
  DBUG_ENTER("spider_free_conn_from_trx");
  spider_conn_clear_queue(conn);
  conn->use_for_active_standby = FALSE;
  conn->error_mode = 1;
#if defined(HS_HAS_SQLCOM) && defined(HAVE_HANDLERSOCKET)
  if (conn->conn_kind == SPIDER_CONN_KIND_MYSQL)
  {
#endif
    if (
      trx_free ||
      (
        (
          conn->server_lost ||
          spider_param_conn_recycle_mode(trx->thd) != 2
        ) &&
        !conn->opened_handlers
      )
    ) {
      conn->thd = NULL;
      if (another)
      {
        ha_spider *next_spider;
#ifdef HASH_UPDATE_WITH_HASH_VALUE
        my_hash_delete_with_hash_value(&trx->trx_another_conn_hash,
          conn->conn_key_hash_value, (uchar*) conn);
#else
        my_hash_delete(&trx->trx_another_conn_hash, (uchar*) conn);
#endif
        spider = (ha_spider*) conn->another_ha_first;
        while (spider)
        {
          next_spider = spider->next;
          spider_free_tmp_dbton_handler(spider);
          spider_free_tmp_dbton_share(spider->share);
          spider_free_tmp_share_alloc(spider->share);
          spider_free(spider_current_trx, spider->share, MYF(0));
          delete spider;
          spider = next_spider;
        }
        conn->another_ha_first = NULL;
        conn->another_ha_last = NULL;
      } else {
#ifdef HASH_UPDATE_WITH_HASH_VALUE
        my_hash_delete_with_hash_value(&trx->trx_conn_hash,
          conn->conn_key_hash_value, (uchar*) conn);
#else
        my_hash_delete(&trx->trx_conn_hash, (uchar*) conn);
#endif
      }

      if (
        !trx_free &&
        !conn->server_lost &&
        !conn->queued_connect &&
        spider_param_conn_recycle_mode(trx->thd) == 1
      ) {
        /* conn_recycle_mode == 1 */
        *conn->conn_key = '0';
        conn->casual_read_base_conn = NULL;
        if (
          conn->quick_target &&
          spider_db_free_result((ha_spider *) conn->quick_target, FALSE)
        ) {
          spider_free_conn(conn);
        } else {
          pthread_mutex_lock(&spider_conn_mutex);
          uint old_elements = spider_open_connections.array.max_element;
#ifdef HASH_UPDATE_WITH_HASH_VALUE
          if (my_hash_insert_with_hash_value(&spider_open_connections,
            conn->conn_key_hash_value, (uchar*) conn))
#else
          if (my_hash_insert(&spider_open_connections, (uchar*) conn))
#endif
          {
            pthread_mutex_unlock(&spider_conn_mutex);
            spider_free_conn(conn);
          } else {
            if (ip_port_conn)
            { /* exists */
              if (ip_port_conn->waiting_count)
              {
                pthread_mutex_lock(&ip_port_conn->mutex);
                pthread_cond_signal(&ip_port_conn->cond);
                pthread_mutex_unlock(&ip_port_conn->mutex);
              }
            }
            if (spider_open_connections.array.max_element > old_elements)
            {
              spider_alloc_calc_mem(spider_current_trx,
                spider_open_connections,
                (spider_open_connections.array.max_element - old_elements) *
                spider_open_connections.array.size_of_element);
            }
            pthread_mutex_unlock(&spider_conn_mutex);
          }
        }
      } else {
        /* conn_recycle_mode == 0 */
        if (conn->quick_target)
        {
          spider_db_free_result((ha_spider *) conn->quick_target, TRUE);
        }
        spider_free_conn(conn);
      }
    } else if (roop_count)
      (*roop_count)++;
#if defined(HS_HAS_SQLCOM) && defined(HAVE_HANDLERSOCKET)
  } else if (conn->conn_kind == SPIDER_CONN_KIND_HS_READ)
  {
    spider_db_hs_request_buf_reset(conn);
    if (
      trx_free ||
      (
        (
          conn->server_lost ||
          spider_param_hs_r_conn_recycle_mode(trx->thd) != 2
        ) &&
        !conn->opened_handlers
      )
    ) {
      conn->thd = NULL;
#ifdef HASH_UPDATE_WITH_HASH_VALUE
      my_hash_delete_with_hash_value(&trx->trx_hs_r_conn_hash,
        conn->conn_key_hash_value, (uchar*) conn);
#else
      my_hash_delete(&trx->trx_hs_r_conn_hash, (uchar*) conn);
#endif

      DBUG_ASSERT(conn->opened_handlers ==
        conn->db_conn->get_opened_handler_count());
      if (conn->db_conn->get_opened_handler_count())
      {
        conn->db_conn->reset_opened_handler();
      }

      if (
        !trx_free &&
        !conn->server_lost &&
        !conn->queued_connect &&
        spider_param_hs_r_conn_recycle_mode(trx->thd) == 1
      ) {
        /* conn_recycle_mode == 1 */
        *conn->conn_key = '0';
        pthread_mutex_lock(&spider_hs_r_conn_mutex);
        uint old_elements = spider_hs_r_conn_hash.array.max_element;
#ifdef HASH_UPDATE_WITH_HASH_VALUE
        if (my_hash_insert_with_hash_value(&spider_hs_r_conn_hash,
          conn->conn_key_hash_value, (uchar*) conn))
#else
        if (my_hash_insert(&spider_hs_r_conn_hash, (uchar*) conn))
#endif
        {
          pthread_mutex_unlock(&spider_hs_r_conn_mutex);
          spider_free_conn(conn);
        } else {
          if (spider_hs_r_conn_hash.array.max_element > old_elements)
          {
            spider_alloc_calc_mem(spider_current_trx,
              spider_hs_r_conn_hash,
              (spider_hs_r_conn_hash.array.max_element - old_elements) *
              spider_hs_r_conn_hash.array.size_of_element);
          }
          pthread_mutex_unlock(&spider_hs_r_conn_mutex);
        }
      } else {
        /* conn_recycle_mode == 0 */
        spider_free_conn(conn);
      }
    } else if (roop_count)
      (*roop_count)++;
  } else {
    spider_db_hs_request_buf_reset(conn);
    if (
      trx_free ||
      (
        (
          conn->server_lost ||
          spider_param_hs_w_conn_recycle_mode(trx->thd) != 2
        ) &&
        !conn->opened_handlers
      )
    ) {
      conn->thd = NULL;
#ifdef HASH_UPDATE_WITH_HASH_VALUE
      my_hash_delete_with_hash_value(&trx->trx_hs_w_conn_hash,
        conn->conn_key_hash_value, (uchar*) conn);
#else
      my_hash_delete(&trx->trx_hs_w_conn_hash, (uchar*) conn);
#endif

      DBUG_ASSERT(conn->opened_handlers ==
        conn->db_conn->get_opened_handler_count());
      if (conn->db_conn->get_opened_handler_count())
      {
        conn->db_conn->reset_opened_handler();
      }

      if (
        !trx_free &&
        !conn->server_lost &&
        !conn->queued_connect &&
        spider_param_hs_w_conn_recycle_mode(trx->thd) == 1
      ) {
        /* conn_recycle_mode == 1 */
        *conn->conn_key = '0';
        pthread_mutex_lock(&spider_hs_w_conn_mutex);
        uint old_elements = spider_hs_w_conn_hash.array.max_element;
#ifdef HASH_UPDATE_WITH_HASH_VALUE
        if (my_hash_insert_with_hash_value(&spider_hs_w_conn_hash,
          conn->conn_key_hash_value, (uchar*) conn))
#else
        if (my_hash_insert(&spider_hs_w_conn_hash, (uchar*) conn))
#endif
        {
          pthread_mutex_unlock(&spider_hs_w_conn_mutex);
          spider_free_conn(conn);
        } else {
          if (spider_hs_w_conn_hash.array.max_element > old_elements)
          {
            spider_alloc_calc_mem(spider_current_trx,
              spider_hs_w_conn_hash,
              (spider_hs_w_conn_hash.array.max_element - old_elements) *
              spider_hs_w_conn_hash.array.size_of_element);
          }
          pthread_mutex_unlock(&spider_hs_w_conn_mutex);
        }
      } else {
        /* conn_recycle_mode == 0 */
        spider_free_conn(conn);
      }
    } else if (roop_count)
      (*roop_count)++;
  }
#endif
  DBUG_VOID_RETURN;
}

SPIDER_CONN *spider_create_conn(
  SPIDER_SHARE *share,
  ha_spider *spider,
  int link_idx,
  int base_link_idx,
  uint conn_kind,
  int *error_num
) {
  int *need_mon;
  SPIDER_CONN *conn;
  SPIDER_IP_PORT_CONN *ip_port_conn;
  char *tmp_name, *tmp_host, *tmp_username, *tmp_password, *tmp_socket;
  char *tmp_wrapper, *tmp_db, *tmp_ssl_ca, *tmp_ssl_capath, *tmp_ssl_cert;
  char *tmp_ssl_cipher, *tmp_ssl_key, *tmp_default_file, *tmp_default_group;
  char *tmp_dsn;
  DBUG_ENTER("spider_create_conn");

  if (unlikely(!UTC))
  {
    /* UTC time zone for timestamp columns */
    String tz_00_name(STRING_WITH_LEN("+00:00"), &my_charset_bin);
    UTC = my_tz_find(current_thd, &tz_00_name);
  }

#if defined(HS_HAS_SQLCOM) && defined(HAVE_HANDLERSOCKET)
  if (conn_kind == SPIDER_CONN_KIND_MYSQL)
  {
#endif
    bool tables_on_different_db_are_joinable;
    if (share->sql_dbton_ids[link_idx] != SPIDER_DBTON_SIZE)
    {
      tables_on_different_db_are_joinable =
        spider_dbton[share->sql_dbton_ids[link_idx]].db_util->
          tables_on_different_db_are_joinable();
    } else {
      tables_on_different_db_are_joinable = TRUE;
    }
    if (!(conn = (SPIDER_CONN *)
<<<<<<< HEAD
      spider_bulk_malloc(spider_current_trx, 18, MYF(MY_WME | MY_ZEROFILL),
        &conn, (uint) (sizeof(*conn)),
        &tmp_name, (uint) (share->conn_keys_lengths[link_idx] + 1),
        &tmp_host, (uint) (share->tgt_hosts_lengths[link_idx] + 1),
=======
      spider_bulk_malloc(spider_current_trx, SPD_MID_CREATE_CONN_1, MYF(MY_WME | MY_ZEROFILL),
        &conn, sizeof(*conn),
        &tmp_name, share->conn_keys_lengths[link_idx] + 1,
        &tmp_host, share->tgt_hosts_lengths[link_idx] + 1,
>>>>>>> 5f890452
        &tmp_username,
          (uint) (share->tgt_usernames_lengths[link_idx] + 1),
        &tmp_password,
          (uint) (share->tgt_passwords_lengths[link_idx] + 1),
        &tmp_socket, (uint) (share->tgt_sockets_lengths[link_idx] + 1),
        &tmp_wrapper,
          (uint) (share->tgt_wrappers_lengths[link_idx] + 1),
        &tmp_db, (uint) (tables_on_different_db_are_joinable ?
          0 : share->tgt_dbs_lengths[link_idx] + 1),
        &tmp_ssl_ca, (uint) (share->tgt_ssl_cas_lengths[link_idx] + 1),
        &tmp_ssl_capath,
          (uint) (share->tgt_ssl_capaths_lengths[link_idx] + 1),
        &tmp_ssl_cert,
          (uint) (share->tgt_ssl_certs_lengths[link_idx] + 1),
        &tmp_ssl_cipher,
          (uint) (share->tgt_ssl_ciphers_lengths[link_idx] + 1),
        &tmp_ssl_key,
          (uint) (share->tgt_ssl_keys_lengths[link_idx] + 1),
        &tmp_default_file,
          (uint) (share->tgt_default_files_lengths[link_idx] + 1),
        &tmp_default_group,
          (uint) (share->tgt_default_groups_lengths[link_idx] + 1),
        &tmp_dsn,
          (uint) (share->tgt_dsns_lengths[link_idx] + 1),
        &need_mon, (uint) (sizeof(int)),
        NullS))
    ) {
      *error_num = HA_ERR_OUT_OF_MEM;
      goto error_alloc_conn;
    }

    conn->default_database.init_calc_mem(SPD_MID_CREATE_CONN_2);
    conn->conn_key_length = share->conn_keys_lengths[link_idx];
    conn->conn_key = tmp_name;
    memcpy(conn->conn_key, share->conn_keys[link_idx],
      share->conn_keys_lengths[link_idx]);
#ifdef SPIDER_HAS_HASH_VALUE_TYPE
    conn->conn_key_hash_value = share->conn_keys_hash_value[link_idx];
#endif
    conn->tgt_host_length = share->tgt_hosts_lengths[link_idx];
    conn->tgt_host = tmp_host;
    memcpy(conn->tgt_host, share->tgt_hosts[link_idx],
      share->tgt_hosts_lengths[link_idx]);

    conn->tgt_username_length = share->tgt_usernames_lengths[link_idx];
    conn->tgt_username = tmp_username;
    if (conn->tgt_username_length)
      memcpy(conn->tgt_username, share->tgt_usernames[link_idx],
             share->tgt_usernames_lengths[link_idx]);

    conn->tgt_password_length = share->tgt_passwords_lengths[link_idx];
    conn->tgt_password = tmp_password;
    if (conn->tgt_password_length)
      memcpy(conn->tgt_password, share->tgt_passwords[link_idx],
             share->tgt_passwords_lengths[link_idx]);

    conn->tgt_socket_length = share->tgt_sockets_lengths[link_idx];
    conn->tgt_socket = tmp_socket;
    if (conn->tgt_socket_length)
      memcpy(conn->tgt_socket, share->tgt_sockets[link_idx],
             share->tgt_sockets_lengths[link_idx]);

    conn->tgt_wrapper_length = share->tgt_wrappers_lengths[link_idx];
    conn->tgt_wrapper = tmp_wrapper;
    memcpy(conn->tgt_wrapper, share->tgt_wrappers[link_idx],
      share->tgt_wrappers_lengths[link_idx]);
    if (!tables_on_different_db_are_joinable)
    {
      conn->tgt_db_length = share->tgt_dbs_lengths[link_idx];
      conn->tgt_db = tmp_db;
      memcpy(conn->tgt_db, share->tgt_dbs[link_idx],
        share->tgt_dbs_lengths[link_idx]);
    }
    conn->tgt_ssl_ca_length = share->tgt_ssl_cas_lengths[link_idx];
    if (conn->tgt_ssl_ca_length)
    {
      conn->tgt_ssl_ca = tmp_ssl_ca;
      memcpy(conn->tgt_ssl_ca, share->tgt_ssl_cas[link_idx],
        share->tgt_ssl_cas_lengths[link_idx]);
    } else
      conn->tgt_ssl_ca = NULL;
    conn->tgt_ssl_capath_length = share->tgt_ssl_capaths_lengths[link_idx];
    if (conn->tgt_ssl_capath_length)
    {
      conn->tgt_ssl_capath = tmp_ssl_capath;
      memcpy(conn->tgt_ssl_capath, share->tgt_ssl_capaths[link_idx],
        share->tgt_ssl_capaths_lengths[link_idx]);
    } else
      conn->tgt_ssl_capath = NULL;
    conn->tgt_ssl_cert_length = share->tgt_ssl_certs_lengths[link_idx];
    if (conn->tgt_ssl_cert_length)
    {
      conn->tgt_ssl_cert = tmp_ssl_cert;
      memcpy(conn->tgt_ssl_cert, share->tgt_ssl_certs[link_idx],
        share->tgt_ssl_certs_lengths[link_idx]);
    } else
      conn->tgt_ssl_cert = NULL;
    conn->tgt_ssl_cipher_length = share->tgt_ssl_ciphers_lengths[link_idx];
    if (conn->tgt_ssl_cipher_length)
    {
      conn->tgt_ssl_cipher = tmp_ssl_cipher;
      memcpy(conn->tgt_ssl_cipher, share->tgt_ssl_ciphers[link_idx],
        share->tgt_ssl_ciphers_lengths[link_idx]);
    } else
      conn->tgt_ssl_cipher = NULL;
    conn->tgt_ssl_key_length = share->tgt_ssl_keys_lengths[link_idx];
    if (conn->tgt_ssl_key_length)
    {
      conn->tgt_ssl_key = tmp_ssl_key;
      memcpy(conn->tgt_ssl_key, share->tgt_ssl_keys[link_idx],
        share->tgt_ssl_keys_lengths[link_idx]);
    } else
      conn->tgt_ssl_key = NULL;
    conn->tgt_default_file_length = share->tgt_default_files_lengths[link_idx];
    if (conn->tgt_default_file_length)
    {
      conn->tgt_default_file = tmp_default_file;
      memcpy(conn->tgt_default_file, share->tgt_default_files[link_idx],
        share->tgt_default_files_lengths[link_idx]);
    } else
      conn->tgt_default_file = NULL;
    conn->tgt_default_group_length =
      share->tgt_default_groups_lengths[link_idx];
    if (conn->tgt_default_group_length)
    {
      conn->tgt_default_group = tmp_default_group;
      memcpy(conn->tgt_default_group, share->tgt_default_groups[link_idx],
        share->tgt_default_groups_lengths[link_idx]);
    } else
      conn->tgt_default_group = NULL;
    conn->tgt_dsn_length =
      share->tgt_dsns_lengths[link_idx];
    if (conn->tgt_dsn_length)
    {
      conn->tgt_dsn = tmp_dsn;
      memcpy(conn->tgt_dsn, share->tgt_dsns[link_idx],
        share->tgt_dsns_lengths[link_idx]);
    } else
      conn->tgt_dsn = NULL;
    conn->tgt_port = share->tgt_ports[link_idx];
    conn->tgt_ssl_vsc = share->tgt_ssl_vscs[link_idx];
    conn->dbton_id = share->sql_dbton_ids[link_idx];
#if defined(HS_HAS_SQLCOM) && defined(HAVE_HANDLERSOCKET)
  } else if (conn_kind == SPIDER_CONN_KIND_HS_READ) {
    if (!(conn = (SPIDER_CONN *)
<<<<<<< HEAD
      spider_bulk_malloc(spider_current_trx, 19, MYF(MY_WME | MY_ZEROFILL),
        &conn, (uint) (sizeof(*conn)),
        &tmp_name, (uint) (share->hs_read_conn_keys_lengths[link_idx] + 1),
        &tmp_host, (uint) (share->tgt_hosts_lengths[link_idx] + 1),
        &tmp_socket, (uint) (share->hs_read_socks_lengths[link_idx] + 1),
=======
      spider_bulk_malloc(spider_current_trx, SPD_MID_CREATE_CONN_3, MYF(MY_WME | MY_ZEROFILL),
        &conn, sizeof(*conn),
        &tmp_name, share->hs_read_conn_keys_lengths[link_idx] + 1,
        &tmp_host, share->tgt_hosts_lengths[link_idx] + 1,
        &tmp_socket, share->hs_read_socks_lengths[link_idx] + 1,
>>>>>>> 5f890452
        &tmp_wrapper,
          (uint) (share->tgt_wrappers_lengths[link_idx] + 1),
        &need_mon, (uint) (sizeof(int)),
        NullS))
    ) {
      *error_num = HA_ERR_OUT_OF_MEM;
      goto error_alloc_conn;
    }

    conn->default_database.init_calc_mem(SPD_MID_CREATE_CONN_4);
    conn->conn_key_length = share->hs_read_conn_keys_lengths[link_idx];
    conn->conn_key = tmp_name;
    memcpy(conn->conn_key, share->hs_read_conn_keys[link_idx],
      share->hs_read_conn_keys_lengths[link_idx]);
#ifdef SPIDER_HAS_HASH_VALUE_TYPE
    conn->conn_key_hash_value = share->hs_read_conn_keys_hash_value[link_idx];
#endif
    conn->tgt_host_length = share->tgt_hosts_lengths[link_idx];
    conn->tgt_host = tmp_host;
    memcpy(conn->tgt_host, share->tgt_hosts[link_idx],
      share->tgt_hosts_lengths[link_idx]);
    conn->hs_sock_length = share->hs_read_socks_lengths[link_idx];
    if (conn->hs_sock_length)
    {
      conn->hs_sock = tmp_socket;
      memcpy(conn->hs_sock, share->hs_read_socks[link_idx],
        share->hs_read_socks_lengths[link_idx]);
    } else
      conn->hs_sock = NULL;
    conn->tgt_wrapper_length = share->tgt_wrappers_lengths[link_idx];
    conn->tgt_wrapper = tmp_wrapper;
    memcpy(conn->tgt_wrapper, share->tgt_wrappers[link_idx],
      share->tgt_wrappers_lengths[link_idx]);
    conn->hs_port = share->hs_read_ports[link_idx];
    conn->dbton_id = share->hs_dbton_ids[link_idx];
  } else {
    if (!(conn = (SPIDER_CONN *)
<<<<<<< HEAD
      spider_bulk_malloc(spider_current_trx, 20, MYF(MY_WME | MY_ZEROFILL),
        &conn, (uint) (sizeof(*conn)),
        &tmp_name, (uint) (share->hs_write_conn_keys_lengths[link_idx] + 1),
        &tmp_host, (uint) (share->tgt_hosts_lengths[link_idx] + 1),
        &tmp_socket, (uint) (share->hs_write_socks_lengths[link_idx] + 1),
=======
      spider_bulk_malloc(spider_current_trx, SPD_MID_CREATE_CONN_5, MYF(MY_WME | MY_ZEROFILL),
        &conn, sizeof(*conn),
        &tmp_name, share->hs_write_conn_keys_lengths[link_idx] + 1,
        &tmp_host, share->tgt_hosts_lengths[link_idx] + 1,
        &tmp_socket, share->hs_write_socks_lengths[link_idx] + 1,
>>>>>>> 5f890452
        &tmp_wrapper,
          (uint) (share->tgt_wrappers_lengths[link_idx] + 1),
        &need_mon, (uint) (sizeof(int)),
        NullS))
    ) {
      *error_num = HA_ERR_OUT_OF_MEM;
      goto error_alloc_conn;
    }

    conn->default_database.init_calc_mem(SPD_MID_CREATE_CONN_6);
    conn->conn_key_length = share->hs_write_conn_keys_lengths[link_idx];
    conn->conn_key = tmp_name;
    memcpy(conn->conn_key, share->hs_write_conn_keys[link_idx],
      share->hs_write_conn_keys_lengths[link_idx]);
#ifdef SPIDER_HAS_HASH_VALUE_TYPE
    conn->conn_key_hash_value = share->hs_write_conn_keys_hash_value[link_idx];
#endif
    conn->tgt_host_length = share->tgt_hosts_lengths[link_idx];
    conn->tgt_host = tmp_host;
    memcpy(conn->tgt_host, share->tgt_hosts[link_idx],
      share->tgt_hosts_lengths[link_idx]);
    conn->hs_sock_length = share->hs_write_socks_lengths[link_idx];
    if (conn->hs_sock_length)
    {
      conn->hs_sock = tmp_socket;
      memcpy(conn->hs_sock, share->hs_write_socks[link_idx],
        share->hs_write_socks_lengths[link_idx]);
    } else
      conn->hs_sock = NULL;
    conn->tgt_wrapper_length = share->tgt_wrappers_lengths[link_idx];
    conn->tgt_wrapper = tmp_wrapper;
    memcpy(conn->tgt_wrapper, share->tgt_wrappers[link_idx],
      share->tgt_wrappers_lengths[link_idx]);
    conn->hs_port = share->hs_write_ports[link_idx];
    conn->dbton_id = share->hs_dbton_ids[link_idx];
  }
#endif
  if (conn->dbton_id == SPIDER_DBTON_SIZE)
  {
#if defined(HS_HAS_SQLCOM) && defined(HAVE_HANDLERSOCKET)
    if (conn->conn_kind == SPIDER_CONN_KIND_MYSQL)
    {
#endif
      my_printf_error(
        ER_SPIDER_SQL_WRAPPER_IS_INVALID_NUM,
        ER_SPIDER_SQL_WRAPPER_IS_INVALID_STR,
        MYF(0), conn->tgt_wrapper);
      *error_num = ER_SPIDER_SQL_WRAPPER_IS_INVALID_NUM;
#if defined(HS_HAS_SQLCOM) && defined(HAVE_HANDLERSOCKET)
    } else {
      my_printf_error(
        ER_SPIDER_NOSQL_WRAPPER_IS_INVALID_NUM,
        ER_SPIDER_NOSQL_WRAPPER_IS_INVALID_STR,
        MYF(0), conn->tgt_wrapper);
      *error_num = ER_SPIDER_NOSQL_WRAPPER_IS_INVALID_NUM;
    }
#endif
    goto error_invalid_wrapper;
  }
  if (!(conn->db_conn = spider_dbton[conn->dbton_id].create_db_conn(conn)))
  {
    *error_num = HA_ERR_OUT_OF_MEM;
    goto error_db_conn_create;
  }
  if ((*error_num = conn->db_conn->init()))
  {
    goto error_db_conn_init;
  }
  conn->join_trx = 0;
  conn->thd = NULL;
  conn->table_lock = 0;
  conn->semi_trx_isolation = -2;
  conn->semi_trx_isolation_chk = FALSE;
  conn->semi_trx_chk = FALSE;
  conn->link_idx = base_link_idx;
  conn->conn_kind = conn_kind;
  conn->conn_need_mon = need_mon;
  if (spider)
    conn->need_mon = &spider->need_mons[base_link_idx];
  else
    conn->need_mon = need_mon;

#if MYSQL_VERSION_ID < 50500
  if (pthread_mutex_init(&conn->mta_conn_mutex, MY_MUTEX_INIT_FAST))
#else
  if (mysql_mutex_init(spd_key_mutex_mta_conn, &conn->mta_conn_mutex,
    MY_MUTEX_INIT_FAST))
#endif
  {
    *error_num = HA_ERR_OUT_OF_MEM;
    goto error_mta_conn_mutex_init;
  }

  if (unlikely((*error_num = spider_conn_init(conn))))
  {
    goto error_conn_init;
  }

  spider_conn_queue_connect(share, conn, link_idx);
  conn->ping_time = (time_t) time((time_t*) 0);
  conn->connect_error_time = conn->ping_time;
  pthread_mutex_lock(&spider_conn_id_mutex);
  conn->conn_id = spider_conn_id;
  ++spider_conn_id;
  pthread_mutex_unlock(&spider_conn_id_mutex);

  pthread_mutex_lock(&spider_ipport_conn_mutex);
#ifdef SPIDER_HAS_HASH_VALUE_TYPE
  if ((ip_port_conn = (SPIDER_IP_PORT_CONN*) my_hash_search_using_hash_value(
    &spider_ipport_conns, conn->conn_key_hash_value,
    (uchar*)conn->conn_key, conn->conn_key_length)))
#else
  if ((ip_port_conn = (SPIDER_IP_PORT_CONN*) my_hash_search(
    &spider_ipport_conns, (uchar*)conn->conn_key, conn->conn_key_length)))
#endif
  { /* exists, +1 */
    pthread_mutex_unlock(&spider_ipport_conn_mutex);
    pthread_mutex_lock(&ip_port_conn->mutex);
    if (spider_param_max_connections())
    { /* enable conncetion pool */
      if (ip_port_conn->ip_port_count >= spider_param_max_connections())
      { /* bigger than the max num of connections, free conn and return NULL */
        pthread_mutex_unlock(&ip_port_conn->mutex);
        *error_num = ER_SPIDER_CON_COUNT_ERROR;
        goto error_too_many_ipport_count;
      }
    }
    ip_port_conn->ip_port_count++;
    pthread_mutex_unlock(&ip_port_conn->mutex);
  }
  else
  {// do not exist
    ip_port_conn = spider_create_ipport_conn(conn);
    if (!ip_port_conn) {
      /* failed, always do not effect 'create conn' */
      pthread_mutex_unlock(&spider_ipport_conn_mutex);
      DBUG_RETURN(conn);
    }
    if (my_hash_insert(&spider_ipport_conns, (uchar *)ip_port_conn)) {
      /* insert failed, always do not effect 'create conn' */
      pthread_mutex_unlock(&spider_ipport_conn_mutex);
      DBUG_RETURN(conn);
    }
    pthread_mutex_unlock(&spider_ipport_conn_mutex);
  }
  conn->ip_port_conn = ip_port_conn;

  DBUG_RETURN(conn);

error_too_many_ipport_count:
  spider_conn_done(conn);
error_conn_init:
  pthread_mutex_destroy(&conn->mta_conn_mutex);
error_mta_conn_mutex_init:
error_db_conn_init:
  delete conn->db_conn;
error_db_conn_create:
error_invalid_wrapper:
  spider_free(spider_current_trx, conn, MYF(0));
error_alloc_conn:
  DBUG_RETURN(NULL);
}

SPIDER_CONN *spider_get_conn(
  SPIDER_SHARE *share,
  int link_idx,
  char *conn_key,
  SPIDER_TRX *trx,
  ha_spider *spider,
  bool another,
  bool thd_chg,
  uint conn_kind,
  int *error_num
) {
  SPIDER_CONN *conn = NULL;
  int base_link_idx = link_idx;
  DBUG_ENTER("spider_get_conn");
  DBUG_PRINT("info",("spider conn_kind=%u", conn_kind));

  if (spider)
    link_idx = spider->conn_link_idx[base_link_idx];
  DBUG_PRINT("info",("spider link_idx=%u", link_idx));
  DBUG_PRINT("info",("spider base_link_idx=%u", base_link_idx));

#if defined(HS_HAS_SQLCOM) && defined(HAVE_HANDLERSOCKET)
  if (conn_kind == SPIDER_CONN_KIND_MYSQL)
  {
#endif
#ifdef DBUG_TRACE
    spider_print_keys(conn_key, share->conn_keys_lengths[link_idx]);
#endif
#if defined(HS_HAS_SQLCOM) && defined(HAVE_HANDLERSOCKET)
  } else if (conn_kind == SPIDER_CONN_KIND_HS_READ)
  {
    conn_key = share->hs_read_conn_keys[link_idx];
#ifdef DBUG_TRACE
    spider_print_keys(conn_key, share->hs_read_conn_keys_lengths[link_idx]);
#endif
  } else {
    conn_key = share->hs_write_conn_keys[link_idx];
#ifdef DBUG_TRACE
    spider_print_keys(conn_key, share->hs_write_conn_keys_lengths[link_idx]);
#endif
  }
#endif
#ifdef SPIDER_HAS_HASH_VALUE_TYPE
  if (
#if defined(HS_HAS_SQLCOM) && defined(HAVE_HANDLERSOCKET)
    (conn_kind == SPIDER_CONN_KIND_MYSQL &&
      (
#endif
        (another &&
          !(conn = (SPIDER_CONN*) my_hash_search_using_hash_value(
            &trx->trx_another_conn_hash,
            share->conn_keys_hash_value[link_idx],
            (uchar*) conn_key, share->conn_keys_lengths[link_idx]))) ||
        (!another &&
          !(conn = (SPIDER_CONN*) my_hash_search_using_hash_value(
            &trx->trx_conn_hash,
            share->conn_keys_hash_value[link_idx],
            (uchar*) conn_key, share->conn_keys_lengths[link_idx])))
#if defined(HS_HAS_SQLCOM) && defined(HAVE_HANDLERSOCKET)
      )
    ) ||
    (conn_kind == SPIDER_CONN_KIND_HS_READ &&
      !(conn = (SPIDER_CONN*) my_hash_search_using_hash_value(
        &trx->trx_hs_r_conn_hash,
        share->hs_read_conn_keys_hash_value[link_idx],
        (uchar*) conn_key, share->hs_read_conn_keys_lengths[link_idx]))
    ) ||
    (conn_kind == SPIDER_CONN_KIND_HS_WRITE &&
      !(conn = (SPIDER_CONN*) my_hash_search_using_hash_value(
        &trx->trx_hs_w_conn_hash,
        share->hs_write_conn_keys_hash_value[link_idx],
        (uchar*) conn_key, share->hs_write_conn_keys_lengths[link_idx]))
    )
#endif
  )
#else
  if (
#if defined(HS_HAS_SQLCOM) && defined(HAVE_HANDLERSOCKET)
    (conn_kind == SPIDER_CONN_KIND_MYSQL &&
      (
#endif
        (another &&
          !(conn = (SPIDER_CONN*) my_hash_search(&trx->trx_another_conn_hash,
            (uchar*) conn_key, share->conn_keys_lengths[link_idx]))) ||
        (!another &&
          !(conn = (SPIDER_CONN*) my_hash_search(&trx->trx_conn_hash,
            (uchar*) conn_key, share->conn_keys_lengths[link_idx])))
#if defined(HS_HAS_SQLCOM) && defined(HAVE_HANDLERSOCKET)
      )
    ) ||
    (conn_kind == SPIDER_CONN_KIND_HS_READ &&
      !(conn = (SPIDER_CONN*) my_hash_search(&trx->trx_hs_r_conn_hash,
        (uchar*) conn_key, share->hs_read_conn_keys_lengths[link_idx]))
    ) ||
    (conn_kind == SPIDER_CONN_KIND_HS_WRITE &&
      !(conn = (SPIDER_CONN*) my_hash_search(&trx->trx_hs_w_conn_hash,
        (uchar*) conn_key, share->hs_write_conn_keys_lengths[link_idx]))
    )
#endif
  )
#endif
  {
    if (
      !trx->thd ||
#if defined(HS_HAS_SQLCOM) && defined(HAVE_HANDLERSOCKET)
      (conn_kind == SPIDER_CONN_KIND_MYSQL &&
#endif
        (
          (spider_param_conn_recycle_mode(trx->thd) & 1) ||
          spider_param_conn_recycle_strict(trx->thd)
        )
#if defined(HS_HAS_SQLCOM) && defined(HAVE_HANDLERSOCKET)
      ) ||
      (conn_kind == SPIDER_CONN_KIND_HS_READ &&
        (
          (spider_param_hs_r_conn_recycle_mode(trx->thd) & 1) ||
          spider_param_hs_r_conn_recycle_strict(trx->thd)
        )
      ) ||
      (conn_kind == SPIDER_CONN_KIND_HS_WRITE &&
        (
          (spider_param_hs_w_conn_recycle_mode(trx->thd) & 1) ||
          spider_param_hs_w_conn_recycle_strict(trx->thd)
        )
      )
#endif
    ) {
#if defined(HS_HAS_SQLCOM) && defined(HAVE_HANDLERSOCKET)
      if (conn_kind == SPIDER_CONN_KIND_MYSQL)
      {
#endif
        pthread_mutex_lock(&spider_conn_mutex);
#ifdef SPIDER_HAS_HASH_VALUE_TYPE
        if (!(conn = (SPIDER_CONN*) my_hash_search_using_hash_value(
          &spider_open_connections, share->conn_keys_hash_value[link_idx],
          (uchar*) share->conn_keys[link_idx],
          share->conn_keys_lengths[link_idx])))
#else
        if (!(conn = (SPIDER_CONN*) my_hash_search(&spider_open_connections,
          (uchar*) share->conn_keys[link_idx],
          share->conn_keys_lengths[link_idx])))
#endif
        {
          pthread_mutex_unlock(&spider_conn_mutex);
          if (spider_param_max_connections())
          { /* enable connection pool */
            conn = spider_get_conn_from_idle_connection(share, link_idx, conn_key, spider, conn_kind, base_link_idx, error_num);
            /* failed get conn, goto error */
            if (!conn)
              goto error;

          }
          else
          { /* did not enable conncetion pool , create_conn */
            DBUG_PRINT("info",("spider create new conn"));
            if (!(conn = spider_create_conn(share, spider, link_idx,
              base_link_idx, conn_kind, error_num)))
              goto error;
            *conn->conn_key = *conn_key;
            if (spider)
            {
              spider->conns[base_link_idx] = conn;
              if (spider_bit_is_set(spider->conn_can_fo, base_link_idx))
                conn->use_for_active_standby = TRUE;
            }
          }
        } else {
#ifdef HASH_UPDATE_WITH_HASH_VALUE
          my_hash_delete_with_hash_value(&spider_open_connections,
            conn->conn_key_hash_value, (uchar*) conn);
#else
          my_hash_delete(&spider_open_connections, (uchar*) conn);
#endif
          pthread_mutex_unlock(&spider_conn_mutex);
          DBUG_PRINT("info",("spider get global conn"));
          if (spider)
          {
            spider->conns[base_link_idx] = conn;
            if (spider_bit_is_set(spider->conn_can_fo, base_link_idx))
              conn->use_for_active_standby = TRUE;
          }
        }
#if defined(HS_HAS_SQLCOM) && defined(HAVE_HANDLERSOCKET)
      } else if (conn_kind == SPIDER_CONN_KIND_HS_READ)
      {
        pthread_mutex_lock(&spider_hs_r_conn_mutex);
#ifdef SPIDER_HAS_HASH_VALUE_TYPE
        if (!(conn = (SPIDER_CONN*) my_hash_search_using_hash_value(
          &spider_hs_r_conn_hash,
          share->hs_read_conn_keys_hash_value[link_idx],
          (uchar*) share->hs_read_conn_keys[link_idx],
          share->hs_read_conn_keys_lengths[link_idx])))
#else
        if (!(conn = (SPIDER_CONN*) my_hash_search(&spider_hs_r_conn_hash,
          (uchar*) share->hs_read_conn_keys[link_idx],
          share->hs_read_conn_keys_lengths[link_idx])))
#endif
        {
          pthread_mutex_unlock(&spider_hs_r_conn_mutex);
          DBUG_PRINT("info",("spider create new hs r conn"));
          if (!(conn = spider_create_conn(share, spider, link_idx,
            base_link_idx, conn_kind, error_num)))
            goto error;
          *conn->conn_key = *conn_key;
          if (spider)
          {
            spider->hs_r_conns[base_link_idx] = conn;
            if (spider_bit_is_set(spider->conn_can_fo, base_link_idx))
              conn->use_for_active_standby = TRUE;
          }
        } else {
#ifdef HASH_UPDATE_WITH_HASH_VALUE
          my_hash_delete_with_hash_value(&spider_hs_r_conn_hash,
            conn->conn_key_hash_value, (uchar*) conn);
#else
          my_hash_delete(&spider_hs_r_conn_hash, (uchar*) conn);
#endif
          pthread_mutex_unlock(&spider_hs_r_conn_mutex);
          DBUG_PRINT("info",("spider get global hs r conn"));
          if (spider)
          {
            spider->hs_r_conns[base_link_idx] = conn;
            if (spider_bit_is_set(spider->conn_can_fo, base_link_idx))
              conn->use_for_active_standby = TRUE;
          }
        }
      } else {
        pthread_mutex_lock(&spider_hs_w_conn_mutex);
#ifdef SPIDER_HAS_HASH_VALUE_TYPE
        if (!(conn = (SPIDER_CONN*) my_hash_search_using_hash_value(
          &spider_hs_w_conn_hash,
          share->hs_write_conn_keys_hash_value[link_idx],
          (uchar*) share->hs_write_conn_keys[link_idx],
          share->hs_write_conn_keys_lengths[link_idx])))
#else
        if (!(conn = (SPIDER_CONN*) my_hash_search(&spider_hs_w_conn_hash,
          (uchar*) share->hs_write_conn_keys[link_idx],
          share->hs_write_conn_keys_lengths[link_idx])))
#endif
        {
          pthread_mutex_unlock(&spider_hs_w_conn_mutex);
          DBUG_PRINT("info",("spider create new hs w conn"));
          if (!(conn = spider_create_conn(share, spider, link_idx,
            base_link_idx, conn_kind, error_num)))
            goto error;
          *conn->conn_key = *conn_key;
          if (spider)
          {
            spider->hs_w_conns[base_link_idx] = conn;
            if (spider_bit_is_set(spider->conn_can_fo, base_link_idx))
              conn->use_for_active_standby = TRUE;
          }
        } else {
#ifdef HASH_UPDATE_WITH_HASH_VALUE
          my_hash_delete_with_hash_value(&spider_hs_w_conn_hash,
            conn->conn_key_hash_value, (uchar*) conn);
#else
          my_hash_delete(&spider_hs_w_conn_hash, (uchar*) conn);
#endif
          pthread_mutex_unlock(&spider_hs_w_conn_mutex);
          DBUG_PRINT("info",("spider get global hs w conn"));
          if (spider)
          {
            spider->hs_w_conns[base_link_idx] = conn;
            if (spider_bit_is_set(spider->conn_can_fo, base_link_idx))
              conn->use_for_active_standby = TRUE;
          }
        }
      }
#endif
    } else {
      DBUG_PRINT("info",("spider create new conn"));
      /* conn_recycle_strict = 0 and conn_recycle_mode = 0 or 2 */
      if (!(conn = spider_create_conn(share, spider, link_idx, base_link_idx,
        conn_kind, error_num)))
        goto error;
      *conn->conn_key = *conn_key;
      if (spider)
      {
#if defined(HS_HAS_SQLCOM) && defined(HAVE_HANDLERSOCKET)
        if (conn_kind == SPIDER_CONN_KIND_MYSQL)
        {
#endif
          spider->conns[base_link_idx] = conn;
#if defined(HS_HAS_SQLCOM) && defined(HAVE_HANDLERSOCKET)
        } else if (conn_kind == SPIDER_CONN_KIND_HS_READ)
        {
          spider->hs_r_conns[base_link_idx] = conn;
        } else {
          spider->hs_w_conns[base_link_idx] = conn;
        }
#endif
        if (spider_bit_is_set(spider->conn_can_fo, base_link_idx))
          conn->use_for_active_standby = TRUE;
      }
    }
    conn->thd = trx->thd;
    conn->priority = share->priority;

#if defined(HS_HAS_SQLCOM) && defined(HAVE_HANDLERSOCKET)
    if (conn_kind == SPIDER_CONN_KIND_MYSQL)
    {
#endif
      if (another)
      {
        uint old_elements = trx->trx_another_conn_hash.array.max_element;
#ifdef HASH_UPDATE_WITH_HASH_VALUE
        if (my_hash_insert_with_hash_value(&trx->trx_another_conn_hash,
          share->conn_keys_hash_value[link_idx],
          (uchar*) conn))
#else
        if (my_hash_insert(&trx->trx_another_conn_hash, (uchar*) conn))
#endif
        {
          spider_free_conn(conn);
          *error_num = HA_ERR_OUT_OF_MEM;
          goto error;
        }
        if (trx->trx_another_conn_hash.array.max_element > old_elements)
        {
          spider_alloc_calc_mem(spider_current_trx,
            trx->trx_another_conn_hash,
            (trx->trx_another_conn_hash.array.max_element - old_elements) *
            trx->trx_another_conn_hash.array.size_of_element);
        }
      } else {
        uint old_elements = trx->trx_conn_hash.array.max_element;
#ifdef HASH_UPDATE_WITH_HASH_VALUE
        if (my_hash_insert_with_hash_value(&trx->trx_conn_hash,
          share->conn_keys_hash_value[link_idx],
          (uchar*) conn))
#else
        if (my_hash_insert(&trx->trx_conn_hash, (uchar*) conn))
#endif
        {
          spider_free_conn(conn);
          *error_num = HA_ERR_OUT_OF_MEM;
          goto error;
        }
        if (trx->trx_conn_hash.array.max_element > old_elements)
        {
          spider_alloc_calc_mem(spider_current_trx,
            trx->trx_conn_hash,
            (trx->trx_conn_hash.array.max_element - old_elements) *
            trx->trx_conn_hash.array.size_of_element);
        }
      }
#if defined(HS_HAS_SQLCOM) && defined(HAVE_HANDLERSOCKET)
    } else if (conn_kind == SPIDER_CONN_KIND_HS_READ)
    {
      uint old_elements = trx->trx_hs_r_conn_hash.array.max_element;
#ifdef HASH_UPDATE_WITH_HASH_VALUE
      if (my_hash_insert_with_hash_value(&trx->trx_hs_r_conn_hash,
        share->hs_read_conn_keys_hash_value[link_idx],
        (uchar*) conn))
#else
      if (my_hash_insert(&trx->trx_hs_r_conn_hash, (uchar*) conn))
#endif
      {
        spider_free_conn(conn);
        *error_num = HA_ERR_OUT_OF_MEM;
        goto error;
      }
      if (trx->trx_hs_r_conn_hash.array.max_element > old_elements)
      {
        spider_alloc_calc_mem(spider_current_trx,
          trx->trx_hs_r_conn_hash,
          (trx->trx_hs_r_conn_hash.array.max_element - old_elements) *
          trx->trx_hs_r_conn_hash.array.size_of_element);
      }
    } else {
      uint old_elements = trx->trx_hs_w_conn_hash.array.max_element;
#ifdef HASH_UPDATE_WITH_HASH_VALUE
      if (my_hash_insert_with_hash_value(&trx->trx_hs_w_conn_hash,
        share->hs_write_conn_keys_hash_value[link_idx],
        (uchar*) conn))
#else
      if (my_hash_insert(&trx->trx_hs_w_conn_hash, (uchar*) conn))
#endif
      {
        spider_free_conn(conn);
        *error_num = HA_ERR_OUT_OF_MEM;
        goto error;
      }
      if (trx->trx_hs_w_conn_hash.array.max_element > old_elements)
      {
        spider_alloc_calc_mem(spider_current_trx,
          trx->trx_hs_w_conn_hash,
          (trx->trx_hs_w_conn_hash.array.max_element - old_elements) *
          trx->trx_hs_w_conn_hash.array.size_of_element);
      }
    }
#endif
  } else if (spider)
  {
#if defined(HS_HAS_SQLCOM) && defined(HAVE_HANDLERSOCKET)
    if (conn_kind == SPIDER_CONN_KIND_MYSQL)
    {
#endif
      spider->conns[base_link_idx] = conn;
#if defined(HS_HAS_SQLCOM) && defined(HAVE_HANDLERSOCKET)
    } else if (conn_kind == SPIDER_CONN_KIND_HS_READ)
    {
      spider->hs_r_conns[base_link_idx] = conn;
    } else {
      spider->hs_w_conns[base_link_idx] = conn;
    }
#endif
    if (spider_bit_is_set(spider->conn_can_fo, base_link_idx))
      conn->use_for_active_standby = TRUE;
  }
  conn->link_idx = base_link_idx;

  if (conn->queued_connect)
    spider_conn_queue_connect_rewrite(share, conn, link_idx);

  if (conn->queued_ping)
  {
    if (spider)
      spider_conn_queue_ping_rewrite(spider, conn, base_link_idx);
    else
      conn->queued_ping = FALSE;
  }

#if defined(HS_HAS_SQLCOM) && defined(HAVE_HANDLERSOCKET)
  if (conn_kind == SPIDER_CONN_KIND_MYSQL)
  {
#endif
    if (unlikely(spider && spider->wide_handler->top_share &&
      (*error_num = spider_conn_queue_loop_check(
        conn, spider, base_link_idx))))
    {
      goto error;
    }
#if defined(HS_HAS_SQLCOM) && defined(HAVE_HANDLERSOCKET)
  }
#endif

  DBUG_PRINT("info",("spider conn=%p", conn));
  DBUG_RETURN(conn);

error:
  DBUG_RETURN(NULL);
}

int spider_free_conn(
  SPIDER_CONN *conn
) {
  DBUG_ENTER("spider_free_conn");
  DBUG_PRINT("info", ("spider conn=%p", conn));
  SPIDER_IP_PORT_CONN* ip_port_conn = conn->ip_port_conn;
  if (ip_port_conn)
  { /* free conn, ip_port_count-- */
    pthread_mutex_lock(&ip_port_conn->mutex);
    if (ip_port_conn->ip_port_count > 0)
      ip_port_conn->ip_port_count--;
    pthread_mutex_unlock(&ip_port_conn->mutex);
  }
  if (conn->conn_holder_for_direct_join)
    conn->conn_holder_for_direct_join->conn= NULL;
  spider_free_conn_alloc(conn);
  spider_free(spider_current_trx, conn, MYF(0));
  DBUG_RETURN(0);
}

/**
  May get or create a connection spawning a background thread

  For each link (data node, formally representable as the tuple
  (spider, link_idx)), there is an associated casual read value
  (`spider->result_list.casual_read[link_idx]').

  If the CRV is 0, do nothing. Otherwise, An casual read id
  (`conn->casual_read_current_id`) is associated with the link and
  query id. The CRI starts from 2, and is used only when CRV is 1, to
  update the CRV (see below). The updated CRV is then used to
  construct the connection key used for get or create a connection
  that spawns a background thread to execute queries.

  If the CRV is 1, it is assigned CRI. The latter is then incremented
  by 1. The CRI will only go up to 63, before "wrapping" back to 2.

  If 2 <= CRV <= 63, it is left alone.

  Note that this function relies on the assumption that the CRV is
  reset (e.g. using `spider_param_casual_read()') between consecutive
  calls of this function for the CRV == 1 case to auto-increment as
  expected.
*/
int spider_check_and_get_casual_read_conn(
  THD *thd,
  ha_spider *spider,
  int link_idx
) {
  int error_num;
  DBUG_ENTER("spider_check_and_get_casual_read_conn");
  if (!spider->result_list.casual_read[link_idx])
    DBUG_RETURN(0);
  SPIDER_CONN *conn = spider->conns[link_idx];
  if (conn->casual_read_query_id != thd->query_id)
  {
    conn->casual_read_query_id = thd->query_id;
    conn->casual_read_current_id = 2;
  }
  if (spider->result_list.casual_read[link_idx] == 1)
  {
    spider->result_list.casual_read[link_idx] = conn->casual_read_current_id;
    ++conn->casual_read_current_id;
    if (conn->casual_read_current_id > 63)
      conn->casual_read_current_id = 2;
  }
  char first_byte_bak = *spider->conn_keys[link_idx];
  *spider->conn_keys[link_idx] =
    '0' + spider->result_list.casual_read[link_idx];
  if (!(spider->conns[link_idx]= spider_get_conn(
          spider->share, link_idx, spider->conn_keys[link_idx],
          spider->wide_handler->trx, spider, FALSE, TRUE,
          SPIDER_CONN_KIND_MYSQL, &error_num)))
  {
    *spider->conn_keys[link_idx] = first_byte_bak;
    DBUG_RETURN(error_num);
  }
  *spider->conn_keys[link_idx] = first_byte_bak;
  spider->conns[link_idx]->casual_read_base_conn = conn;
  spider_check_and_set_autocommit(thd, spider->conns[link_idx], NULL);
  DBUG_RETURN(0);
}

int spider_check_and_init_casual_read(
  THD *thd,
  ha_spider *spider,
  int link_idx
) {
  int error_num;
  SPIDER_RESULT_LIST *result_list = &spider->result_list;
  SPIDER_SHARE *share = spider->share;
  DBUG_ENTER("spider_check_and_init_casual_read");
  if (
    spider_param_sync_autocommit(thd) &&
    (!thd_test_options(thd, OPTION_NOT_AUTOCOMMIT | OPTION_BEGIN)) &&
    (
      result_list->direct_order_limit
#ifdef HANDLER_HAS_DIRECT_AGGREGATE
      || result_list->direct_aggregate
#endif
    )
  ) {
    if (!result_list->casual_read[link_idx])
    {
      result_list->casual_read[link_idx] =
        spider_param_casual_read(thd, share->casual_read);
    }
    if ((error_num = spider_check_and_get_casual_read_conn(thd, spider,
      link_idx)))
    {
      DBUG_RETURN(error_num);
    }
    SPIDER_CONN *conn = spider->conns[link_idx];
    if (
      conn->casual_read_base_conn &&
      (error_num = spider_create_conn_thread(conn))
    ) {
      DBUG_RETURN(error_num);
    }
  }
  DBUG_RETURN(0);
}

void spider_conn_queue_connect(
  SPIDER_SHARE *share,
  SPIDER_CONN *conn,
  int link_idx
) {
  DBUG_ENTER("spider_conn_queue_connect");
  DBUG_PRINT("info", ("spider conn=%p", conn));
  conn->queued_connect = TRUE;
/*
  conn->queued_connect_share = share;
  conn->queued_connect_link_idx = link_idx;
*/
  DBUG_VOID_RETURN;
}

void spider_conn_queue_connect_rewrite(
  SPIDER_SHARE *share,
  SPIDER_CONN *conn,
  int link_idx
) {
  DBUG_ENTER("spider_conn_queue_connect_rewrite");
  DBUG_PRINT("info", ("spider conn=%p", conn));
  conn->queued_connect_share = share;
  conn->queued_connect_link_idx = link_idx;
  DBUG_VOID_RETURN;
}

void spider_conn_queue_ping(
  ha_spider *spider,
  SPIDER_CONN *conn,
  int link_idx
) {
  DBUG_ENTER("spider_conn_queue_ping");
  DBUG_PRINT("info", ("spider conn=%p", conn));
  conn->queued_ping = TRUE;
  conn->queued_ping_spider = spider;
  conn->queued_ping_link_idx = link_idx;
  DBUG_VOID_RETURN;
}

void spider_conn_queue_ping_rewrite(
  ha_spider *spider,
  SPIDER_CONN *conn,
  int link_idx
) {
  DBUG_ENTER("spider_conn_queue_ping_rewrite");
  DBUG_PRINT("info", ("spider conn=%p", conn));
  conn->queued_ping_spider = spider;
  conn->queued_ping_link_idx = link_idx;
  DBUG_VOID_RETURN;
}

void spider_conn_queue_trx_isolation(
  SPIDER_CONN *conn,
  int trx_isolation
) {
  DBUG_ENTER("spider_conn_queue_trx_isolation");
  DBUG_PRINT("info", ("spider conn=%p", conn));
  conn->queued_trx_isolation = TRUE;
  conn->queued_trx_isolation_val = trx_isolation;
  DBUG_VOID_RETURN;
}

void spider_conn_queue_semi_trx_isolation(
  SPIDER_CONN *conn,
  int trx_isolation
) {
  DBUG_ENTER("spider_conn_queue_semi_trx_isolation");
  DBUG_PRINT("info", ("spider conn=%p", conn));
  conn->queued_semi_trx_isolation = TRUE;
  conn->queued_semi_trx_isolation_val = trx_isolation;
  DBUG_VOID_RETURN;
}

void spider_conn_queue_autocommit(
  SPIDER_CONN *conn,
  bool autocommit
) {
  DBUG_ENTER("spider_conn_queue_autocommit");
  DBUG_PRINT("info", ("spider conn=%p", conn));
  conn->queued_autocommit = TRUE;
  conn->queued_autocommit_val = autocommit;
  DBUG_VOID_RETURN;
}

void spider_conn_queue_sql_log_off(
  SPIDER_CONN *conn,
  bool sql_log_off
) {
  DBUG_ENTER("spider_conn_queue_sql_log_off");
  DBUG_PRINT("info", ("spider conn=%p", conn));
  conn->queued_sql_log_off = TRUE;
  conn->queued_sql_log_off_val = sql_log_off;
  DBUG_VOID_RETURN;
}

void spider_conn_queue_wait_timeout(
  SPIDER_CONN *conn,
  int wait_timeout
) {
  DBUG_ENTER("spider_conn_queue_wait_timeout");
  DBUG_PRINT("info", ("spider conn=%p", conn));
  if (wait_timeout > 0)
  {
    conn->queued_wait_timeout = TRUE;
    conn->queued_wait_timeout_val = wait_timeout;
  }
  DBUG_VOID_RETURN;
}

void spider_conn_queue_sql_mode(
  SPIDER_CONN *conn,
  sql_mode_t sql_mode
) {
  DBUG_ENTER("spider_conn_queue_sql_mode");
  DBUG_PRINT("info", ("spider conn=%p", conn));
  DBUG_ASSERT(!(sql_mode & ~full_sql_mode));
  conn->queued_sql_mode = TRUE;
  conn->queued_sql_mode_val = (sql_mode & pushdown_sql_mode);
  DBUG_VOID_RETURN;
}

void spider_conn_queue_time_zone(
  SPIDER_CONN *conn,
  Time_zone *time_zone
) {
  DBUG_ENTER("spider_conn_queue_time_zone");
  DBUG_PRINT("info", ("spider conn=%p", conn));
  conn->queued_time_zone = TRUE;
  conn->queued_time_zone_val = time_zone;
  DBUG_VOID_RETURN;
}

void spider_conn_queue_UTC_time_zone(
  SPIDER_CONN *conn
) {
  DBUG_ENTER("spider_conn_queue_UTC_time_zone");
  DBUG_PRINT("info", ("spider conn=%p", conn));
  spider_conn_queue_time_zone(conn, UTC);
  DBUG_VOID_RETURN;
}

int spider_conn_queue_and_merge_loop_check(
  SPIDER_CONN *conn,
  SPIDER_CONN_LOOP_CHECK *lcptr
) {
  int error_num = HA_ERR_OUT_OF_MEM;
  char *tmp_name, *from_name, *cur_name, *to_name, *full_name, *from_value,
    *merged_value;
  SPIDER_CONN_LOOP_CHECK *lcqptr, *lcrptr;
  DBUG_ENTER("spider_conn_queue_and_merge_loop_check");
  DBUG_PRINT("info", ("spider conn=%p", conn));
#ifdef SPIDER_HAS_HASH_VALUE_TYPE
  if (unlikely(!(lcqptr = (SPIDER_CONN_LOOP_CHECK *)
    my_hash_search_using_hash_value(&conn->loop_check_queue,
    lcptr->hash_value_to,
    (uchar *) lcptr->to_name.str, lcptr->to_name.length))))
#else
  if (unlikely(!(lcqptr = (SPIDER_CONN_LOOP_CHECK *) my_hash_search(
    &conn->loop_check_queue,
    (uchar *) lcptr->to_name.str, lcptr->to_name.length))))
#endif
  {
    DBUG_PRINT("info", ("spider create merged_value and insert"));
    lcptr->merged_value.length = spider_unique_id.length +
      lcptr->cur_name.length + lcptr->from_value.length + 1;
    tmp_name = (char *) lcptr->merged_value.str;
    memcpy(tmp_name, spider_unique_id.str, spider_unique_id.length);
    tmp_name += spider_unique_id.length;
    memcpy(tmp_name, lcptr->cur_name.str, lcptr->cur_name.length);
    tmp_name += lcptr->cur_name.length;
    *tmp_name = '-';
    ++tmp_name;
    memcpy(tmp_name, lcptr->from_value.str, lcptr->from_value.length + 1);
#ifdef HASH_UPDATE_WITH_HASH_VALUE
    if (unlikely(my_hash_insert_with_hash_value(&conn->loop_check_queue,
      lcptr->hash_value_to, (uchar *) lcptr)))
#else
    if (unlikely(my_hash_insert(&conn->loop_check_queue, (uchar *) lcptr)))
#endif
    {
      goto error_hash_insert_queue;
    }
    lcptr->flag |= SPIDER_LOP_CHK_QUEUED;
  } else {
    DBUG_PRINT("info", ("spider append merged_value and replace"));
    if (unlikely(!spider_bulk_malloc(spider_current_trx, 271, MYF(MY_WME),
      &lcrptr, (uint) (sizeof(SPIDER_CONN_LOOP_CHECK)),
      &from_name, (uint) (lcqptr->from_name.length + 1),
      &cur_name, (uint) (lcqptr->cur_name.length + 1),
      &to_name, (uint) (lcqptr->to_name.length + 1),
      &full_name, (uint) (lcqptr->full_name.length + 1),
      &from_value, (uint) (lcqptr->from_value.length + 1),
      &merged_value, (uint) (lcqptr->merged_value.length +
        spider_unique_id.length + lcptr->cur_name.length +
        lcptr->from_value.length + 2),
      NullS)
    )) {
      goto error_alloc_loop_check_replace;
    }
#ifdef SPIDER_HAS_HASH_VALUE_TYPE
    lcrptr->hash_value_to = lcqptr->hash_value_to;
    lcrptr->hash_value_full = lcqptr->hash_value_full;
#endif
    lcrptr->from_name.str = from_name;
    lcrptr->from_name.length = lcqptr->from_name.length;
    memcpy(from_name, lcqptr->from_name.str, lcqptr->from_name.length + 1);
    lcrptr->cur_name.str = cur_name;
    lcrptr->cur_name.length = lcqptr->cur_name.length;
    memcpy(cur_name, lcqptr->cur_name.str, lcqptr->cur_name.length + 1);
    lcrptr->to_name.str = to_name;
    lcrptr->to_name.length = lcqptr->to_name.length;
    memcpy(to_name, lcqptr->to_name.str, lcqptr->to_name.length + 1);
    lcrptr->full_name.str = full_name;
    lcrptr->full_name.length = lcqptr->full_name.length;
    memcpy(full_name, lcqptr->full_name.str, lcqptr->full_name.length + 1);
    lcrptr->from_value.str = from_value;
    lcrptr->from_value.length = lcqptr->from_value.length;
    memcpy(from_value, lcqptr->from_value.str, lcqptr->from_value.length + 1);
    lcrptr->merged_value.str = merged_value;
    lcrptr->merged_value.length = lcqptr->merged_value.length;
    memcpy(merged_value,
      lcqptr->merged_value.str, lcqptr->merged_value.length);
    merged_value += lcqptr->merged_value.length;
    memcpy(merged_value, spider_unique_id.str, spider_unique_id.length);
    merged_value += spider_unique_id.length;
    memcpy(merged_value, lcptr->cur_name.str, lcptr->cur_name.length);
    merged_value += lcptr->cur_name.length;
    *merged_value = '-';
    ++merged_value;
    memcpy(merged_value, lcptr->from_value.str, lcptr->from_value.length + 1);

    DBUG_PRINT("info", ("spider free lcqptr"));
#ifdef HASH_UPDATE_WITH_HASH_VALUE
    my_hash_delete_with_hash_value(&conn->loop_checked,
      lcqptr->hash_value_full, (uchar *) lcqptr);
    my_hash_delete_with_hash_value(&conn->loop_check_queue,
      lcqptr->hash_value_to, (uchar *) lcqptr);
#else
    my_hash_delete(&conn->loop_checked, (uchar*) lcqptr);
    my_hash_delete(&conn->loop_check_queue, (uchar*) lcqptr);
#endif
    spider_free(spider_current_trx, lcqptr, MYF(0));

    lcptr = lcrptr;
#ifdef HASH_UPDATE_WITH_HASH_VALUE
    if (unlikely(my_hash_insert_with_hash_value(&conn->loop_checked,
      lcptr->hash_value_full, (uchar *) lcptr)))
#else
    if (unlikely(my_hash_insert(&conn->loop_checked, (uchar *) lcptr)))
#endif
    {
      goto error_hash_insert;
    }
#ifdef HASH_UPDATE_WITH_HASH_VALUE
    if (unlikely(my_hash_insert_with_hash_value(&conn->loop_check_queue,
      lcptr->hash_value_to, (uchar *) lcptr)))
#else
    if (unlikely(my_hash_insert(&conn->loop_check_queue, (uchar *) lcptr)))
#endif
    {
      goto error_hash_insert_queue;
    }
    lcptr->flag = SPIDER_LOP_CHK_MERAGED;
    lcptr->next = NULL;
    if (!conn->loop_check_meraged_first)
    {
      conn->loop_check_meraged_first = lcptr;
      conn->loop_check_meraged_last = lcptr;
    } else {
      conn->loop_check_meraged_last->next = lcptr;
      conn->loop_check_meraged_last = lcptr;
    }
  }
  DBUG_RETURN(0);

error_alloc_loop_check_replace:
error_hash_insert_queue:
#ifdef HASH_UPDATE_WITH_HASH_VALUE
  my_hash_delete_with_hash_value(&conn->loop_checked,
    lcptr->hash_value_full, (uchar *) lcptr);
#else
  my_hash_delete(&conn->loop_checked, (uchar*) lcptr);
#endif
error_hash_insert:
  spider_free(spider_current_trx, lcptr, MYF(0));
  pthread_mutex_unlock(&conn->loop_check_mutex);
  DBUG_RETURN(error_num);
}

int spider_conn_reset_queue_loop_check(
  SPIDER_CONN *conn
) {
  int error_num;
  SPIDER_CONN_LOOP_CHECK *lcptr;
  DBUG_ENTER("spider_conn_reset_queue_loop_check");
  uint l = 0;
  pthread_mutex_lock(&conn->loop_check_mutex);
  while ((lcptr = (SPIDER_CONN_LOOP_CHECK *) my_hash_element(
    &conn->loop_checked, l)))
  {
    if (!lcptr->flag)
    {
      DBUG_PRINT("info", ("spider free lcptr"));
#ifdef HASH_UPDATE_WITH_HASH_VALUE
      my_hash_delete_with_hash_value(&conn->loop_checked,
        lcptr->hash_value_full, (uchar *) lcptr);
#else
      my_hash_delete(&conn->loop_checked, (uchar*) lcptr);
#endif
      spider_free(spider_current_trx, lcptr, MYF(0));
    }
    ++l;
  }

  lcptr = conn->loop_check_ignored_first;
  while (lcptr)
  {
    lcptr->flag = 0;
    if ((error_num = spider_conn_queue_and_merge_loop_check(conn, lcptr)))
    {
      goto error_queue_and_merge;
    }
    lcptr = lcptr->next;
  }
  conn->loop_check_meraged_first = NULL;
  pthread_mutex_unlock(&conn->loop_check_mutex);
  DBUG_RETURN(0);

error_queue_and_merge:
  lcptr = lcptr->next;
  while (lcptr)
  {
    lcptr->flag = 0;
    lcptr = lcptr->next;
  }
  conn->loop_check_meraged_first = NULL;
  pthread_mutex_unlock(&conn->loop_check_mutex);
  DBUG_RETURN(error_num);
}

int spider_conn_queue_loop_check(
  SPIDER_CONN *conn,
  ha_spider *spider,
  int link_idx
) {
  int error_num = HA_ERR_OUT_OF_MEM;
  uint conn_link_idx = spider->conn_link_idx[link_idx], buf_sz;
  char path[FN_REFLEN + 1];
  char *tmp_name, *from_name, *cur_name, *to_name, *full_name, *from_value,
    *merged_value;
  user_var_entry *loop_check;
  char *loop_check_buf;
  THD *thd = spider->wide_handler->trx->thd;
  TABLE_SHARE *top_share = spider->wide_handler->top_share;
  SPIDER_SHARE *share = spider->share;
  SPIDER_CONN_LOOP_CHECK *lcptr;
  LEX_CSTRING lex_str, from_str, to_str;
  DBUG_ENTER("spider_conn_queue_loop_check");
  DBUG_PRINT("info", ("spider conn=%p", conn));
  lex_str.length = top_share->path.length + SPIDER_SQL_LOP_CHK_PRM_PRF_LEN;
  buf_sz = lex_str.length + 2;
  loop_check_buf = (char *) my_alloca(buf_sz);
  if (unlikely(!loop_check_buf))
  {
    DBUG_RETURN(HA_ERR_OUT_OF_MEM);
  }
  lex_str.str = loop_check_buf;
  memcpy(loop_check_buf,
    SPIDER_SQL_LOP_CHK_PRM_PRF_STR, SPIDER_SQL_LOP_CHK_PRM_PRF_LEN);
  memcpy(loop_check_buf + SPIDER_SQL_LOP_CHK_PRM_PRF_LEN,
    top_share->path.str, top_share->path.length);
  loop_check_buf[lex_str.length] = '\0';
  DBUG_PRINT("info", ("spider param name=%s", lex_str.str));
  loop_check = get_variable(&thd->user_vars, &lex_str, FALSE);
  if (!loop_check || loop_check->type != STRING_RESULT)
  {
    DBUG_PRINT("info", ("spider client is not Spider"));
    lex_str.str = "";
    lex_str.length = 0;
    from_str.str = "";
    from_str.length = 0;
  } else {
    lex_str.str = loop_check->value;
    lex_str.length = loop_check->length;
    DBUG_PRINT("info", ("spider from_str=%s", lex_str.str));
    if (unlikely(!(tmp_name = strchr(loop_check->value, '-'))))
    {
      DBUG_PRINT("info", ("spider invalid value for loop checking 1"));
      from_str.str = "";
      from_str.length = 0;
    }
    else if (unlikely(!(tmp_name = strchr(tmp_name + 1, '-'))))
    {
      DBUG_PRINT("info", ("spider invalid value for loop checking 2"));
      from_str.str = "";
      from_str.length = 0;
    }
    else if (unlikely(!(tmp_name = strchr(tmp_name + 1, '-'))))
    {
      DBUG_PRINT("info", ("spider invalid value for loop checking 3"));
      from_str.str = "";
      from_str.length = 0;
    }
    else if (unlikely(!(tmp_name = strchr(tmp_name + 1, '-'))))
    {
      DBUG_PRINT("info", ("spider invalid value for loop checking 4"));
      from_str.str = "";
      from_str.length = 0;
    }
    else
    {
      from_str.str = lex_str.str;
      from_str.length = tmp_name - lex_str.str + 1;
    }
  }
  my_afree(loop_check_buf);

  to_str.length = build_table_filename(path, FN_REFLEN,
    share->tgt_dbs[conn_link_idx] ? share->tgt_dbs[conn_link_idx] : "",
    share->tgt_table_names[conn_link_idx], "", 0);
  to_str.str = path;
  DBUG_PRINT("info", ("spider to=%s", to_str.str));
  buf_sz = from_str.length + top_share->path.length + to_str.length + 3;
  loop_check_buf = (char *) my_alloca(buf_sz);
  if (unlikely(!loop_check_buf))
  {
    DBUG_RETURN(HA_ERR_OUT_OF_MEM);
  }
  DBUG_PRINT("info", ("spider top_share->path=%s", top_share->path.str));
  memcpy(loop_check_buf, from_str.str, from_str.length);
  tmp_name = loop_check_buf + from_str.length;
  *tmp_name = '-';
  ++tmp_name;
  memcpy(tmp_name, top_share->path.str, top_share->path.length);
  tmp_name += top_share->path.length;
  *tmp_name = '-';
  ++tmp_name;
  memcpy(tmp_name, to_str.str, to_str.length);
  tmp_name += to_str.length;
  *tmp_name = '\0';
#ifdef SPIDER_HAS_HASH_VALUE_TYPE
  my_hash_value_type hash_value = my_calc_hash(&conn->loop_checked,
    (uchar *) loop_check_buf, buf_sz - 1);
#endif
  pthread_mutex_lock(&conn->loop_check_mutex);
#ifdef SPIDER_HAS_HASH_VALUE_TYPE
  lcptr = (SPIDER_CONN_LOOP_CHECK *)
    my_hash_search_using_hash_value(&conn->loop_checked, hash_value,
    (uchar *) loop_check_buf, buf_sz - 1);
#else
  lcptr = (SPIDER_CONN_LOOP_CHECK *) my_hash_search(
    &conn->loop_checked, (uchar *) loop_check_buf, buf_sz - 1);
#endif
  if (unlikely(
    !lcptr ||
    (
      !lcptr->flag &&
      (
        lcptr->from_value.length != lex_str.length ||
        memcmp(lcptr->from_value.str, lex_str.str, lex_str.length)
      )
    )
  ))
  {
    if (unlikely(lcptr))
    {
      DBUG_PRINT("info", ("spider free lcptr"));
#ifdef HASH_UPDATE_WITH_HASH_VALUE
      my_hash_delete_with_hash_value(&conn->loop_checked,
        lcptr->hash_value_full, (uchar *) lcptr);
#else
      my_hash_delete(&conn->loop_checked, (uchar*) lcptr);
#endif
      spider_free(spider_current_trx, lcptr, MYF(0));
    }
    DBUG_PRINT("info", ("spider alloc_lcptr"));
    if (unlikely(!spider_bulk_malloc(spider_current_trx, 272, MYF(MY_WME),
      &lcptr, (uint) (sizeof(SPIDER_CONN_LOOP_CHECK)),
      &from_name, (uint) (from_str.length + 1),
      &cur_name, (uint) (top_share->path.length + 1),
      &to_name, (uint) (to_str.length + 1),
      &full_name, (uint) (buf_sz),
      &from_value, (uint) (lex_str.length + 1),
      &merged_value, (uint) (spider_unique_id.length + top_share->path.length +
        lex_str.length + 2),
      NullS)
    )) {
      my_afree(loop_check_buf);
      goto error_alloc_loop_check;
    }
    lcptr->flag = 0;
    lcptr->from_name.str = from_name;
    lcptr->from_name.length = from_str.length;
    memcpy(from_name, from_str.str, from_str.length + 1);
    lcptr->cur_name.str = cur_name;
    lcptr->cur_name.length = top_share->path.length;
    memcpy(cur_name, top_share->path.str, top_share->path.length + 1);
    lcptr->to_name.str = to_name;
    lcptr->to_name.length = to_str.length;
    memcpy(to_name, to_str.str, to_str.length + 1);
    lcptr->full_name.str = full_name;
    lcptr->full_name.length = buf_sz - 1;
    memcpy(full_name, loop_check_buf, buf_sz);
    lcptr->from_value.str = from_value;
    lcptr->from_value.length = lex_str.length;
    memcpy(from_value, lex_str.str, lex_str.length + 1);
    lcptr->merged_value.str = merged_value;
#ifdef SPIDER_HAS_HASH_VALUE_TYPE
    lcptr->hash_value_to = my_calc_hash(&conn->loop_checked,
      (uchar *) to_str.str, to_str.length);
    lcptr->hash_value_full = hash_value;
#endif
#ifdef HASH_UPDATE_WITH_HASH_VALUE
    if (unlikely(my_hash_insert_with_hash_value(&conn->loop_checked,
      lcptr->hash_value_full, (uchar *) lcptr)))
#else
    if (unlikely(my_hash_insert(&conn->loop_checked, (uchar *) lcptr)))
#endif
    {
      my_afree(loop_check_buf);
      goto error_hash_insert;
    }
  } else {
    if (!lcptr->flag)
    {
      DBUG_PRINT("info", ("spider add to ignored list"));
      lcptr->flag |= SPIDER_LOP_CHK_IGNORED;
      lcptr->next = NULL;
      if (!conn->loop_check_ignored_first)
      {
        conn->loop_check_ignored_first = lcptr;
        conn->loop_check_ignored_last = lcptr;
      } else {
        conn->loop_check_ignored_last->next = lcptr;
        conn->loop_check_ignored_last = lcptr;
      }
    }
    pthread_mutex_unlock(&conn->loop_check_mutex);
    my_afree(loop_check_buf);
    DBUG_PRINT("info", ("spider be sent or queued already"));
    DBUG_RETURN(0);
  }
  my_afree(loop_check_buf);

  if ((error_num = spider_conn_queue_and_merge_loop_check(conn, lcptr)))
  {
    goto error_queue_and_merge;
  }
  pthread_mutex_unlock(&conn->loop_check_mutex);
  DBUG_RETURN(0);

error_hash_insert:
  spider_free(spider_current_trx, lcptr, MYF(0));
error_queue_and_merge:
  pthread_mutex_unlock(&conn->loop_check_mutex);
error_alloc_loop_check:
  DBUG_RETURN(error_num);
}

void spider_conn_queue_start_transaction(
  SPIDER_CONN *conn
) {
  DBUG_ENTER("spider_conn_queue_start_transaction");
  DBUG_PRINT("info", ("spider conn=%p", conn));
  DBUG_ASSERT(!conn->trx_start);
  conn->queued_trx_start = TRUE;
  conn->trx_start = TRUE;
  DBUG_VOID_RETURN;
}

void spider_conn_queue_xa_start(
  SPIDER_CONN *conn,
  XID *xid
) {
  DBUG_ENTER("spider_conn_queue_xa_start");
  DBUG_PRINT("info", ("spider conn=%p", conn));
  conn->queued_xa_start = TRUE;
  conn->queued_xa_start_xid = xid;
  DBUG_VOID_RETURN;
}

void spider_conn_clear_queue(
  SPIDER_CONN *conn
) {
  DBUG_ENTER("spider_conn_clear_queue");
  DBUG_PRINT("info", ("spider conn=%p", conn));
/*
  conn->queued_connect = FALSE;
  conn->queued_ping = FALSE;
*/
  conn->queued_trx_isolation = FALSE;
  conn->queued_semi_trx_isolation = FALSE;
  conn->queued_autocommit = FALSE;
  conn->queued_sql_log_off = FALSE;
  conn->queued_wait_timeout = FALSE;
  conn->queued_sql_mode = FALSE;
  conn->queued_time_zone = FALSE;
  conn->queued_trx_start = FALSE;
  conn->queued_xa_start = FALSE;
  DBUG_VOID_RETURN;
}

void spider_conn_clear_queue_at_commit(
  SPIDER_CONN *conn
) {
  DBUG_ENTER("spider_conn_clear_queue_at_commit");
  DBUG_PRINT("info", ("spider conn=%p", conn));
  if (conn->queued_trx_start)
  {
    conn->queued_trx_start = FALSE;
    conn->trx_start = FALSE;
  }
  conn->queued_xa_start = FALSE;
  DBUG_VOID_RETURN;
}

void spider_conn_set_timeout(
  SPIDER_CONN *conn,
  uint net_read_timeout,
  uint net_write_timeout
) {
  DBUG_ENTER("spider_conn_set_timeout");
  DBUG_PRINT("info", ("spider conn=%p", conn));
  if (net_read_timeout != conn->net_read_timeout)
  {
    DBUG_PRINT("info",("spider net_read_timeout set from %u to %u",
      conn->net_read_timeout, net_read_timeout));
    conn->queued_net_timeout = TRUE;
    conn->net_read_timeout = net_read_timeout;
  }
  if (net_write_timeout != conn->net_write_timeout)
  {
    DBUG_PRINT("info",("spider net_write_timeout set from %u to %u",
      conn->net_write_timeout, net_write_timeout));
    conn->queued_net_timeout = TRUE;
    conn->net_write_timeout = net_write_timeout;
  }
  DBUG_VOID_RETURN;
}

void spider_conn_set_timeout_from_share(
  SPIDER_CONN *conn,
  int link_idx,
  THD *thd,
  SPIDER_SHARE *share
) {
  DBUG_ENTER("spider_conn_set_timeout_from_share");
  spider_conn_set_timeout(
    conn,
    spider_param_net_read_timeout(thd, share->net_read_timeouts[link_idx]),
    spider_param_net_write_timeout(thd, share->net_write_timeouts[link_idx])
  );
  DBUG_VOID_RETURN;
}

void spider_conn_set_timeout_from_direct_sql(
  SPIDER_CONN *conn,
  THD *thd,
  SPIDER_DIRECT_SQL *direct_sql
) {
  DBUG_ENTER("spider_conn_set_timeout_from_direct_sql");
  spider_conn_set_timeout(
    conn,
    spider_param_net_read_timeout(thd, direct_sql->net_read_timeout),
    spider_param_net_write_timeout(thd, direct_sql->net_write_timeout)
  );
  DBUG_VOID_RETURN;
}

/**
  Insert a connection to a binary tree ordered by priority

  Starting from `top', find the correct spot for `conn' and insert it.
*/
void spider_tree_insert(
  SPIDER_CONN *top,
  SPIDER_CONN *conn
) {
  SPIDER_CONN *current = top;
  longlong priority = conn->priority;
  DBUG_ENTER("spider_tree_insert");
  while (TRUE)
  {
    if (priority < current->priority)
    {
      if (current->c_small == NULL)
      {
        conn->p_small = NULL;
        conn->p_big = current;
        conn->c_small = NULL;
        conn->c_big = NULL;
        current->c_small = conn;
        break;
      } else
        current = current->c_small;
    } else {
      if (current->c_big == NULL)
      {
        conn->p_small = current;
        conn->p_big = NULL;
        conn->c_small = NULL;
        conn->c_big = NULL;
        current->c_big = conn;
        break;
      } else
        current = current->c_big;
    }
  }
  DBUG_VOID_RETURN;
}

/* Returns the connection with the smallest priority in a tree */
SPIDER_CONN *spider_tree_first(
  SPIDER_CONN *top
) {
  SPIDER_CONN *current = top;
  DBUG_ENTER("spider_tree_first");
  while (current)
  {
    if (current->c_small == NULL)
      break;
    else
      current = current->c_small;
  }
  DBUG_RETURN(current);
}

/* Returns the connection with the biggest priority in a tree */
SPIDER_CONN *spider_tree_last(
  SPIDER_CONN *top
) {
  SPIDER_CONN *current = top;
  DBUG_ENTER("spider_tree_last");
  while (TRUE)
  {
    if (current->c_big == NULL)
      break;
    else
      current = current->c_big;
  }
  DBUG_RETURN(current);
}

/*
  Returns the next connection

  Find the connection in the tree with the smallest priority that is
  bigger than that of the current connection.
*/
SPIDER_CONN *spider_tree_next(
  SPIDER_CONN *current
) {
  DBUG_ENTER("spider_tree_next");
  if (current->c_big)
    DBUG_RETURN(spider_tree_first(current->c_big));
  while (TRUE)
  {
    if (current->p_big)
      DBUG_RETURN(current->p_big);
    if (!current->p_small)
      DBUG_RETURN(NULL);
    current = current->p_small;
  }
}

SPIDER_CONN *spider_tree_delete(
  SPIDER_CONN *conn,
  SPIDER_CONN *top
) {
  DBUG_ENTER("spider_tree_delete");
  if (conn->p_small)
  {
    if (conn->c_small)
    {
      conn->c_small->p_big = NULL;
      conn->c_small->p_small = conn->p_small;
      conn->p_small->c_big = conn->c_small;
      if (conn->c_big)
      {
        SPIDER_CONN *last = spider_tree_last(conn->c_small);
        conn->c_big->p_small = last;
        last->c_big = conn->c_big;
      }
    } else if (conn->c_big)
    {
      conn->c_big->p_small = conn->p_small;
      conn->p_small->c_big = conn->c_big;
    } else
      conn->p_small->c_big = NULL;
  } else if (conn->p_big)
  {
    if (conn->c_small)
    {
      conn->c_small->p_big = conn->p_big;
      conn->p_big->c_small = conn->c_small;
      if (conn->c_big)
      {
        SPIDER_CONN *last = spider_tree_last(conn->c_small);
        conn->c_big->p_small = last;
        last->c_big = conn->c_big;
      }
    } else if (conn->c_big)
    {
      conn->c_big->p_big = conn->p_big;
      conn->c_big->p_small = NULL;
      conn->p_big->c_small = conn->c_big;
    } else
      conn->p_big->c_small = NULL;
  } else {
    if (conn->c_small)
    {
      conn->c_small->p_big = NULL;
      conn->c_small->p_small = NULL;
      if (conn->c_big)
      {
        SPIDER_CONN *last = spider_tree_last(conn->c_small);
        conn->c_big->p_small = last;
        last->c_big = conn->c_big;
      }
      DBUG_RETURN(conn->c_small);
    } else if (conn->c_big)
    {
      conn->c_big->p_small = NULL;
      DBUG_RETURN(conn->c_big);
    }
    DBUG_RETURN(NULL);
  }
  DBUG_RETURN(top);
}

#ifndef WITHOUT_SPIDER_BG_SEARCH
int spider_set_conn_bg_param(
  ha_spider *spider
) {
  int error_num, roop_count, bgs_mode;
  SPIDER_SHARE *share = spider->share;
  SPIDER_RESULT_LIST *result_list = &spider->result_list;
  SPIDER_WIDE_HANDLER *wide_handler = spider->wide_handler;
  THD *thd = wide_handler->trx->thd;
  DBUG_ENTER("spider_set_conn_bg_param");
  DBUG_PRINT("info",("spider spider=%p", spider));
  bgs_mode =
    spider_param_bgs_mode(thd, share->bgs_mode);
  if (bgs_mode == 0)
    result_list->bgs_phase = 0;
  else if (
    bgs_mode <= 2 &&
    (wide_handler->external_lock_type == F_WRLCK ||
      wide_handler->lock_mode == 2)
  )
    result_list->bgs_phase = 0;
  else if (bgs_mode <= 1 && wide_handler->lock_mode == 1)
    result_list->bgs_phase = 0;
  else {
    result_list->bgs_phase = 1;

    result_list->bgs_split_read = spider_bg_split_read_param(spider);
    if (spider->use_pre_call)
    {
      DBUG_PRINT("info",("spider use_pre_call=TRUE"));
      result_list->bgs_first_read = result_list->bgs_split_read;
      result_list->bgs_second_read = result_list->bgs_split_read;
    } else {
      DBUG_PRINT("info",("spider use_pre_call=FALSE"));
      result_list->bgs_first_read =
        spider_param_bgs_first_read(thd, share->bgs_first_read);
      result_list->bgs_second_read =
        spider_param_bgs_second_read(thd, share->bgs_second_read);
    }
    DBUG_PRINT("info",("spider bgs_split_read=%lld",
      result_list->bgs_split_read));
    DBUG_PRINT("info",("spider bgs_first_read=%lld", share->bgs_first_read));
    DBUG_PRINT("info",("spider bgs_second_read=%lld", share->bgs_second_read));

    result_list->split_read =
      result_list->bgs_first_read > 0 ?
      result_list->bgs_first_read :
      result_list->bgs_split_read;
  }

  if (result_list->bgs_phase > 0)
  {
#ifdef SPIDER_HAS_GROUP_BY_HANDLER
    if (spider->use_fields)
    {
      SPIDER_LINK_IDX_CHAIN *link_idx_chain;
      spider_fields *fields = spider->fields;
      fields->set_pos_to_first_link_idx_chain();
      while ((link_idx_chain = fields->get_next_link_idx_chain()))
      {
        if ((error_num = spider_create_conn_thread(link_idx_chain->conn)))
          DBUG_RETURN(error_num);
      }
    } else {
#endif
      for (
        roop_count = spider_conn_link_idx_next(share->link_statuses,
          spider->conn_link_idx, -1, share->link_count,
          spider->wide_handler->lock_mode ?
          SPIDER_LINK_STATUS_RECOVERY : SPIDER_LINK_STATUS_OK);
        roop_count < (int) share->link_count;
        roop_count = spider_conn_link_idx_next(share->link_statuses,
          spider->conn_link_idx, roop_count, share->link_count,
          spider->wide_handler->lock_mode ?
          SPIDER_LINK_STATUS_RECOVERY : SPIDER_LINK_STATUS_OK)
      ) {
        if ((error_num = spider_create_conn_thread(spider->conns[roop_count])))
          DBUG_RETURN(error_num);
#if defined(HS_HAS_SQLCOM) && defined(HAVE_HANDLERSOCKET)
        if ((error_num = spider_create_conn_thread(
          spider->hs_r_conns[roop_count])))
          DBUG_RETURN(error_num);
        if ((error_num = spider_create_conn_thread(
          spider->hs_w_conns[roop_count])))
          DBUG_RETURN(error_num);
#endif
      }
#ifdef SPIDER_HAS_GROUP_BY_HANDLER
    }
#endif
  }
  DBUG_RETURN(0);
}

/**
  Creates a background thread on `conn' to run `spider_bg_conn_action()'

  Does not create when `conn' is NULL or a bg thread has already been
  created for `conn'.
*/
int spider_create_conn_thread(
  SPIDER_CONN *conn
) {
  int error_num;
  DBUG_ENTER("spider_create_conn_thread");
  if (conn && !conn->bg_init)
  {
#if MYSQL_VERSION_ID < 50500
    if (pthread_mutex_init(&conn->bg_conn_chain_mutex, MY_MUTEX_INIT_FAST))
#else
    if (mysql_mutex_init(spd_key_mutex_bg_conn_chain,
      &conn->bg_conn_chain_mutex, MY_MUTEX_INIT_FAST))
#endif
    {
      error_num = HA_ERR_OUT_OF_MEM;
      goto error_chain_mutex_init;
    }
    conn->bg_conn_chain_mutex_ptr = NULL;
#if MYSQL_VERSION_ID < 50500
    if (pthread_mutex_init(&conn->bg_conn_sync_mutex, MY_MUTEX_INIT_FAST))
#else
    if (mysql_mutex_init(spd_key_mutex_bg_conn_sync,
      &conn->bg_conn_sync_mutex, MY_MUTEX_INIT_FAST))
#endif
    {
      error_num = HA_ERR_OUT_OF_MEM;
      goto error_sync_mutex_init;
    }
#if MYSQL_VERSION_ID < 50500
    if (pthread_mutex_init(&conn->bg_conn_mutex, MY_MUTEX_INIT_FAST))
#else
    if (mysql_mutex_init(spd_key_mutex_bg_conn, &conn->bg_conn_mutex,
      MY_MUTEX_INIT_FAST))
#endif
    {
      error_num = HA_ERR_OUT_OF_MEM;
      goto error_mutex_init;
    }
#if MYSQL_VERSION_ID < 50500
    if (pthread_mutex_init(&conn->bg_job_stack_mutex, MY_MUTEX_INIT_FAST))
#else
    if (mysql_mutex_init(spd_key_mutex_bg_job_stack, &conn->bg_job_stack_mutex,
      MY_MUTEX_INIT_FAST))
#endif
    {
      error_num = HA_ERR_OUT_OF_MEM;
      goto error_job_stack_mutex_init;
    }
    if (SPD_INIT_DYNAMIC_ARRAY2(&conn->bg_job_stack, sizeof(void *), NULL, 16,
      16, MYF(MY_WME)))
    {
      error_num = HA_ERR_OUT_OF_MEM;
      goto error_job_stack_init;
    }
    spider_alloc_calc_mem_init(conn->bg_job_stack, SPD_MID_CREATE_CONN_THREAD_1);
    spider_alloc_calc_mem(spider_current_trx,
      conn->bg_job_stack,
      conn->bg_job_stack.max_element *
      conn->bg_job_stack.size_of_element);
    conn->bg_job_stack_cur_pos = 0;
#if MYSQL_VERSION_ID < 50500
    if (pthread_cond_init(&conn->bg_conn_sync_cond, NULL))
#else
    if (mysql_cond_init(spd_key_cond_bg_conn_sync,
      &conn->bg_conn_sync_cond, NULL))
#endif
    {
      error_num = HA_ERR_OUT_OF_MEM;
      goto error_sync_cond_init;
    }
#if MYSQL_VERSION_ID < 50500
    if (pthread_cond_init(&conn->bg_conn_cond, NULL))
#else
    if (mysql_cond_init(spd_key_cond_bg_conn,
      &conn->bg_conn_cond, NULL))
#endif
    {
      error_num = HA_ERR_OUT_OF_MEM;
      goto error_cond_init;
    }
    pthread_mutex_lock(&conn->bg_conn_mutex);
#if MYSQL_VERSION_ID < 50500
    if (pthread_create(&conn->bg_thread, &spider_pt_attr,
      spider_bg_conn_action, (void *) conn)
    )
#else
    if (mysql_thread_create(spd_key_thd_bg, &conn->bg_thread,
      &spider_pt_attr, spider_bg_conn_action, (void *) conn)
    )
#endif
    {
      pthread_mutex_unlock(&conn->bg_conn_mutex);
      error_num = HA_ERR_OUT_OF_MEM;
      goto error_thread_create;
    }
    pthread_mutex_lock(&conn->bg_conn_sync_mutex);
    pthread_mutex_unlock(&conn->bg_conn_mutex);
    pthread_cond_wait(&conn->bg_conn_sync_cond, &conn->bg_conn_sync_mutex);
    pthread_mutex_unlock(&conn->bg_conn_sync_mutex);
    if (!conn->bg_init)
    {
      error_num = HA_ERR_OUT_OF_MEM;
      goto error_thread_create;
    }
  }
  DBUG_RETURN(0);

error_thread_create:
  pthread_cond_destroy(&conn->bg_conn_cond);
error_cond_init:
  pthread_cond_destroy(&conn->bg_conn_sync_cond);
error_sync_cond_init:
  spider_free_mem_calc(spider_current_trx,
    conn->bg_job_stack_id,
    conn->bg_job_stack.max_element *
    conn->bg_job_stack.size_of_element);
  delete_dynamic(&conn->bg_job_stack);
error_job_stack_init:
  pthread_mutex_destroy(&conn->bg_job_stack_mutex);
error_job_stack_mutex_init:
  pthread_mutex_destroy(&conn->bg_conn_mutex);
error_mutex_init:
  pthread_mutex_destroy(&conn->bg_conn_sync_mutex);
error_sync_mutex_init:
  pthread_mutex_destroy(&conn->bg_conn_chain_mutex);
error_chain_mutex_init:
  DBUG_RETURN(error_num);
}

void spider_free_conn_thread(
  SPIDER_CONN *conn
) {
  DBUG_ENTER("spider_free_conn_thread");
  if (conn->bg_init)
  {
    spider_bg_conn_break(conn, NULL);
    pthread_mutex_lock(&conn->bg_conn_mutex);
    conn->bg_kill = TRUE;
    pthread_mutex_lock(&conn->bg_conn_sync_mutex);
    pthread_cond_signal(&conn->bg_conn_cond);
    pthread_mutex_unlock(&conn->bg_conn_mutex);
    pthread_cond_wait(&conn->bg_conn_sync_cond, &conn->bg_conn_sync_mutex);
    pthread_mutex_unlock(&conn->bg_conn_sync_mutex);
    pthread_join(conn->bg_thread, NULL);
    pthread_cond_destroy(&conn->bg_conn_cond);
    pthread_cond_destroy(&conn->bg_conn_sync_cond);
    spider_free_mem_calc(spider_current_trx,
      conn->bg_job_stack_id,
      conn->bg_job_stack.max_element *
      conn->bg_job_stack.size_of_element);
    delete_dynamic(&conn->bg_job_stack);
    pthread_mutex_destroy(&conn->bg_job_stack_mutex);
    pthread_mutex_destroy(&conn->bg_conn_mutex);
    pthread_mutex_destroy(&conn->bg_conn_sync_mutex);
    pthread_mutex_destroy(&conn->bg_conn_chain_mutex);
    conn->bg_kill = FALSE;
    conn->bg_init = FALSE;
  }
  DBUG_VOID_RETURN;
}

void spider_bg_conn_wait(
  SPIDER_CONN *conn
) {
  DBUG_ENTER("spider_bg_conn_wait");
  if (conn->bg_init)
  {
    pthread_mutex_lock(&conn->bg_conn_mutex);
    pthread_mutex_unlock(&conn->bg_conn_mutex);
  }
  DBUG_VOID_RETURN;
}

void spider_bg_all_conn_wait(
  ha_spider *spider
) {
  int roop_count;
  SPIDER_CONN *conn;
  SPIDER_SHARE *share = spider->share;
  SPIDER_RESULT_LIST *result_list = &spider->result_list;
  DBUG_ENTER("spider_bg_all_conn_wait");
  for (
    roop_count = spider_conn_link_idx_next(share->link_statuses,
      spider->conn_link_idx, -1, share->link_count,
      SPIDER_LINK_STATUS_RECOVERY);
    roop_count < (int) share->link_count;
    roop_count = spider_conn_link_idx_next(share->link_statuses,
      spider->conn_link_idx, roop_count, share->link_count,
      SPIDER_LINK_STATUS_RECOVERY)
  ) {
    conn = spider->conns[roop_count];
#ifndef WITHOUT_SPIDER_BG_SEARCH
    if (conn && result_list->bgs_working)
      spider_bg_conn_wait(conn);
#endif
  }
  DBUG_VOID_RETURN;
}

int spider_bg_all_conn_pre_next(
  ha_spider *spider,
  int link_idx
) {
#ifndef WITHOUT_SPIDER_BG_SEARCH
  int roop_start, roop_end, roop_count, lock_mode, link_ok, error_num;
  SPIDER_RESULT_LIST *result_list = &spider->result_list;
  SPIDER_SHARE *share = spider->share;
#endif
  DBUG_ENTER("spider_bg_all_conn_pre_next");
#ifndef WITHOUT_SPIDER_BG_SEARCH
  if (result_list->bgs_phase > 0)
  {
    lock_mode = spider_conn_lock_mode(spider);
    if (lock_mode)
    {
      /* "for update" or "lock in share mode" */
      link_ok = spider_conn_link_idx_next(share->link_statuses,
        spider->conn_link_idx, -1, share->link_count,
        SPIDER_LINK_STATUS_OK);
      roop_start = spider_conn_link_idx_next(share->link_statuses,
        spider->conn_link_idx, -1, share->link_count,
        SPIDER_LINK_STATUS_RECOVERY);
      roop_end = spider->share->link_count;
    } else {
      link_ok = link_idx;
      roop_start = link_idx;
      roop_end = link_idx + 1;
    }

    for (roop_count = roop_start; roop_count < roop_end;
      roop_count = spider_conn_link_idx_next(share->link_statuses,
        spider->conn_link_idx, roop_count, share->link_count,
        SPIDER_LINK_STATUS_RECOVERY)
    ) {
      if ((error_num = spider_bg_conn_search(spider, roop_count, roop_start,
        TRUE, TRUE, (roop_count != link_ok))))
        DBUG_RETURN(error_num);
    }
  }
#endif
  DBUG_RETURN(0);
}

void spider_bg_conn_break(
  SPIDER_CONN *conn,
  ha_spider *spider
) {
  DBUG_ENTER("spider_bg_conn_break");
  if (
    conn->bg_init &&
    conn->bg_thd != current_thd &&
    (
      !spider ||
      (
        spider->result_list.bgs_working &&
        conn->bg_target == spider
      )
    )
  ) {
    conn->bg_break = TRUE;
    pthread_mutex_lock(&conn->bg_conn_mutex);
    pthread_mutex_unlock(&conn->bg_conn_mutex);
    conn->bg_break = FALSE;
  }
  DBUG_VOID_RETURN;
}

void spider_bg_all_conn_break(
  ha_spider *spider
) {
  int roop_count;
  SPIDER_CONN *conn;
  SPIDER_SHARE *share = spider->share;
  SPIDER_RESULT_LIST *result_list = &spider->result_list;
  DBUG_ENTER("spider_bg_all_conn_break");
  for (
    roop_count = spider_conn_link_idx_next(share->link_statuses,
      spider->conn_link_idx, -1, share->link_count,
      SPIDER_LINK_STATUS_RECOVERY);
    roop_count < (int) share->link_count;
    roop_count = spider_conn_link_idx_next(share->link_statuses,
      spider->conn_link_idx, roop_count, share->link_count,
      SPIDER_LINK_STATUS_RECOVERY)
  ) {
    conn = spider->conns[roop_count];
#ifndef WITHOUT_SPIDER_BG_SEARCH
    if (conn && result_list->bgs_working)
      spider_bg_conn_break(conn, spider);
#endif
    if (spider->quick_targets[roop_count])
    {
      spider_db_free_one_quick_result((SPIDER_RESULT *) result_list->current);
      DBUG_ASSERT(spider->quick_targets[roop_count] == conn->quick_target);
      DBUG_PRINT("info", ("spider conn[%p]->quick_target=NULL", conn));
      conn->quick_target = NULL;
      spider->quick_targets[roop_count] = NULL;
    }
  }
  DBUG_VOID_RETURN;
}

bool spider_bg_conn_get_job(
  SPIDER_CONN *conn
) {
  DBUG_ENTER("spider_bg_conn_get_job");
  pthread_mutex_lock(&conn->bg_job_stack_mutex);
  if (conn->bg_job_stack_cur_pos >= conn->bg_job_stack.elements)
  {
    DBUG_PRINT("info",("spider bg all jobs are completed"));
    conn->bg_get_job_stack_off = FALSE;
    pthread_mutex_unlock(&conn->bg_job_stack_mutex);
    DBUG_RETURN(FALSE);
  }
  DBUG_PRINT("info",("spider bg get job %u",
    conn->bg_job_stack_cur_pos));
  conn->bg_target = ((void **) (conn->bg_job_stack.buffer +
    conn->bg_job_stack.size_of_element * conn->bg_job_stack_cur_pos))[0];
  conn->bg_job_stack_cur_pos++;
  if (conn->bg_job_stack_cur_pos == conn->bg_job_stack.elements)
  {
    DBUG_PRINT("info",("spider bg shift job stack"));
    conn->bg_job_stack_cur_pos = 0;
    conn->bg_job_stack.elements = 0;
  }
  pthread_mutex_unlock(&conn->bg_job_stack_mutex);
  DBUG_RETURN(TRUE);
}

int spider_bg_conn_search(
  ha_spider *spider,
  int link_idx,
  int first_link_idx,
  bool first,
  bool pre_next,
  bool discard_result
) {
  int error_num;
  SPIDER_CONN *conn, *first_conn = NULL;
  SPIDER_RESULT_LIST *result_list = &spider->result_list;
  bool with_lock = FALSE;
  DBUG_ENTER("spider_bg_conn_search");
  DBUG_PRINT("info",("spider spider=%p", spider));
#if defined(HS_HAS_SQLCOM) && defined(HAVE_HANDLERSOCKET)
  if (spider->conn_kind[link_idx] == SPIDER_CONN_KIND_MYSQL)
  {
#endif
    conn = spider->conns[link_idx];
    with_lock = (spider_conn_lock_mode(spider) != SPIDER_LOCK_MODE_NO_LOCK);
    first_conn = spider->conns[first_link_idx];
#if defined(HS_HAS_SQLCOM) && defined(HAVE_HANDLERSOCKET)
  } else if (spider->conn_kind[link_idx] == SPIDER_CONN_KIND_HS_READ)
    conn = spider->hs_r_conns[link_idx];
  else
    conn = spider->hs_w_conns[link_idx];
#endif
  if (first)
  {
    if (spider->use_pre_call)
    {
      DBUG_PRINT("info",("spider skip bg first search"));
    } else {
      DBUG_PRINT("info",("spider bg first search"));
      pthread_mutex_lock(&conn->bg_conn_mutex);
      result_list->bgs_working = TRUE;
      conn->bg_search = TRUE;
      conn->bg_caller_wait = TRUE;
      conn->bg_target = spider;
      conn->link_idx = link_idx;
      conn->bg_discard_result = discard_result;
      pthread_mutex_lock(&conn->bg_conn_sync_mutex);
      pthread_cond_signal(&conn->bg_conn_cond);
      pthread_mutex_unlock(&conn->bg_conn_mutex);
      pthread_cond_wait(&conn->bg_conn_sync_cond, &conn->bg_conn_sync_mutex);
      pthread_mutex_unlock(&conn->bg_conn_sync_mutex);
      conn->bg_caller_wait = FALSE;
      if (result_list->bgs_error)
      {
        if (result_list->bgs_error_with_message)
          my_message(result_list->bgs_error,
            result_list->bgs_error_msg, MYF(0));
        DBUG_RETURN(result_list->bgs_error);
      }
    }
    if (result_list->bgs_working || !result_list->finish_flg)
    {
      pthread_mutex_lock(&conn->bg_conn_mutex);
      if (!result_list->finish_flg)
      {
        DBUG_PRINT("info",("spider bg second search"));
        if (!spider->use_pre_call || pre_next)
        {
          if (result_list->bgs_error)
          {
            pthread_mutex_unlock(&conn->bg_conn_mutex);
            DBUG_PRINT("info",("spider bg error"));
            if (result_list->bgs_error == HA_ERR_END_OF_FILE)
            {
              DBUG_PRINT("info",("spider bg current->finish_flg=%s",
                result_list->current ?
                (result_list->current->finish_flg ? "TRUE" : "FALSE") : "NULL"));
              DBUG_RETURN(0);
            }
            if (result_list->bgs_error_with_message)
              my_message(result_list->bgs_error,
                result_list->bgs_error_msg, MYF(0));
            DBUG_RETURN(result_list->bgs_error);
          }
          DBUG_PRINT("info",("spider result_list->quick_mode=%d",
            result_list->quick_mode));
          DBUG_PRINT("info",("spider result_list->bgs_current->result=%p",
            result_list->bgs_current->result));
          if (
            result_list->quick_mode == 0 ||
            !result_list->bgs_current->result
          ) {
            DBUG_PRINT("info",("spider result_list->bgs_second_read=%lld",
              result_list->bgs_second_read));
            DBUG_PRINT("info",("spider result_list->bgs_split_read=%lld",
              result_list->bgs_split_read));
            result_list->split_read =
              result_list->bgs_second_read > 0 ?
              result_list->bgs_second_read :
              result_list->bgs_split_read;
            result_list->limit_num =
              result_list->internal_limit - result_list->record_num >=
              result_list->split_read ?
              result_list->split_read :
              result_list->internal_limit - result_list->record_num;
            DBUG_PRINT("info",("spider sql_kinds=%u", spider->sql_kinds));
            if (spider->sql_kinds & SPIDER_SQL_KIND_SQL)
            {
              if ((error_num = spider->reappend_limit_sql_part(
                result_list->internal_offset + result_list->record_num,
                result_list->limit_num,
                SPIDER_SQL_TYPE_SELECT_SQL)))
              {
                pthread_mutex_unlock(&conn->bg_conn_mutex);
                DBUG_RETURN(error_num);
              }
              if (
                !result_list->use_union &&
                (error_num = spider->append_select_lock_sql_part(
                  SPIDER_SQL_TYPE_SELECT_SQL))
              ) {
                pthread_mutex_unlock(&conn->bg_conn_mutex);
                DBUG_RETURN(error_num);
              }
            }
            if (spider->sql_kinds & SPIDER_SQL_KIND_HANDLER)
            {
              spider_db_append_handler_next(spider);
              if ((error_num = spider->reappend_limit_sql_part(
                0, result_list->limit_num,
                SPIDER_SQL_TYPE_HANDLER)))
              {
                pthread_mutex_unlock(&conn->bg_conn_mutex);
                DBUG_RETURN(error_num);
              }
            }
          }
          result_list->bgs_phase = 2;
          if (conn->db_conn->limit_mode() == 1)
          {
            conn->db_conn->set_limit(result_list->limit_num);
            if (!discard_result)
            {
              if ((error_num = spider_db_store_result_for_reuse_cursor(
                spider, link_idx, result_list->table)))
              {
                pthread_mutex_unlock(&conn->bg_conn_mutex);
                DBUG_RETURN(error_num);
              }
            }
            pthread_mutex_unlock(&conn->bg_conn_mutex);
            DBUG_RETURN(0);
          }
        }
        result_list->bgs_working = TRUE;
        conn->bg_search = TRUE;
        if (with_lock)
          conn->bg_conn_chain_mutex_ptr = &first_conn->bg_conn_chain_mutex;
        conn->bg_caller_sync_wait = TRUE;
        conn->bg_target = spider;
        conn->link_idx = link_idx;
        conn->bg_discard_result = discard_result;
#ifdef SPIDER_HAS_GROUP_BY_HANDLER
        conn->link_idx_chain = spider->link_idx_chain;
#endif
        pthread_mutex_lock(&conn->bg_conn_sync_mutex);
        pthread_cond_signal(&conn->bg_conn_cond);
        pthread_mutex_unlock(&conn->bg_conn_mutex);
        pthread_cond_wait(&conn->bg_conn_sync_cond, &conn->bg_conn_sync_mutex);
        pthread_mutex_unlock(&conn->bg_conn_sync_mutex);
        conn->bg_caller_sync_wait = FALSE;
      } else {
        pthread_mutex_unlock(&conn->bg_conn_mutex);
        DBUG_PRINT("info",("spider bg current->finish_flg=%s",
          result_list->current ?
          (result_list->current->finish_flg ? "TRUE" : "FALSE") : "NULL"));
        if (result_list->bgs_error)
        {
          DBUG_PRINT("info",("spider bg error"));
          if (result_list->bgs_error != HA_ERR_END_OF_FILE)
          {
            if (result_list->bgs_error_with_message)
              my_message(result_list->bgs_error,
                result_list->bgs_error_msg, MYF(0));
            DBUG_RETURN(result_list->bgs_error);
          }
        }
      }
    } else {
      DBUG_PRINT("info",("spider bg current->finish_flg=%s",
        result_list->current ?
        (result_list->current->finish_flg ? "TRUE" : "FALSE") : "NULL"));
      if (result_list->bgs_error)
      {
        DBUG_PRINT("info",("spider bg error"));
        if (result_list->bgs_error != HA_ERR_END_OF_FILE)
        {
          if (result_list->bgs_error_with_message)
            my_message(result_list->bgs_error,
              result_list->bgs_error_msg, MYF(0));
          DBUG_RETURN(result_list->bgs_error);
        }
      }
    }
  } else {
    DBUG_PRINT("info",("spider bg search"));
    if (result_list->current->finish_flg)
    {
      DBUG_PRINT("info",("spider bg end of file"));
      result_list->table->status = STATUS_NOT_FOUND;
      DBUG_RETURN(HA_ERR_END_OF_FILE);
    }
    if (result_list->bgs_working)
    {
      /* wait */
      DBUG_PRINT("info",("spider bg working wait"));
      pthread_mutex_lock(&conn->bg_conn_mutex);
      pthread_mutex_unlock(&conn->bg_conn_mutex);
    }
    if (result_list->bgs_error)
    {
      DBUG_PRINT("info",("spider bg error"));
      if (result_list->bgs_error == HA_ERR_END_OF_FILE)
      {
        result_list->current = result_list->current->next;
        result_list->current_row_num = 0;
        result_list->table->status = STATUS_NOT_FOUND;
      }
      if (result_list->bgs_error_with_message)
        my_message(result_list->bgs_error,
          result_list->bgs_error_msg, MYF(0));
      DBUG_RETURN(result_list->bgs_error);
    }
    result_list->current = result_list->current->next;
    result_list->current_row_num = 0;
    if (result_list->current == result_list->bgs_current)
    {
      DBUG_PRINT("info",("spider bg next search"));
      if (!result_list->current->finish_flg)
      {
        DBUG_PRINT("info",("spider result_list->quick_mode=%d",
          result_list->quick_mode));
        DBUG_PRINT("info",("spider result_list->bgs_current->result=%p",
          result_list->bgs_current->result));
        pthread_mutex_lock(&conn->bg_conn_mutex);
        result_list->bgs_phase = 3;
        if (
          result_list->quick_mode == 0 ||
          !result_list->bgs_current->result
        ) {
          result_list->split_read = result_list->bgs_split_read;
          result_list->limit_num =
            result_list->internal_limit - result_list->record_num >=
            result_list->split_read ?
            result_list->split_read :
            result_list->internal_limit - result_list->record_num;
          DBUG_PRINT("info",("spider sql_kinds=%u", spider->sql_kinds));
          if (spider->sql_kinds & SPIDER_SQL_KIND_SQL)
          {
            if ((error_num = spider->reappend_limit_sql_part(
              result_list->internal_offset + result_list->record_num,
              result_list->limit_num,
              SPIDER_SQL_TYPE_SELECT_SQL)))
            {
              pthread_mutex_unlock(&conn->bg_conn_mutex);
              DBUG_RETURN(error_num);
            }
            if (
              !result_list->use_union &&
              (error_num = spider->append_select_lock_sql_part(
                SPIDER_SQL_TYPE_SELECT_SQL))
            ) {
              pthread_mutex_unlock(&conn->bg_conn_mutex);
              DBUG_RETURN(error_num);
            }
          }
          if (spider->sql_kinds & SPIDER_SQL_KIND_HANDLER)
          {
            spider_db_append_handler_next(spider);
            if ((error_num = spider->reappend_limit_sql_part(
              0, result_list->limit_num,
              SPIDER_SQL_TYPE_HANDLER)))
            {
              pthread_mutex_unlock(&conn->bg_conn_mutex);
              DBUG_RETURN(error_num);
            }
          }
          if (conn->db_conn->limit_mode() == 1)
          {
            conn->db_conn->set_limit(result_list->limit_num);
            if (!discard_result)
            {
              if ((error_num = spider_db_store_result_for_reuse_cursor(
                spider, link_idx, result_list->table)))
              {
                pthread_mutex_unlock(&conn->bg_conn_mutex);
                DBUG_RETURN(error_num);
              }
            }
            pthread_mutex_unlock(&conn->bg_conn_mutex);
            DBUG_RETURN(0);
          }
        }
        conn->bg_target = spider;
        conn->link_idx = link_idx;
        conn->bg_discard_result = discard_result;
#ifdef SPIDER_HAS_GROUP_BY_HANDLER
        conn->link_idx_chain = spider->link_idx_chain;
#endif
        result_list->bgs_working = TRUE;
        conn->bg_search = TRUE;
        if (with_lock)
          conn->bg_conn_chain_mutex_ptr = &first_conn->bg_conn_chain_mutex;
        conn->bg_caller_sync_wait = TRUE;
        pthread_mutex_lock(&conn->bg_conn_sync_mutex);
        pthread_cond_signal(&conn->bg_conn_cond);
        pthread_mutex_unlock(&conn->bg_conn_mutex);
        pthread_cond_wait(&conn->bg_conn_sync_cond, &conn->bg_conn_sync_mutex);
        pthread_mutex_unlock(&conn->bg_conn_sync_mutex);
        conn->bg_caller_sync_wait = FALSE;
      }
    }
  }
  DBUG_RETURN(0);
}

void spider_bg_conn_simple_action(
  SPIDER_CONN *conn,
  uint simple_action,
  bool caller_wait,
  void *target,
  uint link_idx,
  int *error_num
) {
  DBUG_ENTER("spider_bg_conn_simple_action");
  pthread_mutex_lock(&conn->bg_conn_mutex);
  conn->bg_target = target;
  conn->link_idx = link_idx;
  conn->bg_simple_action = simple_action;
  conn->bg_error_num = error_num;
  if (caller_wait)
  {
    conn->bg_caller_wait = TRUE;
    pthread_mutex_lock(&conn->bg_conn_sync_mutex);
  } else {
    conn->bg_caller_sync_wait = TRUE;
    pthread_mutex_lock(&conn->bg_conn_sync_mutex);
  }
  pthread_cond_signal(&conn->bg_conn_cond);
  pthread_mutex_unlock(&conn->bg_conn_mutex);
  if (caller_wait)
  {
    pthread_cond_wait(&conn->bg_conn_sync_cond, &conn->bg_conn_sync_mutex);
    pthread_mutex_unlock(&conn->bg_conn_sync_mutex);
    conn->bg_caller_wait = FALSE;
  } else {
    pthread_cond_wait(&conn->bg_conn_sync_cond, &conn->bg_conn_sync_mutex);
    pthread_mutex_unlock(&conn->bg_conn_sync_mutex);
    conn->bg_caller_sync_wait = FALSE;
  }
  DBUG_VOID_RETURN;
}

void *spider_bg_conn_action(
  void *arg
) {
  int error_num;
  SPIDER_CONN *conn = (SPIDER_CONN*) arg;
  SPIDER_TRX *trx;
  ha_spider *spider;
  SPIDER_RESULT_LIST *result_list;
  THD *thd;
  my_thread_init();
  DBUG_ENTER("spider_bg_conn_action");
  /* init start */
  if (!(thd = SPIDER_new_THD(next_thread_id())))
  {
    pthread_mutex_lock(&conn->bg_conn_sync_mutex);
    pthread_cond_signal(&conn->bg_conn_sync_cond);
    pthread_mutex_unlock(&conn->bg_conn_sync_mutex);
    my_thread_end();
    DBUG_RETURN(NULL);
  }
  SPIDER_set_next_thread_id(thd);
#ifdef HAVE_PSI_INTERFACE
  mysql_thread_set_psi_id(thd->thread_id);
#endif
  thd->thread_stack = (char*) &thd;
  thd->store_globals();
  if (!(trx = spider_get_trx(thd, FALSE, &error_num)))
  {
    delete thd;
    pthread_mutex_lock(&conn->bg_conn_sync_mutex);
    pthread_cond_signal(&conn->bg_conn_sync_cond);
    pthread_mutex_unlock(&conn->bg_conn_sync_mutex);
#if !defined(MYSQL_DYNAMIC_PLUGIN) || !defined(_WIN32)
    set_current_thd(nullptr);
#endif
    my_thread_end();
    DBUG_RETURN(NULL);
  }
  /* lex_start(thd); */
  conn->bg_thd = thd;
  pthread_mutex_lock(&conn->bg_conn_mutex);
  pthread_mutex_lock(&conn->bg_conn_sync_mutex);
  pthread_cond_signal(&conn->bg_conn_sync_cond);
  conn->bg_init = TRUE;
  pthread_mutex_unlock(&conn->bg_conn_sync_mutex);
  /* init end */

  while (TRUE)
  {
    if (conn->bg_conn_chain_mutex_ptr)
    {
      pthread_mutex_unlock(conn->bg_conn_chain_mutex_ptr);
      conn->bg_conn_chain_mutex_ptr = NULL;
    }
    thd->clear_error();
    pthread_cond_wait(&conn->bg_conn_cond, &conn->bg_conn_mutex);
    DBUG_PRINT("info",("spider bg roop start"));
#ifndef DBUG_OFF
    DBUG_PRINT("info",("spider conn->thd=%p", conn->thd));
    if (conn->thd)
    {
      DBUG_PRINT("info",("spider query_id=%lld", conn->thd->query_id));
    }
#endif
    if (conn->bg_caller_sync_wait)
    {
      pthread_mutex_lock(&conn->bg_conn_sync_mutex);
      if (conn->bg_direct_sql)
        conn->bg_get_job_stack_off = TRUE;
      pthread_cond_signal(&conn->bg_conn_sync_cond);
      pthread_mutex_unlock(&conn->bg_conn_sync_mutex);
      if (conn->bg_conn_chain_mutex_ptr)
      {
        pthread_mutex_lock(conn->bg_conn_chain_mutex_ptr);
        if ((&conn->bg_conn_chain_mutex) != conn->bg_conn_chain_mutex_ptr)
        {
          pthread_mutex_unlock(conn->bg_conn_chain_mutex_ptr);
          conn->bg_conn_chain_mutex_ptr = NULL;
        }
      }
    }
    if (conn->bg_kill)
    {
      DBUG_PRINT("info",("spider bg kill start"));
      if (conn->bg_conn_chain_mutex_ptr)
      {
        pthread_mutex_unlock(conn->bg_conn_chain_mutex_ptr);
        conn->bg_conn_chain_mutex_ptr = NULL;
      }
      spider_free_trx(trx, TRUE);
      /* lex_end(thd->lex); */
      delete thd;
      pthread_mutex_lock(&conn->bg_conn_sync_mutex);
      pthread_cond_signal(&conn->bg_conn_sync_cond);
      pthread_mutex_unlock(&conn->bg_conn_mutex);
      pthread_mutex_unlock(&conn->bg_conn_sync_mutex);
#if !defined(MYSQL_DYNAMIC_PLUGIN) || !defined(_WIN32)
      set_current_thd(nullptr);
#endif
      my_thread_end();
      DBUG_RETURN(NULL);
    }
    if (conn->bg_get_job_stack)
    {
      conn->bg_get_job_stack = FALSE;
      if (!spider_bg_conn_get_job(conn))
      {
        conn->bg_direct_sql = FALSE;
      }
    }
    if (conn->bg_search)
    {
      SPIDER_SHARE *share;
      spider_db_handler *dbton_handler;
      DBUG_PRINT("info",("spider bg search start"));
      spider = (ha_spider*) conn->bg_target;
      share = spider->share;
      dbton_handler = spider->dbton_handler[conn->dbton_id];
      result_list = &spider->result_list;
      result_list->bgs_error = 0;
      result_list->bgs_error_with_message = FALSE;
      if (
        result_list->quick_mode == 0 ||
        result_list->bgs_phase == 1 ||
        !result_list->bgs_current->result
      ) {
        ulong sql_type;
#if defined(HS_HAS_SQLCOM) && defined(HAVE_HANDLERSOCKET)
        if (conn->conn_kind == SPIDER_CONN_KIND_MYSQL)
        {
#endif
          if (spider->sql_kind[conn->link_idx] == SPIDER_SQL_KIND_SQL)
          {
            sql_type = SPIDER_SQL_TYPE_SELECT_SQL | SPIDER_SQL_TYPE_TMP_SQL;
          } else {
            sql_type = SPIDER_SQL_TYPE_HANDLER;
          }
#if defined(HS_HAS_SQLCOM) && defined(HAVE_HANDLERSOCKET)
        } else {
          sql_type = SPIDER_SQL_TYPE_SELECT_HS;
        }
#endif
        pthread_mutex_assert_not_owner(&conn->mta_conn_mutex);
        if (spider->use_fields)
        {
          if ((error_num = dbton_handler->set_sql_for_exec(sql_type,
            conn->link_idx, conn->link_idx_chain)))
          {
            result_list->bgs_error = error_num;
            if ((result_list->bgs_error_with_message = thd->is_error()))
              strmov(result_list->bgs_error_msg, spider_stmt_da_message(thd));
          }
        } else {
          if ((error_num = dbton_handler->set_sql_for_exec(sql_type,
            conn->link_idx)))
          {
            result_list->bgs_error = error_num;
            if ((result_list->bgs_error_with_message = thd->is_error()))
              strmov(result_list->bgs_error_msg, spider_stmt_da_message(thd));
          }
        }
        pthread_mutex_lock(&conn->mta_conn_mutex);
        SPIDER_SET_FILE_POS(&conn->mta_conn_mutex_file_pos);
        sql_type &= ~SPIDER_SQL_TYPE_TMP_SQL;
        DBUG_PRINT("info",("spider sql_type=%lu", sql_type));
#ifdef HA_CAN_BULK_ACCESS
        if (spider->is_bulk_access_clone)
        {
          spider->connection_ids[conn->link_idx] = conn->connection_id;
          spider_trx_add_bulk_access_conn(spider->trx, conn);
        }
#endif
        if (!result_list->bgs_error)
        {
          conn->need_mon = &spider->need_mons[conn->link_idx];
          DBUG_ASSERT(!conn->mta_conn_mutex_lock_already);
          DBUG_ASSERT(!conn->mta_conn_mutex_unlock_later);
          conn->mta_conn_mutex_lock_already = TRUE;
          conn->mta_conn_mutex_unlock_later = TRUE;
#ifdef HA_CAN_BULK_ACCESS
          if (!spider->is_bulk_access_clone)
          {
#endif
            if (!(result_list->bgs_error =
              spider_db_set_names(spider, conn, conn->link_idx)))
            {
              if (
                result_list->tmp_table_join && spider->bka_mode != 2 &&
                spider_bit_is_set(result_list->tmp_table_join_first,
                  conn->link_idx)
              ) {
                spider_clear_bit(result_list->tmp_table_join_first,
                  conn->link_idx);
                spider_set_bit(result_list->tmp_table_created,
                  conn->link_idx);
                result_list->tmp_tables_created = TRUE;
                spider_conn_set_timeout_from_share(conn, conn->link_idx,
                  spider->wide_handler->trx->thd, share);
                if (dbton_handler->execute_sql(
                  SPIDER_SQL_TYPE_TMP_SQL,
                  conn,
                  -1,
                  &spider->need_mons[conn->link_idx])
                ) {
                  result_list->bgs_error = spider_db_errorno(conn);
                  if ((result_list->bgs_error_with_message = thd->is_error()))
                    strmov(result_list->bgs_error_msg,
                      spider_stmt_da_message(thd));
                } else
                  spider_db_discard_multiple_result(spider, conn->link_idx,
                    conn);
              }
              if (!result_list->bgs_error)
              {
                spider_conn_set_timeout_from_share(conn, conn->link_idx,
                  spider->wide_handler->trx->thd, share);
                if (dbton_handler->execute_sql(
                  sql_type,
                  conn,
                  result_list->quick_mode,
                  &spider->need_mons[conn->link_idx])
                ) {
                  result_list->bgs_error = spider_db_errorno(conn);
                  if ((result_list->bgs_error_with_message = thd->is_error()))
                    strmov(result_list->bgs_error_msg,
                      spider_stmt_da_message(thd));
                } else {
                  spider->connection_ids[conn->link_idx] = conn->connection_id;
                  if (!conn->bg_discard_result)
                  {
                    if (!(result_list->bgs_error =
                      spider_db_store_result(spider, conn->link_idx,
                        result_list->table)))
                      spider->result_link_idx = conn->link_idx;
                    else {
                      if ((result_list->bgs_error_with_message =
                        thd->is_error()))
                        strmov(result_list->bgs_error_msg,
                          spider_stmt_da_message(thd));
                    }
                  } else {
                    result_list->bgs_error = 0;
                    spider_db_discard_result(spider, conn->link_idx, conn);
                  }
                }
              }
            } else {
              if ((result_list->bgs_error_with_message = thd->is_error()))
                strmov(result_list->bgs_error_msg,
                  spider_stmt_da_message(thd));
            }
#ifdef HA_CAN_BULK_ACCESS
          }
#endif
          DBUG_ASSERT(conn->mta_conn_mutex_lock_already);
          DBUG_ASSERT(conn->mta_conn_mutex_unlock_later);
          conn->mta_conn_mutex_lock_already = FALSE;
          conn->mta_conn_mutex_unlock_later = FALSE;
          SPIDER_CLEAR_FILE_POS(&conn->mta_conn_mutex_file_pos);
          pthread_mutex_unlock(&conn->mta_conn_mutex);
        } else {
          SPIDER_CLEAR_FILE_POS(&conn->mta_conn_mutex_file_pos);
          pthread_mutex_unlock(&conn->mta_conn_mutex);
        }
      } else {
        spider->connection_ids[conn->link_idx] = conn->connection_id;
        pthread_mutex_assert_not_owner(&conn->mta_conn_mutex);
        DBUG_ASSERT(!conn->mta_conn_mutex_unlock_later);
        conn->mta_conn_mutex_unlock_later = TRUE;
        result_list->bgs_error =
          spider_db_store_result(spider, conn->link_idx, result_list->table);
        if ((result_list->bgs_error_with_message = thd->is_error()))
          strmov(result_list->bgs_error_msg, spider_stmt_da_message(thd));
        DBUG_ASSERT(conn->mta_conn_mutex_unlock_later);
        conn->mta_conn_mutex_unlock_later = FALSE;
      }
      conn->bg_search = FALSE;
      result_list->bgs_working = FALSE;
      if (conn->bg_caller_wait)
      {
        pthread_mutex_lock(&conn->bg_conn_sync_mutex);
        pthread_cond_signal(&conn->bg_conn_sync_cond);
        pthread_mutex_unlock(&conn->bg_conn_sync_mutex);
      }
      continue;
    }
    if (conn->bg_direct_sql)
    {
      bool is_error = FALSE;
      DBUG_PRINT("info",("spider bg direct sql start"));
      do {
        SPIDER_DIRECT_SQL *direct_sql = (SPIDER_DIRECT_SQL *) conn->bg_target;
        if (
          (error_num = spider_db_udf_direct_sql(direct_sql))
        ) {
          if (thd->is_error())
          {
            if (
              direct_sql->error_rw_mode &&
              spider_db_conn_is_network_error(error_num)
            ) {
              thd->clear_error();
            } else {
              SPIDER_BG_DIRECT_SQL *bg_direct_sql =
                (SPIDER_BG_DIRECT_SQL *) direct_sql->parent;
              pthread_mutex_lock(direct_sql->bg_mutex);
              bg_direct_sql->bg_error = spider_stmt_da_sql_errno(thd);
              strmov((char *) bg_direct_sql->bg_error_msg,
                spider_stmt_da_message(thd));
              pthread_mutex_unlock(direct_sql->bg_mutex);
              is_error = TRUE;
            }
          }
        }
        if (direct_sql->modified_non_trans_table)
        {
          SPIDER_BG_DIRECT_SQL *bg_direct_sql =
            (SPIDER_BG_DIRECT_SQL *) direct_sql->parent;
          pthread_mutex_lock(direct_sql->bg_mutex);
          bg_direct_sql->modified_non_trans_table = TRUE;
          pthread_mutex_unlock(direct_sql->bg_mutex);
        }
        spider_udf_free_direct_sql_alloc(direct_sql, TRUE);
      } while (!is_error && spider_bg_conn_get_job(conn));
      if (is_error)
      {
        while (spider_bg_conn_get_job(conn))
          spider_udf_free_direct_sql_alloc(
            (SPIDER_DIRECT_SQL *) conn->bg_target, TRUE);
      }
      conn->bg_direct_sql = FALSE;
      continue;
    }
    if (conn->bg_exec_sql)
    {
      DBUG_PRINT("info",("spider bg exec sql start"));
      spider = (ha_spider*) conn->bg_target;
      pthread_mutex_assert_not_owner(&conn->mta_conn_mutex);
      pthread_mutex_lock(&conn->mta_conn_mutex);
      SPIDER_SET_FILE_POS(&conn->mta_conn_mutex_file_pos);
      conn->need_mon = &spider->need_mons[conn->link_idx];
      DBUG_ASSERT(!conn->mta_conn_mutex_lock_already);
      DBUG_ASSERT(!conn->mta_conn_mutex_unlock_later);
      conn->mta_conn_mutex_lock_already = TRUE;
      conn->mta_conn_mutex_unlock_later = TRUE;
      *conn->bg_error_num = spider_db_query_with_set_names(
        conn->bg_sql_type,
        spider,
        conn,
        conn->link_idx
      );
      DBUG_ASSERT(conn->mta_conn_mutex_lock_already);
      DBUG_ASSERT(conn->mta_conn_mutex_unlock_later);
      conn->mta_conn_mutex_lock_already = FALSE;
      conn->mta_conn_mutex_unlock_later = FALSE;
      SPIDER_CLEAR_FILE_POS(&conn->mta_conn_mutex_file_pos);
      pthread_mutex_unlock(&conn->mta_conn_mutex);
      conn->bg_exec_sql = FALSE;
      continue;
    }
    if (conn->bg_simple_action)
    {
      switch (conn->bg_simple_action)
      {
        case SPIDER_SIMPLE_CONNECT:
          conn->db_conn->bg_connect();
          break;
        case SPIDER_SIMPLE_DISCONNECT:
          conn->db_conn->bg_disconnect();
          break;
        default:
          spider = (ha_spider*) conn->bg_target;
          *conn->bg_error_num =
            spider_db_simple_action(conn->bg_simple_action,
              spider->dbton_handler[conn->dbton_id], conn->link_idx);
          break;
      }
      conn->bg_simple_action = SPIDER_SIMPLE_NO_ACTION;
      if (conn->bg_caller_wait)
      {
        pthread_mutex_lock(&conn->bg_conn_sync_mutex);
        pthread_cond_signal(&conn->bg_conn_sync_cond);
        pthread_mutex_unlock(&conn->bg_conn_sync_mutex);
      }
      continue;
    }
    if (conn->bg_break)
    {
      DBUG_PRINT("info",("spider bg break start"));
      spider = (ha_spider*) conn->bg_target;
      result_list = &spider->result_list;
      result_list->bgs_working = FALSE;
      continue;
    }
  }
}

int spider_create_sts_thread(
  SPIDER_SHARE *share
) {
  int error_num;
  DBUG_ENTER("spider_create_sts_thread");
  if (!share->bg_sts_init)
  {
#if MYSQL_VERSION_ID < 50500
    if (pthread_cond_init(&share->bg_sts_cond, NULL))
#else
    if (mysql_cond_init(spd_key_cond_bg_sts,
      &share->bg_sts_cond, NULL))
#endif
    {
      error_num = HA_ERR_OUT_OF_MEM;
      goto error_cond_init;
    }
#if MYSQL_VERSION_ID < 50500
    if (pthread_cond_init(&share->bg_sts_sync_cond, NULL))
#else
    if (mysql_cond_init(spd_key_cond_bg_sts_sync,
      &share->bg_sts_sync_cond, NULL))
#endif
    {
      error_num = HA_ERR_OUT_OF_MEM;
      goto error_sync_cond_init;
    }
#if MYSQL_VERSION_ID < 50500
    if (pthread_create(&share->bg_sts_thread, &spider_pt_attr,
      spider_bg_sts_action, (void *) share)
    )
#else
    if (mysql_thread_create(spd_key_thd_bg_sts, &share->bg_sts_thread,
      &spider_pt_attr, spider_bg_sts_action, (void *) share)
    )
#endif
    {
      error_num = HA_ERR_OUT_OF_MEM;
      goto error_thread_create;
    }
    share->bg_sts_init = TRUE;
  }
  DBUG_RETURN(0);

error_thread_create:
  pthread_cond_destroy(&share->bg_sts_sync_cond);
error_sync_cond_init:
  pthread_cond_destroy(&share->bg_sts_cond);
error_cond_init:
  DBUG_RETURN(error_num);
}

void spider_free_sts_thread(
  SPIDER_SHARE *share
) {
  DBUG_ENTER("spider_free_sts_thread");
  if (share->bg_sts_init)
  {
    pthread_mutex_lock(&share->sts_mutex);
    share->bg_sts_kill = TRUE;
    pthread_cond_signal(&share->bg_sts_cond);
    pthread_cond_wait(&share->bg_sts_sync_cond, &share->sts_mutex);
    pthread_mutex_unlock(&share->sts_mutex);
    pthread_join(share->bg_sts_thread, NULL);
    pthread_cond_destroy(&share->bg_sts_sync_cond);
    pthread_cond_destroy(&share->bg_sts_cond);
    share->bg_sts_thd_wait = FALSE;
    share->bg_sts_kill = FALSE;
    share->bg_sts_init = FALSE;
  }
  DBUG_VOID_RETURN;
}

void *spider_bg_sts_action(
  void *arg
) {
  SPIDER_SHARE *share = (SPIDER_SHARE*) arg;
  SPIDER_TRX *trx;
  int error_num = 0, roop_count;
  ha_spider spider;
  SPIDER_WIDE_HANDLER wide_handler;
  int *need_mons;
  SPIDER_CONN **conns;
  uint *conn_link_idx;
  uchar *conn_can_fo;
  char **conn_keys;
#if defined(HS_HAS_SQLCOM) && defined(HAVE_HANDLERSOCKET)
  char **hs_r_conn_keys;
  char **hs_w_conn_keys;
#endif
  spider_db_handler **dbton_hdl;
  THD *thd;
  my_thread_init();
  DBUG_ENTER("spider_bg_sts_action");
  /* init start */
  char *ptr;
#if defined(HS_HAS_SQLCOM) && defined(HAVE_HANDLERSOCKET)
  ptr = (char *) my_alloca(
    (sizeof(int) * share->link_count) +
    (sizeof(SPIDER_CONN *) * share->link_count) +
    (sizeof(uint) * share->link_count) +
    (sizeof(uchar) * share->link_bitmap_size) +
    (sizeof(char *) * share->link_count) +
    (sizeof(char *) * share->link_count) +
    (sizeof(char *) * share->link_count) +
    (sizeof(spider_db_handler *) * SPIDER_DBTON_SIZE));
#else
  ptr = (char *) my_alloca(
    (sizeof(int) * share->link_count) +
    (sizeof(SPIDER_CONN *) * share->link_count) +
    (sizeof(uint) * share->link_count) +
    (sizeof(uchar) * share->link_bitmap_size) +
    (sizeof(char *) * share->link_count) +
    (sizeof(spider_db_handler *) * SPIDER_DBTON_SIZE));
#endif
  if (!ptr)
  {
    pthread_mutex_lock(&share->sts_mutex);
    share->bg_sts_thd_wait = FALSE;
    share->bg_sts_kill = FALSE;
    share->bg_sts_init = FALSE;
    pthread_mutex_unlock(&share->sts_mutex);
    my_thread_end();
    DBUG_RETURN(NULL);
  }
  need_mons = (int *) ptr;
  ptr += (sizeof(int) * share->link_count);
  conns = (SPIDER_CONN **) ptr;
  ptr += (sizeof(SPIDER_CONN *) * share->link_count);
  conn_link_idx = (uint *) ptr;
  ptr += (sizeof(uint) * share->link_count);
  conn_can_fo = (uchar *) ptr;
  ptr += (sizeof(uchar) * share->link_bitmap_size);
  conn_keys = (char **) ptr;
  ptr += (sizeof(char *) * share->link_count);
#if defined(HS_HAS_SQLCOM) && defined(HAVE_HANDLERSOCKET)
  hs_r_conn_keys = (char **) ptr;
  ptr += (sizeof(char *) * share->link_count);
  hs_w_conn_keys = (char **) ptr;
  ptr += (sizeof(char *) * share->link_count);
#endif
  dbton_hdl = (spider_db_handler **) ptr;
  pthread_mutex_lock(&share->sts_mutex);
  if (!(thd = SPIDER_new_THD(next_thread_id())))
  {
    share->bg_sts_thd_wait = FALSE;
    share->bg_sts_kill = FALSE;
    share->bg_sts_init = FALSE;
    pthread_mutex_unlock(&share->sts_mutex);
    my_thread_end();
    my_afree(need_mons);
    DBUG_RETURN(NULL);
  }
  SPIDER_set_next_thread_id(thd);
#ifdef HAVE_PSI_INTERFACE
  mysql_thread_set_psi_id(thd->thread_id);
#endif
  thd->thread_stack = (char*) &thd;
  thd->store_globals();
  if (!(trx = spider_get_trx(thd, FALSE, &error_num)))
  {
    delete thd;
    share->bg_sts_thd_wait = FALSE;
    share->bg_sts_kill = FALSE;
    share->bg_sts_init = FALSE;
    pthread_mutex_unlock(&share->sts_mutex);
#if !defined(MYSQL_DYNAMIC_PLUGIN) || !defined(_WIN32)
    set_current_thd(nullptr);
#endif
    my_thread_end();
    my_afree(need_mons);
    DBUG_RETURN(NULL);
  }
  share->bg_sts_thd = thd;
  spider.wide_handler = &wide_handler;
  wide_handler.trx = trx;
  spider.share = share;
  spider.conns = conns;
  spider.conn_link_idx = conn_link_idx;
  spider.conn_can_fo = conn_can_fo;
  spider.need_mons = need_mons;
  spider.conn_keys_first_ptr = share->conn_keys[0];
  spider.conn_keys = conn_keys;
#if defined(HS_HAS_SQLCOM) && defined(HAVE_HANDLERSOCKET)
  spider.hs_r_conn_keys = hs_r_conn_keys;
  spider.hs_w_conn_keys = hs_w_conn_keys;
#endif
  spider.dbton_handler = dbton_hdl;
  memset(conns, 0, sizeof(SPIDER_CONN *) * share->link_count);
  memset(need_mons, 0, sizeof(int) * share->link_count);
  memset(dbton_hdl, 0, sizeof(spider_db_handler *) * SPIDER_DBTON_SIZE);
  spider_trx_set_link_idx_for_all(&spider);
  spider.search_link_idx = spider_conn_first_link_idx(thd,
    share->link_statuses, share->access_balances, spider.conn_link_idx,
    share->link_count, SPIDER_LINK_STATUS_OK);
  for (roop_count = 0; roop_count < SPIDER_DBTON_SIZE; roop_count++)
  {
    if (
      spider_bit_is_set(share->dbton_bitmap, roop_count) &&
      spider_dbton[roop_count].create_db_handler
    ) {
      if (!(dbton_hdl[roop_count] = spider_dbton[roop_count].create_db_handler(
        &spider, share->dbton_share[roop_count])))
        break;
      if (dbton_hdl[roop_count]->init())
        break;
    }
  }
  if (roop_count < SPIDER_DBTON_SIZE)
  {
    DBUG_PRINT("info",("spider handler init error"));
    for (roop_count = SPIDER_DBTON_SIZE - 1; roop_count >= 0; --roop_count)
    {
      if (
        spider_bit_is_set(share->dbton_bitmap, roop_count) &&
        dbton_hdl[roop_count]
      ) {
        delete dbton_hdl[roop_count];
        dbton_hdl[roop_count] = NULL;
      }
    }
    spider_free_trx(trx, TRUE);
    delete thd;
    share->bg_sts_thd_wait = FALSE;
    share->bg_sts_kill = FALSE;
    share->bg_sts_init = FALSE;
    pthread_mutex_unlock(&share->sts_mutex);
#if !defined(MYSQL_DYNAMIC_PLUGIN) || !defined(_WIN32)
    set_current_thd(nullptr);
#endif
    my_thread_end();
    my_afree(need_mons);
    DBUG_RETURN(NULL);
  }
  /* init end */

  while (TRUE)
  {
    DBUG_PRINT("info",("spider bg sts roop start"));
    if (share->bg_sts_kill)
    {
      DBUG_PRINT("info",("spider bg sts kill start"));
      for (roop_count = SPIDER_DBTON_SIZE - 1; roop_count >= 0; --roop_count)
      {
        if (
          spider_bit_is_set(share->dbton_bitmap, roop_count) &&
          dbton_hdl[roop_count]
        ) {
          delete dbton_hdl[roop_count];
          dbton_hdl[roop_count] = NULL;
        }
      }
      spider_free_trx(trx, TRUE);
      delete thd;
      pthread_cond_signal(&share->bg_sts_sync_cond);
      pthread_mutex_unlock(&share->sts_mutex);
#if !defined(MYSQL_DYNAMIC_PLUGIN) || !defined(_WIN32)
      set_current_thd(nullptr);
#endif
      my_thread_end();
      my_afree(need_mons);
      DBUG_RETURN(NULL);
    }
    if (spider.search_link_idx < 0)
    {
      spider_trx_set_link_idx_for_all(&spider);
/*
      spider.search_link_idx = spider_conn_next_link_idx(
        thd, share->link_statuses, share->access_balances,
        spider.conn_link_idx, spider.search_link_idx, share->link_count,
        SPIDER_LINK_STATUS_OK);
*/
      spider.search_link_idx = spider_conn_first_link_idx(thd,
        share->link_statuses, share->access_balances, spider.conn_link_idx,
        share->link_count, SPIDER_LINK_STATUS_OK);
    }
    if (spider.search_link_idx >= 0)
    {
      if (difftime(share->bg_sts_try_time, share->sts_get_time) >=
        share->bg_sts_interval)
      {
        if (!conns[spider.search_link_idx])
        {
          spider_get_conn(share, spider.search_link_idx,
            share->conn_keys[spider.search_link_idx],
            trx, &spider, FALSE, FALSE, SPIDER_CONN_KIND_MYSQL,
            &error_num);
          conns[spider.search_link_idx]->error_mode = 0;
/*
          if (
            error_num &&
            share->monitoring_kind[spider.search_link_idx] &&
            need_mons[spider.search_link_idx]
          ) {
            lex_start(thd);
            error_num = spider_ping_table_mon_from_table(
                trx,
                thd,
                share,
                spider.search_link_idx,
                (uint32) share->monitoring_sid[spider.search_link_idx],
                share->table_name,
                share->table_name_length,
                spider.conn_link_idx[spider.search_link_idx],
                NULL,
                0,
                share->monitoring_kind[spider.search_link_idx],
                share->monitoring_limit[spider.search_link_idx],
                share->monitoring_flag[spider.search_link_idx],
                TRUE
              );
            lex_end(thd->lex);
          }
*/
          spider.search_link_idx = -1;
        }
        if (spider.search_link_idx != -1 && conns[spider.search_link_idx])
        {
#ifdef WITH_PARTITION_STORAGE_ENGINE
          if (spider_get_sts(share, spider.search_link_idx,
            share->bg_sts_try_time, &spider,
            share->bg_sts_interval, share->bg_sts_mode,
            share->bg_sts_sync,
            2, HA_STATUS_CONST | HA_STATUS_VARIABLE))
#else
          if (spider_get_sts(share, spider.search_link_idx,
            share->bg_sts_try_time, &spider,
            share->bg_sts_interval, share->bg_sts_mode,
            2, HA_STATUS_CONST | HA_STATUS_VARIABLE))
#endif
          {
/*
            if (
              share->monitoring_kind[spider.search_link_idx] &&
              need_mons[spider.search_link_idx]
            ) {
              lex_start(thd);
              error_num = spider_ping_table_mon_from_table(
                  trx,
                  thd,
                  share,
                  spider.search_link_idx,
                  (uint32) share->monitoring_sid[spider.search_link_idx],
                  share->table_name,
                  share->table_name_length,
                  spider.conn_link_idx[spider.search_link_idx],
                  NULL,
                  0,
                  share->monitoring_kind[spider.search_link_idx],
                  share->monitoring_limit[spider.search_link_idx],
                  share->monitoring_flag[spider.search_link_idx],
                  TRUE
                );
              lex_end(thd->lex);
            }
*/
            spider.search_link_idx = -1;
          }
        }
      }
    }
    memset(need_mons, 0, sizeof(int) * share->link_count);
    share->bg_sts_thd_wait = TRUE;
    pthread_cond_wait(&share->bg_sts_cond, &share->sts_mutex);
  }
}

int spider_create_crd_thread(
  SPIDER_SHARE *share
) {
  int error_num;
  DBUG_ENTER("spider_create_crd_thread");
  if (!share->bg_crd_init)
  {
#if MYSQL_VERSION_ID < 50500
    if (pthread_cond_init(&share->bg_crd_cond, NULL))
#else
    if (mysql_cond_init(spd_key_cond_bg_crd,
      &share->bg_crd_cond, NULL))
#endif
    {
      error_num = HA_ERR_OUT_OF_MEM;
      goto error_cond_init;
    }
#if MYSQL_VERSION_ID < 50500
    if (pthread_cond_init(&share->bg_crd_sync_cond, NULL))
#else
    if (mysql_cond_init(spd_key_cond_bg_crd_sync,
      &share->bg_crd_sync_cond, NULL))
#endif
    {
      error_num = HA_ERR_OUT_OF_MEM;
      goto error_sync_cond_init;
    }
#if MYSQL_VERSION_ID < 50500
    if (pthread_create(&share->bg_crd_thread, &spider_pt_attr,
      spider_bg_crd_action, (void *) share)
    )
#else
    if (mysql_thread_create(spd_key_thd_bg_crd, &share->bg_crd_thread,
      &spider_pt_attr, spider_bg_crd_action, (void *) share)
    )
#endif
    {
      error_num = HA_ERR_OUT_OF_MEM;
      goto error_thread_create;
    }
    share->bg_crd_init = TRUE;
  }
  DBUG_RETURN(0);

error_thread_create:
  pthread_cond_destroy(&share->bg_crd_sync_cond);
error_sync_cond_init:
  pthread_cond_destroy(&share->bg_crd_cond);
error_cond_init:
  DBUG_RETURN(error_num);
}

void spider_free_crd_thread(
  SPIDER_SHARE *share
) {
  DBUG_ENTER("spider_free_crd_thread");
  if (share->bg_crd_init)
  {
    pthread_mutex_lock(&share->crd_mutex);
    share->bg_crd_kill = TRUE;
    pthread_cond_signal(&share->bg_crd_cond);
    pthread_cond_wait(&share->bg_crd_sync_cond, &share->crd_mutex);
    pthread_mutex_unlock(&share->crd_mutex);
    pthread_join(share->bg_crd_thread, NULL);
    pthread_cond_destroy(&share->bg_crd_sync_cond);
    pthread_cond_destroy(&share->bg_crd_cond);
    share->bg_crd_thd_wait = FALSE;
    share->bg_crd_kill = FALSE;
    share->bg_crd_init = FALSE;
  }
  DBUG_VOID_RETURN;
}

void *spider_bg_crd_action(
  void *arg
) {
  SPIDER_SHARE *share = (SPIDER_SHARE*) arg;
  SPIDER_TRX *trx;
  int error_num = 0, roop_count;
  ha_spider spider;
  SPIDER_WIDE_HANDLER wide_handler;
  TABLE table;
  int *need_mons;
  SPIDER_CONN **conns;
  uint *conn_link_idx;
  uchar *conn_can_fo;
  char **conn_keys;
#if defined(HS_HAS_SQLCOM) && defined(HAVE_HANDLERSOCKET)
  char **hs_r_conn_keys;
  char **hs_w_conn_keys;
#endif
  spider_db_handler **dbton_hdl;
  THD *thd;
  my_thread_init();
  DBUG_ENTER("spider_bg_crd_action");
  /* init start */
  char *ptr;
#if defined(HS_HAS_SQLCOM) && defined(HAVE_HANDLERSOCKET)
  ptr = (char *) my_alloca(
    (sizeof(int) * share->link_count) +
    (sizeof(SPIDER_CONN *) * share->link_count) +
    (sizeof(uint) * share->link_count) +
    (sizeof(uchar) * share->link_bitmap_size) +
    (sizeof(char *) * share->link_count) +
    (sizeof(char *) * share->link_count) +
    (sizeof(char *) * share->link_count) +
    (sizeof(spider_db_handler *) * SPIDER_DBTON_SIZE));
#else
  ptr = (char *) my_alloca(
    (sizeof(int) * share->link_count) +
    (sizeof(SPIDER_CONN *) * share->link_count) +
    (sizeof(uint) * share->link_count) +
    (sizeof(uchar) * share->link_bitmap_size) +
    (sizeof(char *) * share->link_count) +
    (sizeof(spider_db_handler *) * SPIDER_DBTON_SIZE));
#endif
  if (!ptr)
  {
    pthread_mutex_lock(&share->crd_mutex);
    share->bg_crd_thd_wait = FALSE;
    share->bg_crd_kill = FALSE;
    share->bg_crd_init = FALSE;
    pthread_mutex_unlock(&share->crd_mutex);
    my_thread_end();
    DBUG_RETURN(NULL);
  }
  need_mons = (int *) ptr;
  ptr += (sizeof(int) * share->link_count);
  conns = (SPIDER_CONN **) ptr;
  ptr += (sizeof(SPIDER_CONN *) * share->link_count);
  conn_link_idx = (uint *) ptr;
  ptr += (sizeof(uint) * share->link_count);
  conn_can_fo = (uchar *) ptr;
  ptr += (sizeof(uchar) * share->link_bitmap_size);
  conn_keys = (char **) ptr;
  ptr += (sizeof(char *) * share->link_count);
#if defined(HS_HAS_SQLCOM) && defined(HAVE_HANDLERSOCKET)
  hs_r_conn_keys = (char **) ptr;
  ptr += (sizeof(char *) * share->link_count);
  hs_w_conn_keys = (char **) ptr;
  ptr += (sizeof(char *) * share->link_count);
#endif
  dbton_hdl = (spider_db_handler **) ptr;
  pthread_mutex_lock(&share->crd_mutex);
  if (!(thd = SPIDER_new_THD(next_thread_id())))
  {
    share->bg_crd_thd_wait = FALSE;
    share->bg_crd_kill = FALSE;
    share->bg_crd_init = FALSE;
    pthread_mutex_unlock(&share->crd_mutex);
    my_thread_end();
    my_afree(need_mons);
    DBUG_RETURN(NULL);
  }
  SPIDER_set_next_thread_id(thd);
#ifdef HAVE_PSI_INTERFACE
  mysql_thread_set_psi_id(thd->thread_id);
#endif
  thd->thread_stack = (char*) &thd;
  thd->store_globals();
  if (!(trx = spider_get_trx(thd, FALSE, &error_num)))
  {
    delete thd;
    share->bg_crd_thd_wait = FALSE;
    share->bg_crd_kill = FALSE;
    share->bg_crd_init = FALSE;
    pthread_mutex_unlock(&share->crd_mutex);
#if !defined(MYSQL_DYNAMIC_PLUGIN) || !defined(_WIN32)
    set_current_thd(nullptr);
#endif
    my_thread_end();
    my_afree(need_mons);
    DBUG_RETURN(NULL);
  }
  share->bg_crd_thd = thd;
  table.s = share->table_share;
  table.field = share->table_share->field;
  table.key_info = share->table_share->key_info;
  spider.wide_handler = &wide_handler;
  wide_handler.trx = trx;
  spider.change_table_ptr(&table, share->table_share);
  spider.share = share;
  spider.conns = conns;
  spider.conn_link_idx = conn_link_idx;
  spider.conn_can_fo = conn_can_fo;
  spider.need_mons = need_mons;
  spider.conn_keys_first_ptr = share->conn_keys[0];
  spider.conn_keys = conn_keys;
#if defined(HS_HAS_SQLCOM) && defined(HAVE_HANDLERSOCKET)
  spider.hs_r_conn_keys = hs_r_conn_keys;
  spider.hs_w_conn_keys = hs_w_conn_keys;
#endif
  spider.dbton_handler = dbton_hdl;
  memset(conns, 0, sizeof(SPIDER_CONN *) * share->link_count);
  memset(need_mons, 0, sizeof(int) * share->link_count);
  memset(dbton_hdl, 0, sizeof(spider_db_handler *) * SPIDER_DBTON_SIZE);
  spider_trx_set_link_idx_for_all(&spider);
  spider.search_link_idx = spider_conn_first_link_idx(thd,
    share->link_statuses, share->access_balances, spider.conn_link_idx,
    share->link_count, SPIDER_LINK_STATUS_OK);
  for (roop_count = 0; roop_count < SPIDER_DBTON_SIZE; roop_count++)
  {
    if (
      spider_bit_is_set(share->dbton_bitmap, roop_count) &&
      spider_dbton[roop_count].create_db_handler
    ) {
      if (!(dbton_hdl[roop_count] = spider_dbton[roop_count].create_db_handler(
        &spider, share->dbton_share[roop_count])))
        break;
      if (dbton_hdl[roop_count]->init())
        break;
    }
  }
  if (roop_count < SPIDER_DBTON_SIZE)
  {
    DBUG_PRINT("info",("spider handler init error"));
    for (roop_count = SPIDER_DBTON_SIZE - 1; roop_count >= 0; --roop_count)
    {
      if (
        spider_bit_is_set(share->dbton_bitmap, roop_count) &&
        dbton_hdl[roop_count]
      ) {
        delete dbton_hdl[roop_count];
        dbton_hdl[roop_count] = NULL;
      }
    }
    spider_free_trx(trx, TRUE);
    delete thd;
    share->bg_crd_thd_wait = FALSE;
    share->bg_crd_kill = FALSE;
    share->bg_crd_init = FALSE;
    pthread_mutex_unlock(&share->crd_mutex);
#if !defined(MYSQL_DYNAMIC_PLUGIN) || !defined(_WIN32)
    set_current_thd(nullptr);
#endif
    my_thread_end();
    my_afree(need_mons);
    DBUG_RETURN(NULL);
  }
  /* init end */

  while (TRUE)
  {
    DBUG_PRINT("info",("spider bg crd roop start"));
    if (share->bg_crd_kill)
    {
      DBUG_PRINT("info",("spider bg crd kill start"));
      for (roop_count = SPIDER_DBTON_SIZE - 1; roop_count >= 0; --roop_count)
      {
        if (
          spider_bit_is_set(share->dbton_bitmap, roop_count) &&
          dbton_hdl[roop_count]
        ) {
          delete dbton_hdl[roop_count];
          dbton_hdl[roop_count] = NULL;
        }
      }
      spider_free_trx(trx, TRUE);
      delete thd;
      pthread_cond_signal(&share->bg_crd_sync_cond);
      pthread_mutex_unlock(&share->crd_mutex);
#if !defined(MYSQL_DYNAMIC_PLUGIN) || !defined(_WIN32)
      set_current_thd(nullptr);
#endif
      my_thread_end();
      my_afree(need_mons);
      DBUG_RETURN(NULL);
    }
    if (spider.search_link_idx < 0)
    {
      spider_trx_set_link_idx_for_all(&spider);
/*
      spider.search_link_idx = spider_conn_next_link_idx(
        thd, share->link_statuses, share->access_balances,
        spider.conn_link_idx, spider.search_link_idx, share->link_count,
        SPIDER_LINK_STATUS_OK);
*/
      spider.search_link_idx = spider_conn_first_link_idx(thd,
        share->link_statuses, share->access_balances, spider.conn_link_idx,
        share->link_count, SPIDER_LINK_STATUS_OK);
    }
    if (spider.search_link_idx >= 0)
    {
      if (difftime(share->bg_crd_try_time, share->crd_get_time) >=
        share->bg_crd_interval)
      {
        if (!conns[spider.search_link_idx])
        {
          spider_get_conn(share, spider.search_link_idx,
            share->conn_keys[spider.search_link_idx],
            trx, &spider, FALSE, FALSE, SPIDER_CONN_KIND_MYSQL,
            &error_num);
          conns[spider.search_link_idx]->error_mode = 0;
/*
          if (
            error_num &&
            share->monitoring_kind[spider.search_link_idx] &&
            need_mons[spider.search_link_idx]
          ) {
            lex_start(thd);
            error_num = spider_ping_table_mon_from_table(
                trx,
                thd,
                share,
                spider.search_link_idx,
                (uint32) share->monitoring_sid[spider.search_link_idx],
                share->table_name,
                share->table_name_length,
                spider.conn_link_idx[spider.search_link_idx],
                NULL,
                0,
                share->monitoring_kind[spider.search_link_idx],
                share->monitoring_limit[spider.search_link_idx],
                share->monitoring_flag[spider.search_link_idx],
                TRUE
              );
            lex_end(thd->lex);
          }
*/
          spider.search_link_idx = -1;
        }
        if (spider.search_link_idx != -1 && conns[spider.search_link_idx])
        {
#ifdef WITH_PARTITION_STORAGE_ENGINE
          if (spider_get_crd(share, spider.search_link_idx,
            share->bg_crd_try_time, &spider, &table,
            share->bg_crd_interval, share->bg_crd_mode,
            share->bg_crd_sync,
            2))
#else
          if (spider_get_crd(share, spider.search_link_idx,
            share->bg_crd_try_time, &spider, &table,
            share->bg_crd_interval, share->bg_crd_mode,
            2))
#endif
          {
/*
            if (
              share->monitoring_kind[spider.search_link_idx] &&
              need_mons[spider.search_link_idx]
            ) {
              lex_start(thd);
              error_num = spider_ping_table_mon_from_table(
                  trx,
                  thd,
                  share,
                  spider.search_link_idx,
                  (uint32) share->monitoring_sid[spider.search_link_idx],
                  share->table_name,
                  share->table_name_length,
                  spider.conn_link_idx[spider.search_link_idx],
                  NULL,
                  0,
                  share->monitoring_kind[spider.search_link_idx],
                  share->monitoring_limit[spider.search_link_idx],
                  share->monitoring_flag[spider.search_link_idx],
                  TRUE
                );
              lex_end(thd->lex);
            }
*/
            spider.search_link_idx = -1;
          }
        }
      }
    }
    memset(need_mons, 0, sizeof(int) * share->link_count);
    share->bg_crd_thd_wait = TRUE;
    pthread_cond_wait(&share->bg_crd_cond, &share->crd_mutex);
  }
}

int spider_create_mon_threads(
  SPIDER_TRX *trx,
  SPIDER_SHARE *share
) {
  bool create_bg_mons = FALSE;
  int error_num, roop_count, roop_count2;
  SPIDER_LINK_PACK link_pack;
  SPIDER_TABLE_MON_LIST *table_mon_list;
  DBUG_ENTER("spider_create_mon_threads");
  if (!share->bg_mon_init)
  {
    for (roop_count = 0; roop_count < (int) share->all_link_count;
      roop_count++)
    {
      if (share->monitoring_bg_kind[roop_count])
      {
        create_bg_mons = TRUE;
        break;
      }
    }
    if (create_bg_mons)
    {
      char link_idx_str[SPIDER_SQL_INT_LEN];
      int link_idx_str_length;
      char *buf = (char *) my_alloca(share->table_name_length + SPIDER_SQL_INT_LEN + 1);
      spider_string conv_name_str(buf, share->table_name_length +
        SPIDER_SQL_INT_LEN + 1, system_charset_info);
      conv_name_str.init_calc_mem(SPD_MID_CREATE_MON_THREADS_1);
      conv_name_str.length(0);
      conv_name_str.q_append(share->table_name, share->table_name_length);
      for (roop_count = 0; roop_count < (int) share->all_link_count;
        roop_count++)
      {
        if (share->monitoring_bg_kind[roop_count])
        {
          conv_name_str.length(share->table_name_length);
          if (share->static_link_ids[roop_count])
          {
            memcpy(link_idx_str, share->static_link_ids[roop_count],
              share->static_link_ids_lengths[roop_count] + 1);
            link_idx_str_length = share->static_link_ids_lengths[roop_count];
          } else {
            link_idx_str_length = my_sprintf(link_idx_str, (link_idx_str,
              "%010d", roop_count));
          }
          conv_name_str.q_append(link_idx_str, link_idx_str_length + 1);
          conv_name_str.length(conv_name_str.length() - 1);
          if (!(table_mon_list = spider_get_ping_table_mon_list(trx, trx->thd,
            &conv_name_str, share->table_name_length, roop_count,
            share->static_link_ids[roop_count],
            share->static_link_ids_lengths[roop_count],
            (uint32) share->monitoring_sid[roop_count], FALSE, &error_num)))
          {
            my_afree(buf);
            goto error_get_ping_table_mon_list;
          }
          spider_free_ping_table_mon_list(table_mon_list);
        }
      }
      if (!(share->bg_mon_thds = (THD **)
<<<<<<< HEAD
        spider_bulk_malloc(spider_current_trx, 23, MYF(MY_WME | MY_ZEROFILL),
          &share->bg_mon_thds,
            (uint) (sizeof(THD *) * share->all_link_count),
          &share->bg_mon_threads,
            (uint) (sizeof(pthread_t) * share->all_link_count),
          &share->bg_mon_mutexes,
            (uint) (sizeof(pthread_mutex_t) * share->all_link_count),
          &share->bg_mon_conds,
            (uint) (sizeof(pthread_cond_t) * share->all_link_count),
=======
        spider_bulk_malloc(spider_current_trx, SPD_MID_CREATE_MON_THREADS_2, MYF(MY_WME | MY_ZEROFILL),
          &share->bg_mon_thds, sizeof(THD *) * share->all_link_count,
          &share->bg_mon_threads, sizeof(pthread_t) * share->all_link_count,
          &share->bg_mon_mutexes, sizeof(pthread_mutex_t) *
            share->all_link_count,
          &share->bg_mon_conds, sizeof(pthread_cond_t) * share->all_link_count,
>>>>>>> 5f890452
          &share->bg_mon_sleep_conds,
            (uint) (sizeof(pthread_cond_t) * share->all_link_count),
          NullS))
      ) {
        error_num = HA_ERR_OUT_OF_MEM;
        my_afree(buf);
        goto error_alloc_base;
      }
      for (roop_count = 0; roop_count < (int) share->all_link_count;
        roop_count++)
      {
        if (
          share->monitoring_bg_kind[roop_count] &&
#if MYSQL_VERSION_ID < 50500
          pthread_mutex_init(&share->bg_mon_mutexes[roop_count],
            MY_MUTEX_INIT_FAST)
#else
          mysql_mutex_init(spd_key_mutex_bg_mon,
            &share->bg_mon_mutexes[roop_count], MY_MUTEX_INIT_FAST)
#endif
        ) {
          error_num = HA_ERR_OUT_OF_MEM;
          my_afree(buf);
          goto error_mutex_init;
        }
      }
      for (roop_count = 0; roop_count < (int) share->all_link_count;
        roop_count++)
      {
        if (
          share->monitoring_bg_kind[roop_count] &&
#if MYSQL_VERSION_ID < 50500
          pthread_cond_init(&share->bg_mon_conds[roop_count], NULL)
#else
          mysql_cond_init(spd_key_cond_bg_mon,
            &share->bg_mon_conds[roop_count], NULL)
#endif
        ) {
          error_num = HA_ERR_OUT_OF_MEM;
          my_afree(buf);
          goto error_cond_init;
        }
      }
      for (roop_count = 0; roop_count < (int) share->all_link_count;
        roop_count++)
      {
        if (
          share->monitoring_bg_kind[roop_count] &&
#if MYSQL_VERSION_ID < 50500
          pthread_cond_init(&share->bg_mon_sleep_conds[roop_count], NULL)
#else
          mysql_cond_init(spd_key_cond_bg_mon_sleep,
            &share->bg_mon_sleep_conds[roop_count], NULL)
#endif
        ) {
          error_num = HA_ERR_OUT_OF_MEM;
          my_afree(buf);
          goto error_sleep_cond_init;
        }
      }
      link_pack.share = share;
      for (roop_count = 0; roop_count < (int) share->all_link_count;
        roop_count++)
      {
        if (share->monitoring_bg_kind[roop_count])
        {
          link_pack.link_idx = roop_count;
          pthread_mutex_lock(&share->bg_mon_mutexes[roop_count]);
#if MYSQL_VERSION_ID < 50500
          if (pthread_create(&share->bg_mon_threads[roop_count],
            &spider_pt_attr, spider_bg_mon_action, (void *) &link_pack)
          )
#else
          if (mysql_thread_create(spd_key_thd_bg_mon,
            &share->bg_mon_threads[roop_count], &spider_pt_attr,
            spider_bg_mon_action, (void *) &link_pack)
          )
#endif
          {
            error_num = HA_ERR_OUT_OF_MEM;
            my_afree(buf);
            goto error_thread_create;
          }
          pthread_cond_wait(&share->bg_mon_conds[roop_count],
            &share->bg_mon_mutexes[roop_count]);
          pthread_mutex_unlock(&share->bg_mon_mutexes[roop_count]);
        }
      }
      share->bg_mon_init = TRUE;
      my_afree(buf);
    }
  }
  DBUG_RETURN(0);

error_thread_create:
  roop_count2 = roop_count;
  for (roop_count--; roop_count >= 0; roop_count--)
  {
    if (share->monitoring_bg_kind[roop_count])
      pthread_mutex_lock(&share->bg_mon_mutexes[roop_count]);
  }
  share->bg_mon_kill = TRUE;
  for (roop_count = roop_count2 - 1; roop_count >= 0; roop_count--)
  {
    if (share->monitoring_bg_kind[roop_count])
    {
      pthread_cond_wait(&share->bg_mon_conds[roop_count],
        &share->bg_mon_mutexes[roop_count]);
      pthread_mutex_unlock(&share->bg_mon_mutexes[roop_count]);
    }
  }
  share->bg_mon_kill = FALSE;
  roop_count = share->all_link_count;
error_sleep_cond_init:
  for (roop_count--; roop_count >= 0; roop_count--)
  {
    if (share->monitoring_bg_kind[roop_count])
      pthread_cond_destroy(&share->bg_mon_sleep_conds[roop_count]);
  }
  roop_count = share->all_link_count;
error_cond_init:
  for (roop_count--; roop_count >= 0; roop_count--)
  {
    if (share->monitoring_bg_kind[roop_count])
      pthread_cond_destroy(&share->bg_mon_conds[roop_count]);
  }
  roop_count = share->all_link_count;
error_mutex_init:
  for (roop_count--; roop_count >= 0; roop_count--)
  {
    if (share->monitoring_bg_kind[roop_count])
      pthread_mutex_destroy(&share->bg_mon_mutexes[roop_count]);
  }
  spider_free(spider_current_trx, share->bg_mon_thds, MYF(0));
error_alloc_base:
error_get_ping_table_mon_list:
  DBUG_RETURN(error_num);
}

void spider_free_mon_threads(
  SPIDER_SHARE *share
) {
  int roop_count;
  DBUG_ENTER("spider_free_mon_threads");
  if (share->bg_mon_init)
  {
    for (roop_count = 0; roop_count < (int) share->all_link_count;
      roop_count++)
    {
      if (
        share->monitoring_bg_kind[roop_count] &&
        share->bg_mon_thds[roop_count]
      ) {
        share->bg_mon_thds[roop_count]->killed = SPIDER_THD_KILL_CONNECTION;
      }
    }
    for (roop_count = 0; roop_count < (int) share->all_link_count;
      roop_count++)
    {
      if (share->monitoring_bg_kind[roop_count])
        pthread_mutex_lock(&share->bg_mon_mutexes[roop_count]);
    }
    share->bg_mon_kill = TRUE;
    for (roop_count = 0; roop_count < (int) share->all_link_count;
      roop_count++)
    {
      if (share->monitoring_bg_kind[roop_count])
      {
        pthread_cond_signal(&share->bg_mon_sleep_conds[roop_count]);
        pthread_cond_wait(&share->bg_mon_conds[roop_count],
          &share->bg_mon_mutexes[roop_count]);
        pthread_mutex_unlock(&share->bg_mon_mutexes[roop_count]);
        pthread_join(share->bg_mon_threads[roop_count], NULL);
        pthread_cond_destroy(&share->bg_mon_conds[roop_count]);
        pthread_cond_destroy(&share->bg_mon_sleep_conds[roop_count]);
        pthread_mutex_destroy(&share->bg_mon_mutexes[roop_count]);
      }
    }
    spider_free(spider_current_trx, share->bg_mon_thds, MYF(0));
    share->bg_mon_kill = FALSE;
    share->bg_mon_init = FALSE;
  }
  DBUG_VOID_RETURN;
}

void *spider_bg_mon_action(
  void *arg
) {
  SPIDER_LINK_PACK *link_pack = (SPIDER_LINK_PACK*) arg;
  SPIDER_SHARE *share = link_pack->share;
  SPIDER_TRX *trx;
  int error_num, link_idx = link_pack->link_idx;
  THD *thd;
  my_thread_init();
  DBUG_ENTER("spider_bg_mon_action");
  /* init start */
  pthread_mutex_lock(&share->bg_mon_mutexes[link_idx]);
  if (!(thd = SPIDER_new_THD(next_thread_id())))
  {
    share->bg_mon_kill = FALSE;
    share->bg_mon_init = FALSE;
    pthread_cond_signal(&share->bg_mon_conds[link_idx]);
    pthread_mutex_unlock(&share->bg_mon_mutexes[link_idx]);
    my_thread_end();
    DBUG_RETURN(NULL);
  }
  SPIDER_set_next_thread_id(thd);
#ifdef HAVE_PSI_INTERFACE
  mysql_thread_set_psi_id(thd->thread_id);
#endif
  thd->thread_stack = (char*) &thd;
  thd->store_globals();
  if (!(trx = spider_get_trx(thd, FALSE, &error_num)))
  {
    delete thd;
    share->bg_mon_kill = FALSE;
    share->bg_mon_init = FALSE;
    pthread_cond_signal(&share->bg_mon_conds[link_idx]);
    pthread_mutex_unlock(&share->bg_mon_mutexes[link_idx]);
#if !defined(MYSQL_DYNAMIC_PLUGIN) || !defined(_WIN32)
    set_current_thd(nullptr);
#endif
    my_thread_end();
    DBUG_RETURN(NULL);
  }
  share->bg_mon_thds[link_idx] = thd;
  pthread_cond_signal(&share->bg_mon_conds[link_idx]);
/*
  pthread_mutex_unlock(&share->bg_mon_mutexes[link_idx]);
*/
  /* init end */

  while (TRUE)
  {
    DBUG_PRINT("info",("spider bg mon sleep %lld",
      share->monitoring_bg_interval[link_idx]));
    if (!share->bg_mon_kill)
    {
      struct timespec abstime;
      set_timespec_nsec(abstime,
        share->monitoring_bg_interval[link_idx] * 1000);
      pthread_cond_timedwait(&share->bg_mon_sleep_conds[link_idx],
        &share->bg_mon_mutexes[link_idx], &abstime);
/*
      my_sleep((ulong) share->monitoring_bg_interval[link_idx]);
*/
    }
    DBUG_PRINT("info",("spider bg mon roop start"));
    if (share->bg_mon_kill)
    {
      DBUG_PRINT("info",("spider bg mon kill start"));
/*
      pthread_mutex_lock(&share->bg_mon_mutexes[link_idx]);
*/
      pthread_cond_signal(&share->bg_mon_conds[link_idx]);
      pthread_mutex_unlock(&share->bg_mon_mutexes[link_idx]);
      spider_free_trx(trx, TRUE);
      delete thd;
#if !defined(MYSQL_DYNAMIC_PLUGIN) || !defined(_WIN32)
      set_current_thd(nullptr);
#endif
      my_thread_end();
      DBUG_RETURN(NULL);
    }
    if (share->monitoring_bg_kind[link_idx])
    {
      lex_start(thd);
      error_num = spider_ping_table_mon_from_table(
        trx,
        thd,
        share,
        link_idx,
        (uint32) share->monitoring_sid[link_idx],
        share->table_name,
        share->table_name_length,
        link_idx,
        NULL,
        0,
        share->monitoring_bg_kind[link_idx],
        share->monitoring_limit[link_idx],
        share->monitoring_bg_flag[link_idx],
        TRUE
      );
      lex_end(thd->lex);
    }
  }
}
#endif

int spider_conn_first_link_idx(
  THD *thd,
  long *link_statuses,
  long *access_balances,
  uint *conn_link_idx,
  int link_count,
  int link_status
) {
  int roop_count, active_links = 0;
  longlong balance_total = 0, balance_val;
  double rand_val;
  int *link_idxs, link_idx;
  long *balances;
  DBUG_ENTER("spider_conn_first_link_idx");
  char *ptr;
  ptr = (char *) my_alloca((sizeof(int) * link_count) + (sizeof(long) * link_count));
  if (!ptr)
  {
    DBUG_PRINT("info",("spider out of memory"));
    DBUG_RETURN(-2);
  }
  link_idxs = (int *) ptr;
  ptr += sizeof(int) * link_count;
  balances = (long *) ptr;
  for (roop_count = 0; roop_count < link_count; roop_count++)
  {
    DBUG_ASSERT((conn_link_idx[roop_count] - roop_count) % link_count == 0);
    if (link_statuses[conn_link_idx[roop_count]] <= link_status)
    {
      link_idxs[active_links] = roop_count;
      balances[active_links] = access_balances[roop_count];
      balance_total += access_balances[roop_count];
      active_links++;
    }
  }

  if (active_links == 0)
  {
    DBUG_PRINT("info",("spider all links are failed"));
    my_afree(link_idxs);
    DBUG_RETURN(-1);
  }
#if defined(MARIADB_BASE_VERSION) && MYSQL_VERSION_ID >= 100002
  DBUG_PRINT("info",("spider server_id=%lu", thd->variables.server_id));
#else
  DBUG_PRINT("info",("spider server_id=%u", thd->server_id));
#endif
  DBUG_PRINT("info",("spider thread_id=%lu", thd_get_thread_id(thd)));
#if defined(MARIADB_BASE_VERSION) && MYSQL_VERSION_ID >= 100002
  rand_val = spider_rand(thd->variables.server_id + thd_get_thread_id(thd));
#else
  rand_val = spider_rand(thd->server_id + thd_get_thread_id(thd));
#endif
  DBUG_PRINT("info",("spider rand_val=%f", rand_val));
  balance_val = (longlong) (rand_val * balance_total);
  DBUG_PRINT("info",("spider balance_val=%lld", balance_val));
  for (roop_count = 0; roop_count < active_links - 1; roop_count++)
  {
    DBUG_PRINT("info",("spider balances[%d]=%ld",
      roop_count, balances[roop_count]));
    if (balance_val < balances[roop_count])
      break;
    balance_val -= balances[roop_count];
  }

  DBUG_PRINT("info",("spider first link_idx=%d", link_idxs[roop_count]));
  link_idx = link_idxs[roop_count];
  my_afree(link_idxs);
  DBUG_RETURN(link_idx);
}

int spider_conn_next_link_idx(
  THD *thd,
  long *link_statuses,
  long *access_balances,
  uint *conn_link_idx,
  int link_idx,
  int link_count,
  int link_status
) {
  int tmp_link_idx;
  DBUG_ENTER("spider_conn_next_link_idx");
  DBUG_ASSERT((conn_link_idx[link_idx] - link_idx) % link_count == 0);
  tmp_link_idx = spider_conn_first_link_idx(thd, link_statuses,
    access_balances, conn_link_idx, link_count, link_status);
  if (
    tmp_link_idx >= 0 &&
    tmp_link_idx == link_idx
  ) {
    do {
      tmp_link_idx++;
      if (tmp_link_idx >= link_count)
        tmp_link_idx = 0;
      if (tmp_link_idx == link_idx)
        break;
    } while (link_statuses[conn_link_idx[tmp_link_idx]] > link_status);
    DBUG_PRINT("info",("spider next link_idx=%d", tmp_link_idx));
    DBUG_RETURN(tmp_link_idx);
  }
  DBUG_PRINT("info",("spider next link_idx=%d", tmp_link_idx));
  DBUG_RETURN(tmp_link_idx);
}

int spider_conn_link_idx_next(
  long *link_statuses,
  uint *conn_link_idx,
  int link_idx,
  int link_count,
  int link_status
) {
  DBUG_ENTER("spider_conn_link_idx_next");
  do {
    link_idx++;
    if (link_idx >= link_count)
      break;
    DBUG_ASSERT((conn_link_idx[link_idx] - link_idx) % link_count == 0);
  } while (link_statuses[conn_link_idx[link_idx]] > link_status);
  DBUG_PRINT("info",("spider link_idx=%d", link_idx));
  DBUG_RETURN(link_idx);
}

int spider_conn_get_link_status(
  long *link_statuses,
  uint *conn_link_idx,
  int link_idx
) {
  DBUG_ENTER("spider_conn_get_link_status");
  DBUG_PRINT("info",("spider link_status=%d",
    (int) link_statuses[conn_link_idx[link_idx]]));
  DBUG_RETURN((int) link_statuses[conn_link_idx[link_idx]]);
}

int spider_conn_lock_mode(
  ha_spider *spider
) {
  SPIDER_WIDE_HANDLER *wide_handler = spider->wide_handler;
  DBUG_ENTER("spider_conn_lock_mode");
  if (wide_handler->external_lock_type == F_WRLCK ||
    wide_handler->lock_mode == 2)
    DBUG_RETURN(SPIDER_LOCK_MODE_EXCLUSIVE);
  else if (wide_handler->lock_mode == 1)
    DBUG_RETURN(SPIDER_LOCK_MODE_SHARED);
  DBUG_RETURN(SPIDER_LOCK_MODE_NO_LOCK);
}

bool spider_conn_check_recovery_link(
  SPIDER_SHARE *share
) {
  int roop_count;
  DBUG_ENTER("spider_check_recovery_link");
  for (roop_count = 0; roop_count < (int) share->link_count; roop_count++)
  {
    if (share->link_statuses[roop_count] == SPIDER_LINK_STATUS_RECOVERY)
      DBUG_RETURN(TRUE);
  }
  DBUG_RETURN(FALSE);
}

bool spider_conn_use_handler(
  ha_spider *spider,
  int lock_mode,
  int link_idx
) {
  THD *thd = spider->wide_handler->trx->thd;
  int use_handler = spider_param_use_handler(thd,
    spider->share->use_handlers[link_idx]);
  DBUG_ENTER("spider_conn_use_handler");
  DBUG_PRINT("info",("spider use_handler=%d", use_handler));
  DBUG_PRINT("info",("spider spider->conn_kind[link_idx]=%u",
    spider->conn_kind[link_idx]));
#if defined(HS_HAS_SQLCOM) && defined(HAVE_HANDLERSOCKET)
  if (spider->conn_kind[link_idx] != SPIDER_CONN_KIND_MYSQL)
  {
    DBUG_PRINT("info",("spider TRUE by HS"));
    spider->sql_kinds |= SPIDER_SQL_KIND_HS;
    spider->sql_kind[link_idx] = SPIDER_SQL_KIND_HS;
#ifdef HANDLER_HAS_DIRECT_UPDATE_ROWS
    if (
      spider->do_direct_update &&
      spider_bit_is_set(spider->do_hs_direct_update, link_idx)
    ) {
      DBUG_PRINT("info",("spider using HS direct_update"));
      spider->direct_update_kinds |= SPIDER_SQL_KIND_HS;
    }
#endif
    DBUG_RETURN(TRUE);
  }
#endif
#ifdef HANDLER_HAS_DIRECT_UPDATE_ROWS
  if (spider->do_direct_update)
  {
    spider->sql_kinds |= SPIDER_SQL_KIND_SQL;
    spider->sql_kind[link_idx] = SPIDER_SQL_KIND_SQL;
#if defined(HS_HAS_SQLCOM) && defined(HAVE_HANDLERSOCKET)
    if (spider_bit_is_set(spider->do_hs_direct_update, link_idx))
    {
      spider->direct_update_kinds |= SPIDER_SQL_KIND_HS;
      DBUG_PRINT("info",("spider TRUE by using HS direct_update"));
      DBUG_RETURN(TRUE);
    } else {
#endif
      spider->direct_update_kinds |= SPIDER_SQL_KIND_SQL;
#if defined(HS_HAS_SQLCOM) && defined(HAVE_HANDLERSOCKET)
    }
    if (spider->conn_kind[link_idx] == SPIDER_CONN_KIND_MYSQL)
    {
#endif
      DBUG_PRINT("info",("spider FALSE by using direct_update"));
      DBUG_RETURN(FALSE);
#if defined(HS_HAS_SQLCOM) && defined(HAVE_HANDLERSOCKET)
    } else {
      DBUG_PRINT("info",("spider TRUE by using BOTH"));
      DBUG_RETURN(TRUE);
    }
#endif
  }
#endif
  if (spider->use_spatial_index)
  {
    DBUG_PRINT("info",("spider FALSE by use_spatial_index"));
    spider->sql_kinds |= SPIDER_SQL_KIND_SQL;
    spider->sql_kind[link_idx] = SPIDER_SQL_KIND_SQL;
    DBUG_RETURN(FALSE);
  }
  uint dbton_id;
  spider_db_handler *dbton_hdl;
  dbton_id = spider->share->sql_dbton_ids[spider->conn_link_idx[link_idx]];
  dbton_hdl = spider->dbton_handler[dbton_id];
  if (!dbton_hdl->support_use_handler(use_handler))
  {
    DBUG_PRINT("info",("spider FALSE by dbton"));
    spider->sql_kinds |= SPIDER_SQL_KIND_SQL;
    spider->sql_kind[link_idx] = SPIDER_SQL_KIND_SQL;
    DBUG_RETURN(FALSE);
  }
  if (
    spider->wide_handler->sql_command == SQLCOM_HA_READ &&
    (
      !(use_handler & 2) ||
      (
        spider_param_sync_trx_isolation(thd) &&
        thd_tx_isolation(thd) == ISO_SERIALIZABLE
      )
    )
  ) {
    DBUG_PRINT("info",("spider TRUE by HA"));
    spider->sql_kinds |= SPIDER_SQL_KIND_HANDLER;
    spider->sql_kind[link_idx] = SPIDER_SQL_KIND_HANDLER;
    DBUG_RETURN(TRUE);
  }
  if (
    spider->wide_handler->sql_command != SQLCOM_HA_READ &&
    lock_mode == SPIDER_LOCK_MODE_NO_LOCK &&
    spider_param_sync_trx_isolation(thd) &&
    thd_tx_isolation(thd) != ISO_SERIALIZABLE &&
    (use_handler & 1)
  ) {
    DBUG_PRINT("info",("spider TRUE by PARAM"));
    spider->sql_kinds |= SPIDER_SQL_KIND_HANDLER;
    spider->sql_kind[link_idx] = SPIDER_SQL_KIND_HANDLER;
    DBUG_RETURN(TRUE);
  }
  spider->sql_kinds |= SPIDER_SQL_KIND_SQL;
  spider->sql_kind[link_idx] = SPIDER_SQL_KIND_SQL;
  DBUG_RETURN(FALSE);
}

bool spider_conn_need_open_handler(
  ha_spider *spider,
  uint idx,
  int link_idx
) {
#if defined(HS_HAS_SQLCOM) && defined(HAVE_HANDLERSOCKET)
  SPIDER_CONN *conn;
#endif
  DBUG_ENTER("spider_conn_need_open_handler");
  DBUG_PRINT("info",("spider spider=%p", spider));
  if (spider->handler_opened(link_idx, spider->conn_kind[link_idx]))
  {
#if defined(HS_HAS_SQLCOM) && defined(HAVE_HANDLERSOCKET)
#ifdef HANDLER_HAS_DIRECT_UPDATE_ROWS
    if (
      spider->do_direct_update &&
      spider_bit_is_set(spider->do_hs_direct_update, link_idx)
    ) {
      conn = spider->hs_w_conns[link_idx];
      if (
        !conn->server_lost &&
        conn->hs_pre_age == spider->hs_w_conn_ages[link_idx]
      ) {
        DBUG_PRINT("info",("spider hs_write is already opened"));
        DBUG_RETURN(FALSE);
      }
    } else
#endif
    if (spider->conn_kind[link_idx] == SPIDER_CONN_KIND_MYSQL)
    {
#endif
      DBUG_PRINT("info",("spider HA already opened"));
      DBUG_RETURN(FALSE);
#if defined(HS_HAS_SQLCOM) && defined(HAVE_HANDLERSOCKET)
    } else if (spider->conn_kind[link_idx] == SPIDER_CONN_KIND_HS_READ)
    {
      DBUG_PRINT("info",("spider r_handler_index[%d]=%d",
        link_idx, spider->r_handler_index[link_idx]));
      DBUG_PRINT("info",("spider idx=%d", idx));
      DBUG_PRINT("info",("spider hs_pushed_ret_fields_num=%zu",
        spider->hs_pushed_ret_fields_num));
      DBUG_PRINT("info",("spider hs_r_ret_fields_num[%d]=%lu",
        link_idx, spider->hs_r_ret_fields_num[link_idx]));
      DBUG_PRINT("info",("spider hs_r_ret_fields[%d]=%p",
        link_idx, spider->hs_r_ret_fields[link_idx]));
#ifndef DBUG_OFF
      if (
        spider->hs_pushed_ret_fields_num < MAX_FIELDS &&
        spider->hs_r_ret_fields[link_idx] &&
        spider->hs_pushed_ret_fields_num ==
          spider->hs_r_ret_fields_num[link_idx]
      ) {
        int roop_count;
        for (roop_count = 0; roop_count < (int) spider->hs_pushed_ret_fields_num;
          ++roop_count)
        {
          DBUG_PRINT("info",("spider hs_pushed_ret_fields[%d]=%u",
            roop_count, spider->hs_pushed_ret_fields[roop_count]));
          DBUG_PRINT("info",("spider hs_r_ret_fields[%d][%d]=%u",
            link_idx, roop_count,
            spider->hs_r_ret_fields[link_idx][roop_count]));
        }
      }
#endif
      if (
        spider->r_handler_index[link_idx] == idx
#ifdef HANDLER_HAS_DIRECT_UPDATE_ROWS
        && (
          (
            spider->hs_pushed_ret_fields_num == MAX_FIELDS &&
            spider->hs_r_ret_fields_num[link_idx] == MAX_FIELDS
          ) ||
          (
            spider->hs_pushed_ret_fields_num < MAX_FIELDS &&
            spider->hs_r_ret_fields[link_idx] &&
            spider->hs_pushed_ret_fields_num ==
              spider->hs_r_ret_fields_num[link_idx] &&
            !memcmp(spider->hs_pushed_ret_fields,
              spider->hs_r_ret_fields[link_idx],
              sizeof(uint32) * spider->hs_pushed_ret_fields_num)
          )
        )
#endif
      ) {
        SPIDER_CONN *conn = spider->hs_r_conns[link_idx];
        DBUG_PRINT("info",("spider conn=%p", conn));
        DBUG_PRINT("info",("spider conn->conn_id=%llu", conn->conn_id));
        DBUG_PRINT("info",("spider conn->connection_id=%llu",
          conn->connection_id));
        DBUG_PRINT("info",("spider conn->server_lost=%s",
          conn->server_lost ? "TRUE" : "FALSE"));
        DBUG_PRINT("info",("spider conn->hs_pre_age=%llu", conn->hs_pre_age));
        DBUG_PRINT("info",("spider hs_w_conn_ages[%d]=%llu",
          link_idx, spider->hs_w_conn_ages[link_idx]));
        if (
          !conn->server_lost &&
          conn->hs_pre_age == spider->hs_r_conn_ages[link_idx]
        ) {
          DBUG_PRINT("info",("spider hs_r same idx"));
          DBUG_RETURN(FALSE);
        }
      }
    } else if (spider->conn_kind[link_idx] == SPIDER_CONN_KIND_HS_WRITE)
    {
      DBUG_PRINT("info",("spider w_handler_index[%d]=%d",
        link_idx, spider->w_handler_index[link_idx]));
      DBUG_PRINT("info",("spider idx=%d", idx));
      DBUG_PRINT("info",("spider hs_pushed_ret_fields_num=%zu",
        spider->hs_pushed_ret_fields_num));
      DBUG_PRINT("info",("spider hs_w_ret_fields_num[%d]=%lu",
        link_idx, spider->hs_w_ret_fields_num[link_idx]));
      DBUG_PRINT("info",("spider hs_w_ret_fields[%d]=%p",
        link_idx, spider->hs_w_ret_fields[link_idx]));
#ifndef DBUG_OFF
      if (
        spider->hs_pushed_ret_fields_num < MAX_FIELDS &&
        spider->hs_w_ret_fields[link_idx] &&
        spider->hs_pushed_ret_fields_num ==
          spider->hs_w_ret_fields_num[link_idx]
      ) {
        int roop_count;
        for (roop_count = 0; roop_count < (int) spider->hs_pushed_ret_fields_num;
          ++roop_count)
        {
          DBUG_PRINT("info",("spider hs_pushed_ret_fields[%d]=%u",
            roop_count, spider->hs_pushed_ret_fields[roop_count]));
          DBUG_PRINT("info",("spider hs_w_ret_fields[%d][%d]=%u",
            link_idx, roop_count,
            spider->hs_w_ret_fields[link_idx][roop_count]));
        }
      }
#endif
      if (
        spider->w_handler_index[link_idx] == idx
#ifdef HANDLER_HAS_DIRECT_UPDATE_ROWS
        && (
          (
            spider->hs_pushed_ret_fields_num == MAX_FIELDS &&
            spider->hs_w_ret_fields_num[link_idx] == MAX_FIELDS
          ) ||
          (
            spider->hs_pushed_ret_fields_num < MAX_FIELDS &&
            spider->hs_w_ret_fields[link_idx] &&
            spider->hs_pushed_ret_fields_num ==
              spider->hs_w_ret_fields_num[link_idx] &&
            !memcmp(spider->hs_pushed_ret_fields,
              spider->hs_w_ret_fields[link_idx],
              sizeof(uint32) * spider->hs_pushed_ret_fields_num)
          )
        )
#endif
      ) {
        SPIDER_CONN *conn = spider->hs_w_conns[link_idx];
        DBUG_PRINT("info",("spider conn=%p", conn));
        DBUG_PRINT("info",("spider conn->conn_id=%llu", conn->conn_id));
        DBUG_PRINT("info",("spider conn->connection_id=%llu",
          conn->connection_id));
        DBUG_PRINT("info",("spider conn->server_lost=%s",
          conn->server_lost ? "TRUE" : "FALSE"));
        DBUG_PRINT("info",("spider conn->hs_pre_age=%llu", conn->hs_pre_age));
        DBUG_PRINT("info",("spider hs_w_conn_ages[%d]=%llu",
          link_idx, spider->hs_w_conn_ages[link_idx]));
        if (
          !conn->server_lost &&
          conn->hs_pre_age == spider->hs_w_conn_ages[link_idx]
        ) {
          DBUG_PRINT("info",("spider hs_w same idx"));
          DBUG_RETURN(FALSE);
        }
      }
    }
#endif
  }
  DBUG_RETURN(TRUE);
}

SPIDER_CONN* spider_get_conn_from_idle_connection(
  SPIDER_SHARE *share,
  int link_idx,
  char *conn_key,
  ha_spider *spider,
  uint conn_kind,
  int base_link_idx,
  int *error_num
  )
{
  DBUG_ENTER("spider_get_conn_from_idle_connection");
  SPIDER_IP_PORT_CONN *ip_port_conn;
  SPIDER_CONN *conn = NULL;
  uint spider_max_connections = spider_param_max_connections();
  struct timespec abstime;
  ulonglong start, inter_val = 0;
  longlong last_ntime = 0;
  ulonglong wait_time = (ulonglong)spider_param_conn_wait_timeout()*1000*1000*1000; // default 10s

  unsigned long ip_port_count = 0; // init 0

  set_timespec(abstime, 0);

  pthread_mutex_lock(&spider_ipport_conn_mutex);
#ifdef SPIDER_HAS_HASH_VALUE_TYPE
  if ((ip_port_conn = (SPIDER_IP_PORT_CONN*) my_hash_search_using_hash_value(
    &spider_ipport_conns, share->conn_keys_hash_value[link_idx],
    (uchar*) share->conn_keys[link_idx], share->conn_keys_lengths[link_idx])))
#else
  if ((ip_port_conn = (SPIDER_IP_PORT_CONN*) my_hash_search(
    &spider_ipport_conns,
    (uchar*) share->conn_keys[link_idx], share->conn_keys_lengths[link_idx])))
#endif
  { /* exists */
    pthread_mutex_unlock(&spider_ipport_conn_mutex);
    pthread_mutex_lock(&ip_port_conn->mutex);
    ip_port_count = ip_port_conn->ip_port_count;
  } else {
    pthread_mutex_unlock(&spider_ipport_conn_mutex);
  }

  if (
    ip_port_conn &&
    ip_port_count >= spider_max_connections &&
    spider_max_connections > 0
  ) { /* no idle conn && enable connection pool, wait */
    pthread_mutex_unlock(&ip_port_conn->mutex);
    start = my_hrtime().val;
    while(1)
    {
      int error;
      inter_val = my_hrtime().val - start; // us
      last_ntime = wait_time - inter_val*1000; // *1000, to ns
      if(last_ntime <= 0)
      {/* wait timeout */
        *error_num = ER_SPIDER_CON_COUNT_ERROR;
        DBUG_RETURN(NULL);
      }
      set_timespec_nsec(abstime, last_ntime);
      pthread_mutex_lock(&ip_port_conn->mutex);
      ++ip_port_conn->waiting_count;
      error = pthread_cond_timedwait(&ip_port_conn->cond, &ip_port_conn->mutex, &abstime);
      --ip_port_conn->waiting_count;
      pthread_mutex_unlock(&ip_port_conn->mutex);
      if (error == ETIMEDOUT || error == ETIME || error != 0 )
      {
        *error_num = ER_SPIDER_CON_COUNT_ERROR;
        DBUG_RETURN(NULL);
      }

      pthread_mutex_lock(&spider_conn_mutex);
#ifdef SPIDER_HAS_HASH_VALUE_TYPE
      if ((conn = (SPIDER_CONN*) my_hash_search_using_hash_value(
        &spider_open_connections, share->conn_keys_hash_value[link_idx],
        (uchar*) share->conn_keys[link_idx],
        share->conn_keys_lengths[link_idx])))
#else
      if ((conn = (SPIDER_CONN*) my_hash_search(&spider_open_connections,
        (uchar*) share->conn_keys[link_idx],
        share->conn_keys_lengths[link_idx])))
#endif
      {
        /* get conn from spider_open_connections, then delete conn in spider_open_connections */
#ifdef HASH_UPDATE_WITH_HASH_VALUE
        my_hash_delete_with_hash_value(&spider_open_connections,
          conn->conn_key_hash_value, (uchar*) conn);
#else
        my_hash_delete(&spider_open_connections, (uchar*) conn);  
#endif
        pthread_mutex_unlock(&spider_conn_mutex);
        DBUG_PRINT("info",("spider get global conn"));
        if (spider)
        {
          spider->conns[base_link_idx] = conn;
          if (spider_bit_is_set(spider->conn_can_fo, base_link_idx))
            conn->use_for_active_standby = TRUE;
        }
        DBUG_RETURN(conn);
      }
      else
      {
        pthread_mutex_unlock(&spider_conn_mutex);
      }
    }
  }
  else
  { /* create conn */
    if (ip_port_conn)
      pthread_mutex_unlock(&ip_port_conn->mutex);
    DBUG_PRINT("info",("spider create new conn"));
    if (!(conn = spider_create_conn(share, spider, link_idx, base_link_idx, conn_kind, error_num)))
      DBUG_RETURN(conn);
    *conn->conn_key = *conn_key;
    if (spider)
    {
      spider->conns[base_link_idx] = conn;
      if (spider_bit_is_set(spider->conn_can_fo, base_link_idx))
        conn->use_for_active_standby = TRUE;
    }
  }

  DBUG_RETURN(conn);
}


SPIDER_IP_PORT_CONN* spider_create_ipport_conn(SPIDER_CONN *conn)
{
  DBUG_ENTER("spider_create_ipport_conn");
  if (conn)
  {
    SPIDER_IP_PORT_CONN *ret = (SPIDER_IP_PORT_CONN *)
      my_malloc(PSI_INSTRUMENT_ME, sizeof(*ret), MY_ZEROFILL | MY_WME);
    if (!ret)
    {
      goto err_return_direct;
    }

#if MYSQL_VERSION_ID < 50500
    if (pthread_mutex_init(&ret->mutex, MY_MUTEX_INIT_FAST))
#else
    if (mysql_mutex_init(spd_key_mutex_conn_i, &ret->mutex, MY_MUTEX_INIT_FAST))
#endif
    {
      //error
      goto err_malloc_key;
    }

#if MYSQL_VERSION_ID < 50500
    if (pthread_cond_init(&ret->cond, NULL))
#else
    if (mysql_cond_init(spd_key_cond_conn_i, &ret->cond, NULL))
#endif
    {
      pthread_mutex_destroy(&ret->mutex);
      goto err_malloc_key;
      //error
    }

    ret->key_len = conn->conn_key_length;
    if (ret->key_len <= 0) {
      pthread_cond_destroy(&ret->cond);
      pthread_mutex_destroy(&ret->mutex);
      goto err_malloc_key;
    }

    ret->key = (char *) my_malloc(PSI_INSTRUMENT_ME, ret->key_len +
                             conn->tgt_host_length + 1, MY_ZEROFILL | MY_WME);
    if (!ret->key) {
      pthread_cond_destroy(&ret->cond);
      pthread_mutex_destroy(&ret->mutex);
      goto err_malloc_key;
    }
    ret->remote_ip_str = ret->key + ret->key_len;

    memcpy(ret->key, conn->conn_key, ret->key_len);

    memcpy(ret->remote_ip_str, conn->tgt_host, conn->tgt_host_length);
    ret->remote_port = conn->tgt_port;
    ret->conn_id = conn->conn_id;
    ret->ip_port_count = 1; // init

#ifdef SPIDER_HAS_HASH_VALUE_TYPE
    ret->key_hash_value = conn->conn_key_hash_value;
#endif
    DBUG_RETURN(ret);
err_malloc_key:
    spider_my_free(ret, MYF(0));
err_return_direct:
    DBUG_RETURN(NULL);
  }
  DBUG_RETURN(NULL);
}


void spider_free_ipport_conn(void *info)
{
  DBUG_ENTER("spider_free_ipport_conn");
  if (info)
  {
    SPIDER_IP_PORT_CONN *p = (SPIDER_IP_PORT_CONN *)info;
    pthread_cond_destroy(&p->cond);
    pthread_mutex_destroy(&p->mutex);
    spider_my_free(p->key, MYF(0));
    spider_my_free(p, MYF(0));
  }
  DBUG_VOID_RETURN;
}<|MERGE_RESOLUTION|>--- conflicted
+++ resolved
@@ -590,17 +590,10 @@
       tables_on_different_db_are_joinable = TRUE;
     }
     if (!(conn = (SPIDER_CONN *)
-<<<<<<< HEAD
-      spider_bulk_malloc(spider_current_trx, 18, MYF(MY_WME | MY_ZEROFILL),
+      spider_bulk_malloc(spider_current_trx,  SPD_MID_CREATE_CONN_1, MYF(MY_WME | MY_ZEROFILL),
         &conn, (uint) (sizeof(*conn)),
         &tmp_name, (uint) (share->conn_keys_lengths[link_idx] + 1),
         &tmp_host, (uint) (share->tgt_hosts_lengths[link_idx] + 1),
-=======
-      spider_bulk_malloc(spider_current_trx, SPD_MID_CREATE_CONN_1, MYF(MY_WME | MY_ZEROFILL),
-        &conn, sizeof(*conn),
-        &tmp_name, share->conn_keys_lengths[link_idx] + 1,
-        &tmp_host, share->tgt_hosts_lengths[link_idx] + 1,
->>>>>>> 5f890452
         &tmp_username,
           (uint) (share->tgt_usernames_lengths[link_idx] + 1),
         &tmp_password,
@@ -746,19 +739,11 @@
 #if defined(HS_HAS_SQLCOM) && defined(HAVE_HANDLERSOCKET)
   } else if (conn_kind == SPIDER_CONN_KIND_HS_READ) {
     if (!(conn = (SPIDER_CONN *)
-<<<<<<< HEAD
-      spider_bulk_malloc(spider_current_trx, 19, MYF(MY_WME | MY_ZEROFILL),
+      spider_bulk_malloc(spider_current_trx, SPD_MID_CREATE_CONN_3, MYF(MY_WME | MY_ZEROFILL),
         &conn, (uint) (sizeof(*conn)),
         &tmp_name, (uint) (share->hs_read_conn_keys_lengths[link_idx] + 1),
         &tmp_host, (uint) (share->tgt_hosts_lengths[link_idx] + 1),
         &tmp_socket, (uint) (share->hs_read_socks_lengths[link_idx] + 1),
-=======
-      spider_bulk_malloc(spider_current_trx, SPD_MID_CREATE_CONN_3, MYF(MY_WME | MY_ZEROFILL),
-        &conn, sizeof(*conn),
-        &tmp_name, share->hs_read_conn_keys_lengths[link_idx] + 1,
-        &tmp_host, share->tgt_hosts_lengths[link_idx] + 1,
-        &tmp_socket, share->hs_read_socks_lengths[link_idx] + 1,
->>>>>>> 5f890452
         &tmp_wrapper,
           (uint) (share->tgt_wrappers_lengths[link_idx] + 1),
         &need_mon, (uint) (sizeof(int)),
@@ -796,19 +781,11 @@
     conn->dbton_id = share->hs_dbton_ids[link_idx];
   } else {
     if (!(conn = (SPIDER_CONN *)
-<<<<<<< HEAD
-      spider_bulk_malloc(spider_current_trx, 20, MYF(MY_WME | MY_ZEROFILL),
+      spider_bulk_malloc(spider_current_trx, SPD_MID_CREATE_CONN_5, MYF(MY_WME | MY_ZEROFILL),
         &conn, (uint) (sizeof(*conn)),
         &tmp_name, (uint) (share->hs_write_conn_keys_lengths[link_idx] + 1),
         &tmp_host, (uint) (share->tgt_hosts_lengths[link_idx] + 1),
         &tmp_socket, (uint) (share->hs_write_socks_lengths[link_idx] + 1),
-=======
-      spider_bulk_malloc(spider_current_trx, SPD_MID_CREATE_CONN_5, MYF(MY_WME | MY_ZEROFILL),
-        &conn, sizeof(*conn),
-        &tmp_name, share->hs_write_conn_keys_lengths[link_idx] + 1,
-        &tmp_host, share->tgt_hosts_lengths[link_idx] + 1,
-        &tmp_socket, share->hs_write_socks_lengths[link_idx] + 1,
->>>>>>> 5f890452
         &tmp_wrapper,
           (uint) (share->tgt_wrappers_lengths[link_idx] + 1),
         &need_mon, (uint) (sizeof(int)),
@@ -4353,8 +4330,7 @@
         }
       }
       if (!(share->bg_mon_thds = (THD **)
-<<<<<<< HEAD
-        spider_bulk_malloc(spider_current_trx, 23, MYF(MY_WME | MY_ZEROFILL),
+        spider_bulk_malloc(spider_current_trx, SPD_MID_CREATE_MON_THREADS_2, MYF(MY_WME | MY_ZEROFILL),
           &share->bg_mon_thds,
             (uint) (sizeof(THD *) * share->all_link_count),
           &share->bg_mon_threads,
@@ -4363,14 +4339,6 @@
             (uint) (sizeof(pthread_mutex_t) * share->all_link_count),
           &share->bg_mon_conds,
             (uint) (sizeof(pthread_cond_t) * share->all_link_count),
-=======
-        spider_bulk_malloc(spider_current_trx, SPD_MID_CREATE_MON_THREADS_2, MYF(MY_WME | MY_ZEROFILL),
-          &share->bg_mon_thds, sizeof(THD *) * share->all_link_count,
-          &share->bg_mon_threads, sizeof(pthread_t) * share->all_link_count,
-          &share->bg_mon_mutexes, sizeof(pthread_mutex_t) *
-            share->all_link_count,
-          &share->bg_mon_conds, sizeof(pthread_cond_t) * share->all_link_count,
->>>>>>> 5f890452
           &share->bg_mon_sleep_conds,
             (uint) (sizeof(pthread_cond_t) * share->all_link_count),
           NullS))
