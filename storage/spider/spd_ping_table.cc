/* Copyright (C) 2009-2019 Kentoku Shiba
   Copyright (C) 2019 MariaDB corp

  This program is free software; you can redistribute it and/or modify
  it under the terms of the GNU General Public License as published by
  the Free Software Foundation; version 2 of the License.

  This program is distributed in the hope that it will be useful,
  but WITHOUT ANY WARRANTY; without even the implied warranty of
  MERCHANTABILITY or FITNESS FOR A PARTICULAR PURPOSE.  See the
  GNU General Public License for more details.

  You should have received a copy of the GNU General Public License
  along with this program; if not, write to the Free Software
  Foundation, Inc., 51 Franklin Street, Fifth Floor, Boston, MA 02110-1335 USA */

#define MYSQL_SERVER 1
#include <my_global.h>
#include "mysql_version.h"
#include "spd_environ.h"
#if MYSQL_VERSION_ID < 50500
#include "mysql_priv.h"
#include <mysql/plugin.h>
#else
#include "sql_priv.h"
#include "probes_mysql.h"
#include "sql_class.h"
#include "sql_partition.h"
#include "sql_acl.h"
#endif
#include "spd_err.h"
#include "spd_param.h"
#include "spd_db_include.h"
#include "spd_include.h"
#include "ha_spider.h"
#include "spd_db_conn.h"
#include "spd_trx.h"
#include "spd_conn.h"
#include "spd_sys_table.h"
#include "spd_table.h"
#include "spd_ping_table.h"
#include "spd_direct_sql.h"
#include "spd_udf.h"
#include "spd_malloc.h"

extern bool volatile *spd_abort_loop;

extern handlerton *spider_hton_ptr;

#ifdef HAVE_PSI_INTERFACE
extern PSI_mutex_key spd_key_mutex_mon_list_caller;
extern PSI_mutex_key spd_key_mutex_mon_list_receptor;
extern PSI_mutex_key spd_key_mutex_mon_list_monitor;
extern PSI_mutex_key spd_key_mutex_mon_list_update_status;
extern PSI_mutex_key spd_key_mutex_mon_table_cache;
#endif

HASH *spider_udf_table_mon_list_hash;
uint spider_udf_table_mon_list_hash_id;
const char *spider_udf_table_mon_list_hash_func_name;
const char *spider_udf_table_mon_list_hash_file_name;
ulong spider_udf_table_mon_list_hash_line_no;
pthread_mutex_t *spider_udf_table_mon_mutexes;
pthread_cond_t *spider_udf_table_mon_conds;

pthread_mutex_t spider_mon_table_cache_mutex;
DYNAMIC_ARRAY spider_mon_table_cache;
uint spider_mon_table_cache_id;
const char *spider_mon_table_cache_func_name;
const char *spider_mon_table_cache_file_name;
ulong spider_mon_table_cache_line_no;
volatile ulonglong spider_mon_table_cache_version = 0;
volatile ulonglong spider_mon_table_cache_version_req = 1;

SPIDER_TABLE_MON_LIST *spider_get_ping_table_mon_list(
  SPIDER_TRX *trx,
  THD *thd,
  spider_string *str,
  uint conv_name_length,
  int link_idx,
  char *static_link_id,
  uint static_link_id_length,
  uint32 server_id,
  bool need_lock,
  int *error_num
) {
  uint mutex_hash;
  SPIDER_TABLE_MON_LIST *table_mon_list;
  MEM_ROOT mem_root;
  ulonglong mon_table_cache_version;
#ifdef SPIDER_HAS_HASH_VALUE_TYPE
  my_hash_value_type hash_value;
#endif
  DBUG_ENTER("spider_get_ping_table_mon_list");
  if (spider_mon_table_cache_version != spider_mon_table_cache_version_req)
  {
    SPD_INIT_ALLOC_ROOT(&mem_root, 4096, 0, MYF(MY_WME));
    if ((*error_num = spider_init_ping_table_mon_cache(thd, &mem_root,
      need_lock)))
    {
      free_root(&mem_root, MYF(0));
      goto error;
    }
    free_root(&mem_root, MYF(0));
  }

  mutex_hash = spider_udf_calc_hash(str->c_ptr(),
    spider_param_udf_table_mon_mutex_count());
  DBUG_PRINT("info",("spider hash key=%s", str->c_ptr()));
  DBUG_PRINT("info",("spider hash key length=%u", str->length()));
#ifdef SPIDER_HAS_HASH_VALUE_TYPE
  hash_value = my_calc_hash(
    &spider_udf_table_mon_list_hash[mutex_hash],
    (uchar*) str->c_ptr(), str->length());
#endif
  pthread_mutex_lock(&spider_udf_table_mon_mutexes[mutex_hash]);
  mon_table_cache_version = (ulonglong) spider_mon_table_cache_version;
#ifdef SPIDER_HAS_HASH_VALUE_TYPE
  if (!(table_mon_list = (SPIDER_TABLE_MON_LIST *)
    my_hash_search_using_hash_value(
      &spider_udf_table_mon_list_hash[mutex_hash], hash_value,
      (uchar*) str->c_ptr(), str->length())) ||
      table_mon_list->mon_table_cache_version != mon_table_cache_version
  )
#else
  if (!(table_mon_list = (SPIDER_TABLE_MON_LIST *) my_hash_search(
    &spider_udf_table_mon_list_hash[mutex_hash],
    (uchar*) str->c_ptr(), str->length())) ||
    table_mon_list->mon_table_cache_version != mon_table_cache_version
  )
#endif
  {
    if (
      table_mon_list &&
      table_mon_list->mon_table_cache_version != mon_table_cache_version
    )
      spider_release_ping_table_mon_list_loop(mutex_hash, table_mon_list);

    if (!(table_mon_list = spider_get_ping_table_tgt(thd, str->c_ptr(),
      conv_name_length, link_idx, static_link_id, static_link_id_length,
      server_id, str, need_lock, error_num)))
    {
      pthread_mutex_unlock(&spider_udf_table_mon_mutexes[mutex_hash]);
      goto error;
    }
    table_mon_list->mutex_hash = mutex_hash;
    table_mon_list->mon_table_cache_version = mon_table_cache_version;
    uint old_elements =
      spider_udf_table_mon_list_hash[mutex_hash].array.max_element;
#ifdef SPIDER_HAS_HASH_VALUE_TYPE
    table_mon_list->key_hash_value = hash_value;
#endif
#ifdef HASH_UPDATE_WITH_HASH_VALUE
    if (my_hash_insert_with_hash_value(
      &spider_udf_table_mon_list_hash[mutex_hash],
      hash_value, (uchar*) table_mon_list))
#else
    if (my_hash_insert(&spider_udf_table_mon_list_hash[mutex_hash],
      (uchar*) table_mon_list))
#endif
    {
      spider_ping_table_free_mon_list(table_mon_list);
      *error_num = HA_ERR_OUT_OF_MEM;
      my_error(HA_ERR_OUT_OF_MEM, MYF(0));
      pthread_mutex_unlock(&spider_udf_table_mon_mutexes[mutex_hash]);
      goto error;
    }
    if (spider_udf_table_mon_list_hash[mutex_hash].array.max_element >
      old_elements)
    {
      spider_alloc_calc_mem(spider_current_trx,
        spider_udf_table_mon_list_hash,
        (spider_udf_table_mon_list_hash[mutex_hash].array.max_element -
        old_elements) *
        spider_udf_table_mon_list_hash[mutex_hash].array.size_of_element);
    }
  }
  table_mon_list->use_count++;
  DBUG_PRINT("info",("spider table_mon_list->use_count=%d",
    table_mon_list->use_count));
  pthread_mutex_unlock(&spider_udf_table_mon_mutexes[mutex_hash]);
  DBUG_RETURN(table_mon_list);

error:
  DBUG_RETURN(NULL);
}

void spider_free_ping_table_mon_list(
  SPIDER_TABLE_MON_LIST *table_mon_list
) {
  DBUG_ENTER("spider_free_ping_table_mon_list");
  pthread_mutex_lock(&spider_udf_table_mon_mutexes[
    table_mon_list->mutex_hash]);
  table_mon_list->use_count--;
  DBUG_PRINT("info",("spider table_mon_list->use_count=%d", table_mon_list->use_count));
  if (!table_mon_list->use_count)
    pthread_cond_broadcast(&spider_udf_table_mon_conds[
      table_mon_list->mutex_hash]);
  pthread_mutex_unlock(&spider_udf_table_mon_mutexes[
    table_mon_list->mutex_hash]);
  DBUG_VOID_RETURN;
}

void spider_release_ping_table_mon_list_loop(
  uint mutex_hash,
  SPIDER_TABLE_MON_LIST *table_mon_list
) {
  DBUG_ENTER("spider_release_ping_table_mon_list_loop");
#ifdef HASH_UPDATE_WITH_HASH_VALUE
  my_hash_delete_with_hash_value(&spider_udf_table_mon_list_hash[mutex_hash],
    table_mon_list->key_hash_value, (uchar*) table_mon_list);
#else
  my_hash_delete(&spider_udf_table_mon_list_hash[mutex_hash],
    (uchar*) table_mon_list);
#endif
  while (TRUE)
  {
    if (table_mon_list->use_count)
      pthread_cond_wait(&spider_udf_table_mon_conds[mutex_hash],
        &spider_udf_table_mon_mutexes[mutex_hash]);
    else {
      spider_ping_table_free_mon_list(table_mon_list);
      break;
    }
  }
  DBUG_VOID_RETURN;
}

int spider_release_ping_table_mon_list(
  const char *conv_name,
  uint conv_name_length,
  int link_idx
) {
  uint mutex_hash;
  SPIDER_TABLE_MON_LIST *table_mon_list;
  char link_idx_str[SPIDER_CONNECT_INFO_MAX_LEN + 1];
  int link_idx_str_length;
  DBUG_ENTER("spider_release_ping_table_mon_list");
  DBUG_PRINT("info", ("spider conv_name=%s", conv_name));
  DBUG_PRINT("info", ("spider conv_name_length=%u", conv_name_length));
  DBUG_PRINT("info", ("spider link_idx=%d", link_idx));
  link_idx_str_length = my_sprintf(link_idx_str, (link_idx_str, "%010d",
    link_idx));
  char *buf = (char *) my_alloca(conv_name_length + link_idx_str_length + 1);
  if (!buf)
  {
    my_error(HA_ERR_OUT_OF_MEM, MYF(0));
    DBUG_RETURN(HA_ERR_OUT_OF_MEM);
  }
  spider_string conv_name_str(buf, conv_name_length + link_idx_str_length + 1,
    system_charset_info);
  conv_name_str.init_calc_mem(SPD_MID_RELEASE_PING_TABLE_MON_LIST_1);
  conv_name_str.length(0);
  conv_name_str.q_append(conv_name, conv_name_length);
  conv_name_str.q_append(link_idx_str, link_idx_str_length);

  mutex_hash = spider_udf_calc_hash(conv_name_str.c_ptr_safe(),
    spider_param_udf_table_mon_mutex_count());
#ifdef SPIDER_HAS_HASH_VALUE_TYPE
  my_hash_value_type hash_value = my_calc_hash(
    &spider_udf_table_mon_list_hash[mutex_hash],
    (uchar*) conv_name_str.c_ptr(), conv_name_str.length());
#endif
  pthread_mutex_lock(&spider_udf_table_mon_mutexes[mutex_hash]);
#ifdef SPIDER_HAS_HASH_VALUE_TYPE
  if ((table_mon_list = (SPIDER_TABLE_MON_LIST *)
    my_hash_search_using_hash_value(
      &spider_udf_table_mon_list_hash[mutex_hash], hash_value,
      (uchar*) conv_name_str.c_ptr(), conv_name_str.length())))
#else
  if ((table_mon_list = (SPIDER_TABLE_MON_LIST *) my_hash_search(
    &spider_udf_table_mon_list_hash[mutex_hash],
    (uchar*) conv_name_str.c_ptr(), conv_name_str.length())))
#endif
    spider_release_ping_table_mon_list_loop(mutex_hash, table_mon_list);
  pthread_mutex_unlock(&spider_udf_table_mon_mutexes[mutex_hash]);
  my_afree(buf);
  DBUG_RETURN(0);
}

int spider_get_ping_table_mon(
  THD *thd,
  SPIDER_TABLE_MON_LIST *table_mon_list,
  char *name,
  uint name_length,
  int link_idx,
  uint32 server_id,
  MEM_ROOT *mem_root,
  bool need_lock
) {
  int error_num;
  TABLE *table_link_mon = NULL;
  SPIDER_Open_tables_backup open_tables_backup;
  char table_key[MAX_KEY_LENGTH];
  SPIDER_TABLE_MON *table_mon, *table_mon_prev = NULL;
  SPIDER_SHARE *tmp_share;
  char **tmp_connect_info, *tmp_ptr;
  uint *tmp_connect_info_length;
  long *tmp_long;
  longlong *tmp_longlong;
  int list_size = 0;
  DBUG_ENTER("spider_get_ping_table_mon");

  if (
    !(table_link_mon = spider_open_sys_table(
      thd, SPIDER_SYS_LINK_MON_TABLE_NAME_STR,
      SPIDER_SYS_LINK_MON_TABLE_NAME_LEN, FALSE, &open_tables_backup,
      need_lock, &error_num))
  ) {
    my_error(error_num, MYF(0));
    goto error;
  }
  if (table_mon_list->share->static_link_ids[0])
  {
    spider_store_tables_name(table_link_mon, name, name_length);
    spider_store_tables_link_idx_str(table_link_mon,
      table_mon_list->share->static_link_ids[0],
      table_mon_list->share->static_link_ids_lengths[0]);
    if (!(error_num = spider_ping_table_cache_compare(table_link_mon, mem_root)))
      goto create_table_mon;
    if (error_num == HA_ERR_OUT_OF_MEM)
      goto error;
    if ((tmp_ptr = strstr(name, "#P#")))
    {
      *tmp_ptr = '\0';
      spider_store_tables_name(table_link_mon, name, strlen(name));
      *tmp_ptr = '#';
      if (!(error_num = spider_ping_table_cache_compare(table_link_mon,
        mem_root)))
        goto create_table_mon;
      if (error_num == HA_ERR_OUT_OF_MEM)
        goto error;
    }
  }
  spider_store_tables_name(table_link_mon, name, name_length);
  spider_store_tables_link_idx(table_link_mon, link_idx);
  if (!(error_num = spider_ping_table_cache_compare(table_link_mon, mem_root)))
    goto create_table_mon;
  if (error_num == HA_ERR_OUT_OF_MEM)
    goto error;
  if ((tmp_ptr = strstr(name, "#P#")))
  {
    *tmp_ptr = '\0';
    spider_store_tables_name(table_link_mon, name, strlen(name));
    *tmp_ptr = '#';
    if (!(error_num = spider_ping_table_cache_compare(table_link_mon,
      mem_root)))
      goto create_table_mon;
    if (error_num == HA_ERR_OUT_OF_MEM)
      goto error;
  }
  error_num = HA_ERR_KEY_NOT_FOUND;
  table_link_mon->file->print_error(error_num, MYF(0));
  goto error;

create_table_mon:
  if ((error_num = spider_get_sys_table_by_idx(table_link_mon, table_key,
    table_link_mon->s->primary_key, 3)))
  {
    table_link_mon->file->print_error(error_num, MYF(0));
    goto error;
  }

  do {
    if (!(table_mon = (SPIDER_TABLE_MON *)
<<<<<<< HEAD
      spider_bulk_malloc(spider_current_trx, 35, MYF(MY_WME | MY_ZEROFILL),
        &table_mon, (uint) (sizeof(SPIDER_TABLE_MON)),
        &tmp_share, (uint) (sizeof(SPIDER_SHARE)),
        &tmp_connect_info,
          (uint) (sizeof(char *) * SPIDER_TMP_SHARE_CHAR_PTR_COUNT),
        &tmp_connect_info_length,
          (uint) (sizeof(uint) * SPIDER_TMP_SHARE_UINT_COUNT),
        &tmp_long, (uint) (sizeof(long) * SPIDER_TMP_SHARE_LONG_COUNT),
        &tmp_longlong,
          (uint) (sizeof(longlong) * SPIDER_TMP_SHARE_LONGLONG_COUNT),
=======
      spider_bulk_malloc(spider_current_trx, SPD_MID_GET_PING_TABLE_MON_1, MYF(MY_WME | MY_ZEROFILL),
        &table_mon, sizeof(SPIDER_TABLE_MON),
        &tmp_share, sizeof(SPIDER_SHARE),
        &tmp_connect_info, sizeof(char *) * SPIDER_TMP_SHARE_CHAR_PTR_COUNT,
        &tmp_connect_info_length, sizeof(uint) * SPIDER_TMP_SHARE_UINT_COUNT,
        &tmp_long, sizeof(long) * SPIDER_TMP_SHARE_LONG_COUNT,
        &tmp_longlong, sizeof(longlong) * SPIDER_TMP_SHARE_LONGLONG_COUNT,
>>>>>>> 5f890452
        NullS))
    ) {
      spider_sys_index_end(table_link_mon);
      error_num = HA_ERR_OUT_OF_MEM;
      my_error(HA_ERR_OUT_OF_MEM, MYF(0));
      goto error;
    }
    spider_set_tmp_share_pointer(tmp_share, tmp_connect_info,
      tmp_connect_info_length, tmp_long, tmp_longlong);
    tmp_share->link_statuses[0] = -1;
    table_mon->share = tmp_share;
    table_mon->parent = table_mon_list;
    if (table_mon_prev)
      table_mon_prev->next = table_mon;
    else
      table_mon_list->first = table_mon;
    table_mon_prev = table_mon;
    if (
      (error_num = spider_get_sys_link_mon_server_id(
        table_link_mon, &table_mon->server_id, mem_root)) ||
      (error_num = spider_get_sys_link_mon_connect_info(
        table_link_mon, tmp_share, 0, mem_root))
    ) {
      table_link_mon->file->print_error(error_num, MYF(0));
      spider_sys_index_end(table_link_mon);
      goto error;
    }
    if (
      (error_num = spider_set_connect_info_default(
        tmp_share,
#ifdef WITH_PARTITION_STORAGE_ENGINE
        NULL,
        NULL,
#endif
        NULL
      )) ||
      (error_num = spider_set_connect_info_default_dbtable(
        tmp_share, name, name_length
      )) ||
      (error_num = spider_create_conn_keys(tmp_share))
    ) {
      spider_sys_index_end(table_link_mon);
      goto error;
    }
    DBUG_PRINT("info",("spider table_mon->server_id=%u",
      table_mon->server_id));
    DBUG_PRINT("info",("spider server_id=%u", server_id));
    if (table_mon->server_id == server_id)
      table_mon_list->current = table_mon;
    list_size++;
    error_num = spider_sys_index_next_same(table_link_mon, table_key);
  } while (error_num == 0);
  spider_sys_index_end(table_link_mon);
  spider_close_sys_table(thd, table_link_mon,
    &open_tables_backup, need_lock);
  table_link_mon = NULL;
  table_mon_list->list_size = list_size;

  if (!table_mon_list->current)
  {
    error_num = ER_SPIDER_UDF_PING_TABLE_NO_SERVER_ID_NUM;
    my_printf_error(ER_SPIDER_UDF_PING_TABLE_NO_SERVER_ID_NUM,
      ER_SPIDER_UDF_PING_TABLE_NO_SERVER_ID_STR, MYF(0));
    goto error;
  }

  DBUG_RETURN(0);

error:
  if (table_link_mon)
    spider_close_sys_table(thd, table_link_mon,
      &open_tables_backup, need_lock);
  table_mon = table_mon_list->first;
  table_mon_list->first = NULL;
  table_mon_list->current = NULL;
  while (table_mon)
  {
    spider_free_tmp_share_alloc(table_mon->share);
    table_mon_prev = table_mon->next;
    spider_free(spider_current_trx, table_mon, MYF(0));
    table_mon = table_mon_prev;
  }
  DBUG_RETURN(error_num);
}

SPIDER_TABLE_MON_LIST *spider_get_ping_table_tgt(
  THD *thd,
  char *name,
  uint name_length,
  int link_idx,
  char *static_link_id,
  uint static_link_id_length,
  uint32 server_id,
  spider_string *str,
  bool need_lock,
  int *error_num
) {
  TABLE *table_tables = NULL;
  SPIDER_Open_tables_backup open_tables_backup;
  char table_key[MAX_KEY_LENGTH];

  SPIDER_TABLE_MON_LIST *table_mon_list = NULL;
  SPIDER_SHARE *tmp_share;
  char **tmp_connect_info;
  uint *tmp_connect_info_length;
  long *tmp_long;
  longlong *tmp_longlong;
  char *key_str;
  MEM_ROOT mem_root;
  DBUG_ENTER("spider_get_ping_table_tgt");

  SPD_INIT_ALLOC_ROOT(&mem_root, 4096, 0, MYF(MY_WME));
  if (!(table_mon_list = (SPIDER_TABLE_MON_LIST *)
<<<<<<< HEAD
    spider_bulk_malloc(spider_current_trx, 36, MYF(MY_WME | MY_ZEROFILL),
      &table_mon_list, (uint) (sizeof(SPIDER_TABLE_MON_LIST)),
      &tmp_share, (uint) (sizeof(SPIDER_SHARE)),
      &tmp_connect_info,
        (uint) (sizeof(char *) * SPIDER_TMP_SHARE_CHAR_PTR_COUNT),
      &tmp_connect_info_length,
        (uint) (sizeof(uint) * SPIDER_TMP_SHARE_UINT_COUNT),
      &tmp_long,
        (uint) (sizeof(long) * SPIDER_TMP_SHARE_LONG_COUNT),
      &tmp_longlong,
        (uint) (sizeof(longlong) * SPIDER_TMP_SHARE_LONGLONG_COUNT),
      &key_str, (uint) (str->length() + 1),
=======
    spider_bulk_malloc(spider_current_trx, SPD_MID_GET_PING_TABLE_TGT_1, MYF(MY_WME | MY_ZEROFILL),
      &table_mon_list, sizeof(SPIDER_TABLE_MON_LIST),
      &tmp_share, sizeof(SPIDER_SHARE),
      &tmp_connect_info, sizeof(char *) * SPIDER_TMP_SHARE_CHAR_PTR_COUNT,
      &tmp_connect_info_length, sizeof(uint) * SPIDER_TMP_SHARE_UINT_COUNT,
      &tmp_long, sizeof(long) * SPIDER_TMP_SHARE_LONG_COUNT,
      &tmp_longlong, sizeof(longlong) * SPIDER_TMP_SHARE_LONGLONG_COUNT,
      &key_str, str->length() + 1,
>>>>>>> 5f890452
      NullS))
  ) {
    my_error(HA_ERR_OUT_OF_MEM, MYF(0));
    goto error;
  }
  spider_set_tmp_share_pointer(tmp_share, tmp_connect_info,
    tmp_connect_info_length, tmp_long, tmp_longlong);
  table_mon_list->share = tmp_share;
  table_mon_list->key = key_str;
  table_mon_list->key_length = str->length();
  memcpy(key_str, str->ptr(), table_mon_list->key_length);
  tmp_share->access_charset = thd->variables.character_set_client;

  if (
    !(table_tables = spider_open_sys_table(
      thd, SPIDER_SYS_TABLES_TABLE_NAME_STR,
      SPIDER_SYS_TABLES_TABLE_NAME_LEN, FALSE, &open_tables_backup, need_lock,
      error_num))
  ) {
    my_error(*error_num, MYF(0));
    goto error;
  }
  spider_store_tables_name(table_tables, name, name_length);
  if (static_link_id)
  {
    spider_store_tables_static_link_id(table_tables,
      static_link_id, static_link_id_length);
    if (
      (*error_num = spider_get_sys_table_by_idx(table_tables, table_key, 2,
        SPIDER_SYS_TABLES_UIDX1_COL_CNT)) ||
      (*error_num = spider_get_sys_tables_link_idx(
        table_tables, &link_idx, &mem_root))
    ) {
      table_tables->file->print_error(*error_num, MYF(0));
      goto error;
    }
  } else {
    spider_store_tables_link_idx(table_tables, link_idx);
    if (
      (*error_num = spider_check_sys_table(table_tables, table_key))
    ) {
      table_tables->file->print_error(*error_num, MYF(0));
      goto error;
    }
  }
  if (
    (*error_num = spider_get_sys_tables_connect_info(
      table_tables, tmp_share, 0, &mem_root)) ||
    (*error_num = spider_get_sys_tables_link_status(
      table_tables, tmp_share, 0, &mem_root))
  ) {
    table_tables->file->print_error(*error_num, MYF(0));
    goto error;
  }
  spider_close_sys_table(thd, table_tables,
    &open_tables_backup, need_lock);
  table_tables = NULL;

  if (
    (*error_num = spider_set_connect_info_default(
      tmp_share,
#ifdef WITH_PARTITION_STORAGE_ENGINE
      NULL,
      NULL,
#endif
      NULL
    )) ||
    (*error_num = spider_set_connect_info_default_dbtable(
      tmp_share, name, name_length
    )) ||
    (*error_num = spider_create_conn_keys(tmp_share)) ||
/*
    (*error_num = spider_db_create_table_names_str(tmp_share)) ||
*/
    (*error_num = spider_get_ping_table_mon(
      thd, table_mon_list, name, name_length, link_idx, server_id, &mem_root,
      need_lock))
  )
    goto error;

  if (tmp_share->link_statuses[0] == SPIDER_LINK_STATUS_NG)
    table_mon_list->mon_status = SPIDER_LINK_MON_NG;

#if MYSQL_VERSION_ID < 50500
  if (pthread_mutex_init(&table_mon_list->caller_mutex, MY_MUTEX_INIT_FAST))
#else
  if (mysql_mutex_init(spd_key_mutex_mon_list_caller,
    &table_mon_list->caller_mutex, MY_MUTEX_INIT_FAST))
#endif
  {
    *error_num = HA_ERR_OUT_OF_MEM;
    goto error_caller_mutex_init;
  }
#if MYSQL_VERSION_ID < 50500
  if (pthread_mutex_init(&table_mon_list->receptor_mutex, MY_MUTEX_INIT_FAST))
#else
  if (mysql_mutex_init(spd_key_mutex_mon_list_receptor,
    &table_mon_list->receptor_mutex, MY_MUTEX_INIT_FAST))
#endif
  {
    *error_num = HA_ERR_OUT_OF_MEM;
    goto error_receptor_mutex_init;
  }
#if MYSQL_VERSION_ID < 50500
  if (pthread_mutex_init(&table_mon_list->monitor_mutex, MY_MUTEX_INIT_FAST))
#else
  if (mysql_mutex_init(spd_key_mutex_mon_list_monitor,
    &table_mon_list->monitor_mutex, MY_MUTEX_INIT_FAST))
#endif
  {
    *error_num = HA_ERR_OUT_OF_MEM;
    goto error_monitor_mutex_init;
  }
#if MYSQL_VERSION_ID < 50500
  if (pthread_mutex_init(&table_mon_list->update_status_mutex,
    MY_MUTEX_INIT_FAST))
#else
  if (mysql_mutex_init(spd_key_mutex_mon_list_update_status,
    &table_mon_list->update_status_mutex, MY_MUTEX_INIT_FAST))
#endif
  {
    *error_num = HA_ERR_OUT_OF_MEM;
    goto error_update_status_mutex_init;
  }

  free_root(&mem_root, MYF(0));
  DBUG_RETURN(table_mon_list);

error_update_status_mutex_init:
  pthread_mutex_destroy(&table_mon_list->monitor_mutex);
error_monitor_mutex_init:
  pthread_mutex_destroy(&table_mon_list->receptor_mutex);
error_receptor_mutex_init:
  pthread_mutex_destroy(&table_mon_list->caller_mutex);
error_caller_mutex_init:
error:
  if (table_tables)
    spider_close_sys_table(thd, table_tables,
      &open_tables_backup, need_lock);
  free_root(&mem_root, MYF(0));
  if (table_mon_list)
  {
    spider_free_tmp_share_alloc(table_mon_list->share);
    spider_free(spider_current_trx, table_mon_list, MYF(0));
  }
  DBUG_RETURN(NULL);
}

SPIDER_CONN *spider_get_ping_table_tgt_conn(
  SPIDER_TRX *trx,
  SPIDER_SHARE *share,
  int *error_num
) {
  SPIDER_CONN *conn;
  DBUG_ENTER("spider_get_ping_table_tgt_conn");
  if (
    !(conn = spider_get_conn(
      share, 0, share->conn_keys[0], trx, NULL, FALSE, FALSE,
      SPIDER_CONN_KIND_MYSQL, error_num))
  ) {
    my_error(ER_CONNECT_TO_FOREIGN_DATA_SOURCE, MYF(0),
      share->server_names[0]);
    *error_num = ER_CONNECT_TO_FOREIGN_DATA_SOURCE;
    goto error;
  }
#ifndef DBUG_OFF
  DBUG_PRINT("info",("spider conn->thd=%p", conn->thd));
  if (conn->thd)
  {
    DBUG_PRINT("info",("spider query_id=%lld", conn->thd->query_id));
  }
#endif
  conn->error_mode = 0;
  DBUG_RETURN(conn);

error:
  DBUG_RETURN(NULL);
}

int spider_get_ping_table_gtid_pos(
  SPIDER_TRX *trx,
  THD *thd,
  spider_string *str,
  uint conv_name_length,
  int failed_link_idx,
  uint32 server_id,
  bool need_lock,
  spider_string *tmp_str
) {
  int error_num, source_link_idx, need_mon;
  char table_key[MAX_KEY_LENGTH];
  TABLE *table_tables, *table_gtid_pos;
  SPIDER_Open_tables_backup open_tables_backup_tables;
#ifdef SPIDER_REQUIRE_DEFINE_FOR_SECONDARY_OPEN_TABLES_BACKUP
  SPIDER_Open_tables_backup open_tables_backup_gtid_pos;
#endif
  MEM_ROOT mem_root;
  long link_status;
  long monitoring_binlog_pos_at_failing;
  SPIDER_TABLE_MON_LIST *table_mon_list;
  SPIDER_CONN *ping_conn = NULL;
  char *static_link_id;
  uint static_link_id_length;
  DBUG_ENTER("spider_get_ping_table_gtid_pos");

  /*
    select * from
      mysql.spider_tables
    where
      db_name = setted db_name and
      table_name = setted table_name
  */
#ifdef SPIDER_REQUIRE_DEFINE_FOR_SECONDARY_OPEN_TABLES_BACKUP
  if (
    !(table_tables = spider_open_sys_table(
      thd, SPIDER_SYS_TABLES_TABLE_NAME_STR,
      SPIDER_SYS_TABLES_TABLE_NAME_LEN, FALSE, &open_tables_backup_tables,
      need_lock, &error_num))
  )
    goto error_open_table_tables;

  if (
    !(table_gtid_pos = spider_open_sys_table(
      thd, SPIDER_SYS_POS_FOR_RECOVERY_TABLE_NAME_STR,
      SPIDER_SYS_POS_FOR_RECOVERY_TABLE_NAME_LEN, TRUE,
      &open_tables_backup_gtid_pos, need_lock, &error_num))
  )
    goto error_open_table_gtid_pos;
#else
  TABLE_LIST tables_tables;
  TABLE_LIST tables_gtid_pos;
  TABLE_LIST *tables = &tables_tables;
  LEX_CSTRING db_name =
  {
    "mysql",
    sizeof("mysql") - 1
  };
  LEX_CSTRING tbl_name_tables =
  {
    SPIDER_SYS_TABLES_TABLE_NAME_STR,
    SPIDER_SYS_TABLES_TABLE_NAME_LEN
  };
  LEX_CSTRING tbl_name_gtid_pos =
  {
    SPIDER_SYS_POS_FOR_RECOVERY_TABLE_NAME_STR,
    SPIDER_SYS_POS_FOR_RECOVERY_TABLE_NAME_LEN
  };
  tables_tables.init_one_table(&db_name, &tbl_name_tables, 0, TL_READ);
  tables_gtid_pos.init_one_table(&db_name, &tbl_name_gtid_pos, 0, TL_READ);
  MDL_REQUEST_INIT(&tables_tables.mdl_request, MDL_key::TABLE,
    SPIDER_TABLE_LIST_db_str(&tables_tables),
    SPIDER_TABLE_LIST_table_name_str(&tables_tables),
    MDL_SHARED_READ, MDL_TRANSACTION);
  MDL_REQUEST_INIT(&tables_gtid_pos.mdl_request, MDL_key::TABLE,
    SPIDER_TABLE_LIST_db_str(&tables_gtid_pos),
    SPIDER_TABLE_LIST_table_name_str(&tables_gtid_pos),
    MDL_SHARED_READ, MDL_TRANSACTION);
  tables_tables.next_global = &tables_gtid_pos;
  if (spider_sys_open_and_lock_tables(thd, &tables,
    &open_tables_backup_tables))
  {
    error_num = my_errno;
    goto error_open_table_tables;
  }
  table_tables = tables_tables.table;
  table_gtid_pos = tables_gtid_pos.table;
#endif

  table_tables->use_all_columns();
  table_gtid_pos->use_all_columns();
  spider_store_tables_name(table_tables, str->ptr(), conv_name_length);
  spider_store_tables_name(table_gtid_pos, str->ptr(), conv_name_length);
  spider_store_binlog_pos_failed_link_idx(table_gtid_pos, failed_link_idx);
  if ((error_num = spider_get_sys_table_by_idx(table_tables, table_key, 0,
    SPIDER_SYS_TABLES_PK_COL_CNT - 1)))
  {
    if (error_num == HA_ERR_KEY_NOT_FOUND || error_num == HA_ERR_END_OF_FILE)
    {
      error_num = 0;
    }
    goto error_get_sys_table_by_idx;
  }

  SPD_INIT_ALLOC_ROOT(&mem_root, 4096, 0, MYF(MY_WME));
  do {
    if (
      (error_num = spider_get_sys_tables_link_status(table_tables,
        &link_status, &mem_root)) ||
      (error_num = spider_get_sys_tables_static_link_id(table_tables,
        &static_link_id, &static_link_id_length, &mem_root)) ||
      (error_num = spider_get_sys_tables_monitoring_binlog_pos_at_failing(
        table_tables, &monitoring_binlog_pos_at_failing, &mem_root))
    ) {
      goto error_get_sys_tables_link_status;
    }

    if (link_status == 1 && monitoring_binlog_pos_at_failing > 0)
    {
      if ((error_num = spider_get_sys_tables_link_idx(table_tables,
        &source_link_idx, &mem_root)))
      {
        goto error_get_sys_tables_link_idx;
      }
      if (
        (table_mon_list = spider_get_ping_table_mon_list(
          trx,
          thd,
          str,
          conv_name_length,
          source_link_idx,
          static_link_id,
          static_link_id_length,
          server_id,
          need_lock,
          &error_num
        ))
      ) {
        SPIDER_DB_RESULT *res1 = NULL;
        SPIDER_DB_RESULT *res2 = NULL;
        if (
          (ping_conn = spider_get_ping_table_tgt_conn(trx,
            table_mon_list->share, &error_num
          )) &&
          !(error_num = ping_conn->db_conn->show_master_status(
            trx, table_mon_list->share, 0, &need_mon, table_gtid_pos, tmp_str,
            monitoring_binlog_pos_at_failing == 1 ? 0 : 1, &res1, &res2))
        ) {
          spider_store_binlog_pos_source_link_idx(
            table_gtid_pos, source_link_idx);
          spider_insert_sys_table(table_gtid_pos);
        }
        if (res1)
        {
          res1->free_result();
          delete res1;
        }
        if (res2)
        {
          res2->free_result();
          delete res2;
        }
        spider_free_ping_table_mon_list(table_mon_list);
      }
    }

    error_num = spider_sys_index_next_same(table_tables, table_key);
  } while (error_num == 0);
  free_root(&mem_root, MYF(0));

  if ((error_num = spider_sys_index_end(table_tables)))
  {
    goto error_sys_index_end;
  }
#ifdef SPIDER_REQUIRE_DEFINE_FOR_SECONDARY_OPEN_TABLES_BACKUP
  spider_close_sys_table(thd, table_gtid_pos,
    &open_tables_backup_gtid_pos, need_lock);
#endif
  spider_close_sys_table(thd, table_tables, &open_tables_backup_tables,
    need_lock);

  DBUG_RETURN(0);

error_get_sys_tables_link_idx:
error_get_sys_tables_link_status:
  free_root(&mem_root, MYF(0));
  spider_sys_index_end(table_tables);
error_sys_index_end:
error_get_sys_table_by_idx:
#ifdef SPIDER_REQUIRE_DEFINE_FOR_SECONDARY_OPEN_TABLES_BACKUP
  spider_close_sys_table(thd, table_gtid_pos,
    &open_tables_backup_gtid_pos,
    need_lock);
error_open_table_gtid_pos:
#endif
  spider_close_sys_table(thd, table_tables, &open_tables_backup_tables,
    need_lock);
error_open_table_tables:
  DBUG_RETURN(error_num);
}

int spider_init_ping_table_mon_cache(
  THD *thd,
  MEM_ROOT *mem_root,
  bool need_lock
) {
  int error_num, same;
  uint old_elements;
  TABLE *table_link_mon = NULL;
  SPIDER_Open_tables_backup open_tables_backup;
  SPIDER_MON_KEY mon_key;
  DBUG_ENTER("spider_init_ping_table_mon_cache");

  if (
    !(table_link_mon = spider_open_sys_table(
      thd, SPIDER_SYS_LINK_MON_TABLE_NAME_STR,
      SPIDER_SYS_LINK_MON_TABLE_NAME_LEN, FALSE, &open_tables_backup,
      need_lock, &error_num))
  ) {
    my_error(error_num, MYF(0));
    goto error_open_sys_table;
  }

  pthread_mutex_lock(&spider_mon_table_cache_mutex);
  if (spider_mon_table_cache_version != spider_mon_table_cache_version_req)
  {
    /* reset */
    spider_mon_table_cache.elements = 0;

    if ((error_num = spider_sys_index_first(table_link_mon,
      table_link_mon->s->primary_key)))
    {
      if (error_num != HA_ERR_KEY_NOT_FOUND && error_num != HA_ERR_END_OF_FILE)
      {
        table_link_mon->file->print_error(error_num, MYF(0));
        goto error_sys_index_first;
      }
    }

    if (!error_num)
    {
      mon_key.db_name_length = SPIDER_SYS_LINK_MON_TABLE_DB_NAME_SIZE + 1;
      mon_key.table_name_length = SPIDER_SYS_LINK_MON_TABLE_TABLE_NAME_SIZE + 1;
      mon_key.link_id_length = SPIDER_SYS_LINK_MON_TABLE_LINK_ID_SIZE + 1;
      do {
        if ((error_num = spider_get_sys_link_mon_key(table_link_mon, &mon_key,
          mem_root, &same)))
          goto error_get_sys_link_mon_key;

        if (!same)
        {
          mon_key.sort = spider_calc_for_sort(3, mon_key.db_name,
            mon_key.table_name, mon_key.link_id);
          old_elements = spider_mon_table_cache.max_element;
          if (push_dynamic(&spider_mon_table_cache, (uchar *) &mon_key))
          {
            error_num = HA_ERR_OUT_OF_MEM;
            goto error_push_dynamic;
          }
          if (spider_mon_table_cache.max_element != old_elements)
          {
            spider_free_mem_calc(spider_current_trx,
              spider_mon_table_cache_id,
              old_elements *
              spider_mon_table_cache.size_of_element);
            spider_alloc_calc_mem(spider_current_trx,
              spider_mon_table_cache,
              spider_mon_table_cache.max_element *
              spider_mon_table_cache.size_of_element);
          }
        }

        if ((error_num = spider_sys_index_next(table_link_mon)))
        {
          if (
            error_num != HA_ERR_KEY_NOT_FOUND &&
            error_num != HA_ERR_END_OF_FILE
          ) {
            table_link_mon->file->print_error(error_num, MYF(0));
            goto error_sys_index_next;
          }
        }
      } while (!error_num);
      spider_sys_index_end(table_link_mon);
    }
    my_qsort(
      (uchar *) dynamic_element(&spider_mon_table_cache, 0, SPIDER_MON_KEY *),
      spider_mon_table_cache.elements, sizeof(SPIDER_MON_KEY),
      (qsort_cmp) spider_compare_for_sort);
    old_elements = spider_mon_table_cache.max_element;
    freeze_size(&spider_mon_table_cache);
    if (spider_mon_table_cache.max_element != old_elements)
    {
      spider_free_mem_calc(spider_current_trx,
        spider_mon_table_cache_id,
        old_elements *
        spider_mon_table_cache.size_of_element);
      spider_alloc_calc_mem(spider_current_trx,
        spider_mon_table_cache,
        spider_mon_table_cache.max_element *
        spider_mon_table_cache.size_of_element);
    }
    spider_mon_table_cache_version = spider_mon_table_cache_version_req;
  }
  pthread_mutex_unlock(&spider_mon_table_cache_mutex);
  spider_close_sys_table(thd, table_link_mon, &open_tables_backup, need_lock);
  DBUG_RETURN(0);

error_push_dynamic:
error_get_sys_link_mon_key:
error_sys_index_next:
  spider_sys_index_end(table_link_mon);
error_sys_index_first:
  pthread_mutex_unlock(&spider_mon_table_cache_mutex);
  spider_close_sys_table(thd, table_link_mon, &open_tables_backup, need_lock);
error_open_sys_table:
  DBUG_RETURN(error_num);
}

int spider_ping_table_cache_compare(
  TABLE *table,
  MEM_ROOT *mem_root
) {
  uint32 roop_count;
  SPIDER_MON_KEY *mon_key;
  char *db_name, *table_name, *link_id;
  DBUG_ENTER("spider_ping_table_cache_compare");

  if (!(db_name = get_field(mem_root, table->field[0])))
    DBUG_RETURN(HA_ERR_OUT_OF_MEM);
  if (!(table_name = get_field(mem_root, table->field[1])))
    DBUG_RETURN(HA_ERR_OUT_OF_MEM);
  if (!(link_id = get_field(mem_root, table->field[2])))
    DBUG_RETURN(HA_ERR_OUT_OF_MEM);

  DBUG_PRINT("info", ("spider db_name=%s", db_name));
  DBUG_PRINT("info", ("spider table_name=%s", table_name));
  DBUG_PRINT("info", ("spider link_id=%s", link_id));

  pthread_mutex_lock(&spider_mon_table_cache_mutex);
  for (roop_count = 0; roop_count < spider_mon_table_cache.elements;
    roop_count++)
  {
    mon_key = dynamic_element(&spider_mon_table_cache, roop_count,
      SPIDER_MON_KEY *);
    DBUG_PRINT("info", ("spider roop_count=%d", roop_count));
    DBUG_PRINT("info", ("spider mon_key.db_name=%s", mon_key->db_name));
    DBUG_PRINT("info", ("spider mon_key.table_name=%s", mon_key->table_name));
    DBUG_PRINT("info", ("spider mon_key.link_id=%s", mon_key->link_id));
    if (
      !wild_case_compare(system_charset_info, db_name, mon_key->db_name) &&
      !wild_case_compare(system_charset_info, table_name,
        mon_key->table_name) &&
      !wild_case_compare(system_charset_info, link_id, mon_key->link_id)
    ) {
      spider_store_db_and_table_name(
        table,
        mon_key->db_name,
        mon_key->db_name_length,
        mon_key->table_name,
        mon_key->table_name_length
      );
      spider_store_tables_link_idx_str(
        table,
        mon_key->link_id,
        mon_key->link_id_length
      );
      pthread_mutex_unlock(&spider_mon_table_cache_mutex);
      DBUG_PRINT("info", ("spider found"));
      DBUG_RETURN(0);
    }
  }
  pthread_mutex_unlock(&spider_mon_table_cache_mutex);
  DBUG_PRINT("info", ("spider not found"));
  DBUG_RETURN(1);
}

long long spider_ping_table_body(
  UDF_INIT *initid,
  UDF_ARGS *args,
  char *is_null,
  char *error
) {
  int error_num = 0, link_idx, flags, full_mon_count, current_mon_count,
    success_count, fault_count, tmp_error_num = 0;
  uint32 first_sid, server_id;
  longlong limit, tmp_sid = -1;
  SPIDER_MON_TABLE_RESULT *mon_table_result =
    (SPIDER_MON_TABLE_RESULT *) initid->ptr;
  SPIDER_TRX *trx = mon_table_result->trx;
  THD *thd = trx->thd;
  SPIDER_CONN *ping_conn = NULL, *mon_conn;
  char *where_clause;
  SPIDER_TABLE_MON_LIST *table_mon_list;
  SPIDER_TABLE_MON *table_mon;

  char buf[MAX_FIELD_WIDTH], buf2[MAX_FIELD_WIDTH];
  spider_string conv_name(buf, sizeof(buf), system_charset_info);
  spider_string tmp_str(buf2, sizeof(buf2), system_charset_info);
  int conv_name_length;
  char link_idx_str[SPIDER_CONNECT_INFO_MAX_LEN + 1];
  int link_idx_str_length;
  char *static_link_id = NULL;
  int static_link_id_length = 0;
  bool get_lock = FALSE, status_changed_to_ng = FALSE;
  DBUG_ENTER("spider_ping_table_body");
  conv_name.init_calc_mem(SPD_MID_PING_TABLE_BODY_1);
  tmp_str.init_calc_mem(SPD_MID_PING_TABLE_BODY_2);
  conv_name.length(0);
#if defined(MARIADB_BASE_VERSION) && MYSQL_VERSION_ID >= 100002
  server_id = global_system_variables.server_id;
#else
  server_id = thd->server_id;
#endif
  if (
    thd->open_tables != 0 ||
    thd->handler_tables_hash.records != 0 ||
    thd->derived_tables != 0 ||
    thd->lock != 0 ||
#if MYSQL_VERSION_ID < 50500
    thd->locked_tables != 0 ||
    thd->prelocked_mode != NON_PRELOCKED
#else
    thd->locked_tables_list.locked_tables() ||
    thd->locked_tables_mode != LTM_NONE
#endif
  ) {
    if (thd->open_tables != 0)
    {
      my_printf_error(ER_SPIDER_UDF_CANT_USE_IF_OPEN_TABLE_NUM,
        ER_SPIDER_UDF_CANT_USE_IF_OPEN_TABLE_STR_WITH_PTR, MYF(0),
        "thd->open_tables", thd->open_tables);
    } else if (thd->handler_tables_hash.records != 0)
    {
      my_printf_error(ER_SPIDER_UDF_CANT_USE_IF_OPEN_TABLE_NUM,
        ER_SPIDER_UDF_CANT_USE_IF_OPEN_TABLE_STR_WITH_NUM, MYF(0),
        "thd->handler_tables_hash.records",
        (longlong) thd->handler_tables_hash.records);
    } else if (thd->derived_tables != 0)
    {
      my_printf_error(ER_SPIDER_UDF_CANT_USE_IF_OPEN_TABLE_NUM,
        ER_SPIDER_UDF_CANT_USE_IF_OPEN_TABLE_STR_WITH_PTR, MYF(0),
        "thd->derived_tables", thd->derived_tables);
    } else if (thd->lock != 0)
    {
      my_printf_error(ER_SPIDER_UDF_CANT_USE_IF_OPEN_TABLE_NUM,
        ER_SPIDER_UDF_CANT_USE_IF_OPEN_TABLE_STR_WITH_PTR, MYF(0),
        "thd->lock", thd->lock);
#if MYSQL_VERSION_ID < 50500
    } else if (thd->locked_tables != 0)
    {
      my_printf_error(ER_SPIDER_UDF_CANT_USE_IF_OPEN_TABLE_NUM,
        ER_SPIDER_UDF_CANT_USE_IF_OPEN_TABLE_STR_WITH_PTR, MYF(0),
        "thd->locked_tables", thd->locked_tables);
    } else if (thd->prelocked_mode != NON_PRELOCKED)
    {
      my_printf_error(ER_SPIDER_UDF_CANT_USE_IF_OPEN_TABLE_NUM,
        ER_SPIDER_UDF_CANT_USE_IF_OPEN_TABLE_STR_WITH_NUM, MYF(0),
        "thd->prelocked_mode", (longlong) thd->prelocked_mode);
#else
    } else if (thd->locked_tables_list.locked_tables())
    {
      my_printf_error(ER_SPIDER_UDF_CANT_USE_IF_OPEN_TABLE_NUM,
        ER_SPIDER_UDF_CANT_USE_IF_OPEN_TABLE_STR_WITH_PTR, MYF(0),
        "thd->locked_tables_list.locked_tables()",
        thd->locked_tables_list.locked_tables());
    } else if (thd->locked_tables_mode != LTM_NONE)
    {
      my_printf_error(ER_SPIDER_UDF_CANT_USE_IF_OPEN_TABLE_NUM,
        ER_SPIDER_UDF_CANT_USE_IF_OPEN_TABLE_STR_WITH_NUM, MYF(0),
        "thd->locked_tables_mode", (longlong) thd->locked_tables_mode);
#endif
    }
    goto error;
  }

  if (
    args->lengths[0] > SPIDER_CONNECT_INFO_MAX_LEN
  ) {
    my_printf_error(ER_SPIDER_UDF_PARAM_TOO_LONG_NUM,
      ER_SPIDER_UDF_PARAM_TOO_LONG_STR, MYF(0), "table name");
    goto error;
  }
  if (
    args->lengths[0] == 0
  ) {
    my_printf_error(ER_SPIDER_UDF_PARAM_REQIRED_NUM,
      ER_SPIDER_UDF_PARAM_REQIRED_STR, MYF(0), "table name");
    goto error;
  }
  if (args->arg_type[1] == STRING_RESULT)
  {
    if (
      !args->args[1]
    ) {
      my_printf_error(ER_SPIDER_UDF_PARAM_REQIRED_NUM,
        ER_SPIDER_UDF_PARAM_REQIRED_STR, MYF(0), "link id");
      goto error;
    }
    if (
      args->lengths[1] > SPIDER_CONNECT_INFO_MAX_LEN
    ) {
      my_printf_error(ER_SPIDER_UDF_PARAM_TOO_LONG_NUM,
        ER_SPIDER_UDF_PARAM_TOO_LONG_STR, MYF(0), "link id");
      goto error;
    }
    link_idx_str_length = args->lengths[1];
    memcpy(link_idx_str, args->args[1], link_idx_str_length + 1);
    if (link_idx_str[0] >= '0' && link_idx_str[0] <= '9')
    {
      link_idx = atoi(link_idx_str);
    } else {
      link_idx = -1;
      static_link_id = link_idx_str;
      static_link_id_length = link_idx_str_length;
    }
  } else {
    link_idx = (int) (args->args[1] ? *((longlong *) args->args[1]) : 0);
    link_idx_str_length = my_sprintf(link_idx_str, (link_idx_str, "%010d",
      link_idx));
  }
  flags = (int) (args->args[2] ? *((longlong *) args->args[2]) : 0);
  limit = args->args[3] ? *((longlong *) args->args[3]) : 0;
  where_clause = args->args[4] ? args->args[4] : (char *) "";

  if (conv_name.append(args->args[0], args->lengths[0],
    trx->thd->variables.character_set_client))
  {
    my_error(HA_ERR_OUT_OF_MEM, MYF(0));
    goto error;
  }
  conv_name_length = conv_name.length();
  if (conv_name.reserve(link_idx_str_length + 1))
  {
    my_error(HA_ERR_OUT_OF_MEM, MYF(0));
    goto error;
  }
  conv_name.q_append(link_idx_str, link_idx_str_length + 1);
  conv_name.length(conv_name.length() - 1);

  if (!(table_mon_list = spider_get_ping_table_mon_list(trx, trx->thd,
    &conv_name, conv_name_length, link_idx,
    static_link_id, static_link_id_length,
    server_id, TRUE, &error_num)))
    goto error;

  if (table_mon_list->mon_status == SPIDER_LINK_MON_NG)
  {
    mon_table_result->result_status = SPIDER_LINK_MON_NG;
    DBUG_PRINT("info",
      ("spider mon_table_result->result_status=SPIDER_LINK_MON_NG 1"));
    goto end;
  }

  if (args->args[5])
    tmp_sid = *((longlong *) args->args[5]);

  if (tmp_sid >= 0)
  {
    first_sid = (uint32) tmp_sid;
    full_mon_count = (int) (args->args[6] ? *((longlong *) args->args[6]) : 0);
    current_mon_count =
      (int) (args->args[7] ? *((longlong *) args->args[7]) + 1 : 1);
    if (full_mon_count != table_mon_list->list_size)
    {
      my_printf_error(ER_SPIDER_UDF_PING_TABLE_DIFFERENT_MON_NUM,
        ER_SPIDER_UDF_PING_TABLE_DIFFERENT_MON_STR, MYF(0));
      goto error_with_free_table_mon_list;
    }
  } else {
    first_sid = server_id;
    full_mon_count = table_mon_list->list_size;
    current_mon_count = 1;
  }

  success_count = (int) (args->args[8] ? *((longlong *) args->args[8]) : 0);
  fault_count = (int) (args->args[9] ? *((longlong *) args->args[9]) : 0);
  if (
    table_mon_list->mon_status != SPIDER_LINK_MON_NG &&
    !(ping_conn = spider_get_ping_table_tgt_conn(trx,
      table_mon_list->share, &error_num))
  ) {
    if (error_num == HA_ERR_OUT_OF_MEM)
      goto error_with_free_table_mon_list;
    else
      thd->clear_error();
  }
  if (
    table_mon_list->mon_status == SPIDER_LINK_MON_NG ||
    error_num ||
    (tmp_error_num = spider_db_udf_ping_table(table_mon_list, table_mon_list->share, trx,
      ping_conn, where_clause, args->lengths[4],
      (flags & SPIDER_UDF_PING_TABLE_PING_ONLY),
      (flags & SPIDER_UDF_PING_TABLE_USE_WHERE),
      limit
    ))
  ) {
    DBUG_PRINT("info",("spider table_mon_list->mon_status == SPIDER_LINK_MON_NG:%s",
      table_mon_list->mon_status == SPIDER_LINK_MON_NG ? "TRUE" : "FALSE"));
    DBUG_PRINT("info",("spider error_num=%d", error_num));
    DBUG_PRINT("info",("spider tmp_error_num=%d", tmp_error_num));
    if (tmp_error_num == HA_ERR_OUT_OF_MEM)
      goto error_with_free_table_mon_list;
    else if(tmp_error_num)
      thd->clear_error();
    if (tmp_error_num != ER_CON_COUNT_ERROR)
    {
      fault_count++;
      error_num = 0;
      if (
        !(flags & SPIDER_UDF_PING_TABLE_USE_ALL_MONITORING_NODES) &&
        fault_count > full_mon_count / 2
      ) {
        mon_table_result->result_status = SPIDER_LINK_MON_NG;
        DBUG_PRINT("info",("spider mon_table_result->result_status=SPIDER_LINK_MON_NG 2"));
        if (table_mon_list->mon_status != SPIDER_LINK_MON_NG)
        {
/*
          pthread_mutex_lock(&table_mon_list->update_status_mutex);
*/
          pthread_mutex_lock(&spider_udf_table_mon_mutexes[table_mon_list->mutex_hash]);
          if (table_mon_list->mon_status != SPIDER_LINK_MON_NG)
          {
            table_mon_list->mon_status = SPIDER_LINK_MON_NG;
            table_mon_list->share->link_statuses[0] = SPIDER_LINK_STATUS_NG;
            spider_update_link_status_for_share(conv_name.c_ptr(),
              conv_name_length, link_idx, SPIDER_LINK_STATUS_NG);
            spider_sys_update_tables_link_status(trx->thd,
              conv_name.c_ptr(), conv_name_length, link_idx,
              SPIDER_LINK_STATUS_NG, TRUE);
            spider_sys_log_tables_link_failed(trx->thd,
              conv_name.c_ptr(), conv_name_length, link_idx, TRUE);
            status_changed_to_ng = TRUE;
          }
/*
          pthread_mutex_unlock(&table_mon_list->update_status_mutex);
*/
          pthread_mutex_unlock(&spider_udf_table_mon_mutexes[table_mon_list->mutex_hash]);
          if (status_changed_to_ng)
          {
            bool is_error = trx->thd->is_error();
            spider_get_ping_table_gtid_pos(trx, trx->thd,
              &conv_name, conv_name_length, link_idx, server_id, TRUE,
              &tmp_str);
            if (!is_error && trx->thd->is_error())
              trx->thd->clear_error();
          }
        }
        goto end;
      }
    }
  } else {
    success_count++;
    if (
      !(flags & SPIDER_UDF_PING_TABLE_USE_ALL_MONITORING_NODES) &&
      success_count > full_mon_count / 2
    ) {
      mon_table_result->result_status = SPIDER_LINK_MON_OK;
      DBUG_PRINT("info",("spider mon_table_result->result_status=SPIDER_LINK_MON_OK 1"));
      goto end;
    }
  }

  if (tmp_sid < 0)
  {
    if (!pthread_mutex_trylock(&table_mon_list->receptor_mutex))
      get_lock = TRUE;
  }

  if (
    tmp_sid >= 0 ||
    get_lock
  ) {
    table_mon = table_mon_list->current->next;
    while (TRUE)
    {
      if (!table_mon)
        table_mon = table_mon_list->first;
      if (
        table_mon->server_id == first_sid ||
        current_mon_count > full_mon_count
      ) {
        if (
          (flags & SPIDER_UDF_PING_TABLE_USE_ALL_MONITORING_NODES) &&
          fault_count > full_mon_count / 2
        ) {
          mon_table_result->result_status = SPIDER_LINK_MON_NG;
          DBUG_PRINT("info",("spider mon_table_result->result_status=SPIDER_LINK_MON_NG 3"));
          if (table_mon_list->mon_status != SPIDER_LINK_MON_NG)
          {
/*
            pthread_mutex_lock(&table_mon_list->update_status_mutex);
*/
            pthread_mutex_lock(&spider_udf_table_mon_mutexes[table_mon_list->mutex_hash]);
            if (table_mon_list->mon_status != SPIDER_LINK_MON_NG)
            {
              table_mon_list->mon_status = SPIDER_LINK_MON_NG;
              table_mon_list->share->link_statuses[0] = SPIDER_LINK_STATUS_NG;
              spider_update_link_status_for_share(conv_name.c_ptr(),
                conv_name_length, link_idx, SPIDER_LINK_STATUS_NG);
              spider_sys_update_tables_link_status(trx->thd,
                conv_name.c_ptr(), conv_name_length, link_idx,
                SPIDER_LINK_STATUS_NG, TRUE);
              spider_sys_log_tables_link_failed(trx->thd,
                conv_name.c_ptr(), conv_name_length, link_idx, TRUE);
              status_changed_to_ng = TRUE;
            }
/*
            pthread_mutex_unlock(&table_mon_list->update_status_mutex);
*/
            pthread_mutex_unlock(&spider_udf_table_mon_mutexes[table_mon_list->mutex_hash]);
            if (status_changed_to_ng)
            {
              bool is_error = trx->thd->is_error();
              spider_get_ping_table_gtid_pos(trx, trx->thd,
                &conv_name, conv_name_length, link_idx, server_id, TRUE,
                &tmp_str);
              if (!is_error && trx->thd->is_error())
                trx->thd->clear_error();
            }
          }
        } else if (
          (flags & SPIDER_UDF_PING_TABLE_USE_ALL_MONITORING_NODES) &&
          success_count > full_mon_count / 2
        ) {
          mon_table_result->result_status = SPIDER_LINK_MON_OK;
          DBUG_PRINT("info",("spider mon_table_result->result_status=SPIDER_LINK_MON_OK 2"));
        } else if (success_count + fault_count > full_mon_count / 2)
        {
          mon_table_result->result_status = SPIDER_LINK_MON_DRAW;
          DBUG_PRINT("info",(
            "spider mon_table_result->result_status=SPIDER_LINK_MON_DRAW 1"));
        } else {
          mon_table_result->result_status = SPIDER_LINK_MON_DRAW_FEW_MON;
          DBUG_PRINT("info",(
            "spider mon_table_result->result_status=SPIDER_LINK_MON_DRAW_FEW_MON 1"));
        }
        table_mon_list->last_receptor_result = mon_table_result->result_status;
        break;
      }
      if ((mon_conn = spider_get_ping_table_tgt_conn(trx,
        table_mon->share, &error_num))
      ) {
        if (!spider_db_udf_ping_table_mon_next(
          thd, table_mon, mon_conn, mon_table_result, args->args[0],
          args->lengths[0], link_idx,
          where_clause, args->lengths[4], first_sid, full_mon_count,
          current_mon_count, success_count, fault_count, flags, limit))
        {
          if (
            mon_table_result->result_status == SPIDER_LINK_MON_NG &&
            table_mon_list->mon_status != SPIDER_LINK_MON_NG
          ) {
/*
            pthread_mutex_lock(&table_mon_list->update_status_mutex);
*/
            pthread_mutex_lock(&spider_udf_table_mon_mutexes[table_mon_list->mutex_hash]);
            if (table_mon_list->mon_status != SPIDER_LINK_MON_NG)
            {
              table_mon_list->mon_status = SPIDER_LINK_MON_NG;
              table_mon_list->share->link_statuses[0] = SPIDER_LINK_STATUS_NG;
              spider_update_link_status_for_share(conv_name.c_ptr(),
                conv_name_length, link_idx, SPIDER_LINK_STATUS_NG);
              spider_sys_update_tables_link_status(trx->thd,
                conv_name.c_ptr(), conv_name_length, link_idx,
                SPIDER_LINK_STATUS_NG, TRUE);
              spider_sys_log_tables_link_failed(trx->thd,
                conv_name.c_ptr(), conv_name_length, link_idx, TRUE);
              status_changed_to_ng = TRUE;
            }
/*
            pthread_mutex_unlock(&table_mon_list->update_status_mutex);
*/
            pthread_mutex_unlock(&spider_udf_table_mon_mutexes[table_mon_list->mutex_hash]);
            if (status_changed_to_ng)
            {
              bool is_error = trx->thd->is_error();
              spider_get_ping_table_gtid_pos(trx, trx->thd,
                &conv_name, conv_name_length, link_idx, server_id, TRUE,
                &tmp_str);
              if (!is_error && trx->thd->is_error())
                trx->thd->clear_error();
            }
          }
          table_mon_list->last_receptor_result =
            mon_table_result->result_status;
          break;
        }
      }
      thd->clear_error();
      table_mon = table_mon->next;
      current_mon_count++;
    }
    if (get_lock)
      pthread_mutex_unlock(&table_mon_list->receptor_mutex);
  } else {
    pthread_mutex_lock(&table_mon_list->receptor_mutex);
    mon_table_result->result_status = table_mon_list->last_receptor_result;
    DBUG_PRINT("info",("spider mon_table_result->result_status=%d 1",
      table_mon_list->last_receptor_result));
    pthread_mutex_unlock(&table_mon_list->receptor_mutex);
  }

end:
  spider_free_ping_table_mon_list(table_mon_list);
  DBUG_RETURN(mon_table_result->result_status);

error_with_free_table_mon_list:
  spider_free_ping_table_mon_list(table_mon_list);
error:
  *error = 1;
  DBUG_RETURN(0);
}

my_bool spider_ping_table_init_body(
  UDF_INIT *initid,
  UDF_ARGS *args,
  char *message
) {
  int error_num;
  THD *thd = current_thd;
  SPIDER_TRX *trx;
  SPIDER_MON_TABLE_RESULT *mon_table_result = NULL;
  DBUG_ENTER("spider_ping_table_init_body");
  if (args->arg_count != 10)
  {
    strcpy(message, "spider_ping_table() requires 10 arguments");
    goto error;
  }
  if (
    args->arg_type[0] != STRING_RESULT ||
    args->arg_type[4] != STRING_RESULT
  ) {
    strcpy(message, "spider_ping_table() requires string 1st "
      "and 5th arguments");
    goto error;
  }
  if (
    args->arg_type[2] != INT_RESULT ||
    args->arg_type[3] != INT_RESULT ||
    args->arg_type[5] != INT_RESULT ||
    args->arg_type[6] != INT_RESULT ||
    args->arg_type[7] != INT_RESULT ||
    args->arg_type[8] != INT_RESULT ||
    args->arg_type[9] != INT_RESULT
  ) {
    strcpy(message, "spider_ping_table() requires integer 3rd, 4,6,7,8,"
      "9th and 10th argument");
    goto error;
  }
  if (
    args->arg_type[1] != INT_RESULT &&
    args->arg_type[1] != STRING_RESULT
  ) {
    strcpy(message, "spider_ping_table() requires string or integer for "
      "2nd argument");
    goto error;
  }

  if (!(trx = spider_get_trx(thd, TRUE, &error_num)))
  {
    my_error(error_num, MYF(0));
    strcpy(message, spider_stmt_da_message(thd));
    goto error;
  }

  if (!(mon_table_result = (SPIDER_MON_TABLE_RESULT *)
    spider_malloc(spider_current_trx, SPD_MID_PING_TABLE_INIT_BODY_1, sizeof(SPIDER_MON_TABLE_RESULT),
      MYF(MY_WME | MY_ZEROFILL)))
  ) {
    strcpy(message, "spider_ping_table() out of memory");
    goto error;
  }
  mon_table_result->trx = trx;
  initid->ptr = (char *) mon_table_result;
  DBUG_RETURN(FALSE);

error:
  if (mon_table_result)
  {
    spider_free(spider_current_trx, mon_table_result, MYF(0));
  }
  DBUG_RETURN(TRUE);
}

void spider_ping_table_deinit_body(
  UDF_INIT *initid
) {
  SPIDER_MON_TABLE_RESULT *mon_table_result =
    (SPIDER_MON_TABLE_RESULT *) initid->ptr;
  DBUG_ENTER("spider_ping_table_deinit_body");
  if (mon_table_result)
  {
    spider_free(spider_current_trx, mon_table_result, MYF(0));
  }
  DBUG_VOID_RETURN;
}

long long spider_flush_table_mon_cache_body()
{
  DBUG_ENTER("spider_flush_table_mon_cache_body");
  spider_mon_table_cache_version_req++;
  DBUG_RETURN(1);
}

void spider_ping_table_free_mon_list(
  SPIDER_TABLE_MON_LIST *table_mon_list
) {
  DBUG_ENTER("spider_ping_table_free_mon_list");
  if (table_mon_list)
  {
    spider_ping_table_free_mon(table_mon_list->first);
    spider_free_tmp_share_alloc(table_mon_list->share);
    pthread_mutex_destroy(&table_mon_list->update_status_mutex);
    pthread_mutex_destroy(&table_mon_list->monitor_mutex);
    pthread_mutex_destroy(&table_mon_list->receptor_mutex);
    pthread_mutex_destroy(&table_mon_list->caller_mutex);
    spider_free(spider_current_trx, table_mon_list, MYF(0));
  }
  DBUG_VOID_RETURN;
}

void spider_ping_table_free_mon(
  SPIDER_TABLE_MON *table_mon
) {
  SPIDER_TABLE_MON *table_mon_next;
  DBUG_ENTER("spider_ping_table_free_mon");
  while (table_mon)
  {
    spider_free_tmp_share_alloc(table_mon->share);
    table_mon_next = table_mon->next;
    spider_free(spider_current_trx, table_mon, MYF(0));
    table_mon = table_mon_next;
  }
  DBUG_VOID_RETURN;
}

int spider_ping_table_mon_from_table(
  SPIDER_TRX *trx,
  THD *thd,
  SPIDER_SHARE *share,
  int base_link_idx,
  uint32 server_id,
  char *conv_name,
  uint conv_name_length,
  int link_idx,
  char *where_clause,
  uint where_clause_length,
  long monitoring_kind,
  longlong monitoring_limit,
  long monitoring_flag,
  bool need_lock
) {
  int error_num = 0, current_mon_count, flags;
  uint32 first_sid;
/*
  THD *thd = trx->thd;
*/
  SPIDER_TABLE_MON_LIST *table_mon_list;
  SPIDER_TABLE_MON *table_mon;
  SPIDER_MON_TABLE_RESULT mon_table_result;
  SPIDER_CONN *mon_conn;
  TABLE_SHARE *table_share = share->table_share;
  char link_idx_str[SPIDER_CONNECT_INFO_MAX_LEN + 1];
  int link_idx_str_length;
  uint sql_command = thd_sql_command(thd);
  DBUG_ENTER("spider_ping_table_mon_from_table");
  if (table_share->tmp_table != NO_TMP_TABLE)
  {
    my_printf_error(ER_SPIDER_TMP_TABLE_MON_NUM,
      ER_SPIDER_TMP_TABLE_MON_STR, MYF(0));
    DBUG_RETURN(ER_SPIDER_TMP_TABLE_MON_NUM);
  }
  if (
    sql_command == SQLCOM_DROP_TABLE ||
    sql_command == SQLCOM_ALTER_TABLE
  ) {
    my_printf_error(ER_SPIDER_MON_AT_ALTER_TABLE_NUM,
      ER_SPIDER_MON_AT_ALTER_TABLE_STR, MYF(0));
    DBUG_RETURN(ER_SPIDER_MON_AT_ALTER_TABLE_NUM);
  }
  DBUG_PRINT("info",("spider thd->killed=%s",
    thd ? (thd->killed ? "TRUE" : "FALSE") : "NULL"));
  DBUG_PRINT("info",("spider abort_loop=%s",
    *spd_abort_loop ? "TRUE" : "FALSE"));
  if (
    (thd && thd->killed) ||
    *spd_abort_loop
  ) {
    DBUG_RETURN(ER_SPIDER_COND_SKIP_NUM);
  }

  if (share->static_link_ids[link_idx])
  {
    memcpy(link_idx_str, share->static_link_ids[link_idx],
      share->static_link_ids_lengths[link_idx] + 1);
    link_idx_str_length = share->static_link_ids_lengths[link_idx];
  } else {
    link_idx_str_length = my_sprintf(link_idx_str, (link_idx_str, "%010d",
      link_idx));
  }
  char *buf = (char *) my_alloca(conv_name_length + link_idx_str_length + 1);
  if (!buf)
  {
    my_error(HA_ERR_OUT_OF_MEM, MYF(0));
    DBUG_RETURN(HA_ERR_OUT_OF_MEM);
  }
  buf[conv_name_length + link_idx_str_length] = '\0';
  spider_string conv_name_str(buf, conv_name_length + link_idx_str_length + 1,
    system_charset_info);
  conv_name_str.init_calc_mem(SPD_MID_PING_TABLE_MON_FROM_TABLE_1);
  conv_name_str.length(0);
  conv_name_str.q_append(conv_name, conv_name_length);
  conv_name_str.q_append(link_idx_str, link_idx_str_length + 1);
  conv_name_str.length(conv_name_str.length() - 1);

  if (monitoring_kind == 1)
    flags = SPIDER_UDF_PING_TABLE_PING_ONLY;
  else if (monitoring_kind == 3)
    flags = SPIDER_UDF_PING_TABLE_USE_WHERE;
  else
    flags = 0;

  if (monitoring_flag & 1)
    flags |= SPIDER_UDF_PING_TABLE_USE_ALL_MONITORING_NODES;

  if (!(table_mon_list = spider_get_ping_table_mon_list(trx, thd,
    &conv_name_str, conv_name_length, link_idx,
    share->static_link_ids[link_idx],
    share->static_link_ids_lengths[link_idx],
    server_id, need_lock, &error_num)))
  {
    my_afree(buf);
    goto end;
  }

  if (table_mon_list->mon_status == SPIDER_LINK_MON_NG)
  {
    DBUG_PRINT("info",
      ("spider share->link_statuses[%d]=SPIDER_LINK_STATUS_NG", link_idx));
    pthread_mutex_lock(&spider_udf_table_mon_mutexes[table_mon_list->mutex_hash]);
    share->link_statuses[link_idx] = SPIDER_LINK_STATUS_NG;
    pthread_mutex_unlock(&spider_udf_table_mon_mutexes[table_mon_list->mutex_hash]);
    error_num = ER_SPIDER_LINK_MON_NG_NUM;
    my_printf_error(error_num,
      ER_SPIDER_LINK_MON_NG_STR, MYF(0),
      table_mon_list->share->tgt_dbs[0],
      table_mon_list->share->tgt_table_names[0]);
    my_afree(buf);
    goto end_with_free_table_mon_list;
  }

  if (!pthread_mutex_trylock(&table_mon_list->caller_mutex))
  {
    table_mon = table_mon_list->current;
    first_sid = table_mon->server_id;
    current_mon_count = 1;
    while (TRUE)
    {
      DBUG_PRINT("info",("spider thd->killed=%s",
        thd ? (thd->killed ? "TRUE" : "FALSE") : "NULL"));
      DBUG_PRINT("info",("spider abort_loop=%s",
        *spd_abort_loop ? "TRUE" : "FALSE"));
      if (
        (thd && thd->killed) ||
        *spd_abort_loop
      ) {
        error_num = ER_SPIDER_COND_SKIP_NUM;
        break;
      } else {
        if (!table_mon)
          table_mon = table_mon_list->first;
        if (
          current_mon_count > table_mon_list->list_size ||
          (current_mon_count > 1 && table_mon->server_id == first_sid)
        ) {
          table_mon_list->last_caller_result = SPIDER_LINK_MON_DRAW_FEW_MON;
          mon_table_result.result_status = SPIDER_LINK_MON_DRAW_FEW_MON;
          DBUG_PRINT("info",(
            "spider mon_table_result->result_status=SPIDER_LINK_MON_DRAW_FEW_MON 1"));
          error_num = ER_SPIDER_LINK_MON_DRAW_FEW_MON_NUM;
          my_printf_error(error_num,
            ER_SPIDER_LINK_MON_DRAW_FEW_MON_STR, MYF(0),
            table_mon_list->share->tgt_dbs[0],
            table_mon_list->share->tgt_table_names[0]);
          break;
        }
        int prev_error = 0;
        char prev_error_msg[MYSQL_ERRMSG_SIZE];
        if (thd->is_error())
        {
          prev_error = spider_stmt_da_sql_errno(thd);
          strmov(prev_error_msg, spider_stmt_da_message(thd));
          thd->clear_error();
        }
        if ((mon_conn = spider_get_ping_table_tgt_conn(trx,
          table_mon->share, &error_num))
        ) {
          if (!spider_db_udf_ping_table_mon_next(
            thd, table_mon, mon_conn, &mon_table_result, conv_name,
            conv_name_length, link_idx,
            where_clause, where_clause_length, -1, table_mon_list->list_size,
            0, 0, 0, flags, monitoring_limit))
          {
            if (
              mon_table_result.result_status == SPIDER_LINK_MON_NG &&
              table_mon_list->mon_status != SPIDER_LINK_MON_NG
            ) {
/*
              pthread_mutex_lock(&table_mon_list->update_status_mutex);
*/
              pthread_mutex_lock(&spider_udf_table_mon_mutexes[table_mon_list->mutex_hash]);
              if (table_mon_list->mon_status != SPIDER_LINK_MON_NG)
              {
                table_mon_list->mon_status = SPIDER_LINK_MON_NG;
                table_mon_list->share->link_statuses[0] = SPIDER_LINK_STATUS_NG;
                DBUG_PRINT("info", (
                  "spider share->link_statuses[%d]=SPIDER_LINK_STATUS_NG",
                  link_idx));
                share->link_statuses[link_idx] = SPIDER_LINK_STATUS_NG;
                spider_sys_update_tables_link_status(thd, conv_name,
                  conv_name_length, link_idx, SPIDER_LINK_STATUS_NG, need_lock);
                spider_sys_log_tables_link_failed(thd, conv_name,
                  conv_name_length, link_idx, need_lock);
              }
/*
              pthread_mutex_unlock(&table_mon_list->update_status_mutex);
*/
              pthread_mutex_unlock(&spider_udf_table_mon_mutexes[table_mon_list->mutex_hash]);
            }
            table_mon_list->last_caller_result = mon_table_result.result_status;
            if (mon_table_result.result_status == SPIDER_LINK_MON_OK)
            {
              if (prev_error)
                my_message(prev_error, prev_error_msg, MYF(0));
              error_num = ER_SPIDER_LINK_MON_OK_NUM;
              my_printf_error(error_num,
                ER_SPIDER_LINK_MON_OK_STR, MYF(0),
                table_mon_list->share->tgt_dbs[0],
                table_mon_list->share->tgt_table_names[0]);
              break;
            }
            if (mon_table_result.result_status == SPIDER_LINK_MON_NG)
            {
              error_num = ER_SPIDER_LINK_MON_NG_NUM;
              my_printf_error(error_num,
                ER_SPIDER_LINK_MON_NG_STR, MYF(0),
                table_mon_list->share->tgt_dbs[0],
                table_mon_list->share->tgt_table_names[0]);
              break;
            }
            if (mon_table_result.result_status ==
              SPIDER_LINK_MON_DRAW_FEW_MON)
            {
              error_num = ER_SPIDER_LINK_MON_DRAW_FEW_MON_NUM;
              my_printf_error(error_num,
                ER_SPIDER_LINK_MON_DRAW_FEW_MON_STR, MYF(0),
                table_mon_list->share->tgt_dbs[0],
                table_mon_list->share->tgt_table_names[0]);
              break;
            }
            error_num = ER_SPIDER_LINK_MON_DRAW_NUM;
            my_printf_error(error_num,
              ER_SPIDER_LINK_MON_DRAW_STR, MYF(0),
              table_mon_list->share->tgt_dbs[0],
              table_mon_list->share->tgt_table_names[0]);
            break;
          }
        }
        table_mon = table_mon->next;
        current_mon_count++;
      }
    }
    pthread_mutex_unlock(&table_mon_list->caller_mutex);
  } else {
    pthread_mutex_lock(&table_mon_list->caller_mutex);
    DBUG_PRINT("info",("spider thd->killed=%s",
      thd ? (thd->killed ? "TRUE" : "FALSE") : "NULL"));
    DBUG_PRINT("info",("spider abort_loop=%s",
      *spd_abort_loop ? "TRUE" : "FALSE"));
    if (
      (thd && thd->killed) ||
      *spd_abort_loop
    ) {
      error_num = ER_SPIDER_COND_SKIP_NUM;
    } else {
      switch (table_mon_list->last_caller_result)
      {
        case SPIDER_LINK_MON_OK:
          error_num = ER_SPIDER_LINK_MON_OK_NUM;
          my_printf_error(error_num,
            ER_SPIDER_LINK_MON_OK_STR, MYF(0),
            table_mon_list->share->tgt_dbs[0],
            table_mon_list->share->tgt_table_names[0]);
          break;
        case SPIDER_LINK_MON_NG:
          error_num = ER_SPIDER_LINK_MON_NG_NUM;
          my_printf_error(error_num,
            ER_SPIDER_LINK_MON_NG_STR, MYF(0),
            table_mon_list->share->tgt_dbs[0],
            table_mon_list->share->tgt_table_names[0]);
          break;
        case SPIDER_LINK_MON_DRAW_FEW_MON:
          error_num = ER_SPIDER_LINK_MON_DRAW_FEW_MON_NUM;
          my_printf_error(error_num,
            ER_SPIDER_LINK_MON_DRAW_FEW_MON_STR, MYF(0),
            table_mon_list->share->tgt_dbs[0],
            table_mon_list->share->tgt_table_names[0]);
          break;
        default:
          error_num = ER_SPIDER_LINK_MON_DRAW_NUM;
          my_printf_error(error_num,
            ER_SPIDER_LINK_MON_DRAW_STR, MYF(0),
            table_mon_list->share->tgt_dbs[0],
            table_mon_list->share->tgt_table_names[0]);
          break;
      }
    }
    pthread_mutex_unlock(&table_mon_list->caller_mutex);
  }

  my_afree(buf);
end_with_free_table_mon_list:
  spider_free_ping_table_mon_list(table_mon_list);
end:
  DBUG_RETURN(error_num);
}<|MERGE_RESOLUTION|>--- conflicted
+++ resolved
@@ -363,8 +363,7 @@
 
   do {
     if (!(table_mon = (SPIDER_TABLE_MON *)
-<<<<<<< HEAD
-      spider_bulk_malloc(spider_current_trx, 35, MYF(MY_WME | MY_ZEROFILL),
+      spider_bulk_malloc(spider_current_trx, SPD_MID_GET_PING_TABLE_MON_1, MYF(MY_WME | MY_ZEROFILL),
         &table_mon, (uint) (sizeof(SPIDER_TABLE_MON)),
         &tmp_share, (uint) (sizeof(SPIDER_SHARE)),
         &tmp_connect_info,
@@ -374,15 +373,6 @@
         &tmp_long, (uint) (sizeof(long) * SPIDER_TMP_SHARE_LONG_COUNT),
         &tmp_longlong,
           (uint) (sizeof(longlong) * SPIDER_TMP_SHARE_LONGLONG_COUNT),
-=======
-      spider_bulk_malloc(spider_current_trx, SPD_MID_GET_PING_TABLE_MON_1, MYF(MY_WME | MY_ZEROFILL),
-        &table_mon, sizeof(SPIDER_TABLE_MON),
-        &tmp_share, sizeof(SPIDER_SHARE),
-        &tmp_connect_info, sizeof(char *) * SPIDER_TMP_SHARE_CHAR_PTR_COUNT,
-        &tmp_connect_info_length, sizeof(uint) * SPIDER_TMP_SHARE_UINT_COUNT,
-        &tmp_long, sizeof(long) * SPIDER_TMP_SHARE_LONG_COUNT,
-        &tmp_longlong, sizeof(longlong) * SPIDER_TMP_SHARE_LONGLONG_COUNT,
->>>>>>> 5f890452
         NullS))
     ) {
       spider_sys_index_end(table_link_mon);
@@ -496,8 +486,7 @@
 
   SPD_INIT_ALLOC_ROOT(&mem_root, 4096, 0, MYF(MY_WME));
   if (!(table_mon_list = (SPIDER_TABLE_MON_LIST *)
-<<<<<<< HEAD
-    spider_bulk_malloc(spider_current_trx, 36, MYF(MY_WME | MY_ZEROFILL),
+    spider_bulk_malloc(spider_current_trx, SPD_MID_GET_PING_TABLE_TGT_1, MYF(MY_WME | MY_ZEROFILL),
       &table_mon_list, (uint) (sizeof(SPIDER_TABLE_MON_LIST)),
       &tmp_share, (uint) (sizeof(SPIDER_SHARE)),
       &tmp_connect_info,
@@ -509,16 +498,6 @@
       &tmp_longlong,
         (uint) (sizeof(longlong) * SPIDER_TMP_SHARE_LONGLONG_COUNT),
       &key_str, (uint) (str->length() + 1),
-=======
-    spider_bulk_malloc(spider_current_trx, SPD_MID_GET_PING_TABLE_TGT_1, MYF(MY_WME | MY_ZEROFILL),
-      &table_mon_list, sizeof(SPIDER_TABLE_MON_LIST),
-      &tmp_share, sizeof(SPIDER_SHARE),
-      &tmp_connect_info, sizeof(char *) * SPIDER_TMP_SHARE_CHAR_PTR_COUNT,
-      &tmp_connect_info_length, sizeof(uint) * SPIDER_TMP_SHARE_UINT_COUNT,
-      &tmp_long, sizeof(long) * SPIDER_TMP_SHARE_LONG_COUNT,
-      &tmp_longlong, sizeof(longlong) * SPIDER_TMP_SHARE_LONGLONG_COUNT,
-      &key_str, str->length() + 1,
->>>>>>> 5f890452
       NullS))
   ) {
     my_error(HA_ERR_OUT_OF_MEM, MYF(0));
