--- conflicted
+++ resolved
@@ -1018,12 +1018,8 @@
   SPIDER_DB_CONN *db_conn;
   uint           dbton_id;
   spider_db_result(SPIDER_DB_CONN *in_db_conn);
-<<<<<<< HEAD
-  virtual ~spider_db_result() {}
+  virtual ~spider_db_result() = default;
   virtual void set_limit(longlong value) {}
-=======
-  virtual ~spider_db_result() = default;
->>>>>>> cacea316
   virtual bool has_result() = 0;
   virtual void free_result() = 0;
   virtual SPIDER_DB_ROW *current_row() = 0;
