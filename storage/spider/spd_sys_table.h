--- conflicted
+++ resolved
@@ -470,51 +470,6 @@
   MEM_ROOT *mem_root
 );
 
-<<<<<<< HEAD
-int spider_sys_insert_or_update_table_sts(
-  THD *thd,
-  const char *name,
-  uint name_length,
-  ha_statistics *stat
-);
-
-int spider_sys_insert_or_update_table_crd(
-  THD *thd,
-  const char *name,
-  uint name_length,
-  longlong *cardinality,
-  uint number_of_keys
-);
-
-int spider_sys_delete_table_sts(
-  THD *thd,
-  const char *name,
-  uint name_length
-);
-
-int spider_sys_delete_table_crd(
-  THD *thd,
-  const char *name,
-  uint name_length
-);
-
-int spider_sys_get_table_sts(
-  THD *thd,
-  const char *name,
-  uint name_length,
-  ha_statistics *stat
-);
-
-int spider_sys_get_table_crd(
-  THD *thd,
-  const char *name,
-  uint name_length,
-  longlong *cardinality,
-  uint number_of_keys
-);
-
-=======
->>>>>>> 25c62788
 int spider_sys_replace(
   TABLE *table,
   bool *modified_non_trans_table
