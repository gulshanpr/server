--source include/have_rocksdb.inc
--source include/have_partition.inc

#
# RocksDB Storage Engine tests
#
select ENGINE,COMMENT,TRANSACTIONS,XA,SAVEPOINTS from information_schema.engines where engine = 'rocksdb';

--disable_warnings
drop table if exists t0,t1,t2,t3,t4,t5,t6,t7,t8,t9,t10;
drop table if exists t11,t12,t13,t14,t15,t16,t17,t18,t19,t20;
drop table if exists t21,t22,t23,t24,t25,t26,t27,t28,t29;
drop table if exists t30,t31,t32,t33,t34,t35,t36,t37,t38,t39;
drop table if exists t40,t41,t42,t43,t44,t45,t46,t47,t48,t49;
--enable_warnings

# Disable background compaction to prevent stats from affect explain output
SET @ORIG_PAUSE_BACKGROUND_WORK = @@ROCKSDB_PAUSE_BACKGROUND_WORK;
SET GLOBAL ROCKSDB_PAUSE_BACKGROUND_WORK = 1;

--echo #
--echo # Issue #1: Don't update indexes if index values have not changed
--echo #
# [Jay Edgar] I moved this test first because it uses the
# rocksdb_number_keys_written value, but this value is affected out of band
# by drop tables.  There is a background thread that periodically processes
# through the list of dropped keys and if any are gone from the database it
# deletes information related to the key - and this delete causes this count
# to be incorrect.  I moved this test first and made the whole test require
# a fresh server to hopefully avoid tihs.
create table t1 (
  pk int primary key,
  a int,
  b int,
  key(a)
) engine=rocksdb;

insert into t1 values
(1,1,1), (2,2,2), (3,3,3), (4,4,4);

set @var1=(select variable_value 
           from information_schema.global_status 
           where variable_name='rocksdb_number_keys_written');

--echo # Do an update that doesn't change the key 'a'.
update t1 set b=3334341 where a=2;

set @var2=(select variable_value 
           from information_schema.global_status 
           where variable_name='rocksdb_number_keys_written');
--echo # The following should produce 1
select @var2 - @var1;

--echo # Do an update that sets the key to the same value
update t1 set a=pk where a=3;
set @var3=(select variable_value 
           from information_schema.global_status 
           where variable_name='rocksdb_number_keys_written');
--echo # We have 'updated' column to the same value, so the following must return 0:
select @var3 - @var2;
drop table t1;

create table t0 (a int primary key) engine=rocksdb;
show create table t0;
drop table t0;

create table t1 (a int primary key, b int) engine=rocksdb;
insert into t1 values (1,1);
insert into t1 values (2,2);

select * from t1;

--echo # Check that we can create another table and insert there
create table t2 (a varchar(10) primary key, b varchar(10)) engine=rocksdb;
insert into t2 value ('abc','def');
insert into t2 value ('hijkl','mnopq');
select * from t2;

--echo # Select again from t1 to see that records from different tables dont mix
select * from t1;

explain select * from t2 where a='no-such-key';
--replace_column 9 #
explain select * from t2 where a='abc';
select * from t2 where a='abc';

--echo # Try a composite PK
create table t3 (
  pk1 int, 
  pk2 varchar(10),
  col1 varchar(10),
  primary key(pk1, pk2)
) engine=rocksdb;

insert into t3 values (2,'two', 'row#2');
insert into t3 values (3,'three', 'row#3');
insert into t3 values (1,'one', 'row#1');

select * from t3;
select * from t3 where pk1=3 and pk2='three';

drop table t1, t2, t3;

--echo # 
--echo # Test blob values
--echo #

create table t4 (a int primary key, b blob) engine=rocksdb;
insert into t4 values (1, repeat('quux-quux', 60));
insert into t4 values (10, repeat('foo-bar', 43));
insert into t4 values (5, repeat('foo-bar', 200));

insert into t4 values (2, NULL);


select 
 a,
 (case a 
   when 1  then b=repeat('quux-quux', 60)
   when 10 then b=repeat('foo-bar', 43)
   when 5  then b=repeat('foo-bar', 200)
   when 2  then b is null
   else 'IMPOSSIBLE!' end) as CMP
from t4;

drop table t4;

--echo #
--echo # Test blobs of various sizes
--echo # 

--echo # TINYBLOB
create table t5 (a int primary key, b tinyblob) engine=rocksdb;
insert into t5 values (1, repeat('quux-quux', 6));
insert into t5 values (10, repeat('foo-bar', 4));
insert into t5 values (5, repeat('foo-bar', 2));
select 
 a,
 (case a 
   when 1  then b=repeat('quux-quux', 6)
   when 10 then b=repeat('foo-bar', 4)
   when 5  then b=repeat('foo-bar', 2)
   else 'IMPOSSIBLE!' end) as CMP
from t5;
drop table t5;

--echo # MEDIUMBLOB
create table t6 (a int primary key, b mediumblob) engine=rocksdb;
insert into t6 values (1, repeat('AB', 65000));
insert into t6 values (10, repeat('bbb', 40000));
insert into t6 values (5, repeat('foo-bar', 2));
select 
 a,
 (case a 
   when 1  then b=repeat('AB', 65000)
   when 10 then b=repeat('bbb', 40000)
   when 5  then b=repeat('foo-bar', 2)
   else 'IMPOSSIBLE!' end) as CMP
from t6;
drop table t6;

--echo # LONGBLOB
create table t7 (a int primary key, b longblob) engine=rocksdb;
insert into t7 values (1, repeat('AB', 65000));
insert into t7 values (10, repeat('bbb', 40000));
insert into t7 values (5, repeat('foo-bar', 2));
select 
 a,
 (case a 
   when 1  then b=repeat('AB', 65000)
   when 10 then b=repeat('bbb', 40000)
   when 5  then b=repeat('foo-bar', 2)
   else 'IMPOSSIBLE!' end) as CMP
from t7;
drop table t7;


--echo #
--echo # Check if DELETEs work
--echo # 
create table t8 (a varchar(10) primary key, col1 varchar(12)) engine=rocksdb;

insert into t8 values 
 ('one', 'eins'),
 ('two', 'zwei'),
 ('three', 'drei'),
 ('four', 'vier'),
 ('five', 'funf');

--echo # Delete by PK
--replace_column 9 #
explain delete from t8 where a='three';
delete from t8 where a='three';

select * from t8;

--echo # Delete while doing a full table scan
delete from t8 where col1='eins' or col1='vier';
select * from t8;

--echo # delete w/o WHERE:
delete from t8;
select * from t8;

--echo #
--echo # Test UPDATEs
--echo #
insert into t8 values 
 ('one', 'eins'),
 ('two', 'zwei'),
 ('three', 'drei'),
 ('four', 'vier'),
 ('five', 'funf');

update t8 set col1='dva' where a='two';

update t8 set a='fourAAA' where col1='vier';

select * from t8;
delete from t8;

--echo #
--echo # Basic transactions tests
--echo #
begin; 
insert into t8 values ('trx1-val1', 'data');
insert into t8 values ('trx1-val2', 'data');
rollback;
select * from t8;

begin; 
insert into t8 values ('trx1-val1', 'data');
insert into t8 values ('trx1-val2', 'data');
commit;
select * from t8;

drop table t8;

--echo #
--echo # Check if DROP TABLE works
--echo #
create table t8 (a varchar(10) primary key, col1 varchar(12)) engine=rocksdb;
select * from t8;
insert into t8 values ('foo','foo');
drop table t8;
create table t8 (a varchar(10) primary key, col1 varchar(12)) engine=rocksdb;
select * from t8;
drop table t8;

--echo #
--echo # MDEV-3961: Assertion ... on creating a TEMPORARY RocksDB table
--echo #
--error ER_ILLEGAL_HA_CREATE_OPTION
CREATE TEMPORARY TABLE t10 (pk INT PRIMARY KEY) ENGINE=RocksDB;

--echo #
--echo # MDEV-3963: JOIN or WHERE conditions involving keys on RocksDB tables don't work
--echo #
CREATE TABLE t10 (i INT PRIMARY KEY) ENGINE=RocksDB;
INSERT INTO t10 VALUES (1),(3);
CREATE TABLE t11 (j INT PRIMARY KEY) ENGINE=RocksDB;
INSERT INTO t11 VALUES (1),(4);

select * from t10;
select * from t11;
--replace_column 9 #
EXPLAIN
SELECT * FROM t10, t11 WHERE i=j;
SELECT * FROM t10, t11 WHERE i=j;

DROP TABLE t10,t11;

--echo #
--echo # MDEV-3962: SELECT with ORDER BY causes "ERROR 1030 (HY000): Got error 122
--echo #
CREATE TABLE t12 (pk INT PRIMARY KEY) ENGINE=RocksDB;
INSERT INTO t12 VALUES (2),(1);
SELECT * FROM t12 ORDER BY pk;
DROP TABLE t12;

--echo #
--echo # MDEV-3964: Assertion `!pk_descr' fails in ha_rocksdb::open on adding partitions ...
--echo #
create table t14 (pk int primary key) engine=RocksDB partition by hash(pk) partitions 2;
#--error ER_GET_ERRNO
#alter table t14 add partition partitions 2;
# ^^ works, but causes weird warnings in error log.
drop table t14;

--echo #
--echo # MDEV-3960: Server crashes on running DISCARD TABLESPACE on a RocksDB table
--echo #
create table t9 (i int primary key) engine=rocksdb;
--error ER_ILLEGAL_HA
alter table t9 discard tablespace;
drop table t9;

--echo #
--echo # MDEV-3959: Assertion `slice->size() == table->s->reclength' fails ...
--echo #   on accessing a table after ALTER
--echo #
CREATE TABLE t15 (a INT, rocksdb_pk INT PRIMARY KEY) ENGINE=RocksDB;
INSERT INTO t15 VALUES (1,1),(5,2);
#--error ER_ILLEGAL_HA
ALTER TABLE t15 DROP COLUMN a;
DROP TABLE t15;

--echo #
--echo # MDEV-3968: UPDATE produces a wrong result while modifying a PK on a RocksDB table
--echo #
create table t16 (pk int primary key, a char(8)) engine=RocksDB;
insert into t16 values (1,'a'),(2,'b'),(3,'c'),(4,'d');

# 
# Not anymore: The following query will still eat a record because of CANT-SEE-OWN-CHANGES
# property. 
#
--error ER_DUP_ENTRY
update t16 set pk=100, a = 'updated' where a in ('b','c');
select * from t16;
drop table t16;

--echo #
--echo # MDEV-3970: A set of assorted crashes on inserting a row into a RocksDB table 
--echo #
--disable_warnings
drop table if exists t_very_long_table_name;
--enable_warnings

CREATE TABLE `t_very_long_table_name` (
   `c` char(1) NOT NULL,
   `c0` char(0) NOT NULL,
   `c1` char(1) NOT NULL,
   `c20` char(20) NOT NULL,
   `c255` char(255) NOT NULL,
   PRIMARY KEY (`c255`)
 ) ENGINE=RocksDB DEFAULT CHARSET=latin1;
INSERT INTO t_very_long_table_name VALUES ('a', '', 'c', REPEAT('a',20), REPEAT('x',255));
drop table t_very_long_table_name;


--echo #
--echo # Test table locking and read-before-write checks.
--echo #
create table t17 (pk varchar(12) primary key, col1 varchar(12)) engine=rocksdb;
insert into t17 values ('row1', 'val1');

--error ER_DUP_ENTRY
insert into t17 values ('row1', 'val1-try2');
--error ER_DUP_ENTRY
insert into t17 values ('ROW1', 'val1-try2');

insert into t17 values ('row2', 'val2');
insert into t17 values ('row3', 'val3');

--echo # This is ok
update t17 set pk='row4' where pk='row1';

--echo # This will try to overwrite another row:
--error ER_DUP_ENTRY
update t17 set pk='row3' where pk='row2';

select * from t17;

--echo #
--echo # Locking tests
--echo #

connect (con1,localhost,root,,);

--echo # First, make sure there's no locking when transactions update different rows
connection con1;
set autocommit=0;
update t17 set col1='UPD1' where pk='row2';

connection default;
update t17 set col1='UPD2' where pk='row3';

connection con1;
commit;

connection default;
select * from t17;

--echo # Check the variable
show variables like 'rocksdb_lock_wait_timeout';
set rocksdb_lock_wait_timeout=2; # seconds
show variables like 'rocksdb_lock_wait_timeout';

--echo # Try updating the same row from two transactions
connection con1;
begin;
update t17 set col1='UPD2-AA' where pk='row2';

connection default;
--error ER_LOCK_WAIT_TIMEOUT
update t17 set col1='UPD2-BB' where pk='row2';

set rocksdb_lock_wait_timeout=1000; # seconds
--send 
  update t17 set col1='UPD2-CC' where pk='row2';

connection con1;
rollback;

connection default;
reap;
select * from t17 where pk='row2';

drop table t17;

disconnect con1;
--echo #
--echo #  MDEV-4035: RocksDB: SELECT produces different results inside a transaction (read is not repeatable)
--echo #
--enable_connect_log

create table t18 (pk int primary key, i int) engine=RocksDB;
begin;
select * from t18;
select * from t18 where pk = 1;

--connect (con1,localhost,root,,)
insert into t18 values (1,100);

--connection default
select * from t18;
select * from t18 where pk = 1;
commit;

drop table t18;

--echo #
--echo # MDEV-4036: RocksDB: INSERT .. ON DUPLICATE KEY UPDATE does not work, produces ER_DUP_KEY
--echo #
create table t19 (pk int primary key, i int) engine=RocksDB;
insert into t19 values (1,1);
insert into t19 values (1,100) on duplicate key update i = 102;
select * from t19;
drop table t19;

--echo # MDEV-4037: RocksDB: REPLACE doesn't work, produces ER_DUP_KEY
create table t20 (pk int primary key, i int) engine=RocksDB;
insert into t20 values (1,1);
replace into t20 values (1,100);
select * from t20;
drop table t20;

--echo #
--echo # MDEV-4041: Server crashes in Primary_key_comparator::get_hashnr on INSERT 
--echo #
create table t21 (v varbinary(16) primary key, i int) engine=RocksDB;
insert into t21 values ('a',1);
select * from t21;
drop table t21;

--echo #
--echo # MDEV-4047: RocksDB: Assertion `0' fails in Protocol::end_statement() on multi-table INSERT IGNORE
--echo #

CREATE TABLE t22 (a int primary key) ENGINE=RocksDB;
INSERT INTO t22 VALUES (1),(2);
CREATE TABLE t23 (b int primary key) ENGINE=RocksDB;
INSERT INTO t23 SELECT * FROM t22;
DELETE IGNORE t22.*, t23.* FROM t22, t23 WHERE b < a;
DROP TABLE t22,t23;

--echo #
--echo # MDEV-4046: RocksDB: Multi-table DELETE locks itself and ends with ER_LOCK_WAIT_TIMEOUT
--echo #
CREATE TABLE t24 (pk int primary key) ENGINE=RocksDB;
INSERT INTO t24 VALUES (1),(2);

CREATE TABLE t25 LIKE t24;
INSERT INTO t25 SELECT * FROM t24;

DELETE t25.* FROM t24, t25;
DROP TABLE t24,t25;

--echo #
--echo # MDEV-4044: RocksDB: UPDATE or DELETE with ORDER BY locks itself
--echo #
create table t26 (pk int primary key, c char(1)) engine=RocksDB;
insert into t26 values (1,'a'),(2,'b');
update t26 set c = 'x' order by pk limit 1;
delete from t26 order by pk limit 1;
select * from t26;
drop table t26;


--echo #
--echo # Test whether SELECT ... FOR UPDATE puts locks
--echo #
create table t27(pk varchar(10) primary key, col1 varchar(20)) engine=RocksDB;
insert into t27 values 
  ('row1', 'row1data'),
  ('row2', 'row2data'),
  ('row3', 'row3data');

connection con1;
begin;
select * from t27 where pk='row3' for update;

connection default;
set rocksdb_lock_wait_timeout=1;
--error ER_LOCK_WAIT_TIMEOUT
update t27 set col1='row2-modified' where pk='row3';

connection con1;
rollback;
connection default;
disconnect con1;

drop table t27;

--echo #
--echo # MDEV-4060: RocksDB: Assertion `! trx->batch' fails in 
--echo #
create table t28 (pk int primary key, a int) engine=RocksDB;
insert into t28 values (1,10),(2,20);
begin;
update t28 set a = 100 where pk = 3;
rollback;
select * from t28;
drop table t28;


--echo # 
--echo # Secondary indexes
--echo #
create table t30 (
  pk varchar(16) not null primary key, 
  key1 varchar(16) not null, 
  col1 varchar(16) not null,
  key(key1)
) engine=rocksdb;

insert into t30 values ('row1', 'row1-key', 'row1-data');
insert into t30 values ('row2', 'row2-key', 'row2-data');
insert into t30 values ('row3', 'row3-key', 'row3-data');

--replace_column 9 #
explain
select * from t30 where key1='row2-key';
select * from t30 where key1='row2-key';

--replace_column 9 #
explain 
select * from t30 where key1='row1';
--echo # This will produce nothing:
select * from t30 where key1='row1';

--replace_column 9 #
explain
select key1 from t30;
select key1 from t30;

--echo # Create a duplicate record
insert into t30 values ('row2a', 'row2-key', 'row2a-data');

--echo # Can we see it?
select * from t30 where key1='row2-key';

delete from t30 where pk='row2';
select * from t30 where key1='row2-key';

--echo #
--echo # Range scans on secondary index
--echo #
delete from t30;
insert into t30 values 
  ('row1', 'row1-key', 'row1-data'),
  ('row2', 'row2-key', 'row2-data'),
  ('row3', 'row3-key', 'row3-data'),
  ('row4', 'row4-key', 'row4-data'),
  ('row5', 'row5-key', 'row5-data');

--replace_column 9 #
explain 
select * from t30 where key1 <='row3-key'; 
select * from t30 where key1 <='row3-key'; 

--replace_column 9 #
explain 
select * from t30 where key1 between 'row2-key' and 'row4-key';
select * from t30 where key1 between 'row2-key' and 'row4-key';

--replace_column 9 #
explain 
select * from t30 where key1 in ('row2-key','row4-key');
select * from t30 where key1 in ('row2-key','row4-key');

--replace_column 9 #
explain 
select key1 from t30 where key1 in ('row2-key','row4-key');
select key1 from t30 where key1 in ('row2-key','row4-key');

--replace_column 9 #
explain 
select * from t30 where key1 > 'row1-key' and key1 < 'row4-key';
select * from t30 where key1 > 'row1-key' and key1 < 'row4-key';

--replace_column 9 #
explain 
select * from t30 order by key1 limit 3;
select * from t30 order by key1 limit 3;

--replace_column 9 #
explain 
select * from t30 order by key1 desc limit 3;
select * from t30 order by key1 desc limit 3;

--echo #
--echo # Range scans on primary key
--echo #
--replace_column 9 #
explain 
select * from t30 where pk <='row3'; 
select * from t30 where pk <='row3'; 

--replace_column 9 #
explain 
select * from t30 where pk between 'row2' and 'row4';
select * from t30 where pk between 'row2' and 'row4';

--replace_column 9 #
explain 
select * from t30 where pk in ('row2','row4');
select * from t30 where pk in ('row2','row4');

--replace_column 9 #
explain 
select * from t30 order by pk limit 3;
select * from t30 order by pk limit 3;

drop table t30;


--echo #
--echo # MDEV-3841: RocksDB: Reading by PK prefix does not work
--echo #
create table t31 (i int, j int, k int, primary key(i,j,k)) engine=RocksDB;
insert into t31 values (1,10,100),(2,20,200);
select * from t31 where i = 1;
select * from t31 where j = 10;
select * from t31 where k = 100;
select * from t31 where i = 1 and j = 10;
select * from t31 where i = 1 and k = 100;
select * from t31 where j = 10 and k = 100;
select * from t31 where i = 1 and j = 10 and k = 100;
drop table t31;

--echo #
--echo # MDEV-4055: RocksDB: UPDATE/DELETE by a multi-part PK does not work
--echo #
create table t32 (i int, j int, k int, primary key(i,j,k), a varchar(8)) engine=RocksDB;
insert into t32 values 
  (1,10,100,''),
  (2,20,200,'');
select * from t32 where i = 1 and j = 10 and k = 100;
update t32 set a = 'updated' where i = 1 and j = 10 and k = 100;
select * from t32;
drop table t32;

--echo #
--echo # MDEV-3841: RocksDB: Assertion `0' fails in ha_rocksdb::index_read_map on range select with ORDER BY .. DESC
--echo #
CREATE TABLE t33 (pk INT PRIMARY KEY, a CHAR(1)) ENGINE=RocksDB;
INSERT INTO t33 VALUES (1,'a'),(2,'b');
SELECT * FROM t33 WHERE pk <= 10 ORDER BY pk DESC;
DROP TABLE t33;

--echo #
--echo # MDEV-4081: RocksDB throws error 122 on an attempt to create a table with unique index
--echo #
#--error ER_GET_ERRMSG
--echo #  Unique indexes can be created, but uniqueness won't be enforced
create table t33 (pk int primary key, u int, unique index(u)) engine=RocksDB;
drop table t33;

--echo #
--echo # MDEV-4077: RocksDB: Wrong result (duplicate row) on select with range 
--echo #
CREATE TABLE t34 (pk INT PRIMARY KEY) ENGINE=RocksDB;
INSERT INTO t34 VALUES (10),(11);
SELECT pk FROM t34 WHERE pk > 5 AND pk < 15;
SELECT pk FROM t34 WHERE pk BETWEEN 5 AND 15;
SELECT pk FROM t34 WHERE pk > 5;
SELECT pk FROM t34 WHERE pk < 15;
drop table t34;

--echo #
--echo # MDEV-4086: RocksDB does not allow a query with multi-part pk and index and ORDER BY .. DEC
--echo #
create table t35 (a int, b int, c int, d int, e int, primary key (a,b,c), key (a,c,d,e)) engine=RocksDB;
insert into t35 values (1,1,1,1,1),(2,2,2,2,2);
select * from t35 where a = 1 and c = 1 and d = 1 order by e desc;
drop table t35;

--echo #
--echo # MDEV-4084: RocksDB: Wrong result on IN subquery with index
--echo #
CREATE TABLE t36 (pk INT PRIMARY KEY, a INT, KEY(a)) ENGINE=RocksDB;
INSERT INTO t36 VALUES (1,10),(2,20);
SELECT 3 IN ( SELECT a FROM t36 );
drop table t36;

--echo #
--echo # MDEV-4084: RocksDB: Wrong result on IN subquery with index
--echo #
CREATE TABLE t37 (pk INT PRIMARY KEY, a INT, b CHAR(1), KEY(a), KEY(a,b)) 
  ENGINE=RocksDB;
INSERT INTO t37 VALUES (1,10,'x'), (2,20,'y');
SELECT MAX(a) FROM t37 WHERE a < 100;
DROP TABLE t37;

--echo #
--echo # MDEV-4090: RocksDB: Wrong result (duplicate rows) on range access with secondary key and ORDER BY DESC
--echo #
CREATE TABLE t38 (pk INT PRIMARY KEY, i INT, KEY(i)) ENGINE=RocksDB;
INSERT INTO t38 VALUES (1,10), (2,20);
SELECT i FROM t38 WHERE i NOT IN (8) ORDER BY i DESC;
drop table t38;

--echo #
--echo # MDEV-4092: RocksDB: Assertion `in_table(pa, a_len)' fails in Rdb_key_def::cmp_full_keys 
--echo #            with a multi-part key and ORDER BY .. DESC
--echo #
CREATE TABLE t40 (pk1 INT PRIMARY KEY, a INT, b VARCHAR(1), KEY(b,a)) ENGINE=RocksDB;
INSERT INTO t40 VALUES (1, 7,'x'),(2,8,'y');

CREATE TABLE t41 (pk2 INT PRIMARY KEY) ENGINE=RocksDB;
INSERT INTO t41 VALUES (1),(2);

SELECT * FROM t40, t41 WHERE pk1 = pk2 AND b = 'o' ORDER BY a DESC;
DROP TABLE t40,t41;

--echo #
--echo # MDEV-4093: RocksDB: IN subquery by secondary key with NULL among values returns true instead of NULL
--echo #
CREATE TABLE t42 (pk INT PRIMARY KEY, a INT, KEY(a)) ENGINE=RocksDB;
INSERT INTO t42 VALUES (1, NULL),(2, 8);
SELECT ( 3 ) NOT IN ( SELECT a FROM t42 );
DROP TABLE t42;

--echo #
--echo # MDEV-4094: RocksDB: Wrong result on SELECT and ER_KEY_NOT_FOUND on 
--echo #            DELETE with search by NULL-able secondary key ...
--echo #
CREATE TABLE t43 (pk INT PRIMARY KEY, a INT, b CHAR(1), KEY(a)) ENGINE=RocksDB;
INSERT INTO t43 VALUES (1,8,'g'),(2,9,'x');
UPDATE t43 SET pk = 10 WHERE a = 8;
REPLACE INTO t43 ( a ) VALUES ( 8 );
REPLACE INTO t43 ( b ) VALUES ( 'y' );
SELECT * FROM t43 WHERE a = 8;
DELETE FROM t43 WHERE a = 8;
DROP TABLE t43;

--echo #
--echo # Basic AUTO_INCREMENT tests
--echo #
create table t44(pk int primary key auto_increment, col1 varchar(12)) engine=rocksdb;
insert into t44 (col1) values ('row1');
insert into t44 (col1) values ('row2');
insert into t44 (col1) values ('row3');
select * from t44;
drop table t44;

--echo #
--echo # ALTER TABLE tests
--echo #
create table t45 (pk int primary key, col1 varchar(12)) engine=rocksdb;
insert into t45 values (1, 'row1');
insert into t45 values (2, 'row2');
alter table t45 rename t46;
select * from t46;
drop table t46;
--error ER_BAD_TABLE_ERROR
drop table t45;


--echo #
--echo # Check Bulk loading
--echo # Bulk loading used to overwrite existing data
--echo # Now it fails if there is data overlap with what
--echo # already exists
--echo #
<<<<<<< HEAD

--replace_regex /[a-f0-9]{40}/#/
show variables 
where 
  variable_name like 'rocksdb%' and 
  variable_name not like 'rocksdb_supported_compression_types';

=======
# We exclude rocksdb_max_open_files here because it value is dependent on
# the value of the servers open_file_limit and is expected to be different
# across distros and installs
show variables where variable_name like 'rocksdb%' and variable_name not like 'rocksdb_max_open_files';
>>>>>>> 445e518b
create table t47 (pk int primary key, col1 varchar(12)) engine=rocksdb;
insert into t47 values (1, 'row1');
insert into t47 values (2, 'row2');
set rocksdb_bulk_load=1;
insert into t47 values (3, 'row3'),(4, 'row4');
set rocksdb_bulk_load=0;
# Check concurrent bulk loading
--connect (con1,localhost,root,,)
set rocksdb_bulk_load=1;
insert into t47 values (10, 'row10'),(11, 'row11');
--connection default
set rocksdb_bulk_load=1;
insert into t47 values (100, 'row100'),(101, 'row101');
--disconnect con1
--connection default
set rocksdb_bulk_load=0;
--disable_query_log
let $wait_condition = select count(*) = 8 as c from t47;
--source include/wait_condition.inc
--enable_query_log
select * from t47;
drop table t47;

--echo #
--echo # Fix TRUNCATE over empty table (transaction is committed when it wasn't
--echo # started)
--echo #
create table t48(pk int primary key auto_increment, col1 varchar(12)) engine=rocksdb;
set autocommit=0;
#--error ER_ILLEGAL_HA
truncate table t48;
set autocommit=1;
drop table t48;

--echo #
--echo # MDEV-4059: RocksDB: query waiting for a lock cannot be killed until query timeout exceeded
--echo #
--enable_connect_log

create table t49 (pk int primary key, a int) engine=RocksDB;
insert into t49 values (1,10),(2,20);
begin;
update t49 set a = 100 where pk = 1;

--connect (con1,localhost,root,,)
--let $con1_id = `SELECT CONNECTION_ID()`
set rocksdb_lock_wait_timeout=60;
set @var1= to_seconds(now());
send update t49 set a = 1000 where pk = 1;

--connect (con2,localhost,root,,)
--echo kill query \$con1_id;
--disable_query_log
# If we immeditely kill the query - internally the condition broadcast can
# occur before the lock is waiting on the condition, thus the broadcast call
# is lost.  Sleep 1 second to avoid this condition.
--sleep 1
eval kill query $con1_id;
--enable_query_log
--connection con1
--error ER_QUERY_INTERRUPTED
--reap
set @var2= to_seconds(now());

# We expect the time to kill query in con1 should be below
# rocksdb_lock_wait_timeout (60).
select if ((@var2 - @var1) < 60, "passed", (@var2 - @var1)) as 'result';

--connection default
--disconnect con1

commit;
drop table t49;

--echo #
--echo # Index-only tests for INT-based columns
--echo #
create table t1 (pk int primary key, key1 int, col1 int, key(key1)) engine=rocksdb;
insert into t1 values (1,1,1);
insert into t1 values (2,2,2);
insert into t1 values (-5,-5,-5);
--echo # INT column uses index-only:
--replace_column 9 #
explain
select key1 from t1 where key1=2;
select key1 from t1 where key1=2;
select key1 from t1 where key1=-5;
drop table t1;


create table t2 (pk int primary key, key1 int unsigned, col1 int, key(key1)) engine=rocksdb;
insert into t2 values (1,1,1), (2,2,2);
--echo # INT UNSIGNED column uses index-only:
--replace_column 9 #
explain
select key1 from t2 where key1=2;
select key1 from t2 where key1=2;
drop table t2;


create table t3 (pk bigint primary key, key1 bigint, col1 int, key(key1)) engine=rocksdb;
insert into t3 values (1,1,1), (2,2,2);
--echo # BIGINT uses index-only:
--replace_column 9 #
explain 
select key1 from t3 where key1=2;
select key1 from t3 where key1=2;
drop table t3;

--echo #
--echo # Index-only reads for string columns
--echo #
create table t1 (
  pk int primary key, 
  key1 char(10) character set binary,
  col1 int,
  key (key1)
) engine=rocksdb;
insert into t1 values(1, 'one',11), (2,'two',22);
--replace_column 9 #
explain 
select key1 from t1 where key1='one';
--echo # The following will produce no rows. This looks like a bug,
--echo #  but it is actually correct behavior. Binary strings are end-padded
--echo #  with \0 character (and not space).  Comparison does not ignore
--echo #   the tail of \0.
select key1 from t1 where key1='one';
--replace_column 9 #
explain
select hex(key1) from t1 where key1='one\0\0\0\0\0\0\0';
select hex(key1) from t1 where key1='one\0\0\0\0\0\0\0';
drop table t1;


create table t2 (
  pk int primary key, 
  key1 char(10) collate latin1_bin,
  col1 int,
  key (key1)
) engine=rocksdb;
insert into t2 values(1, 'one',11), (2,'two',22);
--replace_column 9 #
explain 
select key1 from t2 where key1='one';
select key1 from t2 where key1='one';
drop table t2;


create table t3 (
  pk int primary key, 
  key1 char(10) collate utf8_bin,
  col1 int,
  key (key1)
) engine=rocksdb;
insert into t3 values(1, 'one',11), (2,'two',22);
--replace_column 9 #
explain 
select key1 from t3 where key1='one';
select key1 from t3 where key1='one';
drop table t3;


--echo # a VARCHAR column
create table t4 (
  pk int primary key, 
  key1 varchar(10) collate latin1_bin, 
  key(key1)
) engine=rocksdb; 
insert into t4 values(1, 'one'), (2,'two'),(3,'threee'),(55,'fifty-five');

--replace_column 9 #
explain 
select key1 from t4 where key1='two';
select key1 from t4 where key1='two';

select key1 from t4 where key1='fifty-five';

--replace_column 9 #
explain 
select key1 from t4 where key1 between 's' and 'u';
select key1 from t4 where key1 between 's' and 'u';

drop table t4;

--echo # 
--echo # MDEV-4305: RocksDB: Assertion `((keypart_map + 1) & keypart_map) == 0' fails in calculate_key_len
--echo # 
CREATE TABLE t1 (pk1 INT, pk2 CHAR(32), i INT, PRIMARY KEY(pk1,pk2), KEY(i)) ENGINE=RocksDB;
INSERT INTO t1 VALUES (1,'test1',6),(2,'test2',8);
SELECT * FROM t1 WHERE i != 3 OR  pk1 > 9;
DROP TABLE t1;

--echo # 
--echo # MDEV-4298: RocksDB: Assertion `thd->is_error() || kill_errno' fails in ha_rows filesort
--echo # 
call mtr.add_suppression("Sort aborted");
CREATE TABLE t1 (pk INT PRIMARY KEY, i INT, KEY(i)) ENGINE=RocksDB;
INSERT INTO t1 VALUES (1,1),(2,2);
BEGIN;
UPDATE t1 SET i = 100;

--connect (con1,localhost,root,,test)
--error ER_LOCK_WAIT_TIMEOUT
DELETE IGNORE FROM t1 ORDER BY i;
--disconnect con1

--connection default
COMMIT;
DROP TABLE t1;

--echo #
--echo # MDEV-4324: RocksDB: Valgrind "Use of uninitialised value" warnings on inserting value into varchar field
--echo #  (testcase only)
--echo #
CREATE TABLE t1 (pk INT PRIMARY KEY, c VARCHAR(4)) ENGINE=RocksDB;
INSERT INTO t1 VALUES (1,'foo'), (2,'bar');
DROP TABLE t1;

--echo #
--echo # MDEV-4304: RocksDB: Index-only scan by a field with utf8_bin collation returns garbage symbols
--echo #
CREATE TABLE t1 (pk INT PRIMARY KEY, c1 CHAR(1), c2 CHAR(1), KEY(c1)) ENGINE=RocksDB CHARSET utf8 COLLATE utf8_bin;
INSERT INTO t1 VALUES (1,'h','h');
SELECT * FROM t1;
SELECT c1 FROM t1;
DROP TABLE t1;

--echo #
--echo # MDEV-4300: RocksDB: Server crashes in inline_mysql_mutex_lock on SELECT .. FOR UPDATE
--echo #
CREATE TABLE t2 (pk INT PRIMARY KEY, i INT, KEY (i)) ENGINE=RocksDB;
INSERT INTO t2 VALUES (1,4),(2,5);
SELECT 1 FROM t2 WHERE i < 0 FOR UPDATE;
DROP TABLE t2;

--echo #
--echo # MDEV-4301: RocksDB: Assertion `pack_info != __null' fails in Rdb_key_def::unpack_record
--echo #
CREATE TABLE t1 (pk INT PRIMARY KEY, i INT, c CHAR(1), KEY(c,i)) ENGINE=RocksDB;
INSERT INTO t1 VALUES (1,4,'d'),(2,8,'e');
SELECT MAX( pk ) FROM t1 WHERE i = 105 AND c = 'h';
DROP TABLE t1;

--echo #
--echo # MDEV-4337: RocksDB: Inconsistent results comparing a char field with an int field
--echo #
create table t1 (c char(1), i int, primary key(c), key(i)) engine=RocksDB;
insert into t1 values ('2',2),('6',6);
select * from t1 where c = i;
select * from t1 ignore index (i) where c = i;
drop table t1;


--echo #
--echo # Test statement rollback inside a transaction
--echo #
create table t1 (pk varchar(12) primary key) engine=rocksdb;
insert into t1 values ('old-val1'),('old-val2');

create table t2 (pk varchar(12) primary key) engine=rocksdb;
insert into t2 values ('new-val2'),('old-val1');

begin;
insert into t1 values ('new-val1');
--error ER_DUP_ENTRY
insert into t1 select * from t2;
commit;

select * from t1;
drop table t1, t2;

--echo #
--echo # MDEV-4383: RocksDB: Wrong result of DELETE .. ORDER BY .. LIMIT: 
--echo #   rows that should be deleted remain in the table
--echo #
CREATE TABLE t2 (pk INT AUTO_INCREMENT PRIMARY KEY) ENGINE=RocksDB;
CREATE TABLE t1 (pk INT AUTO_INCREMENT PRIMARY KEY) ENGINE=RocksDB;

INSERT INTO t1 (pk) VALUES (NULL),(NULL);
BEGIN;
INSERT INTO t2 (pk) VALUES (NULL),(NULL);
INSERT INTO t1 (pk) VALUES (NULL),(NULL),(NULL),(NULL),(NULL),(NULL);

--enable_info
SELECT * FROM t1 ORDER BY pk LIMIT 9; 
DELETE FROM t1 ORDER BY pk LIMIT 9;
SELECT * FROM t1 ORDER BY pk LIMIT 9;
--disable_info

DROP TABLE t1,t2;

--echo #
--echo # MDEV-4374: RocksDB: Valgrind warnings 'Use of uninitialised value' on 
--echo #   inserting into a varchar column
--echo #
CREATE TABLE t1 (pk INT PRIMARY KEY, a VARCHAR(32)) ENGINE=RocksDB;
INSERT INTO t1 VALUES (1,'foo'),(2,'bar');
DROP TABLE t1;


--echo #
--echo # MDEV-4061: RocksDB: Changes from an interrupted query are still applied
--echo #

--enable_connect_log

create table t1 (pk int primary key, a int) engine=RocksDB;
insert into t1 values (1,10),(2,20);

--let $con_id = `select connection_id()`

set autocommit = 1;
--send
update t1 set a = sleep(100) where pk = 1;

--connect (con1,localhost,root,,)

let $wait_condition= select State='User sleep' from information_schema.processlist where id=$con_id;
--source include/wait_condition.inc

--echo kill query \$con_id;
--disable_query_log
eval kill query $con_id;
--enable_query_log

--connection default
--error ER_QUERY_INTERRUPTED
--reap

select * from t1;
--disconnect con1
--disable_connect_log
drop table t1;


--echo #
--echo # MDEV-4099: RocksDB: Wrong results with index and range access after INSERT IGNORE or REPLACE
--echo #
CREATE TABLE t1 (pk INT PRIMARY KEY, a SMALLINT, b INT, KEY (a)) ENGINE=RocksDB;
INSERT IGNORE INTO t1 VALUES (1, 157, 0), (2, 1898, -504403), (1, -14659,  0);
SELECT * FROM t1;
SELECT pk FROM t1;
SELECT * FROM t1 WHERE a != 97;
DROP TABLE t1;


--echo #
--echo # Test @@rocksdb_max_row_locks
--echo #
CREATE TABLE t1 (pk INT PRIMARY KEY, a int) ENGINE=RocksDB;
set @a=-1;
insert into t1 select (@a:=@a+1), 1234 from information_schema.session_variables limit 100;
set @tmp1= @@rocksdb_max_row_locks;
set rocksdb_max_row_locks= 20;
--error ER_RDB_STATUS_GENERAL
update t1 set a=a+10;
DROP TABLE t1;


--echo # 
--echo # Test AUTO_INCREMENT behavior problem,
--echo #  "explicit insert into an auto-inc column is not noticed by RocksDB"
--echo # 
create table t1 (i int primary key auto_increment) engine=RocksDB;

insert into t1 values (null);
insert into t1 values (null);
select * from t1;
drop table t1;

create table t2 (i int primary key auto_increment) engine=RocksDB;

insert into t2 values (1);
select * from t2;

--echo # this fails (ie. used to fail), RocksDB engine did not notice use of '1' above
insert into t2 values (null);
select * from t2;

--echo # but then this succeeds, so previous statement must have incremented next number counter
insert into t2 values (null);
select * from t2;
drop table t2;

--echo # 
--echo # Fix Issue#2: AUTO_INCREMENT value doesn't survive server shutdown
--echo # 
create table t1 (i int primary key auto_increment) engine=RocksDB;

insert into t1 values (null);
insert into t1 values (null);

SET GLOBAL ROCKSDB_PAUSE_BACKGROUND_WORK = @ORIG_PAUSE_BACKGROUND_WORK;

--source include/restart_mysqld.inc

SET @ORIG_PAUSE_BACKGROUND_WORK = @@ROCKSDB_PAUSE_BACKGROUND_WORK;
SET GLOBAL ROCKSDB_PAUSE_BACKGROUND_WORK = 1;

insert into t1 values (null);
select * from t1;

drop table t1;

--echo # 
--echo # Fix Issue #3: SHOW TABLE STATUS shows Auto_increment=0
--echo # 
create table t1 (i int primary key auto_increment) engine=RocksDB;

insert into t1 values (null),(null);
--replace_column 7 #
show table status like 't1';
drop table t1;

--echo #
--echo # Fix Issue #4: Crash when using pseudo-unique keys
--echo #
CREATE TABLE t1 (
  i INT,
  t TINYINT,
  s SMALLINT,
  m MEDIUMINT,
  b BIGINT,
  pk MEDIUMINT AUTO_INCREMENT PRIMARY KEY,
  UNIQUE KEY b_t (b,t)
) ENGINE=rocksdb;

INSERT INTO t1 (i,t,s,m,b) VALUES (1,2,3,4,5),(1000,100,10000,1000000,1000000000000000000),(5,100,10000,1000000,100000000000000000),(2,3,4,5,6),(3,4,5,6,7),(101,102,103,104,105),(10001,103,10002,10003,10004),(10,11,12,13,14),(11,12,13,14,15),(12,13,14,15,16);

SELECT b+t FROM t1 WHERE (b,t) IN ( SELECT b, t FROM t1 WHERE i>1 ) ORDER BY b+t;
DROP TABLE t1;

--echo #
--echo # Fix issue #5: Transaction rollback doesn't undo all changes.
--echo #
create table t0 (a int) engine=myisam;
insert into t0 values (0),(1),(2),(3),(4),(5),(6),(7),(8),(9);

create table t1 (id int auto_increment primary key, value int) engine=rocksdb;

set autocommit=0;
begin;
set @a:=0;
insert into t1 select @a:=@a+1, @a from t0 A, t0 B, t0 C, t0 D where D.a<4;
insert into t1 select @a:=@a+1, @a from t0 A, t0 B, t0 C, t0 D where D.a<4;
insert into t1 select @a:=@a+1, @a from t0 A, t0 B, t0 C, t0 D where D.a<4;
rollback;
select count(*) from t1;

set autocommit=1;
drop table t0, t1;

--echo #
--echo # Check status variables
--echo #
--replace_column 2 #
show status like 'rocksdb%';

select VARIABLE_NAME from INFORMATION_SCHEMA.global_status where VARIABLE_NAME LIKE 'rocksdb%';
--echo # RocksDB-SE's status variables are global internally 
--echo #  but they are shown as both session and global, like InnoDB's status vars.
select VARIABLE_NAME from INFORMATION_SCHEMA.session_status where VARIABLE_NAME LIKE 'rocksdb%';


--echo #
--echo # Fix issue #9: HA_ERR_INTERNAL_ERROR when running linkbench
--echo #
create table t0 (a int) engine=myisam;
insert into t0 values (0),(1),(2),(3),(4),(5),(6),(7),(8),(9);

create table t1 (
  pk int primary key, 
  col1 varchar(255),
  key(col1)
) engine=rocksdb;
insert into t1 select a, repeat('123456789ABCDEF-', 15) from t0;
select * from t1 where pk=3;
drop table t0, t1;

--echo #
--echo # Fix issue #10: Segfault in Rdb_key_def::get_primary_key_tuple
--echo #
create table t0 (a int) engine=myisam;
insert into t0 values (0),(1),(2),(3),(4),(5),(6),(7),(8),(9);

CREATE TABLE t1 (
  id1 bigint(20) unsigned NOT NULL DEFAULT '0',
  id2 bigint(20) unsigned NOT NULL DEFAULT '0',
  link_type bigint(20) unsigned NOT NULL DEFAULT '0',
  visibility tinyint(3) NOT NULL DEFAULT '0',
  data varchar(255) NOT NULL DEFAULT '',
  time bigint(20) unsigned NOT NULL DEFAULT '0',
  version int(11) unsigned NOT NULL DEFAULT '0',
  PRIMARY KEY (link_type,id1,id2)
) engine=rocksdb;

insert into t1 select a,a,a,1,a,a,a from t0;

alter table t1 add index id1_type (id1,link_type,visibility,time,version,data);
select * from t1 where id1 = 3;

drop table t0,t1;

--echo #
--echo # Test column families
--echo # 

create table t1 (
  pk int primary key,
  col1 int, 
  col2 int,
  key(col1) comment 'cf3',
  key(col2) comment 'cf4'
) engine=rocksdb;

insert into t1 values (1,1,1), (2,2,2), (3,3,3), (4,4,4), (5,5,5);

--replace_column 9 #
explain
select * from t1 where col1=2;
select * from t1 where col1=2;
 
--replace_column 9 #
explain
select * from t1 where col2=3;
select * from t1 where col2=3;

select * from t1 where pk=4;

drop table t1;

--echo #
--echo # Try primary key in a non-default CF:
--echo #
create table t1 (
  pk int,
  col1 int, 
  col2 int,
  key(col1) comment 'cf3',
  key(col2) comment 'cf4',
  primary key (pk) comment 'cf5'
) engine=rocksdb;
insert into t1 values (1,1,1), (2,2,2), (3,3,3), (4,4,4), (5,5,5);

--replace_column 9 #
explain
select * from t1 where col1=2;
select * from t1 where col1=2;

select * from t1 where pk=4;
 
drop table t1;

--echo #
--echo # Issue #15: SIGSEGV from reading in blob data
--echo #
CREATE TABLE t1 (
  id int not null,
  blob_col text,
  PRIMARY KEY (id)
) ENGINE=ROCKSDB CHARSET=latin1;

INSERT INTO t1 SET id=123, blob_col=repeat('z',64000) ON DUPLICATE KEY UPDATE blob_col=VALUES(blob_col); 
INSERT INTO t1 SET id=123, blob_col=''                ON DUPLICATE KEY UPDATE blob_col=VALUES(blob_col);
DROP TABLE t1;


--echo #
--echo # Issue #17: Automatic per-index column families
--echo # (Now deprecated)
--echo #
--error ER_PER_INDEX_CF_DEPRECATED
create table t1 (
  id int not null,
  key1 int,
  PRIMARY KEY (id),
  index (key1) comment '$per_index_cf'
) engine=rocksdb;


--echo #
--echo # Issue #22: SELECT ... FOR UPDATE takes a long time
--echo #
create table t0 (a int) engine=myisam;
insert into t0 values (0),(1),(2),(3),(4),(5),(6),(7),(8),(9);

create table t1 (
  id1 int,
  id2 int,
  value1 int,
  value2 int,
  primary key(id1, id2) COMMENT 'new_column_family',
  key(id2)
) engine=rocksdb default charset=latin1 collate=latin1_bin;

insert into t1 select A.a, B.a, 31, 1234 from t0 A, t0 B;

--replace_column 9 #
explain 
select * from t1 where id1=30 and value1=30 for update;

set @var1=(select variable_value 
           from information_schema.global_status 
           where variable_name='rocksdb_number_keys_read');

select * from t1 where id1=3 and value1=3 for update;

set @var2=(select variable_value 
           from information_schema.global_status 
           where variable_name='rocksdb_number_keys_read');
--echo # The following must return true (before the fix, the difference was 70):
select if((@var2 - @var1) < 30, 1, @var2-@var1);

drop table t0,t1;

--echo #
--echo # Issue #33: SELECT ... FROM rocksdb_table ORDER BY primary_key uses sorting
--echo #
create table t1 (id int primary key, value int) engine=rocksdb;
insert into t1 values (1,1),(2,2),(3,3);
--echo # The following must not use 'Using filesort':
--replace_column 9 #
explain select * from t1 ORDER BY id;
drop table t1;

--echo #
--echo # Issue #26: Index-only scans for DATETIME and TIMESTAMP
--echo #
create table t0 (a int) engine=myisam;
insert into t0 values (0),(1),(2),(3),(4),(5),(6),(7),(8),(9);

--echo # Try a DATETIME column:
create table t1 (
  pk int auto_increment primary key,
  kp1 datetime,
  kp2 int,
  col1 int,
  key(kp1, kp2)
) engine=rocksdb;
insert into t1 (kp1,kp2) 
select date_add('2015-01-01 12:34:56', interval a day), a from t0; 

select * from t1;

--echo # This must show 'Using index'
--replace_column 9 #
explain 
select kp1,kp2 from t1 force index (kp1) 
where kp1 between '2015-01-01 00:00:00' and '2015-01-05 23:59:59';

select kp1,kp2 from t1 force index (kp1) 
where kp1 between '2015-01-01 00:00:00' and '2015-01-05 23:59:59';

--echo # Now, the same with NOT NULL column
create table t2 (
  pk int auto_increment primary key,
  kp1 datetime not null,
  kp2 int,
  col1 int,
  key(kp1, kp2)
) engine=rocksdb;
insert into t2 select * from t1;
--echo # This must show 'Using index'
--replace_column 9 #
explain 
select kp1,kp2 from t2 force index (kp1) 
where kp1 between '2015-01-01 00:00:00' and '2015-01-05 23:59:59';

select kp1,kp2 from t2 force index (kp1) 
where kp1 between '2015-01-01 00:00:00' and '2015-01-05 23:59:59';
drop table t1,t2;

--echo # Try a DATE column:
create table t1 (
  pk int auto_increment primary key,
  kp1 date,
  kp2 int,
  col1 int,
  key(kp1, kp2)
) engine=rocksdb;
insert into t1 (kp1,kp2) 
select date_add('2015-01-01', interval a day), a from t0; 

select * from t1;

--echo # This must show 'Using index'
--replace_column 9 #
explain 
select kp1,kp2 from t1 force index (kp1) 
where kp1 between '2015-01-01' and '2015-01-05';

select kp1,kp2 from t1 force index (kp1) 
where kp1 between '2015-01-01' and '2015-01-05';

--echo # Now, the same with NOT NULL column
create table t2 (
  pk int auto_increment primary key,
  kp1 date not null,
  kp2 int,
  col1 int,
  key(kp1, kp2)
) engine=rocksdb;
insert into t2 select * from t1;
--echo # This must show 'Using index'
--replace_column 9 #
explain 
select kp1,kp2 from t2 force index (kp1) 
where kp1 between '2015-01-01 00:00:00' and '2015-01-05 23:59:59';

select kp1,kp2 from t2 force index (kp1) 
where kp1 between '2015-01-01 00:00:00' and '2015-01-05 23:59:59';
drop table t1,t2;

--echo #
--echo # Try a TIMESTAMP column:
--echo #
create table t1 (
  pk int auto_increment primary key,
  kp1 timestamp,
  kp2 int,
  col1 int,
  key(kp1, kp2)
) engine=rocksdb;
insert into t1 (kp1,kp2) 
select date_add('2015-01-01 12:34:56', interval a day), a from t0; 

select * from t1;

--echo # This must show 'Using index'
--replace_column 9 #
explain 
select kp1,kp2 from t1 force index (kp1) 
where kp1 between '2015-01-01 00:00:00' and '2015-01-05 23:59:59';

select kp1,kp2 from t1 force index (kp1) 
where kp1 between '2015-01-01 00:00:00' and '2015-01-05 23:59:59';

--echo # Now, the same with NOT NULL column
create table t2 (
  pk int auto_increment primary key,
  kp1 timestamp not null,
  kp2 int,
  col1 int,
  key(kp1, kp2)
) engine=rocksdb;
insert into t2 select * from t1;
--echo # This must show 'Using index'
--replace_column 9 #
explain 
select kp1,kp2 from t2 force index (kp1) 
where kp1 between '2015-01-01 00:00:00' and '2015-01-05 23:59:59';

select kp1,kp2 from t2 force index (kp1) 
where kp1 between '2015-01-01 00:00:00' and '2015-01-05 23:59:59';
drop table t1,t2;

--echo #
--echo # Try a TIME column:
--echo #
create table t1 (
  pk int auto_increment primary key,
  kp1 time,
  kp2 int,
  col1 int,
  key(kp1, kp2)
) engine=rocksdb;
--disable_warnings
insert into t1 (kp1,kp2) 
select date_add('2015-01-01 09:00:00', interval a minute), a from t0; 
--enable_warnings

select * from t1;

--echo # This must show 'Using index'
--replace_column 9 #
explain 
select kp1,kp2 from t1 force index (kp1) 
where kp1 between '09:01:00' and '09:05:00';

select kp1,kp2 from t1 force index (kp1) 
where kp1 between '09:01:00' and '09:05:00';

--echo # Now, the same with NOT NULL column
create table t2 (
  pk int auto_increment primary key,
  kp1 time not null,
  kp2 int,
  col1 int,
  key(kp1, kp2)
) engine=rocksdb;
insert into t2 select * from t1;
--echo # This must show 'Using index'
--replace_column 9 #
explain 
select kp1,kp2 from t2 force index (kp1) 
where kp1 between '09:01:00' and '09:05:00';

select kp1,kp2 from t2 force index (kp1) 
where kp1 between '09:01:00' and '09:05:00';
drop table t1,t2;

--echo #
--echo # Try a YEAR column:
--echo #
create table t1 (
  pk int auto_increment primary key,
  kp1 year,
  kp2 int,
  col1 int,
  key(kp1, kp2)
) engine=rocksdb;
--disable_warnings
insert into t1 (kp1,kp2) select 2015+a, a from t0; 
--enable_warnings

select * from t1;

--echo # This must show 'Using index'
--replace_column 9 #
explain 
select kp1,kp2 from t1 force index (kp1) 
where kp1 between '2016' and '2020';

select kp1,kp2 from t1 force index (kp1) 
where kp1 between '2016' and '2020';

--echo # Now, the same with NOT NULL column
create table t2 (
  pk int auto_increment primary key,
  kp1 year not null,
  kp2 int,
  col1 int,
  key(kp1, kp2)
) engine=rocksdb;
insert into t2 select * from t1;
--echo # This must show 'Using index'
--replace_column 9 #
explain 
select kp1,kp2 from t2 force index (kp1) 
where kp1 between '2016' and '2020';

select kp1,kp2 from t2 force index (kp1) 
where kp1 between '2016' and '2020';

drop table t1,t2;

--echo #
--echo # Issue #57: Release row locks on statement errors
--echo #
create table t1 (id int primary key) engine=rocksdb;
insert into t1 values (1), (2), (3);
begin;
insert into t1 values (4), (5), (6);
--error ER_DUP_ENTRY
insert into t1 values (7), (8), (2), (9);
select * from t1;

-- connect(con1,localhost,root,,)
--connection con1
begin;
--error ER_LOCK_WAIT_TIMEOUT
select * from t1 where id=4 for update;

select * from t1 where id=7 for update;

select * from t1 where id=9 for update;

--connection default
-- disconnect con1
drop table t1;

--echo #Index on blob column
SET @old_mode = @@sql_mode;
SET sql_mode = 'strict_all_tables';
create table t1 (a int, b text, c varchar(400), Primary Key(a), Key(c, b(255))) engine=rocksdb;
drop table t1;
set global rocksdb_large_prefix=1;
create table t1 (a int, b text, c varchar(400), Primary Key(a), Key(b(1255))) engine=rocksdb;
set global rocksdb_large_prefix=0;
insert into t1 values (1, '1abcde', '1abcde'), (2, '2abcde', '2abcde'), (3, '3abcde', '3abcde');
select * from t1;
--replace_column 9 #
explain select * from t1 where b like '1%';
--replace_column 9 #
explain select b, a from t1 where b like '1%';
update t1 set b= '12345' where b = '2abcde';
select * from t1;
drop table t1;
# In MariaDB, the error becomes a warning:
# --error ER_TOO_LONG_KEY
create table t1 (a int, b text, c varchar(400), Primary Key(a), Key(b(2255))) engine=rocksdb;
drop table t1;
SET sql_mode = @old_mode;

drop table t0;

--echo #
--echo # Fix assertion failure (attempt to overrun the key buffer) for prefix indexes
--echo #

create table t1 (
  pk int primary key,
  col1 varchar(100),
  key (col1(10))
) engine=rocksdb;

insert into t1 values (1, repeat('0123456789', 9));

drop table t1;

--echo #
--echo # Issue #76: Assertion `buf == table->record[0]' fails in virtual int ha_rocksdb::delete_row(const uchar*)
--echo #

CREATE TABLE t1 (pk INT PRIMARY KEY, f1 INT) ENGINE=RocksDB;
CREATE TABLE t2 (pk INT PRIMARY KEY, f1 INT) ENGINE=RocksDB;

CREATE TRIGGER tr AFTER DELETE ON t1 FOR EACH ROW DELETE FROM t2 WHERE pk = old.pk; 

INSERT INTO t1 VALUES (1,1);
REPLACE INTO t1 VALUES (1,2); 

SELECT * FROM t1;
DROP TABLE t1, t2;

--echo #
--echo # Issue #99: UPDATE for table with VARCHAR pk gives "Can't find record" error
--echo #
create table t1(a int primary key);
insert into t1 values (0),(1),(2),(3),(4),(5),(6),(7),(8),(9);

create table t2 (
  a varchar(32) primary key,
  col1 int
) engine=rocksdb;

insert into t2
select concat('v-', 100 + A.a*100 + B.a), 12345 from t1 A, t1 B;
update t2 set a=concat('x-', a) where a between 'v-1002' and 'v-1004';

drop table t1,t2;

--echo #
--echo # Issue #131: Assertion `v->cfd_->internal_comparator().Compare(start, end) <= 0' failed
--echo #
CREATE TABLE t2(c1 INTEGER UNSIGNED NOT NULL, c2 INTEGER NULL, c3 TINYINT, c4 SMALLINT , c5 MEDIUMINT, c6 INT, c7 BIGINT, PRIMARY KEY(c1,c6)) ENGINE=RocksDB;
INSERT INTO t2 VALUES (1,1,1,1,1,1,1);
SELECT * FROM t2 WHERE c1 > 4294967295 ORDER BY c1,c6;
EXPLAIN SELECT * FROM t2 WHERE c1 > 4294967295 ORDER BY c1,c6;
drop table t2;

--echo #
--echo # Issue #135: register transaction was not being called for statement
--echo #
--disable_warnings
DROP DATABASE IF EXISTS test_db;
--enable_warnings
CREATE DATABASE test_db;
CREATE TABLE test_db.t1(c1 INT PRIMARY KEY);
LOCK TABLES test_db.t1 READ;
SET AUTOCOMMIT=0;
SELECT c1 FROM test_db.t1;
START TRANSACTION WITH CONSISTENT SNAPSHOT, READ ONLY;
DROP DATABASE test_db;

--echo #
--echo # Issue #143: Split rocksdb_bulk_load option into two
--echo #
CREATE TABLE t1 (id int primary key, value int) engine=RocksDB;
SET unique_checks=0;
INSERT INTO t1 VALUES(1, 1);
INSERT INTO t1 VALUES(1, 2);
INSERT INTO t1 VALUES(1, 3);
SELECT * FROM t1;
--error ER_ON_DUPLICATE_DISABLED
REPLACE INTO t1 VALUES(4, 4);
--error ER_ON_DUPLICATE_DISABLED
INSERT INTO t1 VALUES(5, 5) ON DUPLICATE KEY UPDATE value=value+1;
TRUNCATE TABLE t1;
SET @save_rocksdb_bulk_load_size= @@rocksdb_bulk_load_size;
SET unique_checks=1;
SET rocksdb_commit_in_the_middle=1;
SET rocksdb_bulk_load_size=10;
BEGIN;
INSERT INTO t1 (id) VALUES(1),(2),(3),(4),(5),(6),(7),(8),(9),(10),
  (11),(12),(13),(14),(15),(16),(17),(18),(19);
ROLLBACK;
SELECT * FROM t1;
INSERT INTO t1 (id) VALUES (11),(12),(13),(14),(15);
BEGIN;
UPDATE t1 SET value=100;
ROLLBACK;
SELECT * FROM t1;
BEGIN;
DELETE FROM t1;
ROLLBACK;
SELECT * FROM t1;
SET rocksdb_commit_in_the_middle=0;
SET rocksdb_bulk_load_size= @save_rocksdb_bulk_load_size;
DROP TABLE t1;

--echo #
--echo # Issue #185 Assertion `BaseValid()' failed in void rocksdb::BaseDeltaIterator::Advance()
--echo #
CREATE TABLE t2(id INT NOT NULL PRIMARY KEY, data INT) Engine=MEMORY;
INSERT INTO t2 VALUES (100,NULL),(150,"long varchar"),(200,"varchar"),(250,"long long long varchar");
create TABLE t1 (a int not null, b int not null, primary key(a,b));
INSERT INTO t1  VALUES (1,1);
SELECT a FROM t1, t2 WHERE a=b AND (b NOT IN (SELECT a FROM t1 WHERE a > 4));
DROP TABLE t1, t2;

--echo #
--echo # Issue #189 ha_rocksdb::load_auto_incr_value() creates implicit snapshot and doesn't release
--echo #
--connect (con1,localhost,root,,)
create table r1 (id int auto_increment primary key, value int);
insert into r1 (id) values (null), (null), (null), (null), (null);
connection con1;
create table r2 like r1;
show create table r2;
connection default;
begin;
insert into r1 values (10, 1);
commit;
connection con1;
begin;
select * from r1;
commit;
connection default;
drop table r1, r2;

# hidden primary key
create table r1 (id int auto_increment, value int, index i(id));
insert into r1 (id) values (null), (null), (null), (null), (null);
connection con1;
create table r2 like r1;
show create table r2;
connection default;
begin;
insert into r1 values (10, 1);
commit;
connection con1;
begin;
select * from r1;
commit;
connection default;
drop table r1, r2;

disconnect con1;

--echo #
--echo # Issue#211 Crash on LOCK TABLES + START TRANSACTION WITH CONSISTENT SNAPSHOT
--echo #
CREATE TABLE t1(c1 INT);
lock TABLE t1 read local;
SELECT 1 FROM t1 GROUP BY TRIM(LEADING RAND()FROM'');
set AUTOCOMMIT=0;
start transaction with consistent snapshot;
SELECT * FROM t1;
COMMIT;
UNLOCK TABLES;
DROP TABLE t1;

--echo #
--echo # Issue#213 Crash on LOCK TABLES + partitions
--echo #
CREATE TABLE t1(a INT,b INT,KEY (b)) engine=rocksdb PARTITION BY HASH(a) PARTITIONS 2;
INSERT INTO t1(a)VALUES (20010101101010.999949);
lock tables t1 write,t1 as t0 write,t1 as t2 write;
SELECT a FROM t1 ORDER BY a;
truncate t1;
INSERT INTO t1 VALUES(X'042000200020',X'042000200020'),(X'200400200020',X'200400200020');
UNLOCK TABLES;
DROP TABLE t1;

--echo #
--echo # Issue#250: MyRocks/Innodb different output from query with order by on table with index and decimal type
--echo #  (the test was changed to use VARCHAR, because DECIMAL now supports index-only, and this issue 
--echo #   needs a datype that doesn't support index-inly)
--echo #

CREATE TABLE t1(
  c1 varchar(10) character set utf8 collate utf8_general_ci NOT NULL, 
  c2 varchar(10) character set utf8 collate utf8_general_ci, 
  c3 INT, 
  INDEX idx(c1,c2)
);
INSERT INTO t1 VALUES ('c1-val1','c2-val1',5);
INSERT INTO t1 VALUES ('c1-val2','c2-val3',6);
INSERT INTO t1 VALUES ('c1-val3','c2-val3',7);
SELECT * FROM t1 force index(idx) WHERE c1 <> 'c1-val2' ORDER BY c1 DESC;
--replace_column 9 #
explain SELECT * FROM t1  force index(idx) WHERE c1 <> '1' ORDER BY c1 DESC;
drop table t1;

--echo #
--echo # Issue#267: MyRocks issue with no matching min/max row and count(*)
--echo #
CREATE TABLE t1(c1 INT UNSIGNED, c2 INT SIGNED, INDEX idx2(c2));
INSERT INTO t1 VALUES(1,null);
INSERT INTO t1 VALUES(2,null);
SELECT count(*) as total_rows, min(c2) as min_value FROM t1;
DROP TABLE t1;

--echo #
--echo # Issue#263: MyRocks auto_increment skips values if you insert a negative value
--echo #
# We have slightly different behavior regarding auto-increment values than
# InnoDB, so the results of the SHOW TABLE STATUS command will be slightly
# different.  InnoDB will reserve 3 values but only use 2 of them (because
# the user hard-coded a -1 as the second value).  MyRocks will only reserve
# the values as needed, so only 2 values will be used.  This means that the
# SHOW TABLE STATUS in InnoDB will indicate that the next auto-increment
# value is 4 while MyRocks will show it as 3.
CREATE TABLE t1(a INT AUTO_INCREMENT KEY);
INSERT INTO t1 VALUES(0),(-1),(0);
SHOW TABLE STATUS LIKE 't1';
SELECT * FROM t1;
DROP TABLE t1;
CREATE TABLE t1(a INT AUTO_INCREMENT KEY);
INSERT INTO t1 VALUES(0),(10),(0);
SHOW TABLE STATUS LIKE 't1';
SELECT * FROM t1;
DROP TABLE t1;

--echo #
--echo # Issue #411: Setting rocksdb_commit_in_the_middle commits transaction
--echo # without releasing iterator
--echo #

CREATE TABLE t1 (id1 bigint(20),
                 id2 bigint(20),
                 id3 bigint(20),
                 PRIMARY KEY (id1, id2, id3))
                 DEFAULT CHARSET=latin1;

CREATE TABLE t2 (id1 bigint(20),
                 id2 bigint(20),
                 PRIMARY KEY (id1, id2))
                 DEFAULT CHARSET=latin1;


set rocksdb_commit_in_the_middle=1;
SET @save_rocksdb_bulk_load_size= @@rocksdb_bulk_load_size;
set rocksdb_bulk_load_size = 100;

--disable_query_log
let $j = 10000;
while ($j)
{
  --eval insert into t1 (id1, id2, id3) values (0, $j, 0);
  --eval insert into t2 (id1, id2) values (0, $j);
  dec $j;
}
--enable_query_log

DELETE t2, t1 FROM t2 LEFT JOIN t1 ON t2.id2 = t1.id2 AND t2.id1 = t1.id1 WHERE t2.id1 = 0;

SET rocksdb_bulk_load_size= @save_rocksdb_bulk_load_size;
SET rocksdb_commit_in_the_middle=0;
DROP TABLE t1, t2;


SET GLOBAL ROCKSDB_PAUSE_BACKGROUND_WORK = @ORIG_PAUSE_BACKGROUND_WORK;<|MERGE_RESOLUTION|>--- conflicted
+++ resolved
@@ -785,20 +785,18 @@
 --echo # Now it fails if there is data overlap with what
 --echo # already exists
 --echo #
-<<<<<<< HEAD
+# We exclude rocksdb_max_open_files here because it value is dependent on
+# the value of the servers open_file_limit and is expected to be different
+# across distros and installs
+show variables where variable_name like 'rocksdb%' and variable_name not like 'rocksdb_max_open_files';
 
 --replace_regex /[a-f0-9]{40}/#/
 show variables 
 where 
   variable_name like 'rocksdb%' and 
+  variable_name not like 'rocksdb_max_open_files' and
   variable_name not like 'rocksdb_supported_compression_types';
 
-=======
-# We exclude rocksdb_max_open_files here because it value is dependent on
-# the value of the servers open_file_limit and is expected to be different
-# across distros and installs
-show variables where variable_name like 'rocksdb%' and variable_name not like 'rocksdb_max_open_files';
->>>>>>> 445e518b
 create table t47 (pk int primary key, col1 varchar(12)) engine=rocksdb;
 insert into t47 values (1, 'row1');
 insert into t47 values (2, 'row2');
