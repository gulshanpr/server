--- conflicted
+++ resolved
@@ -2851,18 +2851,9 @@
 
 		block->fix();
 		mysql_mutex_unlock(&buf_pool.mutex);
-<<<<<<< HEAD
-		buf_flush_list();
-		buf_flush_wait_batch_end_acquiring_mutex(false);
-		while (buf_flush_list_space(space));
-		/* Wait for page write completion. */
-		block->page.lock.u_lock();
-		block->page.lock.u_unlock();
+		buf_flush_sync();
 
 		state = block->page.state();
-=======
-		buf_flush_sync();
->>>>>>> 4c3ad244
 
 		if (state == buf_page_t::UNFIXED + 1
 		    && !block->page.oldest_modification()) {
