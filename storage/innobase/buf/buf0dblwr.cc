/*****************************************************************************

<<<<<<< HEAD
Copyright (c) 1995, 2015, Oracle and/or its affiliates. All Rights Reserved.
=======
Copyright (c) 1995, 2017, Oracle and/or its affiliates. All Rights Reserved.
>>>>>>> b61700c2
Copyright (c) 2013, 2017, MariaDB Corporation.

This program is free software; you can redistribute it and/or modify it under
the terms of the GNU General Public License as published by the Free Software
Foundation; version 2 of the License.

This program is distributed in the hope that it will be useful, but WITHOUT
ANY WARRANTY; without even the implied warranty of MERCHANTABILITY or FITNESS
FOR A PARTICULAR PURPOSE. See the GNU General Public License for more details.

You should have received a copy of the GNU General Public License along with
this program; if not, write to the Free Software Foundation, Inc.,
51 Franklin Street, Suite 500, Boston, MA 02110-1335 USA

*****************************************************************************/

/**************************************************//**
@file buf/buf0dblwr.cc
Doublwrite buffer module

Created 2011/12/19
*******************************************************/

#include "ha_prototypes.h"
#include "buf0dblwr.h"
#include "buf0buf.h"
#include "buf0checksum.h"
#include "srv0start.h"
#include "srv0srv.h"
#include "page0zip.h"
#include "trx0sys.h"
#include "fil0crypt.h"
#include "fil0pagecompress.h"

/** The doublewrite buffer */
buf_dblwr_t*	buf_dblwr = NULL;

/** Set to TRUE when the doublewrite buffer is being created */
ibool	buf_dblwr_being_created = FALSE;

#define TRX_SYS_DOUBLEWRITE_BLOCKS 2

/****************************************************************//**
Determines if a page number is located inside the doublewrite buffer.
@return TRUE if the location is inside the two blocks of the
doublewrite buffer */
ibool
buf_dblwr_page_inside(
/*==================*/
	ulint	page_no)	/*!< in: page number */
{
	if (buf_dblwr == NULL) {

		return(FALSE);
	}

	if (page_no >= buf_dblwr->block1
	    && page_no < buf_dblwr->block1
	    + TRX_SYS_DOUBLEWRITE_BLOCK_SIZE) {
		return(TRUE);
	}

	if (page_no >= buf_dblwr->block2
	    && page_no < buf_dblwr->block2
	    + TRX_SYS_DOUBLEWRITE_BLOCK_SIZE) {
		return(TRUE);
	}

	return(FALSE);
}

/****************************************************************//**
Calls buf_page_get() on the TRX_SYS_PAGE and returns a pointer to the
doublewrite buffer within it.
@return pointer to the doublewrite buffer within the filespace header
page. */
UNIV_INLINE
byte*
buf_dblwr_get(
/*==========*/
	mtr_t*	mtr)	/*!< in/out: MTR to hold the page latch */
{
	buf_block_t*	block;

	block = buf_page_get(page_id_t(TRX_SYS_SPACE, TRX_SYS_PAGE_NO),
			     univ_page_size, RW_X_LATCH, mtr);

	buf_block_dbg_add_level(block, SYNC_NO_ORDER_CHECK);

	return(buf_block_get_frame(block) + TRX_SYS_DOUBLEWRITE);
}

/********************************************************************//**
Flush a batch of writes to the datafiles that have already been
written to the dblwr buffer on disk. */
void
buf_dblwr_sync_datafiles()
/*======================*/
{
	/* Wake possible simulated aio thread to actually post the
	writes to the operating system */
	os_aio_simulated_wake_handler_threads();

	/* Wait that all async writes to tablespaces have been posted to
	the OS */
	os_aio_wait_until_no_pending_writes();

	/* Now we flush the data to disk (for example, with fsync) */
	fil_flush_file_spaces(FIL_TYPE_TABLESPACE);
}

/****************************************************************//**
Creates or initialializes the doublewrite buffer at a database start. */
static
void
buf_dblwr_init(
/*===========*/
	byte*	doublewrite)	/*!< in: pointer to the doublewrite buf
				header on trx sys page */
{
	ulint	buf_size;

	buf_dblwr = static_cast<buf_dblwr_t*>(
		ut_zalloc_nokey(sizeof(buf_dblwr_t)));

	/* There are two blocks of same size in the doublewrite
	buffer. */
	buf_size = TRX_SYS_DOUBLEWRITE_BLOCKS * TRX_SYS_DOUBLEWRITE_BLOCK_SIZE;

	/* There must be atleast one buffer for single page writes
	and one buffer for batch writes. */
	ut_a(srv_doublewrite_batch_size > 0
	     && srv_doublewrite_batch_size < buf_size);

	mutex_create(LATCH_ID_BUF_DBLWR, &buf_dblwr->mutex);

	buf_dblwr->b_event = os_event_create("dblwr_batch_event");
	buf_dblwr->s_event = os_event_create("dblwr_single_event");
	buf_dblwr->first_free = 0;
	buf_dblwr->s_reserved = 0;
	buf_dblwr->b_reserved = 0;

	buf_dblwr->block1 = mach_read_from_4(
		doublewrite + TRX_SYS_DOUBLEWRITE_BLOCK1);
	buf_dblwr->block2 = mach_read_from_4(
		doublewrite + TRX_SYS_DOUBLEWRITE_BLOCK2);

	buf_dblwr->in_use = static_cast<bool*>(
		ut_zalloc_nokey(buf_size * sizeof(bool)));

	buf_dblwr->write_buf_unaligned = static_cast<byte*>(
		ut_malloc_nokey((1 + buf_size) * UNIV_PAGE_SIZE));

	buf_dblwr->write_buf = static_cast<byte*>(
		ut_align(buf_dblwr->write_buf_unaligned,
			 UNIV_PAGE_SIZE));

	buf_dblwr->buf_block_arr = static_cast<buf_page_t**>(
		ut_zalloc_nokey(buf_size * sizeof(void*)));
}

/****************************************************************//**
Creates the doublewrite buffer to a new InnoDB installation. The header of the
doublewrite buffer is placed on the trx system header page.
@return true if successful, false if not. */
MY_ATTRIBUTE((warn_unused_result))
bool
buf_dblwr_create()
{
	buf_block_t*	block2;
	buf_block_t*	new_block;
	byte*	doublewrite;
	byte*	fseg_header;
	ulint	page_no;
	ulint	prev_page_no;
	ulint	i;
	mtr_t	mtr;

	if (buf_dblwr) {
		/* Already inited */

		return(true);
	}

start_again:
	mtr_start(&mtr);
	buf_dblwr_being_created = TRUE;

	doublewrite = buf_dblwr_get(&mtr);

	if (mach_read_from_4(doublewrite + TRX_SYS_DOUBLEWRITE_MAGIC)
	    == TRX_SYS_DOUBLEWRITE_MAGIC_N) {
		/* The doublewrite buffer has already been created:
		just read in some numbers */

		buf_dblwr_init(doublewrite);

		mtr_commit(&mtr);
		buf_dblwr_being_created = FALSE;
		return(true);
	}

	ib::info() << "Doublewrite buffer not found: creating new";

	block2 = fseg_create(TRX_SYS_SPACE, TRX_SYS_PAGE_NO,
			     TRX_SYS_DOUBLEWRITE
			     + TRX_SYS_DOUBLEWRITE_FSEG, &mtr);

	/* fseg_create acquires a second latch on the page,
	therefore we must declare it: */

	buf_block_dbg_add_level(block2, SYNC_NO_ORDER_CHECK);

	if (block2 == NULL) {
		ib::error() << "Cannot create doublewrite buffer: you must"
			" increase your tablespace size."
			" Cannot continue operation.";

		/* The mini-transaction did not write anything yet;
		we merely failed to allocate a page. */
		mtr.commit();
		return(false);
	}

	fseg_header = doublewrite + TRX_SYS_DOUBLEWRITE_FSEG;
	prev_page_no = 0;

	for (i = 0; i < TRX_SYS_DOUBLEWRITE_BLOCKS * TRX_SYS_DOUBLEWRITE_BLOCK_SIZE
		     + FSP_EXTENT_SIZE / 2; i++) {
		new_block = fseg_alloc_free_page(
			fseg_header, prev_page_no + 1, FSP_UP, &mtr);
		if (new_block == NULL) {
			ib::error() << "Cannot create doublewrite buffer: "
				" you must increase your tablespace size."
				" Cannot continue operation.";
			/* This may essentially corrupt the doublewrite
			buffer. However, usually the doublewrite buffer
			is created at database initialization, and it
			should not matter (just remove all newly created
			InnoDB files and restart). */
			mtr.commit();
			return(false);
		}

		/* We read the allocated pages to the buffer pool;
		when they are written to disk in a flush, the space
		id and page number fields are also written to the
		pages. When we at database startup read pages
		from the doublewrite buffer, we know that if the
		space id and page number in them are the same as
		the page position in the tablespace, then the page
		has not been written to in doublewrite. */

		ut_ad(rw_lock_get_x_lock_count(&new_block->lock) == 1);
		page_no = new_block->page.id.page_no();

		if (i == FSP_EXTENT_SIZE / 2) {
			ut_a(page_no == FSP_EXTENT_SIZE);
			mlog_write_ulint(doublewrite
					 + TRX_SYS_DOUBLEWRITE_BLOCK1,
					 page_no, MLOG_4BYTES, &mtr);
			mlog_write_ulint(doublewrite
					 + TRX_SYS_DOUBLEWRITE_REPEAT
					 + TRX_SYS_DOUBLEWRITE_BLOCK1,
					 page_no, MLOG_4BYTES, &mtr);

		} else if (i == FSP_EXTENT_SIZE / 2
			   + TRX_SYS_DOUBLEWRITE_BLOCK_SIZE) {
			ut_a(page_no == 2 * FSP_EXTENT_SIZE);
			mlog_write_ulint(doublewrite
					 + TRX_SYS_DOUBLEWRITE_BLOCK2,
					 page_no, MLOG_4BYTES, &mtr);
			mlog_write_ulint(doublewrite
					 + TRX_SYS_DOUBLEWRITE_REPEAT
					 + TRX_SYS_DOUBLEWRITE_BLOCK2,
					 page_no, MLOG_4BYTES, &mtr);

		} else if (i > FSP_EXTENT_SIZE / 2) {
			ut_a(page_no == prev_page_no + 1);
		}

		if (((i + 1) & 15) == 0) {
			/* rw_locks can only be recursively x-locked
			2048 times. (on 32 bit platforms,
			(lint) 0 - (X_LOCK_DECR * 2049)
			is no longer a negative number, and thus
			lock_word becomes like a shared lock).
			For 4k page size this loop will
			lock the fseg header too many times. Since
			this code is not done while any other threads
			are active, restart the MTR occasionally. */
			mtr_commit(&mtr);
			mtr_start(&mtr);
			doublewrite = buf_dblwr_get(&mtr);
			fseg_header = doublewrite
				      + TRX_SYS_DOUBLEWRITE_FSEG;
		}

		prev_page_no = page_no;
	}

	mlog_write_ulint(doublewrite + TRX_SYS_DOUBLEWRITE_MAGIC,
			 TRX_SYS_DOUBLEWRITE_MAGIC_N,
			 MLOG_4BYTES, &mtr);
	mlog_write_ulint(doublewrite + TRX_SYS_DOUBLEWRITE_MAGIC
			 + TRX_SYS_DOUBLEWRITE_REPEAT,
			 TRX_SYS_DOUBLEWRITE_MAGIC_N,
			 MLOG_4BYTES, &mtr);

	mlog_write_ulint(doublewrite
			 + TRX_SYS_DOUBLEWRITE_SPACE_ID_STORED,
			 TRX_SYS_DOUBLEWRITE_SPACE_ID_STORED_N,
			 MLOG_4BYTES, &mtr);
	mtr_commit(&mtr);

	/* Flush the modified pages to disk and make a checkpoint */
	log_make_checkpoint_at(LSN_MAX, TRUE);

	/* Remove doublewrite pages from LRU */
	buf_pool_invalidate();

	ib::info() <<  "Doublewrite buffer created";

	goto start_again;
}

/**
At database startup initializes the doublewrite buffer memory structure if
we already have a doublewrite buffer created in the data files. If we are
upgrading to an InnoDB version which supports multiple tablespaces, then this
function performs the necessary update operations. If we are in a crash
recovery, this function loads the pages from double write buffer into memory.
@param[in]	file		File handle
@param[in]	path		Path name of file
@return DB_SUCCESS or error code */
dberr_t
buf_dblwr_init_or_load_pages(
<<<<<<< HEAD
	os_file_t	file,
	const char*	path)
=======
/*=========================*/
	pfs_os_file_t	file,
	char*		path,
	bool		load_corrupt_pages)
>>>>>>> b61700c2
{
	byte*		buf;
	byte*		page;
	ulint		block1;
	ulint		block2;
	ulint		space_id;
	byte*		read_buf;
	byte*		doublewrite;
	byte*		unaligned_read_buf;
	ibool		reset_space_ids = FALSE;
	recv_dblwr_t&	recv_dblwr = recv_sys->dblwr;

	/* We do the file i/o past the buffer pool */

	unaligned_read_buf = static_cast<byte*>(
		ut_malloc_nokey(3 * UNIV_PAGE_SIZE));

	read_buf = static_cast<byte*>(
		ut_align(unaligned_read_buf, UNIV_PAGE_SIZE));

	/* Read the trx sys header to check if we are using the doublewrite
	buffer */
	dberr_t		err;

	IORequest	read_request(IORequest::READ);

	err = os_file_read(
		read_request,
		file, read_buf, TRX_SYS_PAGE_NO * UNIV_PAGE_SIZE,
		UNIV_PAGE_SIZE);

	if (err != DB_SUCCESS) {

		ib::error()
			<< "Failed to read the system tablespace header page";

		ut_free(unaligned_read_buf);

		return(err);
	}

	doublewrite = read_buf + TRX_SYS_DOUBLEWRITE;

	/* TRX_SYS_PAGE_NO is not encrypted see fil_crypt_rotate_page() */

	if (mach_read_from_4(doublewrite + TRX_SYS_DOUBLEWRITE_MAGIC)
	    == TRX_SYS_DOUBLEWRITE_MAGIC_N) {
		/* The doublewrite buffer has been created */

		buf_dblwr_init(doublewrite);

		block1 = buf_dblwr->block1;
		block2 = buf_dblwr->block2;

		buf = buf_dblwr->write_buf;
	} else {
		ut_free(unaligned_read_buf);
		return(DB_SUCCESS);
	}

	if (mach_read_from_4(doublewrite + TRX_SYS_DOUBLEWRITE_SPACE_ID_STORED)
	    != TRX_SYS_DOUBLEWRITE_SPACE_ID_STORED_N) {

		/* We are upgrading from a version < 4.1.x to a version where
		multiple tablespaces are supported. We must reset the space id
		field in the pages in the doublewrite buffer because starting
		from this version the space id is stored to
		FIL_PAGE_ARCH_LOG_NO_OR_SPACE_ID. */

		reset_space_ids = TRUE;

		ib::info() << "Resetting space id's in the doublewrite buffer";
	}

	/* Read the pages from the doublewrite buffer to memory */
	err = os_file_read(
		read_request,
		file, buf, block1 * UNIV_PAGE_SIZE,
		TRX_SYS_DOUBLEWRITE_BLOCK_SIZE * UNIV_PAGE_SIZE);

	if (err != DB_SUCCESS) {

		ib::error()
			<< "Failed to read the first double write buffer "
			"extent";

		ut_free(unaligned_read_buf);

		return(err);
	}

	err = os_file_read(
		read_request,
		file,
		buf + TRX_SYS_DOUBLEWRITE_BLOCK_SIZE * UNIV_PAGE_SIZE,
		block2 * UNIV_PAGE_SIZE,
		TRX_SYS_DOUBLEWRITE_BLOCK_SIZE * UNIV_PAGE_SIZE);

	if (err != DB_SUCCESS) {

		ib::error()
			<< "Failed to read the second double write buffer "
			"extent";

		ut_free(unaligned_read_buf);

		return(err);
	}

	/* Check if any of these pages is half-written in data files, in the
	intended position */

	page = buf;

	for (ulint i = 0; i < TRX_SYS_DOUBLEWRITE_BLOCK_SIZE * 2; i++) {
		if (reset_space_ids) {
			ulint source_page_no;

			space_id = 0;
			mach_write_to_4(page + FIL_PAGE_ARCH_LOG_NO_OR_SPACE_ID,
					space_id);
			/* We do not need to calculate new checksums for the
			pages because the field .._SPACE_ID does not affect
			them. Write the page back to where we read it from. */

			if (i < TRX_SYS_DOUBLEWRITE_BLOCK_SIZE) {
				source_page_no = block1 + i;
			} else {
				source_page_no = block2
					+ i - TRX_SYS_DOUBLEWRITE_BLOCK_SIZE;
			}

			IORequest	write_request(IORequest::WRITE);

			err = os_file_write(
				write_request, path, file, page,
				source_page_no * UNIV_PAGE_SIZE,
				UNIV_PAGE_SIZE);
			if (err != DB_SUCCESS) {

				ib::error()
					<< "Failed to write to the double write"
					" buffer";

				ut_free(unaligned_read_buf);

				return(err);
			}

		} else if (memcmp(field_ref_zero, page + FIL_PAGE_LSN, 8)) {
			/* Each valid page header must contain
			a nonzero FIL_PAGE_LSN field. */
			recv_dblwr.add(page);
		}

		page += univ_page_size.physical();
	}

	if (reset_space_ids) {
		os_file_flush(file);
	}

	ut_free(unaligned_read_buf);

	return(DB_SUCCESS);
}

/** Process and remove the double write buffer pages for all tablespaces. */
void
buf_dblwr_process()
{
	ulint		page_no_dblwr	= 0;
	byte*		read_buf;
	byte*		unaligned_read_buf;
	recv_dblwr_t&	recv_dblwr	= recv_sys->dblwr;

	unaligned_read_buf = static_cast<byte*>(
		ut_malloc_nokey(2 * UNIV_PAGE_SIZE));

	read_buf = static_cast<byte*>(
		ut_align(unaligned_read_buf, UNIV_PAGE_SIZE));

	for (recv_dblwr_t::list::iterator i = recv_dblwr.pages.begin();
	     i != recv_dblwr.pages.end();
	     ++i, ++page_no_dblwr) {
		byte*	page		= *i;
		ulint	space_id	= page_get_space_id(page);
		fil_space_t*	space = fil_space_get(space_id);

		if (space == NULL) {
			/* Maybe we have dropped the tablespace
			and this page once belonged to it: do nothing */
			continue;
		}

		fil_space_open_if_needed(space);

		const ulint		page_no	= page_get_page_no(page);
		const page_id_t		page_id(space_id, page_no);

		if (page_no >= space->size) {

			/* Do not report the warning if the tablespace
			is scheduled for truncation or was truncated
			and we have parsed an MLOG_TRUNCATE record. */
			if (!srv_is_tablespace_truncated(space_id)
			    && !srv_was_tablespace_truncated(space)) {
				ib::warn() << "A copy of page " << page_id
					<< " in the doublewrite buffer slot "
					<< page_no_dblwr
					<< " is not within space bounds";
			}
			continue;
		}

		const page_size_t	page_size(space->flags);
		ut_ad(!buf_page_is_zeroes(page, page_size));

		/* We want to ensure that for partial reads the
		unread portion of the page is NUL. */
		memset(read_buf, 0x0, page_size.physical());

		IORequest	request;

		request.dblwr_recover();

		/* Read in the actual page from the file */
		dberr_t	err = fil_io(
			request, true,
			page_id, page_size,
				0, page_size.physical(), read_buf, NULL);

		if (err != DB_SUCCESS) {
			ib::warn()
				<< "Double write buffer recovery: "
				<< page_id << " read failed with "
				<< "error: " << ut_strerr(err);
		}

		const bool is_all_zero = buf_page_is_zeroes(
			read_buf, page_size);

		if (is_all_zero) {
			/* We will check if the copy in the
			doublewrite buffer is valid. If not, we will
			ignore this page (there should be redo log
			records to initialize it). */
		} else {
			if (fil_page_is_compressed_encrypted(read_buf) ||
			    fil_page_is_compressed(read_buf)) {
				/* Decompress the page before
				validating the checksum. */
				fil_decompress_page(
					NULL, read_buf, srv_page_size,
					NULL, true);
			}

			if (fil_space_verify_crypt_checksum(
				    read_buf, page_size, space_id, page_no)
			   || !buf_page_is_corrupted(
				   true, read_buf, page_size, space)) {
				/* The page is good; there is no need
				to consult the doublewrite buffer. */
				continue;
			}

			/* We intentionally skip this message for
			is_all_zero pages. */
			ib::info()
				<< "Trying to recover page " << page_id
				<< " from the doublewrite buffer.";
		}

		/* Next, validate the doublewrite page. */
		if (fil_page_is_compressed_encrypted(page) ||
		    fil_page_is_compressed(page)) {
			/* Decompress the page before
			validating the checksum. */
			fil_decompress_page(
				NULL, page, srv_page_size, NULL, true);
		}

		if (!fil_space_verify_crypt_checksum(page, page_size,
						     space_id, page_no)
		    && buf_page_is_corrupted(true, page, page_size, space)) {
			if (!is_all_zero) {
				ib::warn() << "A doublewrite copy of page "
					<< page_id << " is corrupted.";
			}
			/* Theoretically we could have another good
			copy for this page in the doublewrite
			buffer. If not, we will report a fatal error
			for a corrupted page somewhere else if that
			page was truly needed. */
			continue;
		}

		if (page_no == 0) {
			/* Check the FSP_SPACE_FLAGS. */
			ulint flags = fsp_header_get_flags(page);
			if (!fsp_flags_is_valid(flags)
			    && fsp_flags_convert_from_101(flags)
			    == ULINT_UNDEFINED) {
				ib::warn() << "Ignoring a doublewrite copy"
					" of page " << page_id
					<< " due to invalid flags "
					<< ib::hex(flags);
				continue;
			}
			/* The flags on the page should be converted later. */
		}

		/* Write the good page from the doublewrite buffer to
		the intended position. */

		IORequest	write_request(IORequest::WRITE);

		fil_io(write_request, true, page_id, page_size,
		       0, page_size.physical(),
				const_cast<byte*>(page), NULL);

		ib::info() << "Recovered page " << page_id
			<< " from the doublewrite buffer.";
	}

	recv_dblwr.pages.clear();

	fil_flush_file_spaces(FIL_TYPE_TABLESPACE);
	ut_free(unaligned_read_buf);
}

/****************************************************************//**
Frees doublewrite buffer. */
void
buf_dblwr_free()
{
	/* Free the double write data structures. */
	ut_a(buf_dblwr != NULL);
	ut_ad(buf_dblwr->s_reserved == 0);
	ut_ad(buf_dblwr->b_reserved == 0);

	os_event_destroy(buf_dblwr->b_event);
	os_event_destroy(buf_dblwr->s_event);
	ut_free(buf_dblwr->write_buf_unaligned);
	buf_dblwr->write_buf_unaligned = NULL;

	ut_free(buf_dblwr->buf_block_arr);
	buf_dblwr->buf_block_arr = NULL;

	ut_free(buf_dblwr->in_use);
	buf_dblwr->in_use = NULL;

	mutex_free(&buf_dblwr->mutex);
	ut_free(buf_dblwr);
	buf_dblwr = NULL;
}

/********************************************************************//**
Updates the doublewrite buffer when an IO request is completed. */
void
buf_dblwr_update(
/*=============*/
	const buf_page_t*	bpage,	/*!< in: buffer block descriptor */
	buf_flush_t		flush_type)/*!< in: flush type */
{
	if (!srv_use_doublewrite_buf
	    || buf_dblwr == NULL
	    || fsp_is_system_temporary(bpage->id.space())) {
		return;
	}

	ut_ad(!srv_read_only_mode);

	switch (flush_type) {
	case BUF_FLUSH_LIST:
	case BUF_FLUSH_LRU:
		mutex_enter(&buf_dblwr->mutex);

		ut_ad(buf_dblwr->batch_running);
		ut_ad(buf_dblwr->b_reserved > 0);
		ut_ad(buf_dblwr->b_reserved <= buf_dblwr->first_free);

		buf_dblwr->b_reserved--;

		if (buf_dblwr->b_reserved == 0) {
			mutex_exit(&buf_dblwr->mutex);
			/* This will finish the batch. Sync data files
			to the disk. */
			fil_flush_file_spaces(FIL_TYPE_TABLESPACE);
			mutex_enter(&buf_dblwr->mutex);

			/* We can now reuse the doublewrite memory buffer: */
			buf_dblwr->first_free = 0;
			buf_dblwr->batch_running = false;
			os_event_set(buf_dblwr->b_event);
		}

		mutex_exit(&buf_dblwr->mutex);
		break;
	case BUF_FLUSH_SINGLE_PAGE:
		{
			const ulint size = TRX_SYS_DOUBLEWRITE_BLOCKS * TRX_SYS_DOUBLEWRITE_BLOCK_SIZE;
			ulint i;
			mutex_enter(&buf_dblwr->mutex);
			for (i = srv_doublewrite_batch_size; i < size; ++i) {
				if (buf_dblwr->buf_block_arr[i] == bpage) {
					buf_dblwr->s_reserved--;
					buf_dblwr->buf_block_arr[i] = NULL;
					buf_dblwr->in_use[i] = false;
					break;
				}
			}

			/* The block we are looking for must exist as a
			reserved block. */
			ut_a(i < size);
		}
		os_event_set(buf_dblwr->s_event);
		mutex_exit(&buf_dblwr->mutex);
		break;
	case BUF_FLUSH_N_TYPES:
		ut_error;
	}
}

/********************************************************************//**
Check the LSN values on the page. */
static
void
buf_dblwr_check_page_lsn(
/*=====================*/
	const page_t*	page)		/*!< in: page to check */
{
	ibool page_compressed = (mach_read_from_2(page+FIL_PAGE_TYPE) == FIL_PAGE_PAGE_COMPRESSED);
	uint key_version = mach_read_from_4(page + FIL_PAGE_FILE_FLUSH_LSN_OR_KEY_VERSION);

	/* Ignore page compressed or encrypted pages */
	if (page_compressed || key_version) {
		return;
	}

	if (memcmp(page + (FIL_PAGE_LSN + 4),
		   page + (UNIV_PAGE_SIZE
			   - FIL_PAGE_END_LSN_OLD_CHKSUM + 4),
		   4)) {

		const ulint	lsn1 = mach_read_from_4(
			page + FIL_PAGE_LSN + 4);
		const ulint	lsn2 = mach_read_from_4(
			page + UNIV_PAGE_SIZE - FIL_PAGE_END_LSN_OLD_CHKSUM
			+ 4);

		ib::error() << "The page to be written seems corrupt!"
			" The low 4 bytes of LSN fields do not match"
			" (" << lsn1 << " != " << lsn2 << ")!"
			" Noticed in the buffer pool.";
	}
}

/********************************************************************//**
Asserts when a corrupt block is find during writing out data to the
disk. */
static
void
buf_dblwr_assert_on_corrupt_block(
/*==============================*/
	const buf_block_t*	block)	/*!< in: block to check */
{
	buf_page_print(block->frame, univ_page_size, BUF_PAGE_PRINT_NO_CRASH);

	ib::fatal() << "Apparent corruption of an index page "
		<< block->page.id
		<< " to be written to data file. We intentionally crash"
		" the server to prevent corrupt data from ending up in"
		" data files.";
}

/********************************************************************//**
Check the LSN values on the page with which this block is associated.
Also validate the page if the option is set. */
static
void
buf_dblwr_check_block(
/*==================*/
	const buf_block_t*	block)	/*!< in: block to check */
{
	ut_ad(buf_block_get_state(block) == BUF_BLOCK_FILE_PAGE);

	if (block->skip_flush_check) {
		return;
	}

	switch (fil_page_get_type(block->frame)) {
	case FIL_PAGE_INDEX:
	case FIL_PAGE_RTREE:
		if (page_is_comp(block->frame)) {
			if (page_simple_validate_new(block->frame)) {
				return;
			}
		} else if (page_simple_validate_old(block->frame)) {
			return;
		}
		/* While it is possible that this is not an index page
		but just happens to have wrongly set FIL_PAGE_TYPE,
		such pages should never be modified to without also
		adjusting the page type during page allocation or
		buf_flush_init_for_writing() or fil_page_reset_type(). */
		break;
	case FIL_PAGE_TYPE_FSP_HDR:
	case FIL_PAGE_IBUF_BITMAP:
	case FIL_PAGE_TYPE_UNKNOWN:
		/* Do not complain again, we already reset this field. */
	case FIL_PAGE_UNDO_LOG:
	case FIL_PAGE_INODE:
	case FIL_PAGE_IBUF_FREE_LIST:
	case FIL_PAGE_TYPE_SYS:
	case FIL_PAGE_TYPE_TRX_SYS:
	case FIL_PAGE_TYPE_XDES:
	case FIL_PAGE_TYPE_BLOB:
	case FIL_PAGE_TYPE_ZBLOB:
	case FIL_PAGE_TYPE_ZBLOB2:
		/* TODO: validate also non-index pages */
		return;
	case FIL_PAGE_TYPE_ALLOCATED:
		/* empty pages should never be flushed */
		return;
		break;
	}

	buf_dblwr_assert_on_corrupt_block(block);
}

/********************************************************************//**
Writes a page that has already been written to the doublewrite buffer
to the datafile. It is the job of the caller to sync the datafile. */
static
void
buf_dblwr_write_block_to_datafile(
/*==============================*/
	const buf_page_t*	bpage,	/*!< in: page to write */
	bool			sync)	/*!< in: true if sync IO
					is requested */
{
	ut_a(buf_page_in_file(bpage));

	ulint	type = IORequest::WRITE;

	if (sync) {
		type |= IORequest::DO_NOT_WAKE;
	}

	IORequest	request(type, const_cast<buf_page_t*>(bpage));

	/* We request frame here to get correct buffer in case of
	encryption and/or page compression */
	void * frame = buf_page_get_frame(bpage);

	if (bpage->zip.data != NULL) {
		ut_ad(bpage->size.is_compressed());

		fil_io(request, sync, bpage->id, bpage->size, 0,
		       bpage->size.physical(),
		       (void*) frame,
		       (void*) bpage);
	} else {
		ut_ad(!bpage->size.is_compressed());

		/* Our IO API is common for both reads and writes and is
		therefore geared towards a non-const parameter. */

		buf_block_t*	block = reinterpret_cast<buf_block_t*>(
			const_cast<buf_page_t*>(bpage));

		ut_a(buf_block_get_state(block) == BUF_BLOCK_FILE_PAGE);
		buf_dblwr_check_page_lsn(block->frame);

		fil_io(request,
			sync, bpage->id, bpage->size, 0, bpage->real_size,
			frame, block);
	}
}

/********************************************************************//**
Flushes possible buffered writes from the doublewrite memory buffer to disk,
and also wakes up the aio thread if simulated aio is used. It is very
important to call this function after a batch of writes has been posted,
and also when we may have to wait for a page latch! Otherwise a deadlock
of threads can occur. */
void
buf_dblwr_flush_buffered_writes()
{
	byte*		write_buf;
	ulint		first_free;
	ulint		len;

	if (!srv_use_doublewrite_buf || buf_dblwr == NULL) {
		/* Sync the writes to the disk. */
		buf_dblwr_sync_datafiles();
		return;
	}

	ut_ad(!srv_read_only_mode);

try_again:
	mutex_enter(&buf_dblwr->mutex);

	/* Write first to doublewrite buffer blocks. We use synchronous
	aio and thus know that file write has been completed when the
	control returns. */

	if (buf_dblwr->first_free == 0) {

		mutex_exit(&buf_dblwr->mutex);

		/* Wake possible simulated aio thread as there could be
		system temporary tablespace pages active for flushing.
		Note: system temporary tablespace pages are not scheduled
		for doublewrite. */
		os_aio_simulated_wake_handler_threads();

		return;
	}

	if (buf_dblwr->batch_running) {
		/* Another thread is running the batch right now. Wait
		for it to finish. */
		int64_t	sig_count = os_event_reset(buf_dblwr->b_event);
		mutex_exit(&buf_dblwr->mutex);

		os_event_wait_low(buf_dblwr->b_event, sig_count);
		goto try_again;
	}

	ut_a(!buf_dblwr->batch_running);
	ut_ad(buf_dblwr->first_free == buf_dblwr->b_reserved);

	/* Disallow anyone else to post to doublewrite buffer or to
	start another batch of flushing. */
	buf_dblwr->batch_running = true;
	first_free = buf_dblwr->first_free;

	/* Now safe to release the mutex. Note that though no other
	thread is allowed to post to the doublewrite batch flushing
	but any threads working on single page flushes are allowed
	to proceed. */
	mutex_exit(&buf_dblwr->mutex);

	write_buf = buf_dblwr->write_buf;

	for (ulint len2 = 0, i = 0;
	     i < buf_dblwr->first_free;
	     len2 += UNIV_PAGE_SIZE, i++) {

		const buf_block_t*	block;

		block = (buf_block_t*) buf_dblwr->buf_block_arr[i];

		if (buf_block_get_state(block) != BUF_BLOCK_FILE_PAGE
		    || block->page.zip.data) {
			/* No simple validate for compressed
			pages exists. */
			continue;
		}

		/* Check that the actual page in the buffer pool is
		not corrupt and the LSN values are sane. */
		buf_dblwr_check_block(block);

		/* Check that the page as written to the doublewrite
		buffer has sane LSN values. */
		buf_dblwr_check_page_lsn(write_buf + len2);
	}

	/* Write out the first block of the doublewrite buffer */
	len = ut_min(TRX_SYS_DOUBLEWRITE_BLOCK_SIZE,
		     buf_dblwr->first_free) * UNIV_PAGE_SIZE;

	fil_io(IORequestWrite, true,
	       page_id_t(TRX_SYS_SPACE, buf_dblwr->block1), univ_page_size,
	       0, len, (void*) write_buf, NULL);

	if (buf_dblwr->first_free <= TRX_SYS_DOUBLEWRITE_BLOCK_SIZE) {
		/* No unwritten pages in the second block. */
		goto flush;
	}

	/* Write out the second block of the doublewrite buffer. */
	len = (buf_dblwr->first_free - TRX_SYS_DOUBLEWRITE_BLOCK_SIZE)
	       * UNIV_PAGE_SIZE;

	write_buf = buf_dblwr->write_buf
		    + TRX_SYS_DOUBLEWRITE_BLOCK_SIZE * UNIV_PAGE_SIZE;

	fil_io(IORequestWrite, true,
	       page_id_t(TRX_SYS_SPACE, buf_dblwr->block2), univ_page_size,
	       0, len, (void*) write_buf, NULL);

flush:
	/* increment the doublewrite flushed pages counter */
	srv_stats.dblwr_pages_written.add(buf_dblwr->first_free);
	srv_stats.dblwr_writes.inc();

	/* Now flush the doublewrite buffer data to disk */
	fil_flush(TRX_SYS_SPACE);

	/* We know that the writes have been flushed to disk now
	and in recovery we will find them in the doublewrite buffer
	blocks. Next do the writes to the intended positions. */

	/* Up to this point first_free and buf_dblwr->first_free are
	same because we have set the buf_dblwr->batch_running flag
	disallowing any other thread to post any request but we
	can't safely access buf_dblwr->first_free in the loop below.
	This is so because it is possible that after we are done with
	the last iteration and before we terminate the loop, the batch
	gets finished in the IO helper thread and another thread posts
	a new batch setting buf_dblwr->first_free to a higher value.
	If this happens and we are using buf_dblwr->first_free in the
	loop termination condition then we'll end up dispatching
	the same block twice from two different threads. */
	ut_ad(first_free == buf_dblwr->first_free);
	for (ulint i = 0; i < first_free; i++) {
		buf_dblwr_write_block_to_datafile(
			buf_dblwr->buf_block_arr[i], false);
	}

	/* Wake possible simulated aio thread to actually post the
	writes to the operating system. We don't flush the files
	at this point. We leave it to the IO helper thread to flush
	datafiles when the whole batch has been processed. */
	os_aio_simulated_wake_handler_threads();
}

/********************************************************************//**
Posts a buffer page for writing. If the doublewrite memory buffer is
full, calls buf_dblwr_flush_buffered_writes and waits for for free
space to appear. */
void
buf_dblwr_add_to_batch(
/*====================*/
	buf_page_t*	bpage)	/*!< in: buffer block to write */
{
	ut_a(buf_page_in_file(bpage));

try_again:
	mutex_enter(&buf_dblwr->mutex);

	ut_a(buf_dblwr->first_free <= srv_doublewrite_batch_size);

	if (buf_dblwr->batch_running) {

		/* This not nearly as bad as it looks. There is only
		page_cleaner thread which does background flushing
		in batches therefore it is unlikely to be a contention
		point. The only exception is when a user thread is
		forced to do a flush batch because of a sync
		checkpoint. */
		int64_t	sig_count = os_event_reset(buf_dblwr->b_event);
		mutex_exit(&buf_dblwr->mutex);

		os_event_wait_low(buf_dblwr->b_event, sig_count);
		goto try_again;
	}

	if (buf_dblwr->first_free == srv_doublewrite_batch_size) {
		mutex_exit(&(buf_dblwr->mutex));

		buf_dblwr_flush_buffered_writes();

		goto try_again;
	}

	byte*	p = buf_dblwr->write_buf
		+ univ_page_size.physical() * buf_dblwr->first_free;

	/* We request frame here to get correct buffer in case of
	encryption and/or page compression */
	void * frame = buf_page_get_frame(bpage);

	if (bpage->size.is_compressed()) {
		UNIV_MEM_ASSERT_RW(bpage->zip.data, bpage->size.physical());
		/* Copy the compressed page and clear the rest. */

		memcpy(p, frame, bpage->size.physical());

		memset(p + bpage->size.physical(), 0x0,
		       univ_page_size.physical() - bpage->size.physical());
	} else {
		ut_a(buf_page_get_state(bpage) == BUF_BLOCK_FILE_PAGE);

		UNIV_MEM_ASSERT_RW(frame,
				   bpage->size.logical());

		memcpy(p, frame, bpage->size.logical());
	}

	buf_dblwr->buf_block_arr[buf_dblwr->first_free] = bpage;

	buf_dblwr->first_free++;
	buf_dblwr->b_reserved++;

	ut_ad(!buf_dblwr->batch_running);
	ut_ad(buf_dblwr->first_free == buf_dblwr->b_reserved);
	ut_ad(buf_dblwr->b_reserved <= srv_doublewrite_batch_size);

	if (buf_dblwr->first_free == srv_doublewrite_batch_size) {
		mutex_exit(&(buf_dblwr->mutex));

		buf_dblwr_flush_buffered_writes();

		return;
	}

	mutex_exit(&(buf_dblwr->mutex));
}

/********************************************************************//**
Writes a page to the doublewrite buffer on disk, sync it, then write
the page to the datafile and sync the datafile. This function is used
for single page flushes. If all the buffers allocated for single page
flushes in the doublewrite buffer are in use we wait here for one to
become free. We are guaranteed that a slot will become free because any
thread that is using a slot must also release the slot before leaving
this function. */
void
buf_dblwr_write_single_page(
/*========================*/
	buf_page_t*	bpage,	/*!< in: buffer block to write */
	bool		sync)	/*!< in: true if sync IO requested */
{
	ulint		n_slots;
	ulint		size;
	ulint		offset;
	ulint		i;

	ut_a(buf_page_in_file(bpage));
	ut_a(srv_use_doublewrite_buf);
	ut_a(buf_dblwr != NULL);

	/* total number of slots available for single page flushes
	starts from srv_doublewrite_batch_size to the end of the
	buffer. */
	size = TRX_SYS_DOUBLEWRITE_BLOCKS * TRX_SYS_DOUBLEWRITE_BLOCK_SIZE;
	ut_a(size > srv_doublewrite_batch_size);
	n_slots = size - srv_doublewrite_batch_size;

	if (buf_page_get_state(bpage) == BUF_BLOCK_FILE_PAGE) {

		/* Check that the actual page in the buffer pool is
		not corrupt and the LSN values are sane. */
		buf_dblwr_check_block((buf_block_t*) bpage);

		/* Check that the page as written to the doublewrite
		buffer has sane LSN values. */
		if (!bpage->zip.data) {
			buf_dblwr_check_page_lsn(
				((buf_block_t*) bpage)->frame);
		}
	}

retry:
	mutex_enter(&buf_dblwr->mutex);
	if (buf_dblwr->s_reserved == n_slots) {

		/* All slots are reserved. */
		int64_t	sig_count = os_event_reset(buf_dblwr->s_event);
		mutex_exit(&buf_dblwr->mutex);
		os_event_wait_low(buf_dblwr->s_event, sig_count);

		goto retry;
	}

	for (i = srv_doublewrite_batch_size; i < size; ++i) {

		if (!buf_dblwr->in_use[i]) {
			break;
		}
	}

	/* We are guaranteed to find a slot. */
	ut_a(i < size);
	buf_dblwr->in_use[i] = true;
	buf_dblwr->s_reserved++;
	buf_dblwr->buf_block_arr[i] = bpage;

	/* increment the doublewrite flushed pages counter */
	srv_stats.dblwr_pages_written.inc();
	srv_stats.dblwr_writes.inc();

	mutex_exit(&buf_dblwr->mutex);

	/* Lets see if we are going to write in the first or second
	block of the doublewrite buffer. */
	if (i < TRX_SYS_DOUBLEWRITE_BLOCK_SIZE) {
		offset = buf_dblwr->block1 + i;
	} else {
		offset = buf_dblwr->block2 + i
			 - TRX_SYS_DOUBLEWRITE_BLOCK_SIZE;
	}

	/* We deal with compressed and uncompressed pages a little
	differently here. In case of uncompressed pages we can
	directly write the block to the allocated slot in the
	doublewrite buffer in the system tablespace and then after
	syncing the system table space we can proceed to write the page
	in the datafile.
	In case of compressed page we first do a memcpy of the block
	to the in-memory buffer of doublewrite before proceeding to
	write it. This is so because we want to pad the remaining
	bytes in the doublewrite page with zeros. */

	/* We request frame here to get correct buffer in case of
	encryption and/or page compression */
	void * frame = buf_page_get_frame(bpage);

	if (bpage->size.is_compressed()) {
		memcpy(buf_dblwr->write_buf + univ_page_size.physical() * i,
		       frame, bpage->size.physical());

		memset(buf_dblwr->write_buf + univ_page_size.physical() * i
		       + bpage->size.physical(), 0x0,
		       univ_page_size.physical() - bpage->size.physical());

		fil_io(IORequestWrite,
		       true,
		       page_id_t(TRX_SYS_SPACE, offset),
		       univ_page_size,
		       0,
		       univ_page_size.physical(),
		       (void *)(buf_dblwr->write_buf + univ_page_size.physical() * i),
		       NULL);
	} else {
		/* It is a regular page. Write it directly to the
		doublewrite buffer */
		fil_io(IORequestWrite,
		       true,
		       page_id_t(TRX_SYS_SPACE, offset),
		       univ_page_size,
		       0,
		       univ_page_size.physical(),
		       (void*) frame,
		       NULL);
	}

	/* Now flush the doublewrite buffer data to disk */
	fil_flush(TRX_SYS_SPACE);

	/* We know that the write has been flushed to disk now
	and during recovery we will find it in the doublewrite buffer
	blocks. Next do the write to the intended position. */
	buf_dblwr_write_block_to_datafile(bpage, sync);
}<|MERGE_RESOLUTION|>--- conflicted
+++ resolved
@@ -1,10 +1,6 @@
 /*****************************************************************************
 
-<<<<<<< HEAD
-Copyright (c) 1995, 2015, Oracle and/or its affiliates. All Rights Reserved.
-=======
 Copyright (c) 1995, 2017, Oracle and/or its affiliates. All Rights Reserved.
->>>>>>> b61700c2
 Copyright (c) 2013, 2017, MariaDB Corporation.
 
 This program is free software; you can redistribute it and/or modify it under
@@ -342,15 +338,8 @@
 @return DB_SUCCESS or error code */
 dberr_t
 buf_dblwr_init_or_load_pages(
-<<<<<<< HEAD
-	os_file_t	file,
+	pfs_os_file_t	file,
 	const char*	path)
-=======
-/*=========================*/
-	pfs_os_file_t	file,
-	char*		path,
-	bool		load_corrupt_pages)
->>>>>>> b61700c2
 {
 	byte*		buf;
 	byte*		page;
