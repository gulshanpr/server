/*****************************************************************************

Copyright (c) 1995, 2017, Oracle and/or its affiliates. All Rights Reserved.
Copyright (c) 2013, 2017, MariaDB Corporation.

This program is free software; you can redistribute it and/or modify it under
the terms of the GNU General Public License as published by the Free Software
Foundation; version 2 of the License.

This program is distributed in the hope that it will be useful, but WITHOUT
ANY WARRANTY; without even the implied warranty of MERCHANTABILITY or FITNESS
FOR A PARTICULAR PURPOSE. See the GNU General Public License for more details.

You should have received a copy of the GNU General Public License along with
this program; if not, write to the Free Software Foundation, Inc.,
51 Franklin Street, Suite 500, Boston, MA 02110-1335 USA

*****************************************************************************/

/**************************************************//**
@file buf/buf0dblwr.cc
Doublwrite buffer module

Created 2011/12/19
*******************************************************/

#include "ha_prototypes.h"
#include "buf0dblwr.h"
#include "buf0buf.h"
#include "buf0checksum.h"
#include "srv0start.h"
#include "srv0srv.h"
#include "page0zip.h"
#include "trx0sys.h"
#include "fil0crypt.h"
#include "fil0pagecompress.h"

/** The doublewrite buffer */
buf_dblwr_t*	buf_dblwr = NULL;

/** Set to TRUE when the doublewrite buffer is being created */
ibool	buf_dblwr_being_created = FALSE;

#define TRX_SYS_DOUBLEWRITE_BLOCKS 2

/****************************************************************//**
Determines if a page number is located inside the doublewrite buffer.
@return TRUE if the location is inside the two blocks of the
doublewrite buffer */
ibool
buf_dblwr_page_inside(
/*==================*/
	ulint	page_no)	/*!< in: page number */
{
	if (buf_dblwr == NULL) {

		return(FALSE);
	}

	if (page_no >= buf_dblwr->block1
	    && page_no < buf_dblwr->block1
	    + TRX_SYS_DOUBLEWRITE_BLOCK_SIZE) {
		return(TRUE);
	}

	if (page_no >= buf_dblwr->block2
	    && page_no < buf_dblwr->block2
	    + TRX_SYS_DOUBLEWRITE_BLOCK_SIZE) {
		return(TRUE);
	}

	return(FALSE);
}

/****************************************************************//**
Calls buf_page_get() on the TRX_SYS_PAGE and returns a pointer to the
doublewrite buffer within it.
@return pointer to the doublewrite buffer within the filespace header
page. */
UNIV_INLINE
byte*
buf_dblwr_get(
/*==========*/
	mtr_t*	mtr)	/*!< in/out: MTR to hold the page latch */
{
	buf_block_t*	block;

	block = buf_page_get(page_id_t(TRX_SYS_SPACE, TRX_SYS_PAGE_NO),
			     univ_page_size, RW_X_LATCH, mtr);

	buf_block_dbg_add_level(block, SYNC_NO_ORDER_CHECK);

	return(buf_block_get_frame(block) + TRX_SYS_DOUBLEWRITE);
}

/********************************************************************//**
Flush a batch of writes to the datafiles that have already been
written to the dblwr buffer on disk. */
void
buf_dblwr_sync_datafiles()
/*======================*/
{
	/* Wake possible simulated aio thread to actually post the
	writes to the operating system */
	os_aio_simulated_wake_handler_threads();

	/* Wait that all async writes to tablespaces have been posted to
	the OS */
	os_aio_wait_until_no_pending_writes();

	/* Now we flush the data to disk (for example, with fsync) */
	fil_flush_file_spaces(FIL_TYPE_TABLESPACE);
}

/****************************************************************//**
Creates or initialializes the doublewrite buffer at a database start. */
static
void
buf_dblwr_init(
/*===========*/
	byte*	doublewrite)	/*!< in: pointer to the doublewrite buf
				header on trx sys page */
{
	ulint	buf_size;

	buf_dblwr = static_cast<buf_dblwr_t*>(
		ut_zalloc_nokey(sizeof(buf_dblwr_t)));

	/* There are two blocks of same size in the doublewrite
	buffer. */
	buf_size = TRX_SYS_DOUBLEWRITE_BLOCKS * TRX_SYS_DOUBLEWRITE_BLOCK_SIZE;

	/* There must be atleast one buffer for single page writes
	and one buffer for batch writes. */
	ut_a(srv_doublewrite_batch_size > 0
	     && srv_doublewrite_batch_size < buf_size);

	mutex_create(LATCH_ID_BUF_DBLWR, &buf_dblwr->mutex);

	buf_dblwr->b_event = os_event_create("dblwr_batch_event");
	buf_dblwr->s_event = os_event_create("dblwr_single_event");
	buf_dblwr->first_free = 0;
	buf_dblwr->s_reserved = 0;
	buf_dblwr->b_reserved = 0;

	buf_dblwr->block1 = mach_read_from_4(
		doublewrite + TRX_SYS_DOUBLEWRITE_BLOCK1);
	buf_dblwr->block2 = mach_read_from_4(
		doublewrite + TRX_SYS_DOUBLEWRITE_BLOCK2);

	buf_dblwr->in_use = static_cast<bool*>(
		ut_zalloc_nokey(buf_size * sizeof(bool)));

	buf_dblwr->write_buf_unaligned = static_cast<byte*>(
		ut_malloc_nokey((1 + buf_size) * UNIV_PAGE_SIZE));

	buf_dblwr->write_buf = static_cast<byte*>(
		ut_align(buf_dblwr->write_buf_unaligned,
			 UNIV_PAGE_SIZE));

	buf_dblwr->buf_block_arr = static_cast<buf_page_t**>(
		ut_zalloc_nokey(buf_size * sizeof(void*)));
}

<<<<<<< HEAD
/****************************************************************//**
Creates the doublewrite buffer to a new InnoDB installation. The header of the
doublewrite buffer is placed on the trx system header page.
@return true if successful, false if not. */
MY_ATTRIBUTE((warn_unused_result))
=======
/** Create the doublewrite buffer if the doublewrite buffer header
is not present in the TRX_SYS page.
@return	whether the operation succeeded
@retval	true	if the doublewrite buffer exists or was created
@retval	false	if the creation failed (too small first data file) */
UNIV_INTERN
>>>>>>> fbeb9489
bool
buf_dblwr_create()
{
	buf_block_t*	block2;
	buf_block_t*	new_block;
	byte*	doublewrite;
	byte*	fseg_header;
	ulint	page_no;
	ulint	prev_page_no;
	ulint	i;
	mtr_t	mtr;

	if (buf_dblwr) {
		/* Already inited */
<<<<<<< HEAD

=======
>>>>>>> fbeb9489
		return(true);
	}

start_again:
	mtr_start(&mtr);
	buf_dblwr_being_created = TRUE;

	doublewrite = buf_dblwr_get(&mtr);

	if (mach_read_from_4(doublewrite + TRX_SYS_DOUBLEWRITE_MAGIC)
	    == TRX_SYS_DOUBLEWRITE_MAGIC_N) {
		/* The doublewrite buffer has already been created:
		just read in some numbers */

		buf_dblwr_init(doublewrite);

		mtr_commit(&mtr);
		buf_dblwr_being_created = FALSE;
		return(true);
	}

<<<<<<< HEAD
	ib::info() << "Doublewrite buffer not found: creating new";
=======
	if (buf_pool_get_curr_size()
	    < ((TRX_SYS_DOUBLEWRITE_BLOCKS * TRX_SYS_DOUBLEWRITE_BLOCK_SIZE
		+ FSP_EXTENT_SIZE / 2 + 100)
	       * UNIV_PAGE_SIZE)) {

		ib_logf(IB_LOG_LEVEL_ERROR,
			"Cannot create doublewrite buffer: "
			"innodb_buffer_pool_size is too small.");
		mtr_commit(&mtr);
		return(false);
	} else {
		fil_space_t* space = fil_space_acquire(TRX_SYS_SPACE);
		const bool fail = UT_LIST_GET_FIRST(space->chain)->size
			< 3 * FSP_EXTENT_SIZE;
		fil_space_release(space);

		if (fail) {
			goto too_small;
		}
	}
>>>>>>> fbeb9489

	block2 = fseg_create(TRX_SYS_SPACE, TRX_SYS_PAGE_NO,
			     TRX_SYS_DOUBLEWRITE
			     + TRX_SYS_DOUBLEWRITE_FSEG, &mtr);

	if (block2 == NULL) {
too_small:
		ib_logf(IB_LOG_LEVEL_ERROR,
			"Cannot create doublewrite buffer: "
			"the first file in innodb_data_file_path"
			" must be at least %luM.",
			3 * (FSP_EXTENT_SIZE * UNIV_PAGE_SIZE) >> 20);
		mtr_commit(&mtr);
		return(false);
	}

	ib_logf(IB_LOG_LEVEL_INFO,
		"Doublewrite buffer not found: creating new");

	/* FIXME: After this point, the doublewrite buffer creation
	is not atomic. The doublewrite buffer should not exist in
	the InnoDB system tablespace file in the first place.
	It could be located in separate optional file(s) in a
	user-specified location. */

	/* fseg_create acquires a second latch on the page,
	therefore we must declare it: */

	buf_block_dbg_add_level(block2, SYNC_NO_ORDER_CHECK);

<<<<<<< HEAD
	if (block2 == NULL) {
		ib::error() << "Cannot create doublewrite buffer: you must"
			" increase your tablespace size."
			" Cannot continue operation.";

		/* The mini-transaction did not write anything yet;
		we merely failed to allocate a page. */
		mtr.commit();
		return(false);
	}

=======
>>>>>>> fbeb9489
	fseg_header = doublewrite + TRX_SYS_DOUBLEWRITE_FSEG;
	prev_page_no = 0;

	for (i = 0; i < TRX_SYS_DOUBLEWRITE_BLOCKS * TRX_SYS_DOUBLEWRITE_BLOCK_SIZE
		     + FSP_EXTENT_SIZE / 2; i++) {
		new_block = fseg_alloc_free_page(
			fseg_header, prev_page_no + 1, FSP_UP, &mtr);
		if (new_block == NULL) {
			ib::error() << "Cannot create doublewrite buffer: "
				" you must increase your tablespace size."
				" Cannot continue operation.";
			/* This may essentially corrupt the doublewrite
			buffer. However, usually the doublewrite buffer
			is created at database initialization, and it
			should not matter (just remove all newly created
			InnoDB files and restart). */
			mtr.commit();
			return(false);
		}

		/* We read the allocated pages to the buffer pool;
		when they are written to disk in a flush, the space
		id and page number fields are also written to the
		pages. When we at database startup read pages
		from the doublewrite buffer, we know that if the
		space id and page number in them are the same as
		the page position in the tablespace, then the page
		has not been written to in doublewrite. */

		ut_ad(rw_lock_get_x_lock_count(&new_block->lock) == 1);
		page_no = new_block->page.id.page_no();

		if (i == FSP_EXTENT_SIZE / 2) {
			ut_a(page_no == FSP_EXTENT_SIZE);
			mlog_write_ulint(doublewrite
					 + TRX_SYS_DOUBLEWRITE_BLOCK1,
					 page_no, MLOG_4BYTES, &mtr);
			mlog_write_ulint(doublewrite
					 + TRX_SYS_DOUBLEWRITE_REPEAT
					 + TRX_SYS_DOUBLEWRITE_BLOCK1,
					 page_no, MLOG_4BYTES, &mtr);

		} else if (i == FSP_EXTENT_SIZE / 2
			   + TRX_SYS_DOUBLEWRITE_BLOCK_SIZE) {
			ut_a(page_no == 2 * FSP_EXTENT_SIZE);
			mlog_write_ulint(doublewrite
					 + TRX_SYS_DOUBLEWRITE_BLOCK2,
					 page_no, MLOG_4BYTES, &mtr);
			mlog_write_ulint(doublewrite
					 + TRX_SYS_DOUBLEWRITE_REPEAT
					 + TRX_SYS_DOUBLEWRITE_BLOCK2,
					 page_no, MLOG_4BYTES, &mtr);

		} else if (i > FSP_EXTENT_SIZE / 2) {
			ut_a(page_no == prev_page_no + 1);
		}

		if (((i + 1) & 15) == 0) {
			/* rw_locks can only be recursively x-locked
			2048 times. (on 32 bit platforms,
			(lint) 0 - (X_LOCK_DECR * 2049)
			is no longer a negative number, and thus
			lock_word becomes like a shared lock).
			For 4k page size this loop will
			lock the fseg header too many times. Since
			this code is not done while any other threads
			are active, restart the MTR occasionally. */
			mtr_commit(&mtr);
			mtr_start(&mtr);
			doublewrite = buf_dblwr_get(&mtr);
			fseg_header = doublewrite
				      + TRX_SYS_DOUBLEWRITE_FSEG;
		}

		prev_page_no = page_no;
	}

	mlog_write_ulint(doublewrite + TRX_SYS_DOUBLEWRITE_MAGIC,
			 TRX_SYS_DOUBLEWRITE_MAGIC_N,
			 MLOG_4BYTES, &mtr);
	mlog_write_ulint(doublewrite + TRX_SYS_DOUBLEWRITE_MAGIC
			 + TRX_SYS_DOUBLEWRITE_REPEAT,
			 TRX_SYS_DOUBLEWRITE_MAGIC_N,
			 MLOG_4BYTES, &mtr);

	mlog_write_ulint(doublewrite
			 + TRX_SYS_DOUBLEWRITE_SPACE_ID_STORED,
			 TRX_SYS_DOUBLEWRITE_SPACE_ID_STORED_N,
			 MLOG_4BYTES, &mtr);
	mtr_commit(&mtr);

	/* Flush the modified pages to disk and make a checkpoint */
	log_make_checkpoint_at(LSN_MAX, TRUE);

	/* Remove doublewrite pages from LRU */
	buf_pool_invalidate();

	ib::info() <<  "Doublewrite buffer created";

	goto start_again;
}

/**
At database startup initializes the doublewrite buffer memory structure if
we already have a doublewrite buffer created in the data files. If we are
upgrading to an InnoDB version which supports multiple tablespaces, then this
function performs the necessary update operations. If we are in a crash
recovery, this function loads the pages from double write buffer into memory.
@param[in]	file		File handle
@param[in]	path		Path name of file
@return DB_SUCCESS or error code */
dberr_t
buf_dblwr_init_or_load_pages(
	pfs_os_file_t	file,
	const char*	path)
{
	byte*		buf;
	byte*		page;
	ulint		block1;
	ulint		block2;
	ulint		space_id;
	byte*		read_buf;
	byte*		doublewrite;
	byte*		unaligned_read_buf;
	ibool		reset_space_ids = FALSE;
	recv_dblwr_t&	recv_dblwr = recv_sys->dblwr;

	/* We do the file i/o past the buffer pool */

	unaligned_read_buf = static_cast<byte*>(
		ut_malloc_nokey(3 * UNIV_PAGE_SIZE));

	read_buf = static_cast<byte*>(
		ut_align(unaligned_read_buf, UNIV_PAGE_SIZE));

	/* Read the trx sys header to check if we are using the doublewrite
	buffer */
	dberr_t		err;

	IORequest	read_request(IORequest::READ);

	err = os_file_read(
		read_request,
		file, read_buf, TRX_SYS_PAGE_NO * UNIV_PAGE_SIZE,
		UNIV_PAGE_SIZE);

	if (err != DB_SUCCESS) {

		ib::error()
			<< "Failed to read the system tablespace header page";

		ut_free(unaligned_read_buf);

		return(err);
	}

	doublewrite = read_buf + TRX_SYS_DOUBLEWRITE;

	/* TRX_SYS_PAGE_NO is not encrypted see fil_crypt_rotate_page() */

	if (mach_read_from_4(doublewrite + TRX_SYS_DOUBLEWRITE_MAGIC)
	    == TRX_SYS_DOUBLEWRITE_MAGIC_N) {
		/* The doublewrite buffer has been created */

		buf_dblwr_init(doublewrite);

		block1 = buf_dblwr->block1;
		block2 = buf_dblwr->block2;

		buf = buf_dblwr->write_buf;
	} else {
		ut_free(unaligned_read_buf);
		return(DB_SUCCESS);
	}

	if (mach_read_from_4(doublewrite + TRX_SYS_DOUBLEWRITE_SPACE_ID_STORED)
	    != TRX_SYS_DOUBLEWRITE_SPACE_ID_STORED_N) {

		/* We are upgrading from a version < 4.1.x to a version where
		multiple tablespaces are supported. We must reset the space id
		field in the pages in the doublewrite buffer because starting
		from this version the space id is stored to
		FIL_PAGE_ARCH_LOG_NO_OR_SPACE_ID. */

		reset_space_ids = TRUE;

		ib::info() << "Resetting space id's in the doublewrite buffer";
	}

	/* Read the pages from the doublewrite buffer to memory */
	err = os_file_read(
		read_request,
		file, buf, block1 * UNIV_PAGE_SIZE,
		TRX_SYS_DOUBLEWRITE_BLOCK_SIZE * UNIV_PAGE_SIZE);

	if (err != DB_SUCCESS) {

		ib::error()
			<< "Failed to read the first double write buffer "
			"extent";

		ut_free(unaligned_read_buf);

		return(err);
	}

	err = os_file_read(
		read_request,
		file,
		buf + TRX_SYS_DOUBLEWRITE_BLOCK_SIZE * UNIV_PAGE_SIZE,
		block2 * UNIV_PAGE_SIZE,
		TRX_SYS_DOUBLEWRITE_BLOCK_SIZE * UNIV_PAGE_SIZE);

	if (err != DB_SUCCESS) {

		ib::error()
			<< "Failed to read the second double write buffer "
			"extent";

		ut_free(unaligned_read_buf);

		return(err);
	}

	/* Check if any of these pages is half-written in data files, in the
	intended position */

	page = buf;

	for (ulint i = 0; i < TRX_SYS_DOUBLEWRITE_BLOCK_SIZE * 2; i++) {
		if (reset_space_ids) {
			ulint source_page_no;

			space_id = 0;
			mach_write_to_4(page + FIL_PAGE_ARCH_LOG_NO_OR_SPACE_ID,
					space_id);
			/* We do not need to calculate new checksums for the
			pages because the field .._SPACE_ID does not affect
			them. Write the page back to where we read it from. */

			if (i < TRX_SYS_DOUBLEWRITE_BLOCK_SIZE) {
				source_page_no = block1 + i;
			} else {
				source_page_no = block2
					+ i - TRX_SYS_DOUBLEWRITE_BLOCK_SIZE;
			}

			IORequest	write_request(IORequest::WRITE);

			err = os_file_write(
				write_request, path, file, page,
				source_page_no * UNIV_PAGE_SIZE,
				UNIV_PAGE_SIZE);
			if (err != DB_SUCCESS) {

				ib::error()
					<< "Failed to write to the double write"
					" buffer";

				ut_free(unaligned_read_buf);

				return(err);
			}

		} else if (memcmp(field_ref_zero, page + FIL_PAGE_LSN, 8)) {
			/* Each valid page header must contain
			a nonzero FIL_PAGE_LSN field. */
			recv_dblwr.add(page);
		}

		page += univ_page_size.physical();
	}

	if (reset_space_ids) {
		os_file_flush(file);
	}

	ut_free(unaligned_read_buf);

	return(DB_SUCCESS);
}

/** Process and remove the double write buffer pages for all tablespaces. */
void
buf_dblwr_process()
{
	ulint		page_no_dblwr	= 0;
	byte*		read_buf;
	byte*		unaligned_read_buf;
	recv_dblwr_t&	recv_dblwr	= recv_sys->dblwr;

<<<<<<< HEAD
	unaligned_read_buf = static_cast<byte*>(
		ut_malloc_nokey(2 * UNIV_PAGE_SIZE));
=======
	if (!buf_dblwr) {
		return;
	}

	ib_logf(IB_LOG_LEVEL_INFO,
		"Restoring possible half-written data pages "
		"from the doublewrite buffer...");

	unaligned_read_buf = static_cast<byte*>(ut_malloc(2 * UNIV_PAGE_SIZE));
>>>>>>> fbeb9489

	read_buf = static_cast<byte*>(
		ut_align(unaligned_read_buf, UNIV_PAGE_SIZE));

	for (recv_dblwr_t::list::iterator i = recv_dblwr.pages.begin();
	     i != recv_dblwr.pages.end();
	     ++i, ++page_no_dblwr) {
		byte*	page		= *i;
		ulint	space_id	= page_get_space_id(page);
		fil_space_t*	space = fil_space_get(space_id);

		if (space == NULL) {
			/* Maybe we have dropped the tablespace
			and this page once belonged to it: do nothing */
			continue;
		}

		fil_space_open_if_needed(space);

		const ulint		page_no	= page_get_page_no(page);
		const page_id_t		page_id(space_id, page_no);

		if (page_no >= space->size) {

			/* Do not report the warning if the tablespace
			is scheduled for truncation or was truncated
			and we have parsed an MLOG_TRUNCATE record. */
			if (!srv_is_tablespace_truncated(space_id)
			    && !srv_was_tablespace_truncated(space)) {
				ib::warn() << "A copy of page " << page_id
					<< " in the doublewrite buffer slot "
					<< page_no_dblwr
					<< " is not within space bounds";
			}
			continue;
		}

		const page_size_t	page_size(space->flags);
		ut_ad(!buf_page_is_zeroes(page, page_size));

		/* We want to ensure that for partial reads the
		unread portion of the page is NUL. */
		memset(read_buf, 0x0, page_size.physical());

		IORequest	request;

		request.dblwr_recover();

		/* Read in the actual page from the file */
		dberr_t	err = fil_io(
			request, true,
			page_id, page_size,
				0, page_size.physical(), read_buf, NULL);

		if (err != DB_SUCCESS) {
			ib::warn()
				<< "Double write buffer recovery: "
				<< page_id << " read failed with "
				<< "error: " << ut_strerr(err);
		}

		const bool is_all_zero = buf_page_is_zeroes(
			read_buf, page_size);

		if (is_all_zero) {
			/* We will check if the copy in the
			doublewrite buffer is valid. If not, we will
			ignore this page (there should be redo log
			records to initialize it). */
		} else {
			if (fil_page_is_compressed_encrypted(read_buf) ||
			    fil_page_is_compressed(read_buf)) {
				/* Decompress the page before
				validating the checksum. */
				fil_decompress_page(
					NULL, read_buf, srv_page_size,
					NULL, true);
			}

			if (fil_space_verify_crypt_checksum(
				    read_buf, page_size, space_id, page_no)
			   || !buf_page_is_corrupted(
				   true, read_buf, page_size, space)) {
				/* The page is good; there is no need
				to consult the doublewrite buffer. */
				continue;
			}

			/* We intentionally skip this message for
			is_all_zero pages. */
			ib::info()
				<< "Trying to recover page " << page_id
				<< " from the doublewrite buffer.";
		}

		/* Next, validate the doublewrite page. */
		if (fil_page_is_compressed_encrypted(page) ||
		    fil_page_is_compressed(page)) {
			/* Decompress the page before
			validating the checksum. */
			fil_decompress_page(
				NULL, page, srv_page_size, NULL, true);
		}

		if (!fil_space_verify_crypt_checksum(page, page_size,
						     space_id, page_no)
		    && buf_page_is_corrupted(true, page, page_size, space)) {
			if (!is_all_zero) {
				ib::warn() << "A doublewrite copy of page "
					<< page_id << " is corrupted.";
			}
			/* Theoretically we could have another good
			copy for this page in the doublewrite
			buffer. If not, we will report a fatal error
			for a corrupted page somewhere else if that
			page was truly needed. */
			continue;
		}

		if (page_no == 0) {
			/* Check the FSP_SPACE_FLAGS. */
			ulint flags = fsp_header_get_flags(page);
			if (!fsp_flags_is_valid(flags)
			    && fsp_flags_convert_from_101(flags)
			    == ULINT_UNDEFINED) {
				ib::warn() << "Ignoring a doublewrite copy"
					" of page " << page_id
					<< " due to invalid flags "
					<< ib::hex(flags);
				continue;
			}
			/* The flags on the page should be converted later. */
		}

		/* Write the good page from the doublewrite buffer to
		the intended position. */

		IORequest	write_request(IORequest::WRITE);

		fil_io(write_request, true, page_id, page_size,
		       0, page_size.physical(),
				const_cast<byte*>(page), NULL);

		ib::info() << "Recovered page " << page_id
			<< " from the doublewrite buffer.";
	}

	recv_dblwr.pages.clear();

	fil_flush_file_spaces(FIL_TYPE_TABLESPACE);
	ut_free(unaligned_read_buf);
}

/****************************************************************//**
Frees doublewrite buffer. */
void
buf_dblwr_free()
{
	/* Free the double write data structures. */
	ut_a(buf_dblwr != NULL);
	ut_ad(buf_dblwr->s_reserved == 0);
	ut_ad(buf_dblwr->b_reserved == 0);

	os_event_destroy(buf_dblwr->b_event);
	os_event_destroy(buf_dblwr->s_event);
	ut_free(buf_dblwr->write_buf_unaligned);
	buf_dblwr->write_buf_unaligned = NULL;

	ut_free(buf_dblwr->buf_block_arr);
	buf_dblwr->buf_block_arr = NULL;

	ut_free(buf_dblwr->in_use);
	buf_dblwr->in_use = NULL;

	mutex_free(&buf_dblwr->mutex);
	ut_free(buf_dblwr);
	buf_dblwr = NULL;
}

/********************************************************************//**
Updates the doublewrite buffer when an IO request is completed. */
void
buf_dblwr_update(
/*=============*/
	const buf_page_t*	bpage,	/*!< in: buffer block descriptor */
	buf_flush_t		flush_type)/*!< in: flush type */
{
	if (!srv_use_doublewrite_buf
	    || buf_dblwr == NULL
	    || fsp_is_system_temporary(bpage->id.space())) {
		return;
	}

	ut_ad(!srv_read_only_mode);

	switch (flush_type) {
	case BUF_FLUSH_LIST:
	case BUF_FLUSH_LRU:
		mutex_enter(&buf_dblwr->mutex);

		ut_ad(buf_dblwr->batch_running);
		ut_ad(buf_dblwr->b_reserved > 0);
		ut_ad(buf_dblwr->b_reserved <= buf_dblwr->first_free);

		buf_dblwr->b_reserved--;

		if (buf_dblwr->b_reserved == 0) {
			mutex_exit(&buf_dblwr->mutex);
			/* This will finish the batch. Sync data files
			to the disk. */
			fil_flush_file_spaces(FIL_TYPE_TABLESPACE);
			mutex_enter(&buf_dblwr->mutex);

			/* We can now reuse the doublewrite memory buffer: */
			buf_dblwr->first_free = 0;
			buf_dblwr->batch_running = false;
			os_event_set(buf_dblwr->b_event);
		}

		mutex_exit(&buf_dblwr->mutex);
		break;
	case BUF_FLUSH_SINGLE_PAGE:
		{
			const ulint size = TRX_SYS_DOUBLEWRITE_BLOCKS * TRX_SYS_DOUBLEWRITE_BLOCK_SIZE;
			ulint i;
			mutex_enter(&buf_dblwr->mutex);
			for (i = srv_doublewrite_batch_size; i < size; ++i) {
				if (buf_dblwr->buf_block_arr[i] == bpage) {
					buf_dblwr->s_reserved--;
					buf_dblwr->buf_block_arr[i] = NULL;
					buf_dblwr->in_use[i] = false;
					break;
				}
			}

			/* The block we are looking for must exist as a
			reserved block. */
			ut_a(i < size);
		}
		os_event_set(buf_dblwr->s_event);
		mutex_exit(&buf_dblwr->mutex);
		break;
	case BUF_FLUSH_N_TYPES:
		ut_error;
	}
}

/********************************************************************//**
Check the LSN values on the page. */
static
void
buf_dblwr_check_page_lsn(
/*=====================*/
	const page_t*	page)		/*!< in: page to check */
{
	ibool page_compressed = (mach_read_from_2(page+FIL_PAGE_TYPE) == FIL_PAGE_PAGE_COMPRESSED);
	uint key_version = mach_read_from_4(page + FIL_PAGE_FILE_FLUSH_LSN_OR_KEY_VERSION);

	/* Ignore page compressed or encrypted pages */
	if (page_compressed || key_version) {
		return;
	}

	if (memcmp(page + (FIL_PAGE_LSN + 4),
		   page + (UNIV_PAGE_SIZE
			   - FIL_PAGE_END_LSN_OLD_CHKSUM + 4),
		   4)) {

		const ulint	lsn1 = mach_read_from_4(
			page + FIL_PAGE_LSN + 4);
		const ulint	lsn2 = mach_read_from_4(
			page + UNIV_PAGE_SIZE - FIL_PAGE_END_LSN_OLD_CHKSUM
			+ 4);

		ib::error() << "The page to be written seems corrupt!"
			" The low 4 bytes of LSN fields do not match"
			" (" << lsn1 << " != " << lsn2 << ")!"
			" Noticed in the buffer pool.";
	}
}

/********************************************************************//**
Asserts when a corrupt block is find during writing out data to the
disk. */
static
void
buf_dblwr_assert_on_corrupt_block(
/*==============================*/
	const buf_block_t*	block)	/*!< in: block to check */
{
	buf_page_print(block->frame, univ_page_size, BUF_PAGE_PRINT_NO_CRASH);

	ib::fatal() << "Apparent corruption of an index page "
		<< block->page.id
		<< " to be written to data file. We intentionally crash"
		" the server to prevent corrupt data from ending up in"
		" data files.";
}

/********************************************************************//**
Check the LSN values on the page with which this block is associated.
Also validate the page if the option is set. */
static
void
buf_dblwr_check_block(
/*==================*/
	const buf_block_t*	block)	/*!< in: block to check */
{
	ut_ad(buf_block_get_state(block) == BUF_BLOCK_FILE_PAGE);

	if (block->skip_flush_check) {
		return;
	}

	switch (fil_page_get_type(block->frame)) {
	case FIL_PAGE_INDEX:
	case FIL_PAGE_RTREE:
		if (page_is_comp(block->frame)) {
			if (page_simple_validate_new(block->frame)) {
				return;
			}
		} else if (page_simple_validate_old(block->frame)) {
			return;
		}
		/* While it is possible that this is not an index page
		but just happens to have wrongly set FIL_PAGE_TYPE,
		such pages should never be modified to without also
		adjusting the page type during page allocation or
		buf_flush_init_for_writing() or fil_page_reset_type(). */
		break;
	case FIL_PAGE_TYPE_FSP_HDR:
	case FIL_PAGE_IBUF_BITMAP:
	case FIL_PAGE_TYPE_UNKNOWN:
		/* Do not complain again, we already reset this field. */
	case FIL_PAGE_UNDO_LOG:
	case FIL_PAGE_INODE:
	case FIL_PAGE_IBUF_FREE_LIST:
	case FIL_PAGE_TYPE_SYS:
	case FIL_PAGE_TYPE_TRX_SYS:
	case FIL_PAGE_TYPE_XDES:
	case FIL_PAGE_TYPE_BLOB:
	case FIL_PAGE_TYPE_ZBLOB:
	case FIL_PAGE_TYPE_ZBLOB2:
		/* TODO: validate also non-index pages */
		return;
	case FIL_PAGE_TYPE_ALLOCATED:
		/* empty pages should never be flushed */
		return;
		break;
	}

	buf_dblwr_assert_on_corrupt_block(block);
}

/********************************************************************//**
Writes a page that has already been written to the doublewrite buffer
to the datafile. It is the job of the caller to sync the datafile. */
static
void
buf_dblwr_write_block_to_datafile(
/*==============================*/
	const buf_page_t*	bpage,	/*!< in: page to write */
	bool			sync)	/*!< in: true if sync IO
					is requested */
{
	ut_a(buf_page_in_file(bpage));

	ulint	type = IORequest::WRITE;

	if (sync) {
		type |= IORequest::DO_NOT_WAKE;
	}

	IORequest	request(type, const_cast<buf_page_t*>(bpage));

	/* We request frame here to get correct buffer in case of
	encryption and/or page compression */
	void * frame = buf_page_get_frame(bpage);

	if (bpage->zip.data != NULL) {
		ut_ad(bpage->size.is_compressed());

		fil_io(request, sync, bpage->id, bpage->size, 0,
		       bpage->size.physical(),
		       (void*) frame,
		       (void*) bpage);
	} else {
		ut_ad(!bpage->size.is_compressed());

		/* Our IO API is common for both reads and writes and is
		therefore geared towards a non-const parameter. */

		buf_block_t*	block = reinterpret_cast<buf_block_t*>(
			const_cast<buf_page_t*>(bpage));

		ut_a(buf_block_get_state(block) == BUF_BLOCK_FILE_PAGE);
		buf_dblwr_check_page_lsn(block->frame);

		fil_io(request,
			sync, bpage->id, bpage->size, 0, bpage->real_size,
			frame, block);
	}
}

/********************************************************************//**
Flushes possible buffered writes from the doublewrite memory buffer to disk,
and also wakes up the aio thread if simulated aio is used. It is very
important to call this function after a batch of writes has been posted,
and also when we may have to wait for a page latch! Otherwise a deadlock
of threads can occur. */
void
buf_dblwr_flush_buffered_writes()
{
	byte*		write_buf;
	ulint		first_free;
	ulint		len;

	if (!srv_use_doublewrite_buf || buf_dblwr == NULL) {
		/* Sync the writes to the disk. */
		buf_dblwr_sync_datafiles();
		return;
	}

	ut_ad(!srv_read_only_mode);

try_again:
	mutex_enter(&buf_dblwr->mutex);

	/* Write first to doublewrite buffer blocks. We use synchronous
	aio and thus know that file write has been completed when the
	control returns. */

	if (buf_dblwr->first_free == 0) {

		mutex_exit(&buf_dblwr->mutex);

		/* Wake possible simulated aio thread as there could be
		system temporary tablespace pages active for flushing.
		Note: system temporary tablespace pages are not scheduled
		for doublewrite. */
		os_aio_simulated_wake_handler_threads();

		return;
	}

	if (buf_dblwr->batch_running) {
		/* Another thread is running the batch right now. Wait
		for it to finish. */
		int64_t	sig_count = os_event_reset(buf_dblwr->b_event);
		mutex_exit(&buf_dblwr->mutex);

		os_event_wait_low(buf_dblwr->b_event, sig_count);
		goto try_again;
	}

	ut_a(!buf_dblwr->batch_running);
	ut_ad(buf_dblwr->first_free == buf_dblwr->b_reserved);

	/* Disallow anyone else to post to doublewrite buffer or to
	start another batch of flushing. */
	buf_dblwr->batch_running = true;
	first_free = buf_dblwr->first_free;

	/* Now safe to release the mutex. Note that though no other
	thread is allowed to post to the doublewrite batch flushing
	but any threads working on single page flushes are allowed
	to proceed. */
	mutex_exit(&buf_dblwr->mutex);

	write_buf = buf_dblwr->write_buf;

	for (ulint len2 = 0, i = 0;
	     i < buf_dblwr->first_free;
	     len2 += UNIV_PAGE_SIZE, i++) {

		const buf_block_t*	block;

		block = (buf_block_t*) buf_dblwr->buf_block_arr[i];

		if (buf_block_get_state(block) != BUF_BLOCK_FILE_PAGE
		    || block->page.zip.data) {
			/* No simple validate for compressed
			pages exists. */
			continue;
		}

		/* Check that the actual page in the buffer pool is
		not corrupt and the LSN values are sane. */
		buf_dblwr_check_block(block);

		/* Check that the page as written to the doublewrite
		buffer has sane LSN values. */
		buf_dblwr_check_page_lsn(write_buf + len2);
	}

	/* Write out the first block of the doublewrite buffer */
	len = ut_min(TRX_SYS_DOUBLEWRITE_BLOCK_SIZE,
		     buf_dblwr->first_free) * UNIV_PAGE_SIZE;

	fil_io(IORequestWrite, true,
	       page_id_t(TRX_SYS_SPACE, buf_dblwr->block1), univ_page_size,
	       0, len, (void*) write_buf, NULL);

	if (buf_dblwr->first_free <= TRX_SYS_DOUBLEWRITE_BLOCK_SIZE) {
		/* No unwritten pages in the second block. */
		goto flush;
	}

	/* Write out the second block of the doublewrite buffer. */
	len = (buf_dblwr->first_free - TRX_SYS_DOUBLEWRITE_BLOCK_SIZE)
	       * UNIV_PAGE_SIZE;

	write_buf = buf_dblwr->write_buf
		    + TRX_SYS_DOUBLEWRITE_BLOCK_SIZE * UNIV_PAGE_SIZE;

	fil_io(IORequestWrite, true,
	       page_id_t(TRX_SYS_SPACE, buf_dblwr->block2), univ_page_size,
	       0, len, (void*) write_buf, NULL);

flush:
	/* increment the doublewrite flushed pages counter */
	srv_stats.dblwr_pages_written.add(buf_dblwr->first_free);
	srv_stats.dblwr_writes.inc();

	/* Now flush the doublewrite buffer data to disk */
	fil_flush(TRX_SYS_SPACE);

	/* We know that the writes have been flushed to disk now
	and in recovery we will find them in the doublewrite buffer
	blocks. Next do the writes to the intended positions. */

	/* Up to this point first_free and buf_dblwr->first_free are
	same because we have set the buf_dblwr->batch_running flag
	disallowing any other thread to post any request but we
	can't safely access buf_dblwr->first_free in the loop below.
	This is so because it is possible that after we are done with
	the last iteration and before we terminate the loop, the batch
	gets finished in the IO helper thread and another thread posts
	a new batch setting buf_dblwr->first_free to a higher value.
	If this happens and we are using buf_dblwr->first_free in the
	loop termination condition then we'll end up dispatching
	the same block twice from two different threads. */
	ut_ad(first_free == buf_dblwr->first_free);
	for (ulint i = 0; i < first_free; i++) {
		buf_dblwr_write_block_to_datafile(
			buf_dblwr->buf_block_arr[i], false);
	}

	/* Wake possible simulated aio thread to actually post the
	writes to the operating system. We don't flush the files
	at this point. We leave it to the IO helper thread to flush
	datafiles when the whole batch has been processed. */
	os_aio_simulated_wake_handler_threads();
}

/********************************************************************//**
Posts a buffer page for writing. If the doublewrite memory buffer is
full, calls buf_dblwr_flush_buffered_writes and waits for for free
space to appear. */
void
buf_dblwr_add_to_batch(
/*====================*/
	buf_page_t*	bpage)	/*!< in: buffer block to write */
{
	ut_a(buf_page_in_file(bpage));

try_again:
	mutex_enter(&buf_dblwr->mutex);

	ut_a(buf_dblwr->first_free <= srv_doublewrite_batch_size);

	if (buf_dblwr->batch_running) {

		/* This not nearly as bad as it looks. There is only
		page_cleaner thread which does background flushing
		in batches therefore it is unlikely to be a contention
		point. The only exception is when a user thread is
		forced to do a flush batch because of a sync
		checkpoint. */
		int64_t	sig_count = os_event_reset(buf_dblwr->b_event);
		mutex_exit(&buf_dblwr->mutex);

		os_event_wait_low(buf_dblwr->b_event, sig_count);
		goto try_again;
	}

	if (buf_dblwr->first_free == srv_doublewrite_batch_size) {
		mutex_exit(&(buf_dblwr->mutex));

		buf_dblwr_flush_buffered_writes();

		goto try_again;
	}

	byte*	p = buf_dblwr->write_buf
		+ univ_page_size.physical() * buf_dblwr->first_free;

	/* We request frame here to get correct buffer in case of
	encryption and/or page compression */
	void * frame = buf_page_get_frame(bpage);

	if (bpage->size.is_compressed()) {
		UNIV_MEM_ASSERT_RW(bpage->zip.data, bpage->size.physical());
		/* Copy the compressed page and clear the rest. */

		memcpy(p, frame, bpage->size.physical());

		memset(p + bpage->size.physical(), 0x0,
		       univ_page_size.physical() - bpage->size.physical());
	} else {
		ut_a(buf_page_get_state(bpage) == BUF_BLOCK_FILE_PAGE);

		UNIV_MEM_ASSERT_RW(frame,
				   bpage->size.logical());

		memcpy(p, frame, bpage->size.logical());
	}

	buf_dblwr->buf_block_arr[buf_dblwr->first_free] = bpage;

	buf_dblwr->first_free++;
	buf_dblwr->b_reserved++;

	ut_ad(!buf_dblwr->batch_running);
	ut_ad(buf_dblwr->first_free == buf_dblwr->b_reserved);
	ut_ad(buf_dblwr->b_reserved <= srv_doublewrite_batch_size);

	if (buf_dblwr->first_free == srv_doublewrite_batch_size) {
		mutex_exit(&(buf_dblwr->mutex));

		buf_dblwr_flush_buffered_writes();

		return;
	}

	mutex_exit(&(buf_dblwr->mutex));
}

/********************************************************************//**
Writes a page to the doublewrite buffer on disk, sync it, then write
the page to the datafile and sync the datafile. This function is used
for single page flushes. If all the buffers allocated for single page
flushes in the doublewrite buffer are in use we wait here for one to
become free. We are guaranteed that a slot will become free because any
thread that is using a slot must also release the slot before leaving
this function. */
void
buf_dblwr_write_single_page(
/*========================*/
	buf_page_t*	bpage,	/*!< in: buffer block to write */
	bool		sync)	/*!< in: true if sync IO requested */
{
	ulint		n_slots;
	ulint		size;
	ulint		offset;
	ulint		i;

	ut_a(buf_page_in_file(bpage));
	ut_a(srv_use_doublewrite_buf);
	ut_a(buf_dblwr != NULL);

	/* total number of slots available for single page flushes
	starts from srv_doublewrite_batch_size to the end of the
	buffer. */
	size = TRX_SYS_DOUBLEWRITE_BLOCKS * TRX_SYS_DOUBLEWRITE_BLOCK_SIZE;
	ut_a(size > srv_doublewrite_batch_size);
	n_slots = size - srv_doublewrite_batch_size;

	if (buf_page_get_state(bpage) == BUF_BLOCK_FILE_PAGE) {

		/* Check that the actual page in the buffer pool is
		not corrupt and the LSN values are sane. */
		buf_dblwr_check_block((buf_block_t*) bpage);

		/* Check that the page as written to the doublewrite
		buffer has sane LSN values. */
		if (!bpage->zip.data) {
			buf_dblwr_check_page_lsn(
				((buf_block_t*) bpage)->frame);
		}
	}

retry:
	mutex_enter(&buf_dblwr->mutex);
	if (buf_dblwr->s_reserved == n_slots) {

		/* All slots are reserved. */
		int64_t	sig_count = os_event_reset(buf_dblwr->s_event);
		mutex_exit(&buf_dblwr->mutex);
		os_event_wait_low(buf_dblwr->s_event, sig_count);

		goto retry;
	}

	for (i = srv_doublewrite_batch_size; i < size; ++i) {

		if (!buf_dblwr->in_use[i]) {
			break;
		}
	}

	/* We are guaranteed to find a slot. */
	ut_a(i < size);
	buf_dblwr->in_use[i] = true;
	buf_dblwr->s_reserved++;
	buf_dblwr->buf_block_arr[i] = bpage;

	/* increment the doublewrite flushed pages counter */
	srv_stats.dblwr_pages_written.inc();
	srv_stats.dblwr_writes.inc();

	mutex_exit(&buf_dblwr->mutex);

	/* Lets see if we are going to write in the first or second
	block of the doublewrite buffer. */
	if (i < TRX_SYS_DOUBLEWRITE_BLOCK_SIZE) {
		offset = buf_dblwr->block1 + i;
	} else {
		offset = buf_dblwr->block2 + i
			 - TRX_SYS_DOUBLEWRITE_BLOCK_SIZE;
	}

	/* We deal with compressed and uncompressed pages a little
	differently here. In case of uncompressed pages we can
	directly write the block to the allocated slot in the
	doublewrite buffer in the system tablespace and then after
	syncing the system table space we can proceed to write the page
	in the datafile.
	In case of compressed page we first do a memcpy of the block
	to the in-memory buffer of doublewrite before proceeding to
	write it. This is so because we want to pad the remaining
	bytes in the doublewrite page with zeros. */

	/* We request frame here to get correct buffer in case of
	encryption and/or page compression */
	void * frame = buf_page_get_frame(bpage);

	if (bpage->size.is_compressed()) {
		memcpy(buf_dblwr->write_buf + univ_page_size.physical() * i,
		       frame, bpage->size.physical());

		memset(buf_dblwr->write_buf + univ_page_size.physical() * i
		       + bpage->size.physical(), 0x0,
		       univ_page_size.physical() - bpage->size.physical());

		fil_io(IORequestWrite,
		       true,
		       page_id_t(TRX_SYS_SPACE, offset),
		       univ_page_size,
		       0,
		       univ_page_size.physical(),
		       (void *)(buf_dblwr->write_buf + univ_page_size.physical() * i),
		       NULL);
	} else {
		/* It is a regular page. Write it directly to the
		doublewrite buffer */
		fil_io(IORequestWrite,
		       true,
		       page_id_t(TRX_SYS_SPACE, offset),
		       univ_page_size,
		       0,
		       univ_page_size.physical(),
		       (void*) frame,
		       NULL);
	}

	/* Now flush the doublewrite buffer data to disk */
	fil_flush(TRX_SYS_SPACE);

	/* We know that the write has been flushed to disk now
	and during recovery we will find it in the doublewrite buffer
	blocks. Next do the write to the intended position. */
	buf_dblwr_write_block_to_datafile(bpage, sync);
}<|MERGE_RESOLUTION|>--- conflicted
+++ resolved
@@ -162,20 +162,11 @@
 		ut_zalloc_nokey(buf_size * sizeof(void*)));
 }
 
-<<<<<<< HEAD
-/****************************************************************//**
-Creates the doublewrite buffer to a new InnoDB installation. The header of the
-doublewrite buffer is placed on the trx system header page.
-@return true if successful, false if not. */
-MY_ATTRIBUTE((warn_unused_result))
-=======
 /** Create the doublewrite buffer if the doublewrite buffer header
 is not present in the TRX_SYS page.
 @return	whether the operation succeeded
 @retval	true	if the doublewrite buffer exists or was created
 @retval	false	if the creation failed (too small first data file) */
-UNIV_INTERN
->>>>>>> fbeb9489
 bool
 buf_dblwr_create()
 {
@@ -190,15 +181,11 @@
 
 	if (buf_dblwr) {
 		/* Already inited */
-<<<<<<< HEAD
-
-=======
->>>>>>> fbeb9489
 		return(true);
 	}
 
 start_again:
-	mtr_start(&mtr);
+	mtr.start();
 	buf_dblwr_being_created = TRUE;
 
 	doublewrite = buf_dblwr_get(&mtr);
@@ -210,24 +197,9 @@
 
 		buf_dblwr_init(doublewrite);
 
-		mtr_commit(&mtr);
+		mtr.commit();
 		buf_dblwr_being_created = FALSE;
 		return(true);
-	}
-
-<<<<<<< HEAD
-	ib::info() << "Doublewrite buffer not found: creating new";
-=======
-	if (buf_pool_get_curr_size()
-	    < ((TRX_SYS_DOUBLEWRITE_BLOCKS * TRX_SYS_DOUBLEWRITE_BLOCK_SIZE
-		+ FSP_EXTENT_SIZE / 2 + 100)
-	       * UNIV_PAGE_SIZE)) {
-
-		ib_logf(IB_LOG_LEVEL_ERROR,
-			"Cannot create doublewrite buffer: "
-			"innodb_buffer_pool_size is too small.");
-		mtr_commit(&mtr);
-		return(false);
 	} else {
 		fil_space_t* space = fil_space_acquire(TRX_SYS_SPACE);
 		const bool fail = UT_LIST_GET_FIRST(space->chain)->size
@@ -238,7 +210,6 @@
 			goto too_small;
 		}
 	}
->>>>>>> fbeb9489
 
 	block2 = fseg_create(TRX_SYS_SPACE, TRX_SYS_PAGE_NO,
 			     TRX_SYS_DOUBLEWRITE
@@ -246,17 +217,17 @@
 
 	if (block2 == NULL) {
 too_small:
-		ib_logf(IB_LOG_LEVEL_ERROR,
-			"Cannot create doublewrite buffer: "
+		ib::error()
+			<< "Cannot create doublewrite buffer: "
 			"the first file in innodb_data_file_path"
-			" must be at least %luM.",
-			3 * (FSP_EXTENT_SIZE * UNIV_PAGE_SIZE) >> 20);
-		mtr_commit(&mtr);
+			" must be at least "
+			<< (3 * (FSP_EXTENT_SIZE * UNIV_PAGE_SIZE) >> 20)
+			<< "M.";
+		mtr.commit();
 		return(false);
 	}
 
-	ib_logf(IB_LOG_LEVEL_INFO,
-		"Doublewrite buffer not found: creating new");
+	ib::info() << "Doublewrite buffer not found: creating new";
 
 	/* FIXME: After this point, the doublewrite buffer creation
 	is not atomic. The doublewrite buffer should not exist in
@@ -269,20 +240,6 @@
 
 	buf_block_dbg_add_level(block2, SYNC_NO_ORDER_CHECK);
 
-<<<<<<< HEAD
-	if (block2 == NULL) {
-		ib::error() << "Cannot create doublewrite buffer: you must"
-			" increase your tablespace size."
-			" Cannot continue operation.";
-
-		/* The mini-transaction did not write anything yet;
-		we merely failed to allocate a page. */
-		mtr.commit();
-		return(false);
-	}
-
-=======
->>>>>>> fbeb9489
 	fseg_header = doublewrite + TRX_SYS_DOUBLEWRITE_FSEG;
 	prev_page_no = 0;
 
@@ -574,20 +531,12 @@
 	byte*		unaligned_read_buf;
 	recv_dblwr_t&	recv_dblwr	= recv_sys->dblwr;
 
-<<<<<<< HEAD
+	if (!buf_dblwr) {
+		return;
+	}
+
 	unaligned_read_buf = static_cast<byte*>(
 		ut_malloc_nokey(2 * UNIV_PAGE_SIZE));
-=======
-	if (!buf_dblwr) {
-		return;
-	}
-
-	ib_logf(IB_LOG_LEVEL_INFO,
-		"Restoring possible half-written data pages "
-		"from the doublewrite buffer...");
-
-	unaligned_read_buf = static_cast<byte*>(ut_malloc(2 * UNIV_PAGE_SIZE));
->>>>>>> fbeb9489
 
 	read_buf = static_cast<byte*>(
 		ut_align(unaligned_read_buf, UNIV_PAGE_SIZE));
