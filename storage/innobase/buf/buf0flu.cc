/*****************************************************************************

Copyright (c) 1995, 2017, Oracle and/or its affiliates. All Rights Reserved.
Copyright (c) 2013, 2022, MariaDB Corporation.
Copyright (c) 2013, 2014, Fusion-io

This program is free software; you can redistribute it and/or modify it under
the terms of the GNU General Public License as published by the Free Software
Foundation; version 2 of the License.

This program is distributed in the hope that it will be useful, but WITHOUT
ANY WARRANTY; without even the implied warranty of MERCHANTABILITY or FITNESS
FOR A PARTICULAR PURPOSE. See the GNU General Public License for more details.

You should have received a copy of the GNU General Public License along with
this program; if not, write to the Free Software Foundation, Inc.,
51 Franklin Street, Fifth Floor, Boston, MA 02110-1335 USA

*****************************************************************************/

/**************************************************//**
@file buf/buf0flu.cc
The database buffer buf_pool flush algorithm

Created 11/11/1995 Heikki Tuuri
*******************************************************/

#include "univ.i"
#include <my_service_manager.h>
#include <mysql/service_thd_wait.h>
#include <sql_class.h>

#include "buf0flu.h"
#include "buf0buf.h"
#include "buf0checksum.h"
#include "buf0dblwr.h"
#include "srv0start.h"
#include "page0zip.h"
#include "fil0fil.h"
#include "log0crypt.h"
#include "srv0mon.h"
#include "fil0pagecompress.h"
#ifdef HAVE_LZO
# include "lzo/lzo1x.h"
#elif defined HAVE_SNAPPY
# include "snappy-c.h"
#endif

/** Number of pages flushed via LRU. Protected by buf_pool.mutex.
Also included in buf_pool.stat.n_pages_written. */
ulint buf_lru_flush_page_count;

/** Number of pages freed without flushing. Protected by buf_pool.mutex. */
ulint buf_lru_freed_page_count;

/** Flag indicating if the page_cleaner is in active state. */
Atomic_relaxed<bool> buf_page_cleaner_is_active;

/** Factor for scan length to determine n_pages for intended oldest LSN
progress */
static constexpr ulint buf_flush_lsn_scan_factor = 3;

/** Average redo generation rate */
static lsn_t lsn_avg_rate = 0;

/** Target oldest_modification for the page cleaner background flushing;
writes are protected by buf_pool.flush_list_mutex */
static Atomic_relaxed<lsn_t> buf_flush_async_lsn;
/** Target oldest_modification for the page cleaner furious flushing;
writes are protected by buf_pool.flush_list_mutex */
static Atomic_relaxed<lsn_t> buf_flush_sync_lsn;

#ifdef UNIV_PFS_THREAD
mysql_pfs_key_t page_cleaner_thread_key;
#endif /* UNIV_PFS_THREAD */

/** Page cleaner structure */
static struct
{
  /** total elapsed time in adaptive flushing, in seconds */
  ulint flush_time;
  /** number of adaptive flushing passes */
  ulint flush_pass;
} page_cleaner;

/* @} */

#ifdef UNIV_DEBUG
/** Validate the flush list. */
static void buf_flush_validate_low();

/** Validates the flush list some of the time. */
static void buf_flush_validate_skip()
{
/** Try buf_flush_validate_low() every this many times */
# define BUF_FLUSH_VALIDATE_SKIP	23

	/** The buf_flush_validate_low() call skip counter.
	Use a signed type because of the race condition below. */
	static int buf_flush_validate_count = BUF_FLUSH_VALIDATE_SKIP;

	/* There is a race condition below, but it does not matter,
	because this call is only for heuristic purposes. We want to
	reduce the call frequency of the costly buf_flush_validate_low()
	check in debug builds. */
	if (--buf_flush_validate_count > 0) {
		return;
	}

	buf_flush_validate_count = BUF_FLUSH_VALIDATE_SKIP;
	buf_flush_validate_low();
}
#endif /* UNIV_DEBUG */

void buf_pool_t::page_cleaner_wakeup(bool for_LRU)
{
  if (!page_cleaner_idle())
  {
    if (for_LRU)
      /* Ensure that the page cleaner is not in a timed wait. */
      pthread_cond_signal(&do_flush_list);
    return;
  }
  double dirty_pct= double(UT_LIST_GET_LEN(buf_pool.flush_list)) * 100.0 /
    double(UT_LIST_GET_LEN(buf_pool.LRU) + UT_LIST_GET_LEN(buf_pool.free));
  double pct_lwm= srv_max_dirty_pages_pct_lwm;

  /* if pct_lwm != 0.0, adaptive flushing is enabled.
  signal buf page cleaner thread
  - if pct_lwm <= dirty_pct then it will invoke apdative flushing flow
  - if pct_lwm > dirty_pct then it will invoke idle flushing flow.

  idle_flushing:
  dirty_pct < innodb_max_dirty_pages_pct_lwm so it could be an
  idle flushing use-case.

  Why is last_activity_count not updated always?
  - let's first understand when is server activity count updated.
  - it is updated on commit of a transaction trx_t::commit() and not
    on adding a page to the flush list.
  - page_cleaner_wakeup is called when a page is added to the flush list.

  - now let's say the first user thread, updates the count from X -> Y but
    is yet to commit the transaction (so activity count is still Y).
    followup user threads will see the updated count as (Y) that is matching
    the universal server activity count (Y), giving a false impression that
    the server is idle.

  How to avoid this?
  - by allowing last_activity_count to updated when page-cleaner is made
    active and has work to do. This ensures that the last_activity signal
    is consumed by the page-cleaner before the next one is generated. */
  if (for_LRU ||
      (pct_lwm != 0.0 && (pct_lwm <= dirty_pct ||
                          last_activity_count == srv_get_activity_count())) ||
      srv_max_buf_pool_modified_pct <= dirty_pct)
  {
    page_cleaner_status-= PAGE_CLEANER_IDLE;
    pthread_cond_signal(&do_flush_list);
  }
}

inline void buf_pool_t::delete_from_flush_list_low(buf_page_t *bpage)
{
  ut_ad(!fsp_is_system_temporary(bpage->id().space()));
  mysql_mutex_assert_owner(&flush_list_mutex);
  flush_hp.adjust(bpage);
  UT_LIST_REMOVE(flush_list, bpage);
}

/** Insert a modified block into the flush list.
@param block    modified block
@param lsn      start LSN of the mini-transaction that modified the block */
void buf_pool_t::insert_into_flush_list(buf_block_t *block, lsn_t lsn)
{
  mysql_mutex_assert_not_owner(&mutex);
  mysql_mutex_assert_owner(&log_sys.flush_order_mutex);
  ut_ad(lsn > 2);
  ut_ad(!fsp_is_system_temporary(block->page.id().space()));

  mysql_mutex_lock(&flush_list_mutex);
  if (ut_d(const lsn_t old=) block->page.oldest_modification())
  {
    ut_ad(old == 1);
    delete_from_flush_list_low(&block->page);
  }
  else
    flush_list_bytes+= block->physical_size();
  ut_ad(flush_list_bytes <= curr_pool_size);

  block->page.set_oldest_modification(lsn);
  MEM_CHECK_DEFINED(block->page.zip.data
                    ? block->page.zip.data : block->page.frame,
                    block->physical_size());
  UT_LIST_ADD_FIRST(flush_list, &block->page);
  ut_d(buf_flush_validate_skip());
  page_cleaner_wakeup();
  mysql_mutex_unlock(&flush_list_mutex);
}

/** Remove a block from flush_list.
@param bpage   buffer pool page */
void buf_pool_t::delete_from_flush_list(buf_page_t *bpage)
{
  delete_from_flush_list_low(bpage);
  flush_list_bytes-= bpage->physical_size();
  bpage->clear_oldest_modification();
#ifdef UNIV_DEBUG
  buf_flush_validate_skip();
#endif /* UNIV_DEBUG */
}

/** Remove all dirty pages belonging to a given tablespace when we are
deleting the data file of that tablespace.
The pages still remain a part of LRU and are evicted from
the list as they age towards the tail of the LRU.
@param id    tablespace identifier */
void buf_flush_remove_pages(ulint id)
{
  const page_id_t first(id, 0), end(id + 1, 0);
  ut_ad(id);

  for (;;)
  {
    mysql_mutex_lock(&buf_pool.mutex);
    bool deferred= false;

    mysql_mutex_lock(&buf_pool.flush_list_mutex);

    for (buf_page_t *bpage= UT_LIST_GET_LAST(buf_pool.flush_list); bpage; )
    {
      const auto s= bpage->state();
      ut_ad(s >= buf_page_t::REMOVE_HASH);
      ut_ad(s < buf_page_t::READ_FIX || s >= buf_page_t::WRITE_FIX);
      buf_page_t *prev= UT_LIST_GET_PREV(list, bpage);

      const page_id_t bpage_id(bpage->id());

      if (bpage_id < first || bpage_id >= end);
      else if (s >= buf_page_t::WRITE_FIX)
        deferred= true;
      else
        buf_pool.delete_from_flush_list(bpage);

      bpage= prev;
    }

    mysql_mutex_unlock(&buf_pool.mutex);
    mysql_mutex_unlock(&buf_pool.flush_list_mutex);

    if (!deferred)
      break;

    os_aio_wait_until_no_pending_writes(true);
  }
}

/*******************************************************************//**
Relocates a buffer control block on the flush_list.
Note that it is assumed that the contents of bpage have already been
copied to dpage.
IMPORTANT: When this function is called bpage and dpage are not
exact copies of each other. For example, they both will have different
::state. Also the ::list pointers in dpage may be stale. We need to
use the current list node (bpage) to do the list manipulation because
the list pointers could have changed between the time that we copied
the contents of bpage to the dpage and the flush list manipulation
below. */
ATTRIBUTE_COLD
void
buf_flush_relocate_on_flush_list(
/*=============================*/
	buf_page_t*	bpage,	/*!< in/out: control block being moved */
	buf_page_t*	dpage)	/*!< in/out: destination block */
{
	buf_page_t*	prev;

	mysql_mutex_assert_owner(&buf_pool.flush_list_mutex);
	ut_ad(!fsp_is_system_temporary(bpage->id().space()));

	const lsn_t lsn = bpage->oldest_modification();

	if (!lsn) {
		return;
	}

	ut_ad(lsn == 1 || lsn > 2);
	ut_ad(dpage->oldest_modification() == lsn);

	/* Important that we adjust the hazard pointer before removing
	the bpage from the flush list. */
	buf_pool.flush_hp.adjust(bpage);

	prev = UT_LIST_GET_PREV(list, bpage);
	UT_LIST_REMOVE(buf_pool.flush_list, bpage);

	bpage->clear_oldest_modification();

	if (lsn == 1) {
		buf_pool.flush_list_bytes -= dpage->physical_size();
		dpage->list.prev = nullptr;
		dpage->list.next = nullptr;
		dpage->clear_oldest_modification();
	} else if (prev) {
		ut_ad(prev->oldest_modification());
		UT_LIST_INSERT_AFTER(buf_pool.flush_list, prev, dpage);
	} else {
		UT_LIST_ADD_FIRST(buf_pool.flush_list, dpage);
	}

	ut_d(buf_flush_validate_low());
}

/** Note that a block is no longer dirty, while not removing
it from buf_pool.flush_list */
inline void buf_page_t::write_complete(bool temporary)
{
  ut_ad(temporary == fsp_is_system_temporary(id().space()));
  if (temporary)
  {
    ut_ad(oldest_modification() == 2);
    oldest_modification_= 0;
  }
  else
  {
    /* We use release memory order to guarantee that callers of
    oldest_modification_acquire() will observe the block as
    being detached from buf_pool.flush_list, after reading the value 0. */
    ut_ad(oldest_modification() > 2);
    oldest_modification_.store(1, std::memory_order_release);
  }
  const auto s= state();
  ut_ad(s >= WRITE_FIX);
  zip.fix.fetch_sub((s >= WRITE_FIX_REINIT)
                    ? (WRITE_FIX_REINIT - UNFIXED)
                    : (WRITE_FIX - UNFIXED));
  lock.u_unlock(true);
}

inline void buf_pool_t::n_flush_inc()
{
  mysql_mutex_assert_owner(&flush_list_mutex);
  page_cleaner_status+= LRU_FLUSH;
}

inline void buf_pool_t::n_flush_dec()
{
  mysql_mutex_lock(&flush_list_mutex);
  ut_ad(page_cleaner_status >= LRU_FLUSH);
  if ((page_cleaner_status-= LRU_FLUSH) < LRU_FLUSH)
    pthread_cond_broadcast(&done_flush_LRU);
  mysql_mutex_unlock(&flush_list_mutex);
}

/** Complete write of a file page from buf_pool.
@param request write request */
void buf_page_write_complete(const IORequest &request)
{
  ut_ad(request.is_write());
  ut_ad(!srv_read_only_mode);
  buf_page_t *bpage= request.bpage;
  ut_ad(bpage);
  const auto state= bpage->state();
  /* io-fix can only be cleared by buf_page_t::write_complete()
  and buf_page_t::read_complete() */
  ut_ad(state >= buf_page_t::WRITE_FIX);
  ut_ad(!buf_dblwr.is_inside(bpage->id()));
  ut_ad(request.node->space->id == bpage->id().space());

  if (request.slot)
    request.slot->release();

  if (UNIV_UNLIKELY(MONITOR_IS_ON(MONITOR_MODULE_BUF_PAGE)))
    buf_page_monitor(*bpage, false);
  DBUG_PRINT("ib_buf", ("write page %u:%u",
                        bpage->id().space(), bpage->id().page_no()));

  mysql_mutex_assert_not_owner(&buf_pool.mutex);
  mysql_mutex_assert_not_owner(&buf_pool.flush_list_mutex);

  if (request.is_LRU())
  {
    const bool temp= bpage->oldest_modification() == 2;
    if (!temp && state < buf_page_t::WRITE_FIX_REINIT &&
        request.node->space->use_doublewrite())
      buf_dblwr.write_completed();
    /* We must hold buf_pool.mutex while releasing the block, so that
    no other thread can access it before we have freed it. */
    mysql_mutex_lock(&buf_pool.mutex);
    bpage->write_complete(temp);
    buf_LRU_free_page(bpage, true);
    mysql_mutex_unlock(&buf_pool.mutex);

    buf_pool.n_flush_dec();
  }
  else
  {
    if (state < buf_page_t::WRITE_FIX_REINIT &&
        request.node->space->use_doublewrite())
      buf_dblwr.write_completed();
    bpage->write_complete(false);
  }
}

/** Calculate a ROW_FORMAT=COMPRESSED page checksum and update the page.
@param[in,out]	page		page to update
@param[in]	size		compressed page size */
void buf_flush_update_zip_checksum(buf_frame_t *page, ulint size)
{
  ut_ad(size > 0);
  mach_write_to_4(page + FIL_PAGE_SPACE_OR_CHKSUM,
                  page_zip_calc_checksum(page, size, false));
}

/** Assign the full crc32 checksum for non-compressed page.
@param[in,out]	page	page to be updated */
void buf_flush_assign_full_crc32_checksum(byte* page)
{
	ut_d(bool compressed = false);
	ut_d(bool corrupted = false);
	ut_d(const uint size = buf_page_full_crc32_size(page, &compressed,
							&corrupted));
	ut_ad(!compressed);
	ut_ad(!corrupted);
	ut_ad(size == uint(srv_page_size));
	const ulint payload = srv_page_size - FIL_PAGE_FCRC32_CHECKSUM;
	mach_write_to_4(page + payload, ut_crc32(page, payload));
}

/** Initialize a page for writing to the tablespace.
@param[in]	block			buffer block; NULL if bypassing
					the buffer pool
@param[in,out]	page			page frame
@param[in,out]	page_zip_		compressed page, or NULL if
					uncompressed
@param[in]	use_full_checksum	whether tablespace uses full checksum */
void
buf_flush_init_for_writing(
	const buf_block_t*	block,
	byte*			page,
	void*			page_zip_,
	bool			use_full_checksum)
{
	if (block && block->page.frame != page) {
		/* If page is encrypted in full crc32 format then
		checksum stored already as a part of fil_encrypt_buf() */
		ut_ad(use_full_checksum);
		return;
	}

	ut_ad(!block || block->page.frame == page);
	ut_ad(page);

	if (page_zip_) {
		page_zip_des_t*	page_zip;
		ulint		size;

		page_zip = static_cast<page_zip_des_t*>(page_zip_);
		ut_ad(!block || &block->page.zip == page_zip);
		size = page_zip_get_size(page_zip);

		ut_ad(size);
		ut_ad(ut_is_2pow(size));
		ut_ad(size <= UNIV_ZIP_SIZE_MAX);

		switch (fil_page_get_type(page)) {
		case FIL_PAGE_TYPE_ALLOCATED:
		case FIL_PAGE_INODE:
		case FIL_PAGE_IBUF_BITMAP:
		case FIL_PAGE_TYPE_FSP_HDR:
		case FIL_PAGE_TYPE_XDES:
			/* These are essentially uncompressed pages. */
			memcpy(page_zip->data, page, size);
			/* fall through */
		case FIL_PAGE_TYPE_ZBLOB:
		case FIL_PAGE_TYPE_ZBLOB2:
		case FIL_PAGE_INDEX:
		case FIL_PAGE_RTREE:
			buf_flush_update_zip_checksum(page_zip->data, size);
			return;
		}

		ib::error() << "The compressed page to be written"
			" seems corrupt:";
		ut_print_buf(stderr, page, size);
		fputs("\nInnoDB: Possibly older version of the page:", stderr);
		ut_print_buf(stderr, page_zip->data, size);
		putc('\n', stderr);
		ut_error;
	}

	if (use_full_checksum) {
		static_assert(FIL_PAGE_FCRC32_END_LSN % 4 == 0, "aligned");
		static_assert(FIL_PAGE_LSN % 4 == 0, "aligned");
		memcpy_aligned<4>(page + srv_page_size
				  - FIL_PAGE_FCRC32_END_LSN,
				  FIL_PAGE_LSN + 4 + page, 4);
		return buf_flush_assign_full_crc32_checksum(page);
	}

	static_assert(FIL_PAGE_END_LSN_OLD_CHKSUM % 8 == 0, "aligned");
	static_assert(FIL_PAGE_LSN % 8 == 0, "aligned");
	memcpy_aligned<8>(page + srv_page_size - FIL_PAGE_END_LSN_OLD_CHKSUM,
			  FIL_PAGE_LSN + page, 8);

	if (block && srv_page_size == 16384) {
		/* The page type could be garbage in old files
		created before MySQL 5.5. Such files always
		had a page size of 16 kilobytes. */
		ulint	page_type = fil_page_get_type(page);
		ulint	reset_type = page_type;

		switch (block->page.id().page_no() % 16384) {
		case 0:
			reset_type = block->page.id().page_no() == 0
				? FIL_PAGE_TYPE_FSP_HDR
				: FIL_PAGE_TYPE_XDES;
			break;
		case 1:
			reset_type = FIL_PAGE_IBUF_BITMAP;
			break;
		case FSP_TRX_SYS_PAGE_NO:
			if (block->page.id()
			    == page_id_t(TRX_SYS_SPACE, TRX_SYS_PAGE_NO)) {
				reset_type = FIL_PAGE_TYPE_TRX_SYS;
				break;
			}
			/* fall through */
		default:
			switch (page_type) {
			case FIL_PAGE_INDEX:
			case FIL_PAGE_TYPE_INSTANT:
			case FIL_PAGE_RTREE:
			case FIL_PAGE_UNDO_LOG:
			case FIL_PAGE_INODE:
			case FIL_PAGE_IBUF_FREE_LIST:
			case FIL_PAGE_TYPE_ALLOCATED:
			case FIL_PAGE_TYPE_SYS:
			case FIL_PAGE_TYPE_TRX_SYS:
			case FIL_PAGE_TYPE_BLOB:
			case FIL_PAGE_TYPE_ZBLOB:
			case FIL_PAGE_TYPE_ZBLOB2:
				break;
			case FIL_PAGE_TYPE_FSP_HDR:
			case FIL_PAGE_TYPE_XDES:
			case FIL_PAGE_IBUF_BITMAP:
				/* These pages should have
				predetermined page numbers
				(see above). */
			default:
				reset_type = FIL_PAGE_TYPE_UNKNOWN;
				break;
			}
		}

		if (UNIV_UNLIKELY(page_type != reset_type)) {
			ib::info()
				<< "Resetting invalid page "
				<< block->page.id() << " type "
				<< page_type << " to "
				<< reset_type << " when flushing.";
			fil_page_set_type(page, reset_type);
		}
	}

	const uint32_t checksum = buf_calc_page_crc32(page);
	mach_write_to_4(page + FIL_PAGE_SPACE_OR_CHKSUM, checksum);
	mach_write_to_4(page + srv_page_size - FIL_PAGE_END_LSN_OLD_CHKSUM,
			checksum);
}

/** Reserve a buffer for compression.
@param[in,out]  slot    reserved slot */
static void buf_tmp_reserve_compression_buf(buf_tmp_buffer_t* slot)
{
  if (slot->comp_buf)
    return;
  /* Both Snappy and LZO compression methods require that the output
  buffer be bigger than input buffer. Adjust the allocated size. */
  ulint size= srv_page_size;
#ifdef HAVE_LZO
  size= size + LZO1X_1_15_MEM_COMPRESS;
#elif defined HAVE_SNAPPY
  size= snappy_max_compressed_length(size);
#endif
  slot->comp_buf= static_cast<byte*>(aligned_malloc(size, srv_page_size));
}

/** Encrypt a buffer of temporary tablespace
@param[in]      offset  Page offset
@param[in]      s       Page to encrypt
@param[in,out]  d       Output buffer
@return encrypted buffer or NULL */
static byte* buf_tmp_page_encrypt(ulint offset, const byte* s, byte* d)
{
  /* Calculate the start offset in a page */
  uint srclen= static_cast<uint>(srv_page_size) -
    (FIL_PAGE_FILE_FLUSH_LSN_OR_KEY_VERSION +
     FIL_PAGE_FCRC32_CHECKSUM);
  const byte* src= s + FIL_PAGE_FILE_FLUSH_LSN_OR_KEY_VERSION;
  byte* dst= d + FIL_PAGE_FILE_FLUSH_LSN_OR_KEY_VERSION;

  memcpy(d, s, FIL_PAGE_FILE_FLUSH_LSN_OR_KEY_VERSION);

  if (!log_tmp_block_encrypt(src, srclen, dst, (offset * srv_page_size), true))
    return NULL;

  const ulint payload= srv_page_size - FIL_PAGE_FCRC32_CHECKSUM;
  mach_write_to_4(d + payload, ut_crc32(d, payload));

  srv_stats.pages_encrypted.inc();
  srv_stats.n_temp_blocks_encrypted.inc();
  return d;
}

/** Encryption and page_compression hook that is called just before
a page is written to disk.
@param[in,out]  space   tablespace
@param[in,out]  bpage   buffer page
@param[in]      s       physical page frame that is being encrypted
@param[in,out]  size    payload size in bytes
@return page frame to be written to file
(may be src_frame or an encrypted/compressed copy of it) */
static byte *buf_page_encrypt(fil_space_t* space, buf_page_t* bpage, byte* s,
                              buf_tmp_buffer_t **slot, size_t *size)
{
  ut_ad(!bpage->is_freed());
  ut_ad(space->id == bpage->id().space());
  ut_ad(!*slot);

  const uint32_t page_no= bpage->id().page_no();

  switch (page_no) {
  case TRX_SYS_PAGE_NO:
    if (bpage->id().space() != TRX_SYS_SPACE)
      break;
    /* The TRX_SYS page is neither encrypted nor compressed, because
    it contains the address of the doublewrite buffer. */
    /* fall through */
  case 0:
    /* Page 0 of a tablespace is not encrypted/compressed */
    return s;
  }

  fil_space_crypt_t *crypt_data= space->crypt_data;
  bool encrypted, page_compressed;
  if (space->purpose == FIL_TYPE_TEMPORARY)
  {
    ut_ad(!crypt_data);
    encrypted= innodb_encrypt_temporary_tables;
    page_compressed= false;
  }
  else
  {
    encrypted= crypt_data && !crypt_data->not_encrypted() &&
      crypt_data->type != CRYPT_SCHEME_UNENCRYPTED &&
      (!crypt_data->is_default_encryption() || srv_encrypt_tables);
    page_compressed= space->is_compressed();
  }

  const bool full_crc32= space->full_crc32();

  if (!encrypted && !page_compressed)
  {
    /* No need to encrypt or compress. Clear key-version & crypt-checksum. */
    static_assert(FIL_PAGE_FCRC32_KEY_VERSION % 4 == 0, "alignment");
    static_assert(FIL_PAGE_FILE_FLUSH_LSN_OR_KEY_VERSION % 4 == 2,
                  "not perfect alignment");
    if (full_crc32)
      memset_aligned<4>(s + FIL_PAGE_FCRC32_KEY_VERSION, 0, 4);
    else
      memset_aligned<2>(s + FIL_PAGE_FILE_FLUSH_LSN_OR_KEY_VERSION, 0, 8);
    return s;
  }

  static_assert(FIL_PAGE_FCRC32_END_LSN % 4 == 0, "alignment");
  static_assert(FIL_PAGE_LSN % 8 == 0, "alignment");
  if (full_crc32)
    memcpy_aligned<4>(s + srv_page_size - FIL_PAGE_FCRC32_END_LSN,
                      FIL_PAGE_LSN + 4 + s, 4);

  ut_ad(!bpage->zip_size() || !page_compressed);
  /* Find free slot from temporary memory array */
  *slot= buf_pool.io_buf_reserve();
  ut_a(*slot);
  (*slot)->allocate();

  byte *d= (*slot)->crypt_buf;

  if (!page_compressed)
  {
not_compressed:
    d= space->purpose == FIL_TYPE_TEMPORARY
      ? buf_tmp_page_encrypt(page_no, s, d)
      : fil_space_encrypt(space, page_no, s, d);
  }
  else
  {
    ut_ad(space->purpose != FIL_TYPE_TEMPORARY);
    /* First we compress the page content */
    buf_tmp_reserve_compression_buf(*slot);
    byte *tmp= (*slot)->comp_buf;
    ulint len= fil_page_compress(s, tmp, space->flags,
                                 fil_space_get_block_size(space, page_no),
                                 encrypted);

    if (!len)
      goto not_compressed;

    *size= len;

    if (full_crc32)
    {
      ut_d(bool compressed = false);
      len= buf_page_full_crc32_size(tmp,
#ifdef UNIV_DEBUG
                                    &compressed,
#else
                                    NULL,
#endif
                                    NULL);
      ut_ad(compressed);
    }

    /* Workaround for MDEV-15527. */
    memset(tmp + len, 0 , srv_page_size - len);

    if (encrypted)
      tmp= fil_space_encrypt(space, page_no, tmp, d);

    if (full_crc32)
    {
      static_assert(FIL_PAGE_FCRC32_CHECKSUM == 4, "alignment");
      mach_write_to_4(tmp + len - 4, ut_crc32(tmp, len - 4));
      ut_ad(!buf_page_is_corrupted(true, tmp, space->flags));
    }

    d= tmp;
  }

  (*slot)->out_buf= d;
  return d;
}

/** Free a page whose underlying file page has been freed. */
ATTRIBUTE_COLD void buf_pool_t::release_freed_page(buf_page_t *bpage)
{
  mysql_mutex_assert_owner(&mutex);
  ut_d(const lsn_t oldest_modification= bpage->oldest_modification();)
  if (fsp_is_system_temporary(bpage->id().space()))
  {
    ut_ad(bpage->frame);
    ut_ad(oldest_modification == 2);
    bpage->clear_oldest_modification();
  }
  else
  {
    mysql_mutex_lock(&flush_list_mutex);
    ut_ad(oldest_modification > 2);
    delete_from_flush_list(bpage);
    mysql_mutex_unlock(&flush_list_mutex);
  }

  bpage->lock.u_unlock(true);
  buf_LRU_free_page(bpage, true);
}

/** Write a flushable page to a file or free a freeable block.
@param evict       whether to evict the page on write completion
@param space       tablespace
@return whether a page write was initiated and buf_pool.mutex released */
bool buf_page_t::flush(bool evict, fil_space_t *space)
{
  mysql_mutex_assert_not_owner(&buf_pool.flush_list_mutex);
  ut_ad(in_file());
  ut_ad(in_LRU_list);
  ut_ad((space->purpose == FIL_TYPE_TEMPORARY) ==
        (space == fil_system.temp_space));
  ut_ad(evict || space != fil_system.temp_space);
  ut_ad(space->referenced());

  const auto s= state();
  ut_a(s >= FREED);

  if (s < UNFIXED)
  {
    buf_pool.release_freed_page(this);
    return false;
  }

  ut_d(const auto f=) zip.fix.fetch_add(WRITE_FIX - UNFIXED);
  ut_ad(f >= UNFIXED);
  ut_ad(f < READ_FIX);
  ut_ad((space == fil_system.temp_space)
        ? oldest_modification() == 2
        : oldest_modification() > 2);

  /* Increment the I/O operation count used for selecting LRU policy. */
  buf_LRU_stat_inc_io();
  mysql_mutex_unlock(&buf_pool.mutex);

  IORequest::Type type= IORequest::WRITE_ASYNC;
  if (UNIV_UNLIKELY(evict))
  {
    type= IORequest::WRITE_LRU;
    mysql_mutex_lock(&buf_pool.flush_list_mutex);
    buf_pool.n_flush_inc();
    mysql_mutex_unlock(&buf_pool.flush_list_mutex);
  }

  /* Apart from the U-lock, this block will also be protected by
  is_write_fixed() and oldest_modification()>1.
  Thus, it cannot be relocated or removed. */

  DBUG_PRINT("ib_buf", ("%s %u page %u:%u",
                        evict ? "LRU" : "flush_list",
                        id().space(), id().page_no()));

  buf_block_t *block= reinterpret_cast<buf_block_t*>(this);
  page_t *write_frame= zip.data;

  space->reacquire();
  size_t size;
#if defined HAVE_FALLOC_PUNCH_HOLE_AND_KEEP_SIZE || defined _WIN32
  size_t orig_size;
#endif
  buf_tmp_buffer_t *slot= nullptr;

  if (UNIV_UNLIKELY(!frame)) /* ROW_FORMAT=COMPRESSED */
  {
    ut_ad(!space->full_crc32());
    ut_ad(!space->is_compressed()); /* not page_compressed */
    size= zip_size();
#if defined HAVE_FALLOC_PUNCH_HOLE_AND_KEEP_SIZE || defined _WIN32
    orig_size= size;
#endif
    buf_flush_update_zip_checksum(write_frame, size);
    write_frame= buf_page_encrypt(space, this, write_frame, &slot, &size);
    ut_ad(size == zip_size());
  }
  else
  {
    byte *page= frame;
    size= block->physical_size();
#if defined HAVE_FALLOC_PUNCH_HOLE_AND_KEEP_SIZE || defined _WIN32
    orig_size= size;
#endif

    if (space->full_crc32())
    {
      /* innodb_checksum_algorithm=full_crc32 is not implemented for
      ROW_FORMAT=COMPRESSED pages. */
      ut_ad(!write_frame);
      page= buf_page_encrypt(space, this, page, &slot, &size);
      buf_flush_init_for_writing(block, page, nullptr, true);
    }
    else
    {
      buf_flush_init_for_writing(block, page, write_frame ? &zip : nullptr,
                                 false);
      page= buf_page_encrypt(space, this, write_frame ? write_frame : page,
                             &slot, &size);
    }

#if defined HAVE_FALLOC_PUNCH_HOLE_AND_KEEP_SIZE || defined _WIN32
    if (size != orig_size)
    {
      switch (space->chain.start->punch_hole) {
      case 1:
        static_assert(IORequest::PUNCH_LRU - IORequest::PUNCH ==
                      IORequest::WRITE_LRU - IORequest::WRITE_ASYNC, "");
        type=
          IORequest::Type(type + (IORequest::PUNCH - IORequest::WRITE_ASYNC));
        break;
      case 2:
        size= orig_size;
      }
    }
#endif
    write_frame= page;
  }

  if ((s & LRU_MASK) == REINIT || !space->use_doublewrite())
  {
    if (UNIV_LIKELY(space->purpose == FIL_TYPE_TABLESPACE))
    {
      const lsn_t lsn=
        mach_read_from_8(my_assume_aligned<8>(FIL_PAGE_LSN +
                                              (write_frame ? write_frame
                                               : frame)));
      ut_ad(lsn >= oldest_modification());
      if (lsn > log_sys.get_flushed_lsn())
        log_write_up_to(lsn, true);
    }
    space->io(IORequest{type, this, slot}, physical_offset(), size,
              write_frame, this);
  }
  else
    buf_dblwr.add_to_batch(IORequest{this, slot, space->chain.start, type},
                           size);
  return true;
}

/** Check whether a page can be flushed from the buf_pool.
@param id          page identifier
@param fold        id.fold()
@param evict       true=buf_pool.LRU; false=buf_pool.flush_list
@return whether the page can be flushed */
static bool buf_flush_check_neighbor(const page_id_t id, ulint fold,
                                     bool evict)
{
  mysql_mutex_assert_owner(&buf_pool.mutex);
  ut_ad(fold == id.fold());

  /* FIXME: cell_get() is being invoked while holding buf_pool.mutex */
  const buf_page_t *bpage=
    buf_pool.page_hash.get(id, buf_pool.page_hash.cell_get(fold));

  if (!bpage || buf_pool.watch_is_sentinel(*bpage))
    return false;

  /* We avoid flushing 'non-old' blocks in an eviction flush, because the
  flushed blocks are soon freed */
  if (evict && !bpage->is_old())
    return false;

  return bpage->oldest_modification() > 1 && !bpage->is_io_fixed();
}

/** Check which neighbors of a page can be flushed from the buf_pool.
@param space       tablespace
@param id          page identifier of a dirty page
@param contiguous  whether to consider contiguous areas of pages
@param evict       true=buf_pool.LRU; false=buf_pool.flush_list
@return last page number that can be flushed */
static page_id_t buf_flush_check_neighbors(const fil_space_t &space,
                                           page_id_t &id, bool contiguous,
                                           bool evict)
{
  ut_ad(id.page_no() < space.size +
        (space.physical_size() == 2048 ? 1
         : space.physical_size() == 1024 ? 3 : 0));
  /* When flushed, dirty blocks are searched in neighborhoods of this
  size, and flushed along with the original page. */
  const ulint s= buf_pool.curr_size / 16;
  const uint32_t read_ahead= buf_pool.read_ahead_area;
  const uint32_t buf_flush_area= read_ahead > s
    ? static_cast<uint32_t>(s) : read_ahead;
  page_id_t low= id - (id.page_no() % buf_flush_area);
  page_id_t high= low + buf_flush_area;
  high.set_page_no(std::min(high.page_no(), space.last_page_number()));

  if (!contiguous)
  {
    high= std::max(id + 1, high);
    id= low;
    return high;
  }

  /* Determine the contiguous dirty area around id. */
  const ulint id_fold= id.fold();

  mysql_mutex_lock(&buf_pool.mutex);

  if (id > low)
  {
    ulint fold= id_fold;
    for (page_id_t i= id - 1;; --i)
    {
      fold--;
      if (!buf_flush_check_neighbor(i, fold, evict))
      {
        low= i + 1;
        break;
      }
      if (i == low)
        break;
    }
  }

  page_id_t i= id;
  id= low;
  ulint fold= id_fold;
  while (++i < high)
  {
    ++fold;
    if (!buf_flush_check_neighbor(i, fold, evict))
      break;
  }

  mysql_mutex_unlock(&buf_pool.mutex);
  return i;
}

MY_ATTRIBUTE((warn_unused_result))
/** Apply freed_ranges to the file.
@param writable whether the file is writable
@return number of pages written or hole-punched */
uint32_t fil_space_t::flush_freed(bool writable)
{
<<<<<<< HEAD
  const bool punch_hole= chain.start->punch_hole == 1;
=======
>>>>>>> c9eff1a1
  if (!punch_hole && !srv_immediate_scrub_data_uncompressed)
    return 0;

  mysql_mutex_assert_not_owner(&buf_pool.flush_list_mutex);
  mysql_mutex_assert_not_owner(&buf_pool.mutex);

<<<<<<< HEAD
  freed_range_mutex.lock();
  if (freed_ranges.empty() || log_sys.get_flushed_lsn() < get_last_freed_lsn())
  {
    freed_range_mutex.unlock();
    return 0;
=======
  for (;;)
  {
    freed_range_mutex.lock();
    if (freed_ranges.empty())
    {
      freed_range_mutex.unlock();
      return 0;
    }
    const lsn_t flush_lsn= last_freed_lsn;
    if (log_sys.get_flushed_lsn() >= flush_lsn)
      break;
    freed_range_mutex.unlock();
    log_write_up_to(flush_lsn, true);
>>>>>>> c9eff1a1
  }

  const unsigned physical{physical_size()};

  range_set freed= std::move(freed_ranges);
  uint32_t written= 0;

  if (!writable);
  else if (punch_hole)
  {
    for (const auto &range : freed)
    {
      written+= range.last - range.first + 1;
      reacquire();
      io(IORequest(IORequest::PUNCH_RANGE),
         os_offset_t{range.first} * physical,
         (range.last - range.first + 1) * physical, nullptr);
    }
  }
  else
  {
    for (const auto &range : freed)
    {
      written+= range.last - range.first + 1;
      for (os_offset_t i= range.first; i <= range.last; i++)
      {
        reacquire();
        io(IORequest(IORequest::WRITE_ASYNC), i * physical, physical,
           const_cast<byte*>(field_ref_zero));
      }
    }
  }

  freed_range_mutex.unlock();
  return written;
}

/** Flushes to disk all flushable pages within the flush area
and also write zeroes or punch the hole for the freed ranges of pages.
@param space       tablespace
@param page_id     page identifier
@param bpage       buffer page
@param contiguous  whether to consider contiguous areas of pages
@param evict       true=buf_pool.LRU; false=buf_pool.flush_list
@param n_flushed   number of pages flushed so far in this batch
@param n_to_flush  maximum number of pages we are allowed to flush
@return number of pages flushed */
static ulint buf_flush_try_neighbors(fil_space_t *space,
                                     const page_id_t page_id,
                                     buf_page_t *bpage,
                                     bool contiguous, bool evict,
                                     ulint n_flushed, ulint n_to_flush)
{
  ut_ad(space->id == page_id.space());
  ut_ad(bpage->id() == page_id);

  ulint count= 0;
  page_id_t id= page_id;
  page_id_t high= buf_flush_check_neighbors(*space, id, contiguous, evict);

  ut_ad(page_id >= id);
  ut_ad(page_id < high);

  for (ulint id_fold= id.fold(); id < high; ++id, ++id_fold)
  {
    if (UNIV_UNLIKELY(space->is_stopping()))
    {
      if (bpage)
        bpage->lock.u_unlock(true);
      break;
    }

    if (count + n_flushed >= n_to_flush)
    {
      if (id > page_id)
        break;
      /* If the page whose neighbors we are flushing has not been
      flushed yet, we must flush the page that we selected originally. */
      id= page_id;
      id_fold= id.fold();
    }

    const buf_pool_t::hash_chain &chain= buf_pool.page_hash.cell_get(id_fold);
    mysql_mutex_lock(&buf_pool.mutex);

    if (buf_page_t *b= buf_pool.page_hash.get(id, chain))
    {
      ut_ad(b->in_file());
      if (id == page_id)
      {
        ut_ad(bpage == b);
        bpage= nullptr;
        ut_ad(!buf_pool.watch_is_sentinel(*b));
        ut_ad(b->oldest_modification() > 1);
      flush:
        if (b->flush(evict, space))
        {
          ++count;
          continue;
        }
      }
      /* We avoid flushing 'non-old' blocks in an eviction flush,
      because the flushed blocks are soon freed */
      else if ((!evict || b->is_old()) && !buf_pool.watch_is_sentinel(*b) &&
               b->oldest_modification() > 1 && b->lock.u_lock_try(true))
      {
        if (b->oldest_modification() < 2)
          b->lock.u_unlock(true);
        else
          goto flush;
      }
    }

    mysql_mutex_unlock(&buf_pool.mutex);
  }

  if (count > 1)
  {
    MONITOR_INC_VALUE_CUMULATIVE(MONITOR_FLUSH_NEIGHBOR_TOTAL_PAGE,
                                 MONITOR_FLUSH_NEIGHBOR_COUNT,
                                 MONITOR_FLUSH_NEIGHBOR_PAGES, count - 1);
  }

  return count;
}

/*******************************************************************//**
This utility moves the uncompressed frames of pages to the free list.
Note that this function does not actually flush any data to disk. It
just detaches the uncompressed frames from the compressed pages at the
tail of the unzip_LRU and puts those freed frames in the free list.
@return number of blocks moved to the free list. */
static ulint buf_free_from_unzip_LRU_list_batch()
{
	ulint		scanned = 0;
	ulint		count = 0;

	mysql_mutex_assert_owner(&buf_pool.mutex);

	buf_block_t*	block = UT_LIST_GET_LAST(buf_pool.unzip_LRU);

	while (block
	       && UT_LIST_GET_LEN(buf_pool.free) < srv_LRU_scan_depth
	       && UT_LIST_GET_LEN(buf_pool.unzip_LRU)
	       > UT_LIST_GET_LEN(buf_pool.LRU) / 10) {

		++scanned;
		if (buf_LRU_free_page(&block->page, false)) {
			/* Block was freed. buf_pool.mutex potentially
			released and reacquired */
			++count;
			block = UT_LIST_GET_LAST(buf_pool.unzip_LRU);
		} else {
			block = UT_LIST_GET_PREV(unzip_LRU, block);
		}
	}

	mysql_mutex_assert_owner(&buf_pool.mutex);

	if (scanned) {
		MONITOR_INC_VALUE_CUMULATIVE(
			MONITOR_LRU_BATCH_SCANNED,
			MONITOR_LRU_BATCH_SCANNED_NUM_CALL,
			MONITOR_LRU_BATCH_SCANNED_PER_CALL,
			scanned);
	}

	return(count);
}

/** Start writing out pages for a tablespace.
@param id   tablespace identifier
@return tablespace and number of pages written */
static std::pair<fil_space_t*, uint32_t> buf_flush_space(const uint32_t id)
{
  if (fil_space_t *space= fil_space_t::get(id))
    return {space, space->flush_freed(true)};
  return {nullptr, 0};
}

struct flush_counters_t
{
  /** number of dirty pages flushed */
  ulint flushed;
  /** number of clean pages evicted */
  ulint evicted;
};

/** Discard a dirty page, and release buf_pool.flush_list_mutex.
@param bpage      dirty page whose tablespace is not accessible */
static void buf_flush_discard_page(buf_page_t *bpage)
{
  ut_ad(bpage->in_file());
  ut_ad(bpage->oldest_modification());

  buf_pool.delete_from_flush_list(bpage);
  mysql_mutex_unlock(&buf_pool.flush_list_mutex);

  ut_d(const auto state= bpage->state());
  ut_ad(state == buf_page_t::FREED || state == buf_page_t::UNFIXED ||
        state == buf_page_t::IBUF_EXIST || state == buf_page_t::REINIT);
  bpage->lock.u_unlock(true);
  buf_LRU_free_page(bpage, true);
}

/** Flush dirty blocks from the end buf_pool.LRU,
and move clean blocks to buf_pool.free.
@param max    maximum number of blocks to flush
@param evict  whether dirty pages are to be evicted after flushing them
@param n      counts of flushed and evicted pages */
static void buf_flush_LRU_list_batch(ulint max, bool evict,
                                     flush_counters_t *n)
{
  ulint scanned= 0;
  ulint free_limit= srv_LRU_scan_depth;

  mysql_mutex_assert_owner(&buf_pool.mutex);
  if (buf_pool.withdraw_target && buf_pool.is_shrinking())
    free_limit+= buf_pool.withdraw_target - UT_LIST_GET_LEN(buf_pool.withdraw);

  const auto neighbors= UT_LIST_GET_LEN(buf_pool.LRU) < BUF_LRU_OLD_MIN_LEN
    ? 0 : srv_flush_neighbors;
  fil_space_t *space= nullptr;
  uint32_t last_space_id= FIL_NULL;
  static_assert(FIL_NULL > SRV_TMP_SPACE_ID, "consistency");
  static_assert(FIL_NULL > SRV_SPACE_ID_UPPER_BOUND, "consistency");

  for (buf_page_t *bpage= UT_LIST_GET_LAST(buf_pool.LRU);
       bpage &&
       ((UT_LIST_GET_LEN(buf_pool.LRU) > BUF_LRU_MIN_LEN &&
         UT_LIST_GET_LEN(buf_pool.free) < free_limit) ||
        recv_recovery_is_on());
       ++scanned, bpage= buf_pool.lru_hp.get())
  {
    buf_page_t *prev= UT_LIST_GET_PREV(LRU, bpage);
    buf_pool.lru_hp.set(prev);
    auto state= bpage->state();
    ut_ad(state >= buf_page_t::FREED);
    ut_ad(bpage->in_LRU_list);

    switch (bpage->oldest_modification()) {
    case 0:
    evict:
      if (state != buf_page_t::FREED &&
          (state >= buf_page_t::READ_FIX || (~buf_page_t::LRU_MASK & state)))
        continue;
      buf_LRU_free_page(bpage, true);
      ++n->evicted;
      /* fall through */
    case 1:
      if (UNIV_LIKELY(scanned & 31))
        continue;
      mysql_mutex_unlock(&buf_pool.mutex);
    reacquire_mutex:
      mysql_mutex_lock(&buf_pool.mutex);
      continue;
    }

    if (state < buf_page_t::READ_FIX && bpage->lock.u_lock_try(true))
    {
      ut_ad(!bpage->is_io_fixed());
      bool do_evict= evict;
      switch (bpage->oldest_modification()) {
      case 1:
        mysql_mutex_lock(&buf_pool.flush_list_mutex);
        buf_pool.delete_from_flush_list(bpage);
        mysql_mutex_unlock(&buf_pool.flush_list_mutex);
        /* fall through */
      case 0:
        bpage->lock.u_unlock(true);
        goto evict;
      case 2:
        /* LRU flushing will always evict pages of the temporary tablespace. */
        do_evict= true;
      }
      /* Block is ready for flush. Dispatch an IO request.
      If do_evict, the page may be evicted by buf_page_write_complete(). */
      const page_id_t page_id(bpage->id());
      const uint32_t space_id= page_id.space();
      if (!space || space->id != space_id)
      {
        if (last_space_id != space_id)
        {
          buf_pool.lru_hp.set(bpage);
          mysql_mutex_unlock(&buf_pool.mutex);
          if (space)
            space->release();
          auto p= buf_flush_space(space_id);
          space= p.first;
          last_space_id= space_id;
          if (!space)
          {
            mysql_mutex_lock(&buf_pool.mutex);
            goto no_space;
          }
          mysql_mutex_lock(&buf_pool.mutex);
          buf_pool.stat.n_pages_written+= p.second;
        }
        else
        {
          ut_ad(!space);
          goto no_space;
        }
      }
      else if (space->is_stopping())
      {
        space->release();
        space= nullptr;
      no_space:
        mysql_mutex_lock(&buf_pool.flush_list_mutex);
        buf_flush_discard_page(bpage);
        continue;
      }

      if (neighbors && space->is_rotational())
      {
        mysql_mutex_unlock(&buf_pool.mutex);
        n->flushed+= buf_flush_try_neighbors(space, page_id, bpage,
                                             neighbors == 1,
                                             do_evict, n->flushed, max);
        goto reacquire_mutex;
      }
      else if (n->flushed >= max && !recv_recovery_is_on())
      {
        bpage->lock.u_unlock(true);
        break;
      }
      else if (bpage->flush(do_evict, space))
      {
        ++n->flushed;
        goto reacquire_mutex;
      }
    }
    else
      /* Can't evict or dispatch this block. Go to previous. */
      ut_ad(buf_pool.lru_hp.is_hp(prev));
  }

  buf_pool.lru_hp.set(nullptr);

  if (space)
    space->release();

  if (scanned)
    MONITOR_INC_VALUE_CUMULATIVE(MONITOR_LRU_BATCH_SCANNED,
                                 MONITOR_LRU_BATCH_SCANNED_NUM_CALL,
                                 MONITOR_LRU_BATCH_SCANNED_PER_CALL,
                                 scanned);
}

/** Flush and move pages from LRU or unzip_LRU list to the free list.
Whether LRU or unzip_LRU is used depends on the state of the system.
@param max    maximum number of blocks to flush
@param evict  whether dirty pages are to be evicted after flushing them
@param n      counts of flushed and evicted pages */
static void buf_do_LRU_batch(ulint max, bool evict, flush_counters_t *n)
{
  if (buf_LRU_evict_from_unzip_LRU())
    buf_free_from_unzip_LRU_list_batch();
  n->evicted= 0;
  n->flushed= 0;
  buf_flush_LRU_list_batch(max, evict, n);

  mysql_mutex_assert_owner(&buf_pool.mutex);
  buf_lru_freed_page_count+= n->evicted;
  buf_lru_flush_page_count+= n->flushed;
  buf_pool.stat.n_pages_written+= n->flushed;
}

/** This utility flushes dirty blocks from the end of the flush_list.
The calling thread is not allowed to own any latches on pages!
@param max_n    maximum mumber of blocks to flush
@param lsn      once an oldest_modification>=lsn is found, terminate the batch
@return number of blocks for which the write request was queued */
static ulint buf_do_flush_list_batch(ulint max_n, lsn_t lsn)
{
  ulint count= 0;
  ulint scanned= 0;

  mysql_mutex_assert_owner(&buf_pool.mutex);
  mysql_mutex_assert_owner(&buf_pool.flush_list_mutex);

  const auto neighbors= UT_LIST_GET_LEN(buf_pool.LRU) < BUF_LRU_OLD_MIN_LEN
    ? 0 : srv_flush_neighbors;
  fil_space_t *space= nullptr;
  uint32_t last_space_id= FIL_NULL;
  static_assert(FIL_NULL > SRV_TMP_SPACE_ID, "consistency");
  static_assert(FIL_NULL > SRV_SPACE_ID_UPPER_BOUND, "consistency");

  /* Start from the end of the list looking for a suitable block to be
  flushed. */
  ulint len= UT_LIST_GET_LEN(buf_pool.flush_list);

  for (buf_page_t *bpage= UT_LIST_GET_LAST(buf_pool.flush_list);
       bpage && len && count < max_n; ++scanned, len--)
  {
    const lsn_t oldest_modification= bpage->oldest_modification();
    if (oldest_modification >= lsn)
      break;
    ut_ad(bpage->in_file());

    {
      buf_page_t *prev= UT_LIST_GET_PREV(list, bpage);

      if (oldest_modification == 1)
      {
      clear:
        buf_pool.delete_from_flush_list(bpage);
      skip:
        bpage= prev;
        continue;
      }

      ut_ad(oldest_modification > 2);

      if (!bpage->lock.u_lock_try(true))
        goto skip;

      ut_ad(!bpage->is_io_fixed());

      if (bpage->oldest_modification() == 1)
      {
        bpage->lock.u_unlock(true);
        goto clear;
      }

      /* In order not to degenerate this scan to O(n*n) we attempt to
      preserve the pointer position. Any thread that would remove 'prev'
      from buf_pool.flush_list must adjust the hazard pointer.

      Note: A concurrent execution of buf_flush_list_space() may
      terminate this scan prematurely. The buf_pool.flush_list_active
      should prevent multiple threads from executing
      buf_do_flush_list_batch() concurrently,
      but buf_flush_list_space() is ignoring that. */
      buf_pool.flush_hp.set(prev);
    }

    const page_id_t page_id(bpage->id());
    const uint32_t space_id= page_id.space();
    if (!space || space->id != space_id)
    {
      if (last_space_id != space_id)
      {
        mysql_mutex_unlock(&buf_pool.flush_list_mutex);
        mysql_mutex_unlock(&buf_pool.mutex);
        if (space)
          space->release();
        auto p= buf_flush_space(space_id);
        space= p.first;
        last_space_id= space_id;
        mysql_mutex_lock(&buf_pool.mutex);
        buf_pool.stat.n_pages_written+= p.second;
        mysql_mutex_lock(&buf_pool.flush_list_mutex);
      }
      else
        ut_ad(!space);
    }
    else if (space->is_stopping())
    {
      space->release();
      space= nullptr;
    }

    if (!space)
      buf_flush_discard_page(bpage);
    else
    {
      mysql_mutex_unlock(&buf_pool.flush_list_mutex);
      if (neighbors && space->is_rotational())
      {
        mysql_mutex_unlock(&buf_pool.mutex);
        count+= buf_flush_try_neighbors(space, page_id, bpage, neighbors == 1,
                                        false, count, max_n);
      reacquire_mutex:
        mysql_mutex_lock(&buf_pool.mutex);
      }
      else if (bpage->flush(false, space))
      {
        ++count;
        goto reacquire_mutex;
      }
    }

    mysql_mutex_lock(&buf_pool.flush_list_mutex);
    bpage= buf_pool.flush_hp.get();
  }

  buf_pool.flush_hp.set(nullptr);

  if (space)
    space->release();

  if (scanned)
    MONITOR_INC_VALUE_CUMULATIVE(MONITOR_FLUSH_BATCH_SCANNED,
                                 MONITOR_FLUSH_BATCH_SCANNED_NUM_CALL,
                                 MONITOR_FLUSH_BATCH_SCANNED_PER_CALL,
                                 scanned);
  return count;
}

/** Wait until a LRU flush batch ends. */
void buf_flush_wait_LRU_batch_end()
{
  mysql_mutex_assert_owner(&buf_pool.flush_list_mutex);
  mysql_mutex_assert_not_owner(&buf_pool.mutex);

  if (buf_pool.n_flush())
  {
    tpool::tpool_wait_begin();
    thd_wait_begin(nullptr, THD_WAIT_DISKIO);
    do
      my_cond_wait(&buf_pool.done_flush_LRU,
                   &buf_pool.flush_list_mutex.m_mutex);
    while (buf_pool.n_flush());
    tpool::tpool_wait_end();
    thd_wait_end(nullptr);
  }
}

/** Write out dirty blocks from buf_pool.flush_list.
The caller must invoke buf_dblwr.flush_buffered_writes()
after releasing buf_pool.mutex.
@param max_n    wished maximum mumber of blocks flushed
@param lsn      buf_pool.get_oldest_modification(LSN_MAX) target
@return the number of processed pages
@retval 0 if a buf_pool.flush_list batch is already running */
static ulint buf_flush_list_holding_mutex(ulint max_n= ULINT_UNDEFINED,
                                          lsn_t lsn= LSN_MAX)
{
  ut_ad(lsn);
  mysql_mutex_assert_owner(&buf_pool.mutex);

  mysql_mutex_lock(&buf_pool.flush_list_mutex);
  if (buf_pool.flush_list_active())
  {
nothing_to_do:
    mysql_mutex_unlock(&buf_pool.flush_list_mutex);
    return 0;
  }
  if (!buf_pool.get_oldest_modification(0))
  {
    pthread_cond_broadcast(&buf_pool.done_flush_list);
    goto nothing_to_do;
  }
  buf_pool.flush_list_set_active();
  const ulint n_flushed= buf_do_flush_list_batch(max_n, lsn);
  if (n_flushed)
    buf_pool.stat.n_pages_written+= n_flushed;
  buf_pool.flush_list_set_inactive();
  pthread_cond_broadcast(&buf_pool.done_flush_list);
  mysql_mutex_unlock(&buf_pool.flush_list_mutex);

  if (n_flushed)
    MONITOR_INC_VALUE_CUMULATIVE(MONITOR_FLUSH_BATCH_TOTAL_PAGE,
                                 MONITOR_FLUSH_BATCH_COUNT,
                                 MONITOR_FLUSH_BATCH_PAGES,
                                 n_flushed);

  DBUG_PRINT("ib_buf", ("flush_list completed, " ULINTPF " pages", n_flushed));
  return n_flushed;
}

/** Write out dirty blocks from buf_pool.flush_list.
@param max_n    wished maximum mumber of blocks flushed
@param lsn      buf_pool.get_oldest_modification(LSN_MAX) target
@return the number of processed pages
@retval 0 if a buf_pool.flush_list batch is already running */
static ulint buf_flush_list(ulint max_n= ULINT_UNDEFINED,
                            lsn_t lsn= LSN_MAX)
{
  mysql_mutex_lock(&buf_pool.mutex);
  ulint n= buf_flush_list_holding_mutex(max_n, lsn);
  mysql_mutex_unlock(&buf_pool.mutex);
  buf_dblwr.flush_buffered_writes();
  return n;
}

/** Try to flush all the dirty pages that belong to a given tablespace.
@param space       tablespace
@param n_flushed   number of pages written
@return whether the flush for some pages might not have been initiated */
bool buf_flush_list_space(fil_space_t *space, ulint *n_flushed)
{
  const auto space_id= space->id;
  ut_ad(space_id <= SRV_SPACE_ID_UPPER_BOUND);

  bool may_have_skipped= false;
  ulint max_n_flush= srv_io_capacity;
  ulint n_flush= 0;

  bool acquired= space->acquire();
  {
    const uint32_t written{space->flush_freed(acquired)};
    mysql_mutex_lock(&buf_pool.mutex);
    if (written)
      buf_pool.stat.n_pages_written+= written;
  }
  mysql_mutex_lock(&buf_pool.flush_list_mutex);

  for (buf_page_t *bpage= UT_LIST_GET_LAST(buf_pool.flush_list); bpage; )
  {
    ut_ad(bpage->oldest_modification());
    ut_ad(bpage->in_file());

    buf_page_t *prev= UT_LIST_GET_PREV(list, bpage);
    if (bpage->oldest_modification() == 1)
    clear:
      buf_pool.delete_from_flush_list(bpage);
    else if (bpage->id().space() != space_id);
    else if (!bpage->lock.u_lock_try(true))
      may_have_skipped= true;
    else if (bpage->oldest_modification() == 1)
    {
      bpage->lock.u_unlock(true);
      goto clear;
    }
    else
    {
      /* In order not to degenerate this scan to O(n*n) we attempt to
      preserve the pointer position. Any thread that would remove 'prev'
      from buf_pool.flush_list must adjust the hazard pointer.

      Note: Multiple executions of buf_flush_list_space() may be
      interleaved, and also buf_do_flush_list_batch() may be running
      concurrently. This may terminate our iteration prematurely,
      leading us to return may_have_skipped=true. */
      buf_pool.flush_hp.set(prev);

      if (!acquired)
      was_freed:
        buf_flush_discard_page(bpage);
      else
      {
        if (space->is_stopping())
        {
          space->release();
          acquired= false;
          goto was_freed;
        }
        mysql_mutex_unlock(&buf_pool.flush_list_mutex);
        if (bpage->flush(false, space))
        {
          ++n_flush;
          if (!--max_n_flush)
          {
            mysql_mutex_lock(&buf_pool.mutex);
            mysql_mutex_lock(&buf_pool.flush_list_mutex);
            may_have_skipped= true;
            goto done;
          }
          mysql_mutex_lock(&buf_pool.mutex);
        }
      }

      mysql_mutex_lock(&buf_pool.flush_list_mutex);
      if (!buf_pool.flush_hp.is_hp(prev))
        may_have_skipped= true;
      bpage= buf_pool.flush_hp.get();
      continue;
    }

    bpage= prev;
  }

  /* Note: this loop may have been executed concurrently with
  buf_do_flush_list_batch() as well as other threads executing
  buf_flush_list_space(). We should always return true from
  buf_flush_list_space() if that should be the case; in
  buf_do_flush_list_batch() we will simply perform less work. */
done:
  buf_pool.flush_hp.set(nullptr);
  mysql_mutex_unlock(&buf_pool.flush_list_mutex);

  buf_pool.try_LRU_scan= true;
  pthread_cond_broadcast(&buf_pool.done_free);

  buf_pool.stat.n_pages_written+= n_flush;
  mysql_mutex_unlock(&buf_pool.mutex);

  if (n_flushed)
    *n_flushed= n_flush;

  if (acquired)
    space->release();

  if (space->purpose == FIL_TYPE_IMPORT)
    os_aio_wait_until_no_pending_writes(true);
  else
    buf_dblwr.flush_buffered_writes();

  return may_have_skipped;
}

/** Write out dirty blocks from buf_pool.LRU,
and move clean blocks to buf_pool.free.
The caller must invoke buf_dblwr.flush_buffered_writes()
after releasing buf_pool.mutex.
@param max_n    wished maximum mumber of blocks flushed
@param evict    whether to evict pages after flushing
@return evict ? number of processed pages : number of pages written
@retval 0 if a buf_pool.LRU batch is already running */
ulint buf_flush_LRU(ulint max_n, bool evict)
{
  mysql_mutex_assert_owner(&buf_pool.mutex);

  flush_counters_t n;
  buf_do_LRU_batch(max_n, evict, &n);

  ulint pages= n.flushed;

  if (n.evicted)
  {
    if (evict)
      pages+= n.evicted;
    buf_pool.try_LRU_scan= true;
    pthread_cond_broadcast(&buf_pool.done_free);
  }

  return pages;
}

/** Initiate a log checkpoint, discarding the start of the log.
@param oldest_lsn   the checkpoint LSN
@param end_lsn      log_sys.get_lsn()
@return true if success, false if a checkpoint write was already running */
static bool log_checkpoint_low(lsn_t oldest_lsn, lsn_t end_lsn)
{
  ut_ad(!srv_read_only_mode);
  mysql_mutex_assert_owner(&log_sys.mutex);
  ut_ad(oldest_lsn <= end_lsn);
  ut_ad(end_lsn == log_sys.get_lsn());

  ut_ad(oldest_lsn >= log_sys.last_checkpoint_lsn);
  const lsn_t age= oldest_lsn - log_sys.last_checkpoint_lsn;

  if (age > SIZE_OF_FILE_CHECKPOINT + log_sys.framing_size())
    /* Some log has been written since the previous checkpoint. */;
  else if (age > SIZE_OF_FILE_CHECKPOINT &&
           !((log_sys.log.calc_lsn_offset(oldest_lsn) ^
              log_sys.log.calc_lsn_offset(log_sys.last_checkpoint_lsn)) &
             ~lsn_t{OS_FILE_LOG_BLOCK_SIZE - 1}))
    /* Some log has been written to the same log block. */;
  else if (srv_shutdown_state > SRV_SHUTDOWN_INITIATED)
    /* MariaDB startup expects the redo log file to be logically empty
    (not even containing a FILE_CHECKPOINT record) after a clean shutdown.
    Perform an extra checkpoint at shutdown. */;
  else
  {
    /* Do nothing, because nothing was logged (other than a
    FILE_CHECKPOINT record) since the previous checkpoint. */
    mysql_mutex_unlock(&log_sys.mutex);
    return true;
  }

  ut_ad(!recv_no_log_write);

  /* Repeat the FILE_MODIFY records after the checkpoint, in case some
  log records between the checkpoint and log_sys.lsn need them.
  Finally, write a FILE_CHECKPOINT record. Redo log apply expects to
  see a FILE_CHECKPOINT after the checkpoint, except on clean
  shutdown, where the log will be empty after the checkpoint.

  It is important that we write out the redo log before any further
  dirty pages are flushed to the tablespace files.  At this point,
  because we hold log_sys.mutex, mtr_t::commit() in other threads will
  be blocked, and no pages can be added to the flush lists. */
  lsn_t flush_lsn= oldest_lsn;

  if (fil_names_clear(flush_lsn, oldest_lsn != end_lsn ||
                      srv_shutdown_state <= SRV_SHUTDOWN_INITIATED))
  {
    flush_lsn= log_sys.get_lsn();
    ut_ad(flush_lsn >= end_lsn + SIZE_OF_FILE_CHECKPOINT);
    mysql_mutex_unlock(&log_sys.mutex);
    log_write_up_to(flush_lsn, true, true);
    mysql_mutex_lock(&log_sys.mutex);
    if (log_sys.last_checkpoint_lsn >= oldest_lsn)
    {
      mysql_mutex_unlock(&log_sys.mutex);
      return true;
    }
  }
  else
    ut_ad(oldest_lsn >= log_sys.last_checkpoint_lsn);

  ut_ad(log_sys.get_flushed_lsn() >= flush_lsn);

  if (log_sys.checkpoint_pending)
  {
    /* A checkpoint write is running */
    mysql_mutex_unlock(&log_sys.mutex);
    return false;
  }

  log_sys.next_checkpoint_lsn= oldest_lsn;
  log_write_checkpoint_info(end_lsn);
  mysql_mutex_assert_not_owner(&log_sys.mutex);

  return true;
}

/** Make a checkpoint. Note that this function does not flush dirty
blocks from the buffer pool: it only checks what is lsn of the oldest
modification in the pool, and writes information about the lsn in
log file. Use log_make_checkpoint() to flush also the pool.
@retval true if the checkpoint was or had been made
@retval false if a checkpoint write was already running */
static bool log_checkpoint()
{
  if (recv_recovery_is_on())
    recv_sys.apply(true);

  switch (srv_file_flush_method) {
  case SRV_NOSYNC:
  case SRV_O_DIRECT_NO_FSYNC:
    break;
  default:
    fil_flush_file_spaces();
  }

  mysql_mutex_lock(&log_sys.mutex);
  const lsn_t end_lsn= log_sys.get_lsn();
  mysql_mutex_lock(&log_sys.flush_order_mutex);
  mysql_mutex_lock(&buf_pool.flush_list_mutex);
  const lsn_t oldest_lsn= buf_pool.get_oldest_modification(end_lsn);
  mysql_mutex_unlock(&buf_pool.flush_list_mutex);
  mysql_mutex_unlock(&log_sys.flush_order_mutex);
  return log_checkpoint_low(oldest_lsn, end_lsn);
}

/** Make a checkpoint. */
ATTRIBUTE_COLD void log_make_checkpoint()
{
  buf_flush_wait_flushed(log_sys.get_lsn(std::memory_order_acquire));
  while (!log_checkpoint());
}

/** Wait for all dirty pages up to an LSN to be written out.
NOTE: The calling thread is not allowed to hold any buffer page latches! */
static void buf_flush_wait(lsn_t lsn)
{
  ut_ad(lsn <= log_sys.get_lsn());

  while (buf_pool.get_oldest_modification(lsn) < lsn)
  {
    if (buf_flush_sync_lsn < lsn)
    {
      buf_flush_sync_lsn= lsn;
      buf_pool.page_cleaner_set_idle(false);
      pthread_cond_signal(&buf_pool.do_flush_list);
      my_cond_wait(&buf_pool.done_flush_list,
                   &buf_pool.flush_list_mutex.m_mutex);
      if (buf_pool.get_oldest_modification(lsn) >= lsn)
        break;
    }
    mysql_mutex_unlock(&buf_pool.flush_list_mutex);
    os_aio_wait_until_no_pending_writes(false);
    mysql_mutex_lock(&buf_pool.flush_list_mutex);
  }
}

/** Wait until all persistent pages are flushed up to a limit.
@param sync_lsn   buf_pool.get_oldest_modification(LSN_MAX) to wait for */
ATTRIBUTE_COLD void buf_flush_wait_flushed(lsn_t sync_lsn)
{
  ut_ad(sync_lsn);
  ut_ad(sync_lsn < LSN_MAX);
  mysql_mutex_assert_not_owner(&log_sys.mutex);
  ut_ad(!srv_read_only_mode);

  if (recv_recovery_is_on())
    recv_sys.apply(true);

  mysql_mutex_lock(&buf_pool.flush_list_mutex);

  if (buf_pool.get_oldest_modification(sync_lsn) < sync_lsn)
  {
    MONITOR_INC(MONITOR_FLUSH_SYNC_WAITS);

#if 1 /* FIXME: remove this, and guarantee that the page cleaner serves us */
    if (UNIV_UNLIKELY(!buf_page_cleaner_is_active))
    {
      do
      {
        mysql_mutex_unlock(&buf_pool.flush_list_mutex);
        ulint n_pages= buf_flush_list(srv_max_io_capacity, sync_lsn);
        if (n_pages)
        {
          MONITOR_INC_VALUE_CUMULATIVE(MONITOR_FLUSH_SYNC_TOTAL_PAGE,
                                       MONITOR_FLUSH_SYNC_COUNT,
                                       MONITOR_FLUSH_SYNC_PAGES, n_pages);
        }
        os_aio_wait_until_no_pending_writes(false);
        mysql_mutex_lock(&buf_pool.flush_list_mutex);
      }
      while (buf_pool.get_oldest_modification(sync_lsn) < sync_lsn);
    }
    else
#endif
    {
      thd_wait_begin(nullptr, THD_WAIT_DISKIO);
      tpool::tpool_wait_begin();
      buf_flush_wait(sync_lsn);
      tpool::tpool_wait_end();
      thd_wait_end(nullptr);
    }
  }

  mysql_mutex_unlock(&buf_pool.flush_list_mutex);

  if (UNIV_UNLIKELY(log_sys.last_checkpoint_lsn < sync_lsn))
  {
    /* If the buffer pool was clean, no log write was guaranteed
    to happen until now. There could be an outstanding FILE_CHECKPOINT
    record from a previous fil_names_clear() call, which we must
    write out before we can advance the checkpoint. */
    if (sync_lsn > log_sys.get_flushed_lsn())
      log_write_up_to(sync_lsn, true);
    DBUG_EXECUTE_IF("ib_log_checkpoint_avoid_hard", return;);
    log_checkpoint();
  }
}

/** Initiate more eager page flushing if the log checkpoint age is too old.
@param lsn      buf_pool.get_oldest_modification(LSN_MAX) target
@param furious  true=furious flushing, false=limit to innodb_io_capacity */
ATTRIBUTE_COLD void buf_flush_ahead(lsn_t lsn, bool furious)
{
  mysql_mutex_assert_not_owner(&log_sys.mutex);
  ut_ad(!srv_read_only_mode);

  if (recv_recovery_is_on())
    recv_sys.apply(true);

  DBUG_EXECUTE_IF("ib_log_checkpoint_avoid_hard", return;);

  Atomic_relaxed<lsn_t> &limit= furious
    ? buf_flush_sync_lsn : buf_flush_async_lsn;

  if (limit < lsn)
  {
    mysql_mutex_lock(&buf_pool.flush_list_mutex);
    if (limit < lsn)
    {
      limit= lsn;
      buf_pool.page_cleaner_set_idle(false);
      pthread_cond_signal(&buf_pool.do_flush_list);
    }
    mysql_mutex_unlock(&buf_pool.flush_list_mutex);
  }
}

/** Conduct checkpoint-related flushing for innodb_flush_sync=ON,
and try to initiate checkpoints until the target is met.
@param lsn   minimum value of buf_pool.get_oldest_modification(LSN_MAX) */
ATTRIBUTE_COLD static void buf_flush_sync_for_checkpoint(lsn_t lsn)
{
  ut_ad(!srv_read_only_mode);
  mysql_mutex_assert_not_owner(&buf_pool.flush_list_mutex);

  for (;;)
  {
    if (ulint n_flushed= buf_flush_list(srv_max_io_capacity, lsn))
    {
      MONITOR_INC_VALUE_CUMULATIVE(MONITOR_FLUSH_SYNC_TOTAL_PAGE,
                                   MONITOR_FLUSH_SYNC_COUNT,
                                   MONITOR_FLUSH_SYNC_PAGES, n_flushed);
    }

    switch (srv_file_flush_method) {
    case SRV_NOSYNC:
    case SRV_O_DIRECT_NO_FSYNC:
      break;
    default:
      fil_flush_file_spaces();
    }

    mysql_mutex_lock(&log_sys.mutex);
    const lsn_t newest_lsn= log_sys.get_lsn();
    mysql_mutex_lock(&log_sys.flush_order_mutex);
    mysql_mutex_lock(&buf_pool.flush_list_mutex);
    lsn_t measure= buf_pool.get_oldest_modification(0);
    mysql_mutex_unlock(&log_sys.flush_order_mutex);
    const lsn_t checkpoint_lsn= measure ? measure : newest_lsn;

    if (!recv_recovery_is_on() &&
        checkpoint_lsn > log_sys.last_checkpoint_lsn + SIZE_OF_FILE_CHECKPOINT)
    {
      mysql_mutex_unlock(&buf_pool.flush_list_mutex);
      log_checkpoint_low(checkpoint_lsn, newest_lsn);
      mysql_mutex_lock(&buf_pool.flush_list_mutex);
      measure= buf_pool.get_oldest_modification(LSN_MAX);
    }
    else
    {
      mysql_mutex_unlock(&log_sys.mutex);
      if (!measure)
        measure= LSN_MAX;
    }

    mysql_mutex_assert_not_owner(&log_sys.mutex);

    /* After attempting log checkpoint, check if we have reached our target. */
    const lsn_t target= buf_flush_sync_lsn;

    if (measure >= target)
      buf_flush_sync_lsn= 0;
    else if (measure >= buf_flush_async_lsn)
      buf_flush_async_lsn= 0;

    /* wake up buf_flush_wait() */
    pthread_cond_broadcast(&buf_pool.done_flush_list);
    mysql_mutex_unlock(&buf_pool.flush_list_mutex);

    lsn= std::max(lsn, target);

    if (measure >= lsn)
      return;
  }
}

/** Check if the adpative flushing threshold is recommended based on
redo log capacity filled threshold.
@param oldest_lsn     buf_pool.get_oldest_modification()
@return true if adaptive flushing is recommended. */
static bool af_needed_for_redo(lsn_t oldest_lsn)
{
  lsn_t age= (log_sys.get_lsn() - oldest_lsn);
  lsn_t af_lwm= static_cast<lsn_t>(srv_adaptive_flushing_lwm *
    static_cast<double>(log_sys.log_capacity) / 100);

  /* if age > af_lwm adaptive flushing is recommended */
  return (age > af_lwm);
}

/*********************************************************************//**
Calculates if flushing is required based on redo generation rate.
@return percent of io_capacity to flush to manage redo space */
static
ulint
af_get_pct_for_lsn(
/*===============*/
	lsn_t	age)	/*!< in: current age of LSN. */
{
	lsn_t	af_lwm = static_cast<lsn_t>(
		srv_adaptive_flushing_lwm
		* static_cast<double>(log_sys.log_capacity) / 100);

	if (age < af_lwm) {
		/* No adaptive flushing. */
		return(0);
	}

	lsn_t lsn_age_factor = (age * 100) / log_sys.max_modified_age_async;

	ut_ad(srv_max_io_capacity >= srv_io_capacity);
	return static_cast<ulint>(
		(static_cast<double>(srv_max_io_capacity / srv_io_capacity
				     * lsn_age_factor)
		 * sqrt(static_cast<double>(lsn_age_factor))
		 / 7.5));
}

/** This function is called approximately once every second by
buf_flush_page_cleaner() if innodb_max_dirty_pages_pct_lwm>0
and innodb_adaptive_flushing=ON.
Based on various factors it decides if there is a need to do flushing.
@return number of pages recommended to be flushed
@param last_pages_in  number of pages flushed in previous batch
@param oldest_lsn     buf_pool.get_oldest_modification(0)
@param pct_lwm        innodb_max_dirty_pages_pct_lwm, or 0 to ignore it
@param dirty_blocks   UT_LIST_GET_LEN(buf_pool.flush_list)
@param dirty_pct      100*flush_list.count / (LRU.count + free.count) */
static ulint page_cleaner_flush_pages_recommendation(ulint last_pages_in,
                                                     lsn_t oldest_lsn,
                                                     double pct_lwm,
                                                     ulint dirty_blocks,
                                                     double dirty_pct)
{
	static	lsn_t		prev_lsn = 0;
	static	ulint		sum_pages = 0;
	static	ulint		avg_page_rate = 0;
	static	ulint		n_iterations = 0;
	static	time_t		prev_time;
	lsn_t			lsn_rate;
	ulint			n_pages = 0;

	const lsn_t cur_lsn = log_sys.get_lsn();
	ut_ad(oldest_lsn <= cur_lsn);
	ulint pct_for_lsn = af_get_pct_for_lsn(cur_lsn - oldest_lsn);
	time_t curr_time = time(nullptr);
	const double max_pct = srv_max_buf_pool_modified_pct;

	if (!prev_lsn || !pct_for_lsn) {
		prev_time = curr_time;
		prev_lsn = cur_lsn;
		if (max_pct > 0.0) {
			dirty_pct /= max_pct;
		}

		n_pages = ulint(dirty_pct * double(srv_io_capacity));
		if (n_pages < dirty_blocks) {
			n_pages= std::min<ulint>(srv_io_capacity, dirty_blocks);
		}

func_exit:
		page_cleaner.flush_pass++;
		return n_pages;
	}

	sum_pages += last_pages_in;

	const ulint time_elapsed = std::max<ulint>(curr_time - prev_time, 1);

	/* We update our variables every innodb_flushing_avg_loops
	iterations to smooth out transition in workload. */
	if (++n_iterations >= srv_flushing_avg_loops
	    || time_elapsed >= srv_flushing_avg_loops) {

		avg_page_rate = (sum_pages / time_elapsed + avg_page_rate) / 2;

		/* How much LSN we have generated since last call. */
		lsn_rate = (cur_lsn - prev_lsn) / time_elapsed;

		lsn_avg_rate = (lsn_avg_rate + lsn_rate) / 2;

		if (page_cleaner.flush_pass) {
			page_cleaner.flush_time /= page_cleaner.flush_pass;
		}

		prev_lsn = cur_lsn;
		prev_time = curr_time;

		MONITOR_SET(MONITOR_FLUSH_ADAPTIVE_AVG_TIME,
			    page_cleaner.flush_time);
		MONITOR_SET(MONITOR_FLUSH_ADAPTIVE_AVG_PASS,
			    page_cleaner.flush_pass);

		page_cleaner.flush_time = 0;
		page_cleaner.flush_pass = 0;

		n_iterations = 0;
		sum_pages = 0;
	}

	MONITOR_SET(MONITOR_FLUSH_PCT_FOR_LSN, pct_for_lsn);

	double total_ratio;
	if (pct_lwm == 0.0 || max_pct == 0.0) {
		total_ratio = 1;
	} else {
		total_ratio = std::max(double(pct_for_lsn) / 100,
				       (dirty_pct / max_pct));
	}

	MONITOR_SET(MONITOR_FLUSH_PCT_FOR_DIRTY, ulint(total_ratio * 100));

	/* Estimate pages to be flushed for the lsn progress */
	lsn_t	target_lsn = oldest_lsn
		+ lsn_avg_rate * buf_flush_lsn_scan_factor;
	ulint	pages_for_lsn = 0;

	mysql_mutex_lock(&buf_pool.flush_list_mutex);

	for (buf_page_t* b = UT_LIST_GET_LAST(buf_pool.flush_list);
	     b != NULL;
	     b = UT_LIST_GET_PREV(list, b)) {
		if (b->oldest_modification() > target_lsn) {
			break;
		}
		if (++pages_for_lsn >= srv_max_io_capacity) {
			break;
		}
	}
	mysql_mutex_unlock(&buf_pool.flush_list_mutex);

	pages_for_lsn /= buf_flush_lsn_scan_factor;
	if (pages_for_lsn < 1) {
		pages_for_lsn = 1;
	}

	n_pages = (ulint(double(srv_io_capacity) * total_ratio)
		   + avg_page_rate + pages_for_lsn) / 3;

	if (n_pages > srv_max_io_capacity) {
		n_pages = srv_max_io_capacity;
	}

	MONITOR_SET(MONITOR_FLUSH_N_TO_FLUSH_REQUESTED, n_pages);

	MONITOR_SET(MONITOR_FLUSH_N_TO_FLUSH_BY_AGE, pages_for_lsn);

	MONITOR_SET(MONITOR_FLUSH_AVG_PAGE_RATE, avg_page_rate);
	MONITOR_SET(MONITOR_FLUSH_LSN_AVG_RATE, lsn_avg_rate);

	goto func_exit;
}

/** page_cleaner thread tasked with flushing dirty pages from the buffer
pools. As of now we'll have only one coordinator. */
static void buf_flush_page_cleaner()
{
  my_thread_init();
#ifdef UNIV_PFS_THREAD
  pfs_register_thread(page_cleaner_thread_key);
#endif /* UNIV_PFS_THREAD */
  ut_ad(!srv_read_only_mode);
  ut_ad(buf_page_cleaner_is_active);

  ulint last_pages= 0;
  timespec abstime;
  set_timespec(abstime, 1);

  lsn_t lsn_limit;
  ulint last_activity_count= srv_get_activity_count();

  for (;;)
  {
    lsn_limit= buf_flush_sync_lsn;

    if (UNIV_UNLIKELY(lsn_limit != 0) && UNIV_LIKELY(srv_flush_sync))
    {
    furious_flush:
      buf_flush_sync_for_checkpoint(lsn_limit);
      last_pages= 0;
      set_timespec(abstime, 1);
      continue;
    }

    mysql_mutex_lock(&buf_pool.flush_list_mutex);
    if (buf_pool.ran_out())
      goto no_wait;
    else if (srv_shutdown_state > SRV_SHUTDOWN_INITIATED)
      break;

    if (buf_pool.page_cleaner_idle() &&
        (!UT_LIST_GET_LEN(buf_pool.flush_list) ||
         srv_max_dirty_pages_pct_lwm == 0.0))
      /* We are idle; wait for buf_pool.page_cleaner_wakeup() */
      my_cond_wait(&buf_pool.do_flush_list,
                   &buf_pool.flush_list_mutex.m_mutex);
    else
      my_cond_timedwait(&buf_pool.do_flush_list,
                        &buf_pool.flush_list_mutex.m_mutex, &abstime);
  no_wait:
    set_timespec(abstime, 1);

    lsn_limit= buf_flush_sync_lsn;
    const lsn_t oldest_lsn= buf_pool.get_oldest_modification(0);

    if (!oldest_lsn)
    {
      if (UNIV_UNLIKELY(lsn_limit != 0))
      {
        buf_flush_sync_lsn= 0;
        /* wake up buf_flush_wait() */
        pthread_cond_broadcast(&buf_pool.done_flush_list);
      }
    unemployed:
      buf_flush_async_lsn= 0;
    set_idle:
      buf_pool.page_cleaner_set_idle(true);
      if (UNIV_UNLIKELY(srv_shutdown_state > SRV_SHUTDOWN_INITIATED))
        break;
      mysql_mutex_unlock(&buf_pool.flush_list_mutex);
    end_of_batch:
      buf_dblwr.flush_buffered_writes();

      do
      {
        DBUG_EXECUTE_IF("ib_log_checkpoint_avoid", continue;);
        DBUG_EXECUTE_IF("ib_log_checkpoint_avoid_hard", continue;);

        if (!recv_recovery_is_on() &&
            !srv_startup_is_before_trx_rollback_phase &&
            srv_operation <= SRV_OPERATION_EXPORT_RESTORED)
          log_checkpoint();
      }
      while (false);

      if (!buf_pool.ran_out())
        continue;
      mysql_mutex_lock(&buf_pool.flush_list_mutex);
    }

    lsn_t soft_lsn_limit= buf_flush_async_lsn;

    if (UNIV_UNLIKELY(lsn_limit != 0))
    {
      if (srv_flush_sync)
        goto do_furious_flush;
      if (oldest_lsn >= lsn_limit)
      {
        buf_flush_sync_lsn= 0;
        pthread_cond_broadcast(&buf_pool.done_flush_list);
      }
      else if (lsn_limit > soft_lsn_limit)
        soft_lsn_limit= lsn_limit;
    }

    double pct_lwm= 0.0;
    ulint n_flushed= 0, n;

    if (UNIV_UNLIKELY(soft_lsn_limit != 0))
    {
      if (oldest_lsn >= soft_lsn_limit)
        buf_flush_async_lsn= soft_lsn_limit= 0;
    }
    else if (buf_pool.ran_out())
    {
      buf_pool.page_cleaner_set_idle(false);
      mysql_mutex_unlock(&buf_pool.flush_list_mutex);
      n= srv_max_io_capacity;
      mysql_mutex_lock(&buf_pool.mutex);
    LRU_flush:
      n= buf_flush_LRU(n, false);
      mysql_mutex_unlock(&buf_pool.mutex);
      last_pages+= n;

      if (pct_lwm == 0.0)
        goto end_of_batch;

      /* when idle flushing kicks in page_cleaner is marked active.
      reset it back to idle since the it was made active as part of
      idle flushing stage. */
      mysql_mutex_lock(&buf_pool.flush_list_mutex);
      goto set_idle;
    }
    else if (UNIV_UNLIKELY(srv_shutdown_state > SRV_SHUTDOWN_INITIATED))
      break;

    const ulint dirty_blocks= UT_LIST_GET_LEN(buf_pool.flush_list);
    /* We perform dirty reads of the LRU+free list lengths here.
    Division by zero is not possible, because buf_pool.flush_list is
    guaranteed to be nonempty, and it is a subset of buf_pool.LRU. */
    const double dirty_pct= double(dirty_blocks) * 100.0 /
      double(UT_LIST_GET_LEN(buf_pool.LRU) + UT_LIST_GET_LEN(buf_pool.free));
    pct_lwm= srv_max_dirty_pages_pct_lwm;
    if (pct_lwm != 0.0)
    {
      const ulint activity_count= srv_get_activity_count();
      if (activity_count != last_activity_count)
      {
        last_activity_count= activity_count;
        goto maybe_unemployed;
      }
      else if (buf_pool.page_cleaner_idle() && !os_aio_pending_reads())
      {
        /* reaching here means 3 things:
           - last_activity_count == activity_count: suggesting server is idle
           (no trx_t::commit() activity)
           - page cleaner is idle (dirty_pct < srv_max_dirty_pages_pct_lwm)
           - there are no pending reads but there are dirty pages to flush */
        buf_pool.update_last_activity_count(activity_count);
        mysql_mutex_unlock(&buf_pool.flush_list_mutex);
        goto idle_flush;
      }
      else
      {
      maybe_unemployed:
        const bool below{dirty_pct < pct_lwm};
        pct_lwm= 0.0;
        if (below)
          goto possibly_unemployed;
      }
    }
    else if (dirty_pct < srv_max_buf_pool_modified_pct)
    possibly_unemployed:
      if (!soft_lsn_limit && !af_needed_for_redo(oldest_lsn))
        goto unemployed;

    buf_pool.page_cleaner_set_idle(false);
    mysql_mutex_unlock(&buf_pool.flush_list_mutex);

    if (UNIV_UNLIKELY(soft_lsn_limit != 0))
    {
      n= srv_max_io_capacity;
      goto background_flush;
    }

    if (!srv_adaptive_flushing)
    {
    idle_flush:
      n= srv_io_capacity;
      soft_lsn_limit= LSN_MAX;
    background_flush:
      mysql_mutex_lock(&buf_pool.mutex);
      n_flushed= buf_flush_list_holding_mutex(n, soft_lsn_limit);
      MONITOR_INC_VALUE_CUMULATIVE(MONITOR_FLUSH_BACKGROUND_TOTAL_PAGE,
                                   MONITOR_FLUSH_BACKGROUND_COUNT,
                                   MONITOR_FLUSH_BACKGROUND_PAGES,
                                   n_flushed);
    }
    else if ((n= page_cleaner_flush_pages_recommendation(last_pages,
                                                         oldest_lsn,
                                                         pct_lwm,
                                                         dirty_blocks,
                                                         dirty_pct)) != 0)
    {
      const ulint tm= ut_time_ms();
      mysql_mutex_lock(&buf_pool.mutex);
      last_pages= n_flushed= buf_flush_list_holding_mutex(n);
      page_cleaner.flush_time+= ut_time_ms() - tm;
      MONITOR_INC_VALUE_CUMULATIVE(MONITOR_FLUSH_ADAPTIVE_TOTAL_PAGE,
                                   MONITOR_FLUSH_ADAPTIVE_COUNT,
                                   MONITOR_FLUSH_ADAPTIVE_PAGES,
                                   n_flushed);
    }
    else if (buf_flush_async_lsn <= oldest_lsn)
    {
      mysql_mutex_lock(&buf_pool.flush_list_mutex);
      goto unemployed;
    }

    n= n >= n_flushed ? n - n_flushed : 0;
    goto LRU_flush;
  }

  mysql_mutex_unlock(&buf_pool.flush_list_mutex);

  if (srv_fast_shutdown != 2)
  {
    buf_dblwr.flush_buffered_writes();
    mysql_mutex_lock(&buf_pool.flush_list_mutex);
    buf_flush_wait_LRU_batch_end();
    mysql_mutex_unlock(&buf_pool.flush_list_mutex);
    os_aio_wait_until_no_pending_writes(false);
  }

  mysql_mutex_lock(&buf_pool.flush_list_mutex);
  lsn_limit= buf_flush_sync_lsn;
  if (UNIV_UNLIKELY(lsn_limit != 0))
  {
  do_furious_flush:
    mysql_mutex_unlock(&buf_pool.flush_list_mutex);
    goto furious_flush;
  }
  buf_page_cleaner_is_active= false;
  pthread_cond_broadcast(&buf_pool.done_flush_list);
  mysql_mutex_unlock(&buf_pool.flush_list_mutex);

  my_thread_end();

#ifdef UNIV_PFS_THREAD
  pfs_delete_thread();
#endif
}

/** Initialize page_cleaner. */
ATTRIBUTE_COLD void buf_flush_page_cleaner_init()
{
  ut_ad(!buf_page_cleaner_is_active);
  ut_ad(srv_operation <= SRV_OPERATION_EXPORT_RESTORED ||
        srv_operation == SRV_OPERATION_RESTORE ||
        srv_operation == SRV_OPERATION_RESTORE_EXPORT);
  buf_flush_async_lsn= 0;
  buf_flush_sync_lsn= 0;
  buf_page_cleaner_is_active= true;
  std::thread(buf_flush_page_cleaner).detach();
}

/** Flush the buffer pool on shutdown. */
ATTRIBUTE_COLD void buf_flush_buffer_pool()
{
  ut_ad(!buf_page_cleaner_is_active);
  ut_ad(!buf_flush_sync_lsn);

  service_manager_extend_timeout(INNODB_EXTEND_TIMEOUT_INTERVAL,
                                 "Waiting to flush the buffer pool");

  mysql_mutex_lock(&buf_pool.flush_list_mutex);

  while (buf_pool.get_oldest_modification(0))
  {
    mysql_mutex_unlock(&buf_pool.flush_list_mutex);
    buf_flush_list(srv_max_io_capacity);
    os_aio_wait_until_no_pending_writes(false);
    mysql_mutex_lock(&buf_pool.flush_list_mutex);
    service_manager_extend_timeout(INNODB_EXTEND_TIMEOUT_INTERVAL,
                                   "Waiting to flush " ULINTPF " pages",
                                   UT_LIST_GET_LEN(buf_pool.flush_list));
  }

  mysql_mutex_unlock(&buf_pool.flush_list_mutex);
  ut_ad(!os_aio_pending_reads());
}

/** Synchronously flush dirty blocks during recv_sys_t::apply().
NOTE: The calling thread is not allowed to hold any buffer page latches! */
void buf_flush_sync_batch(lsn_t lsn)
{
  lsn= std::max(lsn, log_sys.get_lsn());
  mysql_mutex_lock(&buf_pool.flush_list_mutex);
  buf_flush_wait(lsn);
  mysql_mutex_unlock(&buf_pool.flush_list_mutex);
}

/** Synchronously flush dirty blocks.
NOTE: The calling thread is not allowed to hold any buffer page latches! */
void buf_flush_sync()
{
  if (recv_recovery_is_on())
    recv_sys.apply(true);

  thd_wait_begin(nullptr, THD_WAIT_DISKIO);
  tpool::tpool_wait_begin();
  mysql_mutex_lock(&buf_pool.flush_list_mutex);
  for (;;)
  {
    const lsn_t lsn= log_sys.get_lsn();
    buf_flush_wait(lsn);
    /* Wait for the page cleaner to be idle (for log resizing at startup) */
    while (buf_flush_sync_lsn)
      my_cond_wait(&buf_pool.done_flush_list,
                   &buf_pool.flush_list_mutex.m_mutex);
    if (lsn == log_sys.get_lsn())
      break;
  }

  mysql_mutex_unlock(&buf_pool.flush_list_mutex);
  tpool::tpool_wait_end();
  thd_wait_end(nullptr);
}

#ifdef UNIV_DEBUG
/** Functor to validate the flush list. */
struct	Check {
	void operator()(const buf_page_t* elem) const
	{
		ut_ad(elem->oldest_modification());
		ut_ad(!fsp_is_system_temporary(elem->id().space()));
	}
};

/** Validate the flush list. */
static void buf_flush_validate_low()
{
	buf_page_t*		bpage;

	mysql_mutex_assert_owner(&buf_pool.flush_list_mutex);

	ut_list_validate(buf_pool.flush_list, Check());

	bpage = UT_LIST_GET_FIRST(buf_pool.flush_list);

	while (bpage != NULL) {
		const lsn_t	om = bpage->oldest_modification();
		/* A page in buf_pool.flush_list can be in
		BUF_BLOCK_REMOVE_HASH state. This happens when a page
		is in the middle of being relocated. In that case the
		original descriptor can have this state and still be
		in the flush list waiting to acquire the
		buf_pool.flush_list_mutex to complete the relocation. */
		ut_d(const auto s= bpage->state());
		ut_ad(s >= buf_page_t::REMOVE_HASH);
		ut_ad(om == 1 || om > 2);

		bpage = UT_LIST_GET_NEXT(list, bpage);
		ut_ad(om == 1 || !bpage || recv_recovery_is_on()
		      || om >= bpage->oldest_modification());
	}
}

/** Validate the flush list. */
void buf_flush_validate()
{
  mysql_mutex_lock(&buf_pool.flush_list_mutex);
  buf_flush_validate_low();
  mysql_mutex_unlock(&buf_pool.flush_list_mutex);
}
#endif /* UNIV_DEBUG */<|MERGE_RESOLUTION|>--- conflicted
+++ resolved
@@ -998,23 +998,13 @@
 @return number of pages written or hole-punched */
 uint32_t fil_space_t::flush_freed(bool writable)
 {
-<<<<<<< HEAD
   const bool punch_hole= chain.start->punch_hole == 1;
-=======
->>>>>>> c9eff1a1
   if (!punch_hole && !srv_immediate_scrub_data_uncompressed)
     return 0;
 
   mysql_mutex_assert_not_owner(&buf_pool.flush_list_mutex);
   mysql_mutex_assert_not_owner(&buf_pool.mutex);
 
-<<<<<<< HEAD
-  freed_range_mutex.lock();
-  if (freed_ranges.empty() || log_sys.get_flushed_lsn() < get_last_freed_lsn())
-  {
-    freed_range_mutex.unlock();
-    return 0;
-=======
   for (;;)
   {
     freed_range_mutex.lock();
@@ -1028,7 +1018,6 @@
       break;
     freed_range_mutex.unlock();
     log_write_up_to(flush_lsn, true);
->>>>>>> c9eff1a1
   }
 
   const unsigned physical{physical_size()};
