--- conflicted
+++ resolved
@@ -462,39 +462,6 @@
 	return(node);
 }
 
-<<<<<<< HEAD
-=======
-/*********************************************************************//**
-Updates the trx id and roll ptr field in a clustered index record in database
-recovery. */
-void
-row_upd_rec_sys_fields_in_recovery(
-/*===============================*/
-	rec_t*		rec,	/*!< in/out: record */
-	page_zip_des_t*	page_zip,/*!< in/out: compressed page, or NULL */
-	const rec_offs*	offsets,/*!< in: array returned by rec_get_offsets() */
-	ulint		pos,	/*!< in: TRX_ID position in rec */
-	trx_id_t	trx_id,	/*!< in: transaction id */
-	roll_ptr_t	roll_ptr)/*!< in: roll ptr of the undo log record */
-{
-	ut_ad(rec_offs_validate(rec, NULL, offsets));
-
-	if (page_zip) {
-		page_zip_write_trx_id_and_roll_ptr(
-			page_zip, rec, offsets, pos, trx_id, roll_ptr);
-	} else {
-		byte*	field;
-		ulint	len;
-
-		field = rec_get_nth_field(rec, offsets, pos, &len);
-		ut_ad(len == DATA_TRX_ID_LEN);
-		compile_time_assert(DATA_TRX_ID + 1 == DATA_ROLL_PTR);
-		trx_write_trx_id(field, trx_id);
-		trx_write_roll_ptr(field + DATA_TRX_ID_LEN, roll_ptr);
-	}
-}
-
->>>>>>> 2c3c851d
 /***********************************************************//**
 Returns TRUE if row update changes size of some field in index or if some
 field to be updated is stored externally in rec or update.
@@ -613,280 +580,6 @@
 	return(false);
 }
 
-<<<<<<< HEAD
-=======
-/***********************************************************//**
-Replaces the new column values stored in the update vector to the
-record given. No field size changes are allowed. This function is
-usually invoked on a clustered index. The only use case for a
-secondary index is row_ins_sec_index_entry_by_modify() or its
-counterpart in ibuf_insert_to_index_page(). */
-void
-row_upd_rec_in_place(
-/*=================*/
-	rec_t*		rec,	/*!< in/out: record where replaced */
-	dict_index_t*	index,	/*!< in: the index the record belongs to */
-	const rec_offs*	offsets,/*!< in: array returned by rec_get_offsets() */
-	const upd_t*	update,	/*!< in: update vector */
-	page_zip_des_t*	page_zip)/*!< in: compressed page with enough space
-				available, or NULL */
-{
-	const upd_field_t*	upd_field;
-	const dfield_t*		new_val;
-	ulint			n_fields;
-	ulint			i;
-
-	ut_ad(rec_offs_validate(rec, index, offsets));
-	ut_ad(!index->table->skip_alter_undo);
-
-	if (rec_offs_comp(offsets)) {
-#ifdef UNIV_DEBUG
-		switch (rec_get_status(rec)) {
-		case REC_STATUS_ORDINARY:
-			break;
-		case REC_STATUS_INSTANT:
-			ut_ad(index->is_instant());
-			break;
-		case REC_STATUS_NODE_PTR:
-			if (index->is_dummy
-			    && fil_page_get_type(page_align(rec))
-			    == FIL_PAGE_RTREE) {
-				/* The function rtr_update_mbr_field_in_place()
-				is generating MLOG_COMP_REC_UPDATE_IN_PLACE
-				and MLOG_REC_UPDATE_IN_PLACE records for
-				node pointer pages. */
-				break;
-			}
-			/* fall through */
-		case REC_STATUS_INFIMUM:
-		case REC_STATUS_SUPREMUM:
-			ut_ad(!"wrong record status in update");
-		}
-#endif /* UNIV_DEBUG */
-
-		rec_set_info_bits_new(rec, update->info_bits);
-	} else {
-		rec_set_info_bits_old(rec, update->info_bits);
-	}
-
-	n_fields = upd_get_n_fields(update);
-
-	for (i = 0; i < n_fields; i++) {
-		upd_field = upd_get_nth_field(update, i);
-
-		/* No need to update virtual columns for non-virtual index */
-		if (upd_fld_is_virtual_col(upd_field)
-		    && !dict_index_has_virtual(index)) {
-			continue;
-		}
-
-		new_val = &(upd_field->new_val);
-		ut_ad(!dfield_is_ext(new_val) ==
-		      !rec_offs_nth_extern(offsets, upd_field->field_no));
-
-		rec_set_nth_field(rec, offsets, upd_field->field_no,
-				  dfield_get_data(new_val),
-				  dfield_get_len(new_val));
-	}
-
-	if (page_zip) {
-		page_zip_write_rec(page_zip, rec, index, offsets, 0);
-	}
-}
-
-/*********************************************************************//**
-Parses the log data of system field values.
-@return log data end or NULL */
-byte*
-row_upd_parse_sys_vals(
-/*===================*/
-	const byte*	ptr,	/*!< in: buffer */
-	const byte*	end_ptr,/*!< in: buffer end */
-	ulint*		pos,	/*!< out: TRX_ID position in record */
-	trx_id_t*	trx_id,	/*!< out: trx id */
-	roll_ptr_t*	roll_ptr)/*!< out: roll ptr */
-{
-	*pos = mach_parse_compressed(&ptr, end_ptr);
-
-	if (ptr == NULL) {
-
-		return(NULL);
-	}
-
-	if (end_ptr < ptr + DATA_ROLL_PTR_LEN) {
-
-		return(NULL);
-	}
-
-	*roll_ptr = trx_read_roll_ptr(ptr);
-	ptr += DATA_ROLL_PTR_LEN;
-
-	*trx_id = mach_u64_parse_compressed(&ptr, end_ptr);
-
-	return(const_cast<byte*>(ptr));
-}
-
-/***********************************************************//**
-Writes to the redo log the new values of the fields occurring in the index. */
-void
-row_upd_index_write_log(
-/*====================*/
-	const upd_t*	update,	/*!< in: update vector */
-	byte*		log_ptr,/*!< in: pointer to mlog buffer: must
-				contain at least MLOG_BUF_MARGIN bytes
-				of free space; the buffer is closed
-				within this function */
-	mtr_t*		mtr)	/*!< in: mtr into whose log to write */
-{
-	const upd_field_t*	upd_field;
-	const dfield_t*		new_val;
-	ulint			len;
-	ulint			n_fields;
-	byte*			buf_end;
-	ulint			i;
-
-	n_fields = upd_get_n_fields(update);
-
-	buf_end = log_ptr + MLOG_BUF_MARGIN;
-
-	mach_write_to_1(log_ptr, update->info_bits);
-	log_ptr++;
-	log_ptr += mach_write_compressed(log_ptr, n_fields);
-
-	for (i = 0; i < n_fields; i++) {
-		compile_time_assert(MLOG_BUF_MARGIN > 30);
-
-		if (log_ptr + 30 > buf_end) {
-			mlog_close(mtr, log_ptr);
-
-			log_ptr = mlog_open(mtr, MLOG_BUF_MARGIN);
-			buf_end = log_ptr + MLOG_BUF_MARGIN;
-		}
-
-		upd_field = upd_get_nth_field(update, i);
-
-		new_val = &(upd_field->new_val);
-
-		len = dfield_get_len(new_val);
-
-		/* If this is a virtual column, mark it using special
-		field_no */
-		ulint	field_no = upd_fld_is_virtual_col(upd_field)
-			? REC_MAX_N_FIELDS + unsigned(upd_field->field_no)
-			: unsigned(upd_field->field_no);
-
-		log_ptr += mach_write_compressed(log_ptr, field_no);
-		log_ptr += mach_write_compressed(log_ptr, len);
-
-		if (len != UNIV_SQL_NULL) {
-			if (log_ptr + len < buf_end) {
-				memcpy(log_ptr, dfield_get_data(new_val), len);
-
-				log_ptr += len;
-			} else {
-				mlog_close(mtr, log_ptr);
-
-				mlog_catenate_string(
-					mtr,
-					static_cast<const byte*>(
-						dfield_get_data(new_val)),
-					len);
-
-				log_ptr = mlog_open(mtr, MLOG_BUF_MARGIN);
-				buf_end = log_ptr + MLOG_BUF_MARGIN;
-			}
-		}
-	}
-
-	mlog_close(mtr, log_ptr);
-}
-
-/*********************************************************************//**
-Parses the log data written by row_upd_index_write_log.
-@return log data end or NULL */
-byte*
-row_upd_index_parse(
-/*================*/
-	const byte*	ptr,	/*!< in: buffer */
-	const byte*	end_ptr,/*!< in: buffer end */
-	mem_heap_t*	heap,	/*!< in: memory heap where update vector is
-				built */
-	upd_t**		update_out)/*!< out: update vector */
-{
-	upd_t*		update;
-	upd_field_t*	upd_field;
-	dfield_t*	new_val;
-	ulint		len;
-	ulint		n_fields;
-	ulint		info_bits;
-	ulint		i;
-
-	if (end_ptr < ptr + 1) {
-
-		return(NULL);
-	}
-
-	info_bits = mach_read_from_1(ptr);
-	ptr++;
-	n_fields = mach_parse_compressed(&ptr, end_ptr);
-
-	if (ptr == NULL) {
-
-		return(NULL);
-	}
-
-	update = upd_create(n_fields, heap);
-	update->info_bits = info_bits;
-
-	for (i = 0; i < n_fields; i++) {
-		ulint	field_no;
-		upd_field = upd_get_nth_field(update, i);
-		new_val = &(upd_field->new_val);
-
-		field_no = mach_parse_compressed(&ptr, end_ptr);
-
-		if (ptr == NULL) {
-
-			return(NULL);
-		}
-
-		/* Check if this is a virtual column, mark the prtype
-		if that is the case */
-		if (field_no >= REC_MAX_N_FIELDS) {
-			new_val->type.prtype |= DATA_VIRTUAL;
-			field_no -= REC_MAX_N_FIELDS;
-		}
-
-		upd_field->field_no = field_no;
-
-		len = mach_parse_compressed(&ptr, end_ptr);
-
-		if (ptr == NULL) {
-
-			return(NULL);
-		}
-
-		if (len != UNIV_SQL_NULL) {
-
-			if (end_ptr < ptr + len) {
-
-				return(NULL);
-			}
-
-			dfield_set_data(new_val,
-					mem_heap_dup(heap, ptr, len), len);
-			ptr += len;
-		} else {
-			dfield_set_null(new_val);
-		}
-	}
-
-	*update_out = update;
-
-	return(const_cast<byte*>(ptr));
-}
-
->>>>>>> 2c3c851d
 /***************************************************************//**
 Builds an update vector from those fields which in a secondary index entry
 differ from a record that has the equal ordering fields. NOTE: we compare
