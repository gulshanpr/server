/*****************************************************************************

Copyright (c) 2010, 2016, Oracle and/or its affiliates. All Rights Reserved.
Copyright (c) 2015, 2018, MariaDB Corporation.

This program is free software; you can redistribute it and/or modify it under
the terms of the GNU General Public License as published by the Free Software
Foundation; version 2 of the License.

This program is distributed in the hope that it will be useful, but WITHOUT
ANY WARRANTY; without even the implied warranty of MERCHANTABILITY or FITNESS
FOR A PARTICULAR PURPOSE. See the GNU General Public License for more details.

You should have received a copy of the GNU General Public License along with
this program; if not, write to the Free Software Foundation, Inc.,
51 Franklin Street, Suite 500, Boston, MA 02110-1335 USA

*****************************************************************************/

/**************************************************//**
@file row/row0ftsort.cc
Create Full Text Index with (parallel) merge sort

Created 10/13/2010 Jimmy Yang
*******************************************************/

#include "row0ftsort.h"
#include "dict0dict.h"
#include "row0merge.h"
#include "row0row.h"
#include "btr0cur.h"
#include "fts0plugin.h"
#include "log0crypt.h"

/** Read the next record to buffer N.
@param N index into array of merge info structure */
#define ROW_MERGE_READ_GET_NEXT(N)					\
	do {								\
		b[N] = row_merge_read_rec(				\
			block[N], buf[N], b[N], index,			\
			fd[N], &foffs[N], &mrec[N], offsets[N],		\
			crypt_block[N], space);				\
		if (UNIV_UNLIKELY(!b[N])) {				\
			if (mrec[N]) {					\
				goto exit;				\
			}						\
		}							\
	} while (0)

/** Parallel sort degree */
ulong	fts_sort_pll_degree	= 2;

/*********************************************************************//**
Create a temporary "fts sort index" used to merge sort the
tokenized doc string. The index has three "fields":

1) Tokenized word,
2) Doc ID (depend on number of records to sort, it can be a 4 bytes or 8 bytes
integer value)
3) Word's position in original doc.

@see fts_create_one_index_table()

@return dict_index_t structure for the fts sort index */
dict_index_t*
row_merge_create_fts_sort_index(
/*============================*/
	dict_index_t*	index,	/*!< in: Original FTS index
				based on which this sort index
				is created */
	dict_table_t*	table,	/*!< in,out: table that FTS index
				is being created on */
	ibool*		opt_doc_id_size)
				/*!< out: whether to use 4 bytes
				instead of 8 bytes integer to
				store Doc ID during sort */
{
	dict_index_t*   new_index;
	dict_field_t*   field;
	dict_field_t*   idx_field;
	CHARSET_INFO*	charset;

	// FIXME: This name shouldn't be hard coded here.
	new_index = dict_mem_index_create(table, "tmp_fts_idx", DICT_FTS, 3);

	new_index->id = index->id;
	new_index->n_uniq = FTS_NUM_FIELDS_SORT;
	new_index->n_def = FTS_NUM_FIELDS_SORT;
	new_index->cached = TRUE;
	new_index->parser = index->parser;

	idx_field = dict_index_get_nth_field(index, 0);
	charset = fts_index_get_charset(index);

	/* The first field is on the Tokenized Word */
	field = dict_index_get_nth_field(new_index, 0);
	field->name = NULL;
	field->prefix_len = 0;
	field->col = static_cast<dict_col_t*>(
		mem_heap_alloc(new_index->heap, sizeof(dict_col_t)));
	field->col->prtype = idx_field->col->prtype | DATA_NOT_NULL;
	field->col->mtype = charset == &my_charset_latin1
		? DATA_VARCHAR : DATA_VARMYSQL;
	field->col->mbminlen = idx_field->col->mbminlen;
	field->col->mbmaxlen = idx_field->col->mbmaxlen;
	field->col->len = HA_FT_MAXCHARLEN * unsigned(field->col->mbmaxlen);

	field->fixed_len = 0;

	/* Doc ID */
	field = dict_index_get_nth_field(new_index, 1);
	field->name = NULL;
	field->prefix_len = 0;
	field->col = static_cast<dict_col_t*>(
		mem_heap_alloc(new_index->heap, sizeof(dict_col_t)));
	field->col->mtype = DATA_INT;
	*opt_doc_id_size = FALSE;

	/* Check whether we can use 4 bytes instead of 8 bytes integer
	field to hold the Doc ID, thus reduce the overall sort size */
	if (DICT_TF2_FLAG_IS_SET(table, DICT_TF2_FTS_ADD_DOC_ID)) {
		/* If Doc ID column is being added by this create
		index, then just check the number of rows in the table */
		if (dict_table_get_n_rows(table) < MAX_DOC_ID_OPT_VAL) {
			*opt_doc_id_size = TRUE;
		}
	} else {
		doc_id_t	max_doc_id;

		/* If the Doc ID column is supplied by user, then
		check the maximum Doc ID in the table */
		max_doc_id = fts_get_max_doc_id((dict_table_t*) table);

		if (max_doc_id && max_doc_id < MAX_DOC_ID_OPT_VAL) {
			*opt_doc_id_size = TRUE;
		}
	}

	if (*opt_doc_id_size) {
		field->col->len = sizeof(ib_uint32_t);
		field->fixed_len = sizeof(ib_uint32_t);
	} else {
		field->col->len = FTS_DOC_ID_LEN;
		field->fixed_len = FTS_DOC_ID_LEN;
	}

	field->col->prtype = DATA_NOT_NULL | DATA_BINARY_TYPE;

	field->col->mbminlen = 0;
	field->col->mbmaxlen = 0;

	/* The third field is on the word's position in the original doc */
	field = dict_index_get_nth_field(new_index, 2);
	field->name = NULL;
	field->prefix_len = 0;
	field->col = static_cast<dict_col_t*>(
		mem_heap_alloc(new_index->heap, sizeof(dict_col_t)));
	field->col->mtype = DATA_INT;
	field->col->len = 4 ;
	field->fixed_len = 4;
	field->col->prtype = DATA_NOT_NULL;
	field->col->mbminlen = 0;
	field->col->mbmaxlen = 0;

	return(new_index);
}
/*********************************************************************//**
Initialize FTS parallel sort structures.
@return TRUE if all successful */
ibool
row_fts_psort_info_init(
/*====================*/
	trx_t*			trx,	/*!< in: transaction */
	row_merge_dup_t*	dup,	/*!< in,own: descriptor of
					FTS index being created */
	const dict_table_t*	new_table,/*!< in: table on which indexes are
					created */
	ibool			opt_doc_id_size,
					/*!< in: whether to use 4 bytes
					instead of 8 bytes integer to
					store Doc ID during sort */
	fts_psort_t**		psort,	/*!< out: parallel sort info to be
					instantiated */
	fts_psort_t**		merge)	/*!< out: parallel merge info
					to be instantiated */
{
	ulint			i;
	ulint			j;
	fts_psort_common_t*	common_info = NULL;
	fts_psort_t*		psort_info = NULL;
	fts_psort_t*		merge_info = NULL;
	ulint			block_size;
	ibool			ret = TRUE;
	bool			encrypted = false;

	block_size = 3 * srv_sort_buf_size;

	*psort = psort_info = static_cast<fts_psort_t*>(ut_zalloc_nokey(
		 fts_sort_pll_degree * sizeof *psort_info));

	if (!psort_info) {
		ut_free(dup);
		return(FALSE);
	}

	/* Common Info for all sort threads */
	common_info = static_cast<fts_psort_common_t*>(
		ut_malloc_nokey(sizeof *common_info));

	if (!common_info) {
		ut_free(dup);
		ut_free(psort_info);
		return(FALSE);
	}

	common_info->dup = dup;
	common_info->new_table = (dict_table_t*) new_table;
	common_info->trx = trx;
	common_info->all_info = psort_info;
	common_info->sort_event = os_event_create(0);
	common_info->merge_event = os_event_create(0);
	common_info->opt_doc_id_size = opt_doc_id_size;

	if (log_tmp_is_encrypted()) {
		encrypted = true;
	}

	ut_ad(trx->mysql_thd != NULL);
	const char*	path = thd_innodb_tmpdir(trx->mysql_thd);
	/* There will be FTS_NUM_AUX_INDEX number of "sort buckets" for
	each parallel sort thread. Each "sort bucket" holds records for
	a particular "FTS index partition" */
	for (j = 0; j < fts_sort_pll_degree; j++) {

		UT_LIST_INIT(
			psort_info[j].fts_doc_list, &fts_doc_item_t::doc_list);

		for (i = 0; i < FTS_NUM_AUX_INDEX; i++) {

			psort_info[j].merge_file[i] =
				 static_cast<merge_file_t*>(
					ut_zalloc_nokey(sizeof(merge_file_t)));

			if (!psort_info[j].merge_file[i]) {
				ret = FALSE;
				goto func_exit;
			}

			psort_info[j].merge_buf[i] = row_merge_buf_create(
				dup->index);

			if (row_merge_file_create(psort_info[j].merge_file[i],
						  path) == OS_FILE_CLOSED) {
				goto func_exit;
			}

			/* Need to align memory for O_DIRECT write */
			psort_info[j].block_alloc[i] =
				static_cast<row_merge_block_t*>(ut_malloc_nokey(
					block_size + 1024));

			psort_info[j].merge_block[i] =
				static_cast<row_merge_block_t*>(
					ut_align(
					psort_info[j].block_alloc[i], 1024));

			if (!psort_info[j].merge_block[i]) {
				ret = FALSE;
				goto func_exit;
			}

			/* If tablespace is encrypted, allocate additional buffer for
			encryption/decryption. */
			if (encrypted) {

				/* Need to align memory for O_DIRECT write */
				psort_info[j].crypt_alloc[i] =
					static_cast<row_merge_block_t*>(ut_malloc_nokey(
							block_size + 1024));

				psort_info[j].crypt_block[i] =
					static_cast<row_merge_block_t*>(
						ut_align(
							psort_info[j].crypt_alloc[i], 1024));

				if (!psort_info[j].crypt_block[i]) {
					ret = FALSE;
					goto func_exit;
				}
			} else {
				psort_info[j].crypt_alloc[i] = NULL;
				psort_info[j].crypt_block[i] = NULL;
			}
		}

		psort_info[j].child_status = 0;
		psort_info[j].state = 0;
		psort_info[j].psort_common = common_info;
		psort_info[j].error = DB_SUCCESS;
		psort_info[j].memory_used = 0;
		mutex_create(LATCH_ID_FTS_PLL_TOKENIZE, &psort_info[j].mutex);
	}

	/* Initialize merge_info structures parallel merge and insert
	into auxiliary FTS tables (FTS_INDEX_TABLE) */
	*merge = merge_info = static_cast<fts_psort_t*>(
		ut_malloc_nokey(FTS_NUM_AUX_INDEX * sizeof *merge_info));

	for (j = 0; j < FTS_NUM_AUX_INDEX; j++) {

		merge_info[j].child_status = 0;
		merge_info[j].state = 0;
		merge_info[j].psort_common = common_info;
	}

func_exit:
	if (!ret) {
		row_fts_psort_info_destroy(psort_info, merge_info);
	}

	return(ret);
}
/*********************************************************************//**
Clean up and deallocate FTS parallel sort structures, and close the
merge sort files  */
void
row_fts_psort_info_destroy(
/*=======================*/
	fts_psort_t*	psort_info,	/*!< parallel sort info */
	fts_psort_t*	merge_info)	/*!< parallel merge info */
{
	ulint	i;
	ulint	j;

	if (psort_info) {
		for (j = 0; j < fts_sort_pll_degree; j++) {
			for (i = 0; i < FTS_NUM_AUX_INDEX; i++) {
				if (psort_info[j].merge_file[i]) {
					row_merge_file_destroy(
						psort_info[j].merge_file[i]);
				}

				ut_free(psort_info[j].block_alloc[i]);
				ut_free(psort_info[j].merge_file[i]);

				if (psort_info[j].crypt_alloc[i]) {
					ut_free(psort_info[j].crypt_alloc[i]);
				}
			}

			mutex_free(&psort_info[j].mutex);
		}

		os_event_destroy(merge_info[0].psort_common->sort_event);
		os_event_destroy(merge_info[0].psort_common->merge_event);
		ut_free(merge_info[0].psort_common->dup);
		ut_free(merge_info[0].psort_common);
		ut_free(psort_info);
	}

	ut_free(merge_info);
}
/*********************************************************************//**
Free up merge buffers when merge sort is done */
void
row_fts_free_pll_merge_buf(
/*=======================*/
	fts_psort_t*	psort_info)	/*!< in: parallel sort info */
{
	ulint	j;
	ulint	i;

	if (!psort_info) {
		return;
	}

	for (j = 0; j < fts_sort_pll_degree; j++) {
		for (i = 0; i < FTS_NUM_AUX_INDEX; i++) {
			row_merge_buf_free(psort_info[j].merge_buf[i]);
		}
	}

	return;
}

/*********************************************************************//**
FTS plugin parser 'myql_add_word' callback function for row merge.
Refer to 'st_mysql_ftparser_param' for more detail.
@return always returns 0 */
static
int
row_merge_fts_doc_add_word_for_parser(
/*==================================*/
	MYSQL_FTPARSER_PARAM	*param,		/* in: parser paramter */
	const char		*word,		/* in: token word */
	int			word_len,	/* in: word len */
	MYSQL_FTPARSER_BOOLEAN_INFO*	boolean_info)	/* in: boolean info */
{
	fts_string_t		str;
	fts_tokenize_ctx_t*	t_ctx;
	row_fts_token_t*	fts_token;
	byte*			ptr;

	ut_ad(param);
	ut_ad(param->mysql_ftparam);
	ut_ad(word);
	ut_ad(boolean_info);

	t_ctx = static_cast<fts_tokenize_ctx_t*>(param->mysql_ftparam);
	ut_ad(t_ctx);

	str.f_str = (byte*)(word);
	str.f_len = ulint(word_len);
	str.f_n_char = fts_get_token_size(
		(CHARSET_INFO*)param->cs, word, ulint(word_len));

	/* JAN: TODO: MySQL 5.7 FTS
	ut_ad(boolean_info->position >= 0);
	*/

	ptr = static_cast<byte*>(ut_malloc_nokey(sizeof(row_fts_token_t)
			+ sizeof(fts_string_t) + str.f_len));
	fts_token = reinterpret_cast<row_fts_token_t*>(ptr);
	fts_token->text = reinterpret_cast<fts_string_t*>(
			ptr + sizeof(row_fts_token_t));
	fts_token->text->f_str = static_cast<byte*>(
			ptr + sizeof(row_fts_token_t) + sizeof(fts_string_t));

	fts_token->text->f_len = str.f_len;
	fts_token->text->f_n_char = str.f_n_char;
	memcpy(fts_token->text->f_str, str.f_str, str.f_len);

	/* JAN: TODO: MySQL 5.7 FTS
	fts_token->position = boolean_info->position;
	*/

	/* Add token to list */
	UT_LIST_ADD_LAST(t_ctx->fts_token_list, fts_token);

	return(0);
}

/*********************************************************************//**
Tokenize by fts plugin parser */
static
void
row_merge_fts_doc_tokenize_by_parser(
/*=================================*/
	fts_doc_t*		doc,	/* in: doc to tokenize */
	st_mysql_ftparser*	parser,	/* in: plugin parser instance */
	fts_tokenize_ctx_t*	t_ctx)	/* in/out: tokenize ctx instance */
{
	MYSQL_FTPARSER_PARAM	param;

	ut_a(parser);

	/* Set paramters for param */
	param.mysql_parse = fts_tokenize_document_internal;
	param.mysql_add_word = row_merge_fts_doc_add_word_for_parser;
	param.mysql_ftparam = t_ctx;
	param.cs = doc->charset;
	param.doc = reinterpret_cast<char*>(doc->text.f_str);
	param.length = static_cast<int>(doc->text.f_len);
	param.mode= MYSQL_FTPARSER_SIMPLE_MODE;

	PARSER_INIT(parser, &param);
	/* We assume parse returns successfully here. */
	parser->parse(&param);
	PARSER_DEINIT(parser, &param);
}

/*********************************************************************//**
Tokenize incoming text data and add to the sort buffer.
@see row_merge_buf_encode()
@return	TRUE if the record passed, FALSE if out of space */
static
ibool
row_merge_fts_doc_tokenize(
/*=======================*/
	row_merge_buf_t**	sort_buf,	/*!< in/out: sort buffer */
	doc_id_t		doc_id,		/*!< in: Doc ID */
	fts_doc_t*		doc,		/*!< in: Doc to be tokenized */
	merge_file_t**		merge_file,	/*!< in/out: merge file */
	ibool			opt_doc_id_size,/*!< in: whether to use 4 bytes
						instead of 8 bytes integer to
						store Doc ID during sort*/
	fts_tokenize_ctx_t*	t_ctx)          /*!< in/out: tokenize context */
{
	ulint		inc = 0;
	fts_string_t	str;
	ulint		len;
	row_merge_buf_t* buf;
	dfield_t*	field;
	fts_string_t	t_str;
	ibool		buf_full = FALSE;
	byte		str_buf[FTS_MAX_WORD_LEN + 1];
	ulint		data_size[FTS_NUM_AUX_INDEX];
	ulint		n_tuple[FTS_NUM_AUX_INDEX];
	st_mysql_ftparser*	parser;

	t_str.f_n_char = 0;
	t_ctx->buf_used = 0;

	memset(n_tuple, 0, FTS_NUM_AUX_INDEX * sizeof(ulint));
	memset(data_size, 0, FTS_NUM_AUX_INDEX * sizeof(ulint));

	parser = sort_buf[0]->index->parser;

	/* Tokenize the data and add each word string, its corresponding
	doc id and position to sort buffer */
	while (t_ctx->processed_len < doc->text.f_len) {
		ulint		idx = 0;
		ulint		cur_len;
		doc_id_t	write_doc_id;
		row_fts_token_t* fts_token = NULL;

		if (parser != NULL) {
			if (t_ctx->processed_len == 0) {
				UT_LIST_INIT(t_ctx->fts_token_list, &row_fts_token_t::token_list);

				/* Parse the whole doc and cache tokens */
				row_merge_fts_doc_tokenize_by_parser(doc,
					parser, t_ctx);

				/* Just indictate we have parsed all the word */
				t_ctx->processed_len += 1;
			}

			/* Then get a token */
			fts_token = UT_LIST_GET_FIRST(t_ctx->fts_token_list);
			if (fts_token) {
				str.f_len = fts_token->text->f_len;
				str.f_n_char = fts_token->text->f_n_char;
				str.f_str = fts_token->text->f_str;
			} else {
				ut_ad(UT_LIST_GET_LEN(t_ctx->fts_token_list) == 0);
				/* Reach the end of the list */
				t_ctx->processed_len = doc->text.f_len;
				break;
			}
		} else {
			inc = innobase_mysql_fts_get_token(
				doc->charset,
				doc->text.f_str + t_ctx->processed_len,
				doc->text.f_str + doc->text.f_len, &str);

			ut_a(inc > 0);
		}

		/* Ignore string whose character number is less than
		"fts_min_token_size" or more than "fts_max_token_size" */
		if (!fts_check_token(&str, NULL, NULL)) {
			if (parser != NULL) {
				UT_LIST_REMOVE(t_ctx->fts_token_list, fts_token);
				ut_free(fts_token);
			} else {
				t_ctx->processed_len += inc;
			}

			continue;
		}

		t_str.f_len = innobase_fts_casedn_str(
			doc->charset, (char*) str.f_str, str.f_len,
			(char*) &str_buf, FTS_MAX_WORD_LEN + 1);

		t_str.f_str = (byte*) &str_buf;

		/* if "cached_stopword" is defined, ignore words in the
		stopword list */
		if (!fts_check_token(&str, t_ctx->cached_stopword,
				     doc->charset)) {
			if (parser != NULL) {
				UT_LIST_REMOVE(t_ctx->fts_token_list, fts_token);
				ut_free(fts_token);
			} else {
				t_ctx->processed_len += inc;
			}

			continue;
		}

		/* There are FTS_NUM_AUX_INDEX auxiliary tables, find
		out which sort buffer to put this word record in */
		t_ctx->buf_used = fts_select_index(
			doc->charset, t_str.f_str, t_str.f_len);

		buf = sort_buf[t_ctx->buf_used];

		ut_a(t_ctx->buf_used < FTS_NUM_AUX_INDEX);
		idx = t_ctx->buf_used;

		mtuple_t* mtuple = &buf->tuples[buf->n_tuples + n_tuple[idx]];

		field = mtuple->fields = static_cast<dfield_t*>(
			mem_heap_alloc(buf->heap,
				       FTS_NUM_FIELDS_SORT * sizeof *field));

		/* The first field is the tokenized word */
		dfield_set_data(field, t_str.f_str, t_str.f_len);
		len = dfield_get_len(field);

		dict_col_copy_type(dict_index_get_nth_col(buf->index, 0), &field->type);
		field->type.prtype |= DATA_NOT_NULL;
		ut_ad(len <= field->type.len);

		/* For the temporary file, row_merge_buf_encode() uses
		1 byte for representing the number of extra_size bytes.
		This number will always be 1, because for this 3-field index
		consisting of one variable-size column, extra_size will always
		be 1 or 2, which can be encoded in one byte.

		The extra_size is 1 byte if the length of the
		variable-length column is less than 128 bytes or the
		maximum length is less than 256 bytes. */

		/* One variable length column, word with its lenght less than
		fts_max_token_size, add one extra size and one extra byte.

		Since the max length for FTS token now is larger than 255,
		so we will need to signify length byte itself, so only 1 to 128
		bytes can be used for 1 bytes, larger than that 2 bytes. */
		if (len < 128 || field->type.len < 256) {
			/* Extra size is one byte. */
			cur_len = 2 + len;
		} else {
			/* Extra size is two bytes. */
			cur_len = 3 + len;
		}

		dfield_dup(field, buf->heap);
		field++;

		/* The second field is the Doc ID */

		ib_uint32_t	doc_id_32_bit;

		if (!opt_doc_id_size) {
			fts_write_doc_id((byte*) &write_doc_id, doc_id);

			dfield_set_data(
				field, &write_doc_id, sizeof(write_doc_id));
		} else {
			mach_write_to_4(
				(byte*) &doc_id_32_bit, (ib_uint32_t) doc_id);

			dfield_set_data(
				field, &doc_id_32_bit, sizeof(doc_id_32_bit));
		}

		len = field->len;
		ut_ad(len == FTS_DOC_ID_LEN || len == sizeof(ib_uint32_t));

		field->type.mtype = DATA_INT;
		field->type.prtype = DATA_NOT_NULL | DATA_BINARY_TYPE;
		field->type.len = len;
		field->type.mbminlen = 0;
		field->type.mbmaxlen = 0;

		cur_len += len;
		dfield_dup(field, buf->heap);

		++field;

		/* The third field is the position.
		MySQL 5.7 changed the fulltext parser plugin interface
		by adding MYSQL_FTPARSER_BOOLEAN_INFO::position.
		Below we assume that the field is always 0. */
		ulint	pos = t_ctx->init_pos;
		byte		position[4];
		if (parser == NULL) {
			pos += t_ctx->processed_len + inc - str.f_len;
		}
		len = 4;
		mach_write_to_4(position, pos);
		dfield_set_data(field, &position, len);

		field->type.mtype = DATA_INT;
		field->type.prtype = DATA_NOT_NULL;
		field->type.len = len;
		field->type.mbminlen = 0;
		field->type.mbmaxlen = 0;
		cur_len += len;
		dfield_dup(field, buf->heap);

		/* Reserve one byte for the end marker of row_merge_block_t */
		if (buf->total_size + data_size[idx] + cur_len
		    >= srv_sort_buf_size - 1) {

			buf_full = TRUE;
			break;
		}

		/* Increment the number of tuples */
		n_tuple[idx]++;
		if (parser != NULL) {
			UT_LIST_REMOVE(t_ctx->fts_token_list, fts_token);
			ut_free(fts_token);
		} else {
			t_ctx->processed_len += inc;
		}
		data_size[idx] += cur_len;
	}

	/* Update the data length and the number of new word tuples
	added in this round of tokenization */
	for (ulint i = 0; i <  FTS_NUM_AUX_INDEX; i++) {
		/* The computation of total_size below assumes that no
		delete-mark flags will be stored and that all fields
		are NOT NULL and fixed-length. */

		sort_buf[i]->total_size += data_size[i];

		sort_buf[i]->n_tuples += n_tuple[i];

		merge_file[i]->n_rec += n_tuple[i];
		t_ctx->rows_added[i] += n_tuple[i];
	}

	if (!buf_full) {
		/* we pad one byte between text accross two fields */
		t_ctx->init_pos += doc->text.f_len + 1;
	}

	return(!buf_full);
}

/*********************************************************************//**
Get next doc item from fts_doc_list */
UNIV_INLINE
void
row_merge_fts_get_next_doc_item(
/*============================*/
	fts_psort_t*		psort_info,	/*!< in: psort_info */
	fts_doc_item_t**	doc_item)	/*!< in/out: doc item */
{
	if (*doc_item != NULL) {
		ut_free(*doc_item);
	}

	mutex_enter(&psort_info->mutex);

	*doc_item = UT_LIST_GET_FIRST(psort_info->fts_doc_list);
	if (*doc_item != NULL) {
		UT_LIST_REMOVE(psort_info->fts_doc_list, *doc_item);

		ut_ad(psort_info->memory_used >= sizeof(fts_doc_item_t)
		      + (*doc_item)->field->len);
		psort_info->memory_used -= sizeof(fts_doc_item_t)
			+ (*doc_item)->field->len;
	}

	mutex_exit(&psort_info->mutex);
}

/*********************************************************************//**
Function performs parallel tokenization of the incoming doc strings.
It also performs the initial in memory sort of the parsed records.
@return OS_THREAD_DUMMY_RETURN */
static
os_thread_ret_t
DECLARE_THREAD(fts_parallel_tokenization)(
/*======================*/
	void*		arg)	/*!< in: psort_info for the thread */
{
	fts_psort_t*		psort_info = (fts_psort_t*) arg;
	ulint			i;
	fts_doc_item_t*		doc_item = NULL;
	row_merge_buf_t**	buf;
	ibool			processed = FALSE;
	merge_file_t**		merge_file;
	row_merge_block_t**	block;
	row_merge_block_t**	crypt_block;
	pfs_os_file_t		tmpfd[FTS_NUM_AUX_INDEX];
	ulint			mycount[FTS_NUM_AUX_INDEX];
	ib_uint64_t		total_rec = 0;
	ulint			num_doc_processed = 0;
	doc_id_t		last_doc_id = 0;
	mem_heap_t*		blob_heap = NULL;
	fts_doc_t		doc;
	dict_table_t*		table = psort_info->psort_common->new_table;
	fts_tokenize_ctx_t	t_ctx;
	ulint			retried = 0;
	dberr_t			error = DB_SUCCESS;

	ut_ad(psort_info->psort_common->trx->mysql_thd != NULL);

	/* const char*		path = thd_innodb_tmpdir(
		psort_info->psort_common->trx->mysql_thd);
	*/

	ut_ad(psort_info->psort_common->trx->mysql_thd != NULL);

	const char*		path = thd_innodb_tmpdir(
		psort_info->psort_common->trx->mysql_thd);

	ut_ad(psort_info);

	buf = psort_info->merge_buf;
	merge_file = psort_info->merge_file;
	blob_heap = mem_heap_create(512);
	memset(&doc, 0, sizeof(doc));
	memset(mycount, 0, FTS_NUM_AUX_INDEX * sizeof(int));

	doc.charset = fts_index_get_charset(
		psort_info->psort_common->dup->index);

	block = psort_info->merge_block;
	crypt_block = psort_info->crypt_block;

	const page_size_t&	page_size = dict_table_page_size(table);

	row_merge_fts_get_next_doc_item(psort_info, &doc_item);

	t_ctx.cached_stopword = table->fts->cache->stopword_info.cached_stopword;
	processed = TRUE;
loop:
	while (doc_item) {
		dfield_t*	dfield = doc_item->field;

		last_doc_id = doc_item->doc_id;

		ut_ad (dfield->data != NULL
		       && dfield_get_len(dfield) != UNIV_SQL_NULL);

		/* If finish processing the last item, update "doc" with
		strings in the doc_item, otherwise continue processing last
		item */
		if (processed) {
			byte*		data;
			ulint		data_len;

			dfield = doc_item->field;
			data = static_cast<byte*>(dfield_get_data(dfield));
			data_len = dfield_get_len(dfield);

			if (dfield_is_ext(dfield)) {
				doc.text.f_str =
					btr_copy_externally_stored_field(
						&doc.text.f_len, data,
						page_size, data_len, blob_heap);
			} else {
				doc.text.f_str = data;
				doc.text.f_len = data_len;
			}

			doc.tokens = 0;
			t_ctx.processed_len = 0;
		} else {
			/* Not yet finish processing the "doc" on hand,
			continue processing it */
			ut_ad(doc.text.f_str);
			ut_ad(t_ctx.processed_len < doc.text.f_len);
		}

		processed = row_merge_fts_doc_tokenize(
			buf, doc_item->doc_id, &doc,
			merge_file, psort_info->psort_common->opt_doc_id_size,
			&t_ctx);

		/* Current sort buffer full, need to recycle */
		if (!processed) {
			ut_ad(t_ctx.processed_len < doc.text.f_len);
			ut_ad(t_ctx.rows_added[t_ctx.buf_used]);
			break;
		}

		num_doc_processed++;

		if (fts_enable_diag_print && num_doc_processed % 10000 == 1) {
			ib::info() << "Number of documents processed: "
				<< num_doc_processed;
#ifdef FTS_INTERNAL_DIAG_PRINT
			for (i = 0; i < FTS_NUM_AUX_INDEX; i++) {
				ib::info() << "ID " << psort_info->psort_id
					<< ", partition " << i << ", word "
					<< mycount[i];
			}
#endif
		}

		mem_heap_empty(blob_heap);

		row_merge_fts_get_next_doc_item(psort_info, &doc_item);

		if (doc_item && last_doc_id != doc_item->doc_id) {
			t_ctx.init_pos = 0;
		}
	}

	/* If we run out of current sort buffer, need to sort
	and flush the sort buffer to disk */
	if (t_ctx.rows_added[t_ctx.buf_used] && !processed) {
		row_merge_buf_sort(buf[t_ctx.buf_used], NULL);
		row_merge_buf_write(buf[t_ctx.buf_used],
				    merge_file[t_ctx.buf_used],
				    block[t_ctx.buf_used]);

		if (!row_merge_write(merge_file[t_ctx.buf_used]->fd,
				     merge_file[t_ctx.buf_used]->offset++,
				     block[t_ctx.buf_used],
				     crypt_block[t_ctx.buf_used],
				     table->space_id)) {
			error = DB_TEMP_FILE_WRITE_FAIL;
			goto func_exit;
		}

		UNIV_MEM_INVALID(block[t_ctx.buf_used][0], srv_sort_buf_size);
		buf[t_ctx.buf_used] = row_merge_buf_empty(buf[t_ctx.buf_used]);
		mycount[t_ctx.buf_used] += t_ctx.rows_added[t_ctx.buf_used];
		t_ctx.rows_added[t_ctx.buf_used] = 0;

		ut_a(doc_item);
		goto loop;
	}

	/* Parent done scanning, and if finish processing all the docs, exit */
	if (psort_info->state == FTS_PARENT_COMPLETE) {
		if (UT_LIST_GET_LEN(psort_info->fts_doc_list) == 0) {
			goto exit;
		} else if (retried > 10000) {
			ut_ad(!doc_item);
			/* retried too many times and cannot get new record */
			ib::error() << "FTS parallel sort processed "
				<< num_doc_processed
				<< " records, the sort queue has "
				<< UT_LIST_GET_LEN(psort_info->fts_doc_list)
				<< " records. But sort cannot get the next"
				" records";
			goto exit;
		}
	} else if (psort_info->state == FTS_PARENT_EXITING) {
		/* Parent abort */
		goto func_exit;
	}

	if (doc_item == NULL) {
		os_thread_yield();
	}

	row_merge_fts_get_next_doc_item(psort_info, &doc_item);

	if (doc_item != NULL) {
		if (last_doc_id != doc_item->doc_id) {
			t_ctx.init_pos = 0;
		}

		retried = 0;
	} else if (psort_info->state == FTS_PARENT_COMPLETE) {
		retried++;
	}

	goto loop;

exit:
	/* Do a final sort of the last (or latest) batch of records
	in block memory. Flush them to temp file if records cannot
	be hold in one block memory */
	for (i = 0; i < FTS_NUM_AUX_INDEX; i++) {
		if (t_ctx.rows_added[i]) {
			row_merge_buf_sort(buf[i], NULL);
			row_merge_buf_write(
				buf[i], merge_file[i], block[i]);

			/* Write to temp file, only if records have
			been flushed to temp file before (offset > 0):
			The pseudo code for sort is following:

				while (there are rows) {
					tokenize rows, put result in block[]
					if (block[] runs out) {
						sort rows;
						write to temp file with
						row_merge_write();
						offset++;
					}
				}

				# write out the last batch
				if (offset > 0) {
					row_merge_write();
					offset++;
				} else {
					# no need to write anything
					offset stay as 0
				}

			so if merge_file[i]->offset is 0 when we come to
			here as the last batch, this means rows have
			never flush to temp file, it can be held all in
			memory */
			if (merge_file[i]->offset != 0) {
				if (!row_merge_write(merge_file[i]->fd,
						merge_file[i]->offset++,
						block[i],
						crypt_block[i],
						table->space_id)) {
					error = DB_TEMP_FILE_WRITE_FAIL;
					goto func_exit;
				}

				UNIV_MEM_INVALID(block[i][0],
						 srv_sort_buf_size);

				if (crypt_block[i]) {
					UNIV_MEM_INVALID(crypt_block[i][0],
						 srv_sort_buf_size);
				}
			}

			buf[i] = row_merge_buf_empty(buf[i]);
			t_ctx.rows_added[i] = 0;
		}
	}

	if (fts_enable_diag_print) {
		DEBUG_FTS_SORT_PRINT("  InnoDB_FTS: start merge sort\n");
	}

	for (i = 0; i < FTS_NUM_AUX_INDEX; i++) {
		if (!merge_file[i]->offset) {
			continue;
		}

		tmpfd[i] = row_merge_file_create_low(path);
		if (tmpfd[i] == OS_FILE_CLOSED) {
			error = DB_OUT_OF_MEMORY;
			goto func_exit;
		}

		error = row_merge_sort(psort_info->psort_common->trx,
				       psort_info->psort_common->dup,
				       merge_file[i], block[i], &tmpfd[i],
				       false, 0.0/* pct_progress */, 0.0/* pct_cost */,
				       crypt_block[i], table->space_id);

		if (error != DB_SUCCESS) {
			os_file_close(tmpfd[i]);
			goto func_exit;
		}

		total_rec += merge_file[i]->n_rec;
		os_file_close(tmpfd[i]);
	}

func_exit:
	if (fts_enable_diag_print) {
		DEBUG_FTS_SORT_PRINT("  InnoDB_FTS: complete merge sort\n");
	}

	mem_heap_free(blob_heap);

	mutex_enter(&psort_info->mutex);
	psort_info->error = error;
	mutex_exit(&psort_info->mutex);

	if (UT_LIST_GET_LEN(psort_info->fts_doc_list) > 0) {
		/* child can exit either with error or told by parent. */
		ut_ad(error != DB_SUCCESS
		      || psort_info->state == FTS_PARENT_EXITING);
	}

	/* Free fts doc list in case of error. */
	do {
		row_merge_fts_get_next_doc_item(psort_info, &doc_item);
	} while (doc_item != NULL);

	psort_info->child_status = FTS_CHILD_COMPLETE;
	os_event_set(psort_info->psort_common->sort_event);
	psort_info->child_status = FTS_CHILD_EXITING;

	os_thread_exit();

	OS_THREAD_DUMMY_RETURN;
}

/*********************************************************************//**
Start the parallel tokenization and parallel merge sort */
void
row_fts_start_psort(
/*================*/
	fts_psort_t*	psort_info)	/*!< parallel sort structure */
{
	ulint		i = 0;
	os_thread_id_t	thd_id;

	for (i = 0; i < fts_sort_pll_degree; i++) {
		psort_info[i].psort_id = i;
		psort_info[i].thread_hdl =
			os_thread_create(fts_parallel_tokenization,
				(void*) &psort_info[i],
				 &thd_id);
	}
}

/*********************************************************************//**
Function performs the merge and insertion of the sorted records.
@return OS_THREAD_DUMMY_RETURN */
static
os_thread_ret_t
DECLARE_THREAD(fts_parallel_merge)(
/*===============*/
	void*		arg)		/*!< in: parallel merge info */
{
	fts_psort_t*	psort_info = (fts_psort_t*) arg;
	ulint		id;

	ut_ad(psort_info);

	id = psort_info->psort_id;

	row_fts_merge_insert(psort_info->psort_common->dup->index,
			     psort_info->psort_common->new_table,
			     psort_info->psort_common->all_info, id);

	psort_info->child_status = FTS_CHILD_COMPLETE;
	os_event_set(psort_info->psort_common->merge_event);
	psort_info->child_status = FTS_CHILD_EXITING;

	os_thread_exit(false);

	OS_THREAD_DUMMY_RETURN;
}

/*********************************************************************//**
Kick off the parallel merge and insert thread */
void
row_fts_start_parallel_merge(
/*=========================*/
	fts_psort_t*	merge_info)	/*!< in: parallel sort info */
{
	ulint		i = 0;

	/* Kick off merge/insert threads */
	for (i = 0; i <  FTS_NUM_AUX_INDEX; i++) {
		merge_info[i].psort_id = i;
		merge_info[i].child_status = 0;

		merge_info[i].thread_hdl = os_thread_create(
			fts_parallel_merge,
			(void*) &merge_info[i],
			&merge_info[i].thread_hdl);
	}
}

/**
Write out a single word's data as new entry/entries in the INDEX table.
@param[in]	ins_ctx	insert context
@param[in]	word	word string
@param[in]	node	node colmns
@return	DB_SUCCUESS if insertion runs fine, otherwise error code */
static
dberr_t
row_merge_write_fts_node(
	const	fts_psort_insert_t*	ins_ctx,
	const	fts_string_t*		word,
	const	fts_node_t*		node)
{
	dtuple_t*	tuple;
	dfield_t*	field;
	dberr_t		ret = DB_SUCCESS;
	doc_id_t	write_first_doc_id[8];
	doc_id_t	write_last_doc_id[8];
	ib_uint32_t	write_doc_count;

	tuple = ins_ctx->tuple;

	/* The first field is the tokenized word */
	field = dtuple_get_nth_field(tuple, 0);
	dfield_set_data(field, word->f_str, word->f_len);

	/* The second field is first_doc_id */
	field = dtuple_get_nth_field(tuple, 1);
	fts_write_doc_id((byte*)&write_first_doc_id, node->first_doc_id);
	dfield_set_data(field, &write_first_doc_id, sizeof(doc_id_t));

	/* The third and fourth fileds(TRX_ID, ROLL_PTR) are filled already.*/
	/* The fifth field is last_doc_id */
	field = dtuple_get_nth_field(tuple, 4);
	fts_write_doc_id((byte*)&write_last_doc_id, node->last_doc_id);
	dfield_set_data(field, &write_last_doc_id, sizeof(doc_id_t));

	/* The sixth field is doc_count */
	field = dtuple_get_nth_field(tuple, 5);
	mach_write_to_4((byte*)&write_doc_count, (ib_uint32_t)node->doc_count);
	dfield_set_data(field, &write_doc_count, sizeof(ib_uint32_t));

	/* The seventh field is ilist */
	field = dtuple_get_nth_field(tuple, 6);
	dfield_set_data(field, node->ilist, node->ilist_size);

	ret = ins_ctx->btr_bulk->insert(tuple);

	return(ret);
}

/********************************************************************//**
Insert processed FTS data to auxillary index tables.
@return DB_SUCCESS if insertion runs fine */
static MY_ATTRIBUTE((nonnull))
dberr_t
row_merge_write_fts_word(
/*=====================*/
	fts_psort_insert_t*	ins_ctx,	/*!< in: insert context */
	fts_tokenizer_word_t*	word)		/*!< in: sorted and tokenized
						word */
{
	dberr_t	ret = DB_SUCCESS;

	ut_ad(ins_ctx->aux_index_id == fts_select_index(
		ins_ctx->charset, word->text.f_str, word->text.f_len));

	/* Pop out each fts_node in word->nodes write them to auxiliary table */
	for (ulint i = 0; i < ib_vector_size(word->nodes); i++) {
		dberr_t		error;
		fts_node_t*	fts_node;

		fts_node = static_cast<fts_node_t*>(ib_vector_get(word->nodes, i));

		error = row_merge_write_fts_node(ins_ctx, &word->text, fts_node);

		if (error != DB_SUCCESS) {
			ib::error() << "Failed to write word "
				<< word->text.f_str << " to FTS auxiliary"
				" index table, error (" << ut_strerr(error)
				<< ")";
			ret = error;
		}

		ut_free(fts_node->ilist);
		fts_node->ilist = NULL;
	}

	ib_vector_reset(word->nodes);

	return(ret);
}

/*********************************************************************//**
Read sorted FTS data files and insert data tuples to auxillary tables.
@return DB_SUCCESS or error number */
static
void
row_fts_insert_tuple(
/*=================*/
	fts_psort_insert_t*
			ins_ctx,	/*!< in: insert context */
	fts_tokenizer_word_t* word,	/*!< in: last processed
					tokenized word */
	ib_vector_t*	positions,	/*!< in: word position */
	doc_id_t*	in_doc_id,	/*!< in: last item doc id */
	dtuple_t*	dtuple)		/*!< in: entry to insert */
{
	fts_node_t*	fts_node = NULL;
	dfield_t*	dfield;
	doc_id_t	doc_id;
	ulint		position;
	fts_string_t	token_word;
	ulint		i;

	/* Get fts_node for the FTS auxillary INDEX table */
	if (ib_vector_size(word->nodes) > 0) {
		fts_node = static_cast<fts_node_t*>(
			ib_vector_last(word->nodes));
	}

	if (fts_node == NULL
	    || fts_node->ilist_size > FTS_ILIST_MAX_SIZE) {

		fts_node = static_cast<fts_node_t*>(
			ib_vector_push(word->nodes, NULL));

		memset(fts_node, 0x0, sizeof(*fts_node));
	}

	/* If dtuple == NULL, this is the last word to be processed */
	if (!dtuple) {
		if (fts_node && ib_vector_size(positions) > 0) {
			fts_cache_node_add_positions(
				NULL, fts_node, *in_doc_id,
				positions);

			/* Write out the current word */
			row_merge_write_fts_word(ins_ctx, word);
		}

		return;
	}

	/* Get the first field for the tokenized word */
	dfield = dtuple_get_nth_field(dtuple, 0);

	token_word.f_n_char = 0;
	token_word.f_len = dfield->len;
	token_word.f_str = static_cast<byte*>(dfield_get_data(dfield));

	if (!word->text.f_str) {
		fts_string_dup(&word->text, &token_word, ins_ctx->heap);
	}

	/* compare to the last word, to see if they are the same
	word */
	if (innobase_fts_text_cmp(ins_ctx->charset,
				  &word->text, &token_word) != 0) {
		ulint	num_item;

		/* Getting a new word, flush the last position info
		for the currnt word in fts_node */
		if (ib_vector_size(positions) > 0) {
			fts_cache_node_add_positions(
				NULL, fts_node, *in_doc_id, positions);
		}

		/* Write out the current word */
		row_merge_write_fts_word(ins_ctx, word);

		/* Copy the new word */
		fts_string_dup(&word->text, &token_word, ins_ctx->heap);

		num_item = ib_vector_size(positions);

		/* Clean up position queue */
		for (i = 0; i < num_item; i++) {
			ib_vector_pop(positions);
		}

		/* Reset Doc ID */
		*in_doc_id = 0;
		memset(fts_node, 0x0, sizeof(*fts_node));
	}

	/* Get the word's Doc ID */
	dfield = dtuple_get_nth_field(dtuple, 1);

	if (!ins_ctx->opt_doc_id_size) {
		doc_id = fts_read_doc_id(
			static_cast<byte*>(dfield_get_data(dfield)));
	} else {
		doc_id = (doc_id_t) mach_read_from_4(
			static_cast<byte*>(dfield_get_data(dfield)));
	}

	/* Get the word's position info */
	dfield = dtuple_get_nth_field(dtuple, 2);
	position = mach_read_from_4(static_cast<byte*>(dfield_get_data(dfield)));

	/* If this is the same word as the last word, and they
	have the same Doc ID, we just need to add its position
	info. Otherwise, we will flush position info to the
	fts_node and initiate a new position vector  */
	if (!(*in_doc_id) || *in_doc_id == doc_id) {
		ib_vector_push(positions, &position);
	} else {
		ulint	num_pos = ib_vector_size(positions);

		fts_cache_node_add_positions(NULL, fts_node,
					     *in_doc_id, positions);
		for (i = 0; i < num_pos; i++) {
			ib_vector_pop(positions);
		}
		ib_vector_push(positions, &position);
	}

	/* record the current Doc ID */
	*in_doc_id = doc_id;
}

/*********************************************************************//**
Propagate a newly added record up one level in the selection tree
@return parent where this value propagated to */
static
ulint
row_fts_sel_tree_propagate(
/*=======================*/
	ulint		propogated,	/*<! in: tree node propagated */
	int*		sel_tree,	/*<! in: selection tree */
	const mrec_t**	mrec,		/*<! in: sort record */
	ulint**		offsets,	/*<! in: record offsets */
	dict_index_t*	index)		/*<! in/out: FTS index */
{
	ulint	parent;
	int	child_left;
	int	child_right;
	int	selected;

	/* Find which parent this value will be propagated to */
	parent = (propogated - 1) / 2;

	/* Find out which value is smaller, and to propagate */
	child_left = sel_tree[parent * 2 + 1];
	child_right = sel_tree[parent * 2 + 2];

	if (child_left == -1 || mrec[child_left] == NULL) {
		if (child_right == -1
		    || mrec[child_right] == NULL) {
			selected = -1;
		} else {
			selected = child_right ;
		}
	} else if (child_right == -1
		   || mrec[child_right] == NULL) {
		selected = child_left;
	} else if (cmp_rec_rec_simple(mrec[child_left], mrec[child_right],
				      offsets[child_left],
				      offsets[child_right],
				      index, NULL) < 0) {
		selected = child_left;
	} else {
		selected = child_right;
	}

	sel_tree[parent] = selected;

	return parent;
}

/*********************************************************************//**
Readjust selection tree after popping the root and read a new value
@return the new root */
static
int
row_fts_sel_tree_update(
/*====================*/
	int*		sel_tree,	/*<! in/out: selection tree */
	ulint		propagated,	/*<! in: node to propagate up */
	ulint		height,		/*<! in: tree height */
	const mrec_t**	mrec,		/*<! in: sort record */
	ulint**		offsets,	/*<! in: record offsets */
	dict_index_t*	index)		/*<! in: index dictionary */
{
	ulint	i;

	for (i = 1; i <= height; i++) {
		propagated = row_fts_sel_tree_propagate(
			propagated, sel_tree, mrec, offsets, index);
	}

	return(sel_tree[0]);
}

/*********************************************************************//**
Build selection tree at a specified level */
static
void
row_fts_build_sel_tree_level(
/*=========================*/
	int*		sel_tree,	/*<! in/out: selection tree */
	ulint		level,		/*<! in: selection tree level */
	const mrec_t**	mrec,		/*<! in: sort record */
	ulint**		offsets,	/*<! in: record offsets */
	dict_index_t*	index)		/*<! in: index dictionary */
{
	ulint	start;
	int	child_left;
	int	child_right;
	ulint	i;
	ulint	num_item	= ulint(1) << level;

	start = num_item - 1;

	for (i = 0; i < num_item;  i++) {
		child_left = sel_tree[(start + i) * 2 + 1];
		child_right = sel_tree[(start + i) * 2 + 2];

		if (child_left == -1) {
			if (child_right == -1) {
				sel_tree[start + i] = -1;
			} else {
				sel_tree[start + i] =  child_right;
			}
			continue;
		} else if (child_right == -1) {
			sel_tree[start + i] = child_left;
			continue;
		}

		/* Deal with NULL child conditions */
		if (!mrec[child_left]) {
			if (!mrec[child_right]) {
				sel_tree[start + i] = -1;
			} else {
				sel_tree[start + i] = child_right;
			}
			continue;
		} else if (!mrec[child_right]) {
			sel_tree[start + i] = child_left;
			continue;
		}

		/* Select the smaller one to set parent pointer */
		int cmp = cmp_rec_rec_simple(
			mrec[child_left], mrec[child_right],
			offsets[child_left], offsets[child_right],
			index, NULL);

		sel_tree[start + i] = cmp < 0 ? child_left : child_right;
	}
}

/*********************************************************************//**
Build a selection tree for merge. The selection tree is a binary tree
and should have fts_sort_pll_degree / 2 levels. With root as level 0
@return number of tree levels */
static
ulint
row_fts_build_sel_tree(
/*===================*/
	int*		sel_tree,	/*<! in/out: selection tree */
	const mrec_t**	mrec,		/*<! in: sort record */
	ulint**		offsets,	/*<! in: record offsets */
	dict_index_t*	index)		/*<! in: index dictionary */
{
	ulint	treelevel = 1;
	ulint	num = 2;
	ulint	i = 0;
	ulint	start;

	/* No need to build selection tree if we only have two merge threads */
	if (fts_sort_pll_degree <= 2) {
		return(0);
	}

	while (num < fts_sort_pll_degree) {
		num = num << 1;
		treelevel++;
	}

	start = (ulint(1) << treelevel) - 1;

	for (i = 0; i < fts_sort_pll_degree; i++) {
		sel_tree[i + start] = int(i);
	}

	for (i = treelevel; --i; ) {
		row_fts_build_sel_tree_level(
			sel_tree, i, mrec, offsets, index);
	}

	return(treelevel);
}

/*********************************************************************//**
Read sorted file containing index data tuples and insert these data
tuples to the index
@return DB_SUCCESS or error number */
dberr_t
row_fts_merge_insert(
/*=================*/
	dict_index_t*		index,	/*!< in: index */
	dict_table_t*		table,	/*!< in: new table */
	fts_psort_t*		psort_info, /*!< parallel sort info */
	ulint			id)	/* !< in: which auxiliary table's data
					to insert to */
{
	const byte**		b;
	mem_heap_t*		tuple_heap;
	mem_heap_t*		heap;
	dberr_t			error = DB_SUCCESS;
	ulint*			foffs;
	ulint**			offsets;
	fts_tokenizer_word_t	new_word;
	ib_vector_t*		positions;
	doc_id_t		last_doc_id;
	ib_alloc_t*		heap_alloc;
	ulint			i;
	mrec_buf_t**		buf;
	pfs_os_file_t*			fd;
	byte**			block;
	byte**			crypt_block;
	const mrec_t**		mrec;
	ulint			count = 0;
	int*			sel_tree;
	ulint			height;
	ulint			start;
	fts_psort_insert_t	ins_ctx;
	uint64_t		count_diag = 0;
	fts_table_t		fts_table;
	char			aux_table_name[MAX_FULL_NAME_LEN];
	dict_table_t*		aux_table;
	dict_index_t*		aux_index;
	trx_t*			trx;
	byte			sys_buf[DATA_TRX_ID_LEN + DATA_ROLL_PTR_LEN];

	ut_ad(index);
	ut_ad(table);

	/* We use the insert query graph as the dummy graph
	needed in the row module call */

	trx = trx_create();
	trx_start_if_not_started(trx, true);

	trx->op_info = "inserting index entries";

	ins_ctx.opt_doc_id_size = psort_info[0].psort_common->opt_doc_id_size;

	heap = mem_heap_create(500 + sizeof(mrec_buf_t));

	b = (const byte**) mem_heap_alloc(
		heap, sizeof (*b) * fts_sort_pll_degree);
	foffs = (ulint*) mem_heap_alloc(
		heap, sizeof(*foffs) * fts_sort_pll_degree);
	offsets = (ulint**) mem_heap_alloc(
		heap, sizeof(*offsets) * fts_sort_pll_degree);
	buf = (mrec_buf_t**) mem_heap_alloc(
		heap, sizeof(*buf) * fts_sort_pll_degree);
	fd = (pfs_os_file_t*) mem_heap_alloc(heap, sizeof(*fd) * fts_sort_pll_degree);
	block = (byte**) mem_heap_alloc(
		heap, sizeof(*block) * fts_sort_pll_degree);
	crypt_block = (byte**) mem_heap_alloc(
		heap, sizeof(*block) * fts_sort_pll_degree);
	mrec = (const mrec_t**) mem_heap_alloc(
		heap, sizeof(*mrec) * fts_sort_pll_degree);
	sel_tree = (int*) mem_heap_alloc(
		heap, sizeof(*sel_tree) * (fts_sort_pll_degree * 2));

	tuple_heap = mem_heap_create(1000);

	ins_ctx.charset = fts_index_get_charset(index);
	ins_ctx.heap = heap;

	for (i = 0; i < fts_sort_pll_degree; i++) {
		ulint	num;

		num = 1 + REC_OFFS_HEADER_SIZE
			+ dict_index_get_n_fields(index);
		offsets[i] = static_cast<ulint*>(mem_heap_zalloc(
			heap, num * sizeof *offsets[i]));
		offsets[i][0] = num;
		offsets[i][1] = dict_index_get_n_fields(index);
		block[i] = psort_info[i].merge_block[id];
		crypt_block[i] = psort_info[i].crypt_block[id];
		b[i] = psort_info[i].merge_block[id];
		fd[i] = psort_info[i].merge_file[id]->fd;
		foffs[i] = 0;

		buf[i] = static_cast<mrec_buf_t*>(
			mem_heap_alloc(heap, sizeof *buf[i]));

		count_diag += psort_info[i].merge_file[id]->n_rec;
	}

	if (fts_enable_diag_print) {
		ib::info() << "InnoDB_FTS: to insert " << count_diag
			<< " records";
	}

	/* Initialize related variables if creating FTS indexes */
	heap_alloc = ib_heap_allocator_create(heap);

	memset(&new_word, 0, sizeof(new_word));

	new_word.nodes = ib_vector_create(heap_alloc, sizeof(fts_node_t), 4);
	positions = ib_vector_create(heap_alloc, sizeof(ulint), 32);
	last_doc_id = 0;

	/* We should set the flags2 with aux_table_name here,
	in order to get the correct aux table names. */
	index->table->flags2 |= DICT_TF2_FTS_AUX_HEX_NAME;
	DBUG_EXECUTE_IF("innodb_test_wrong_fts_aux_table_name",
			index->table->flags2 &= ~DICT_TF2_FTS_AUX_HEX_NAME;);
	fts_table.type = FTS_INDEX_TABLE;
	fts_table.index_id = index->id;
	fts_table.table_id = table->id;
	fts_table.parent = index->table->name.m_name;
	fts_table.table = index->table;
	fts_table.suffix = fts_get_suffix(id);

	/* Get aux index */
	fts_get_table_name(&fts_table, aux_table_name);
	aux_table = dict_table_open_on_name(aux_table_name, FALSE, FALSE,
					    DICT_ERR_IGNORE_NONE);
	ut_ad(aux_table != NULL);
	dict_table_close(aux_table, FALSE, FALSE);
	aux_index = dict_table_get_first_index(aux_table);

	ut_ad(!aux_index->is_instant());
	/* row_merge_write_fts_node() depends on the correct value */
	ut_ad(aux_index->n_core_null_bytes
	      == UT_BITS_IN_BYTES(aux_index->n_nullable));

	/* Create bulk load instance */
	ins_ctx.btr_bulk = UT_NEW_NOKEY(
		BtrBulk(aux_index, trx, psort_info[0].psort_common->trx
			->flush_observer));

	/* Create tuple for insert */
	ins_ctx.tuple = dtuple_create(heap, dict_index_get_n_fields(aux_index));
	dict_index_copy_types(ins_ctx.tuple, aux_index,
			      dict_index_get_n_fields(aux_index));

	/* Set TRX_ID and ROLL_PTR */
	trx_write_trx_id(sys_buf, trx->id);
	trx_write_roll_ptr(&sys_buf[DATA_TRX_ID_LEN],
			   1ULL << ROLL_PTR_INSERT_FLAG_POS);
	dfield_set_data(dtuple_get_nth_field(ins_ctx.tuple, 2),
			sys_buf, DATA_TRX_ID_LEN);
	dfield_set_data(dtuple_get_nth_field(ins_ctx.tuple, 3),
			&sys_buf[DATA_TRX_ID_LEN], DATA_ROLL_PTR_LEN);

	ut_d(ins_ctx.aux_index_id = id);

<<<<<<< HEAD
#ifdef UNIV_DEBUG
	ins_ctx.aux_index_id = id;
#endif
	const ulint space = table->space_id;
=======
	const ulint space = table->space;
>>>>>>> 53440e2d

	for (i = 0; i < fts_sort_pll_degree; i++) {
		if (psort_info[i].merge_file[id]->n_rec == 0) {
			/* No Rows to read */
			mrec[i] = b[i] = NULL;
		} else {
			/* Read from temp file only if it has been
			written to. Otherwise, block memory holds
			all the sorted records */
			if (psort_info[i].merge_file[id]->offset > 0
			    && (!row_merge_read(
					fd[i], foffs[i],
					(row_merge_block_t*) block[i],
					(row_merge_block_t*) crypt_block[i],
					space))) {
				error = DB_CORRUPTION;
				goto exit;
			}

			ROW_MERGE_READ_GET_NEXT(i);
		}
	}

	height = row_fts_build_sel_tree(sel_tree, (const mrec_t **) mrec,
					offsets, index);

	start = (1U << height) - 1;

	/* Fetch sorted records from sort buffer and insert them into
	corresponding FTS index auxiliary tables */
	for (;;) {
		dtuple_t*	dtuple;
		ulint		n_ext;
		int		min_rec = 0;

		if (fts_sort_pll_degree <= 2) {
			while (!mrec[min_rec]) {
				min_rec++;

				if (min_rec >= (int) fts_sort_pll_degree) {
					row_fts_insert_tuple(
						&ins_ctx, &new_word,
						positions, &last_doc_id,
						NULL);

					goto exit;
				}
			}

			for (i = min_rec + 1; i < fts_sort_pll_degree; i++) {
				if (!mrec[i]) {
					continue;
				}

				if (cmp_rec_rec_simple(
					    mrec[i], mrec[min_rec],
					    offsets[i], offsets[min_rec],
					    index, NULL) < 0) {
					min_rec = static_cast<int>(i);
				}
			}
		} else {
			min_rec = sel_tree[0];

			if (min_rec ==  -1) {
				row_fts_insert_tuple(
					&ins_ctx, &new_word,
					positions, &last_doc_id,
					NULL);

				goto exit;
			}
		}

		dtuple = row_rec_to_index_entry_low(
			mrec[min_rec], index, offsets[min_rec], &n_ext,
			tuple_heap);

		row_fts_insert_tuple(
			&ins_ctx, &new_word, positions,
			&last_doc_id, dtuple);


		ROW_MERGE_READ_GET_NEXT(min_rec);

		if (fts_sort_pll_degree > 2) {
			if (!mrec[min_rec]) {
				sel_tree[start + min_rec] = -1;
			}

			row_fts_sel_tree_update(sel_tree, start + min_rec,
						height, mrec,
						offsets, index);
		}

		count++;

		mem_heap_empty(tuple_heap);
	}

exit:
	fts_sql_commit(trx);

	trx->op_info = "";

	mem_heap_free(tuple_heap);

	error = ins_ctx.btr_bulk->finish(error);
	UT_DELETE(ins_ctx.btr_bulk);

	trx_free(trx);

	mem_heap_free(heap);

	if (fts_enable_diag_print) {
		ib::info() << "InnoDB_FTS: inserted " << count << " records";
	}

	return(error);
}<|MERGE_RESOLUTION|>--- conflicted
+++ resolved
@@ -1579,7 +1579,6 @@
 	dict_table_t*		aux_table;
 	dict_index_t*		aux_index;
 	trx_t*			trx;
-	byte			sys_buf[DATA_TRX_ID_LEN + DATA_ROLL_PTR_LEN];
 
 	ut_ad(index);
 	ut_ad(table);
@@ -1690,24 +1689,14 @@
 			      dict_index_get_n_fields(aux_index));
 
 	/* Set TRX_ID and ROLL_PTR */
-	trx_write_trx_id(sys_buf, trx->id);
-	trx_write_roll_ptr(&sys_buf[DATA_TRX_ID_LEN],
-			   1ULL << ROLL_PTR_INSERT_FLAG_POS);
 	dfield_set_data(dtuple_get_nth_field(ins_ctx.tuple, 2),
-			sys_buf, DATA_TRX_ID_LEN);
+			&reset_trx_id, DATA_TRX_ID_LEN);
 	dfield_set_data(dtuple_get_nth_field(ins_ctx.tuple, 3),
-			&sys_buf[DATA_TRX_ID_LEN], DATA_ROLL_PTR_LEN);
+			&reset_trx_id[DATA_TRX_ID_LEN], DATA_ROLL_PTR_LEN);
 
 	ut_d(ins_ctx.aux_index_id = id);
 
-<<<<<<< HEAD
-#ifdef UNIV_DEBUG
-	ins_ctx.aux_index_id = id;
-#endif
 	const ulint space = table->space_id;
-=======
-	const ulint space = table->space;
->>>>>>> 53440e2d
 
 	for (i = 0; i < fts_sort_pll_degree; i++) {
 		if (psort_info[i].merge_file[id]->n_rec == 0) {
