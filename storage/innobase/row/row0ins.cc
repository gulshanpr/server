--- conflicted
+++ resolved
@@ -2401,14 +2401,10 @@
 duplicate:
 				trx->error_info = cursor->index();
 				err = DB_DUPLICATE_KEY;
-<<<<<<< HEAD
-				if (cursor->index()->table->versioned()
-=======
 				if (thr->prebuilt
 				    && thr->prebuilt->upd_node
 				    && thr->prebuilt->upd_node->is_delete
 					== VERSIONED_DELETE
->>>>>>> 65405308
 				    && entry->vers_history_row())
 				{
 					ulint trx_id_len;
