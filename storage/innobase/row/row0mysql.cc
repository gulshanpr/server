--- conflicted
+++ resolved
@@ -3526,16 +3526,8 @@
 	/* make sure background stats thread is not running on the table */
 	ut_ad(!(table->stats_bg_flag & BG_STAT_IN_PROGRESS));
 
-<<<<<<< HEAD
-	/* Delete the link file if used. */
-	if (DICT_TF_HAS_DATA_DIR(table->flags)) {
-		RemoteDatafile::delete_link_file(name);
-	}
-
 	if (!table->no_rollback()) {
-=======
-	if (!dict_table_is_temporary(table)) {
-		if (table->space != TRX_SYS_SPACE) {
+		if (table->space != fil_system.sys_space) {
 			/* On DISCARD TABLESPACE, we would not drop the
 			adaptive hash index entries. If the tablespace is
 			missing here, delete-marking the record in SYS_INDEXES
@@ -3564,7 +3556,6 @@
 			}
 		}
 
->>>>>>> 1dd3c8f8
 		dict_stats_recalc_pool_del(table);
 		dict_stats_defrag_pool_del(table, NULL);
 		if (btr_defragment_thread_active) {
@@ -3735,60 +3726,6 @@
 		index->page = FIL_NULL;
 		rw_lock_x_unlock(dict_index_get_lock(index));
 	}
-
-<<<<<<< HEAD
-	if (table->space_id != TRX_SYS_SPACE) {
-		/* On DISCARD TABLESPACE, we would not drop the
-		adaptive hash index entries. If the tablespace is
-		missing here, delete-marking the record in SYS_INDEXES
-		would not free any pages in the buffer pool. Thus,
-		dict_index_remove_from_cache() would hang due to
-		adaptive hash index entries existing in the buffer
-		pool.  To prevent this hang, and also to guarantee
-		that btr_search_drop_page_hash_when_freed() will avoid
-		calling btr_search_drop_page_hash_index() while we
-		hold the InnoDB dictionary lock, we will drop any
-		adaptive hash index entries upfront. */
-		buf_LRU_drop_page_hash_for_tablespace(table);
-	}
-=======
-	/* As we don't insert entries to SYSTEM TABLES for temp-tables
-	we need to avoid running removal of these entries. */
-	if (!dict_table_is_temporary(table)) {
-		/* We use the private SQL parser of Innobase to generate the
-		query graphs needed in deleting the dictionary data from system
-		tables in Innobase. Deleting a row from SYS_INDEXES table also
-		frees the file segments of the B-tree associated with the
-		index. */
-
-		info = pars_info_create();
-
-		pars_info_add_str_literal(info, "table_name", name);
-
-		err = que_eval_sql(
-			info,
-			"PROCEDURE DROP_TABLE_PROC () IS\n"
-			"sys_foreign_id CHAR;\n"
-			"table_id CHAR;\n"
-			"index_id CHAR;\n"
-			"foreign_id CHAR;\n"
-			"space_id INT;\n"
-			"found INT;\n"
-
-			"DECLARE CURSOR cur_fk IS\n"
-			"SELECT ID FROM SYS_FOREIGN\n"
-			"WHERE FOR_NAME = :table_name\n"
-			"AND TO_BINARY(FOR_NAME)\n"
-			"  = TO_BINARY(:table_name)\n"
-			"LOCK IN SHARE MODE;\n"
-
-			"DECLARE CURSOR cur_idx IS\n"
-			"SELECT ID FROM SYS_INDEXES\n"
-			"WHERE TABLE_ID = table_id\n"
-			"LOCK IN SHARE MODE;\n"
-
-			"BEGIN\n"
->>>>>>> 1dd3c8f8
 
 	/* Deleting a row from SYS_INDEXES table will invoke
 	dict_drop_index_tree(). */
