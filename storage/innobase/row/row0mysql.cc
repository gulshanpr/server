/*****************************************************************************

Copyright (c) 2000, 2017, Oracle and/or its affiliates. All Rights Reserved.
Copyright (c) 2015, 2018, MariaDB Corporation.

This program is free software; you can redistribute it and/or modify it under
the terms of the GNU General Public License as published by the Free Software
Foundation; version 2 of the License.

This program is distributed in the hope that it will be useful, but WITHOUT
ANY WARRANTY; without even the implied warranty of MERCHANTABILITY or FITNESS
FOR A PARTICULAR PURPOSE. See the GNU General Public License for more details.

You should have received a copy of the GNU General Public License along with
this program; if not, write to the Free Software Foundation, Inc.,
51 Franklin Street, Suite 500, Boston, MA 02110-1335 USA

*****************************************************************************/

/**************************************************//**
@file row/row0mysql.cc
Interface between Innobase row operations and MySQL.
Contains also create table and other data dictionary operations.

Created 9/17/2000 Heikki Tuuri
*******************************************************/

#include "ha_prototypes.h"
#include <debug_sync.h>
#include <gstream.h>
#include <spatial.h>

#include "row0mysql.h"
#include "btr0sea.h"
#include "dict0boot.h"
#include "dict0crea.h"
#include <sql_const.h>
#include "dict0dict.h"
#include "dict0load.h"
#include "dict0stats.h"
#include "dict0stats_bg.h"
#include "dict0defrag_bg.h"
#include "btr0defragment.h"
#include "fil0fil.h"
#include "fil0crypt.h"
#include "fsp0file.h"
#include "fsp0sysspace.h"
#include "fts0fts.h"
#include "fts0types.h"
#include "ibuf0ibuf.h"
#include "lock0lock.h"
#include "log0log.h"
#include "pars0pars.h"
#include "que0que.h"
#include "rem0cmp.h"
#include "row0import.h"
#include "row0ins.h"
#include "row0merge.h"
#include "row0row.h"
#include "row0sel.h"
#include "row0upd.h"
#include "trx0purge.h"
#include "trx0rec.h"
#include "trx0roll.h"
#include "trx0undo.h"
#include "row0ext.h"
#include "srv0start.h"
#include "ut0new.h"

#include <algorithm>
#include <deque>
#include <vector>

/** Provide optional 4.x backwards compatibility for 5.0 and above */
ibool	row_rollback_on_timeout	= FALSE;

/** Chain node of the list of tables to drop in the background. */
struct row_mysql_drop_t{
	table_id_t			table_id;	/*!< table id */
	UT_LIST_NODE_T(row_mysql_drop_t)row_mysql_drop_list;
							/*!< list chain node */
};

/** @brief List of tables we should drop in background.

ALTER TABLE in MySQL requires that the table handler can drop the
table in background when there are no queries to it any
more.  Protected by row_drop_list_mutex. */
static UT_LIST_BASE_NODE_T(row_mysql_drop_t)	row_mysql_drop_list;

/** Mutex protecting the background table drop list. */
static ib_mutex_t row_drop_list_mutex;

/** Flag: has row_mysql_drop_list been initialized? */
static ibool	row_mysql_drop_list_inited	= FALSE;

/*******************************************************************//**
Determine if the given name is a name reserved for MySQL system tables.
@return TRUE if name is a MySQL system table name */
static
ibool
row_mysql_is_system_table(
/*======================*/
	const char*	name)
{
	if (strncmp(name, "mysql/", 6) != 0) {

		return(FALSE);
	}

	return(0 == strcmp(name + 6, "host")
	       || 0 == strcmp(name + 6, "user")
	       || 0 == strcmp(name + 6, "db"));
}

#ifdef UNIV_DEBUG
/** Wait for the background drop list to become empty. */
void
row_wait_for_background_drop_list_empty()
{
	bool	empty = false;
	while (!empty) {
		mutex_enter(&row_drop_list_mutex);
		empty = (UT_LIST_GET_LEN(row_mysql_drop_list) == 0);
		mutex_exit(&row_drop_list_mutex);
		os_thread_sleep(100000);
	}
}
#endif /* UNIV_DEBUG */

/*******************************************************************//**
Delays an INSERT, DELETE or UPDATE operation if the purge is lagging. */
static
void
row_mysql_delay_if_needed(void)
/*===========================*/
{
	if (srv_dml_needed_delay) {
		os_thread_sleep(srv_dml_needed_delay);
	}
}

/*******************************************************************//**
Frees the blob heap in prebuilt when no longer needed. */
void
row_mysql_prebuilt_free_blob_heap(
/*==============================*/
	row_prebuilt_t*	prebuilt)	/*!< in: prebuilt struct of a
					ha_innobase:: table handle */
{
	DBUG_ENTER("row_mysql_prebuilt_free_blob_heap");

	DBUG_PRINT("row_mysql_prebuilt_free_blob_heap",
		   ("blob_heap freeing: %p", prebuilt->blob_heap));

	mem_heap_free(prebuilt->blob_heap);
	prebuilt->blob_heap = NULL;
	DBUG_VOID_RETURN;
}

/*******************************************************************//**
Stores a >= 5.0.3 format true VARCHAR length to dest, in the MySQL row
format.
@return pointer to the data, we skip the 1 or 2 bytes at the start
that are used to store the len */
byte*
row_mysql_store_true_var_len(
/*=========================*/
	byte*	dest,	/*!< in: where to store */
	ulint	len,	/*!< in: length, must fit in two bytes */
	ulint	lenlen)	/*!< in: storage length of len: either 1 or 2 bytes */
{
	if (lenlen == 2) {
		ut_a(len < 256 * 256);

		mach_write_to_2_little_endian(dest, len);

		return(dest + 2);
	}

	ut_a(lenlen == 1);
	ut_a(len < 256);

	mach_write_to_1(dest, len);

	return(dest + 1);
}

/*******************************************************************//**
Reads a >= 5.0.3 format true VARCHAR length, in the MySQL row format, and
returns a pointer to the data.
@return pointer to the data, we skip the 1 or 2 bytes at the start
that are used to store the len */
const byte*
row_mysql_read_true_varchar(
/*========================*/
	ulint*		len,	/*!< out: variable-length field length */
	const byte*	field,	/*!< in: field in the MySQL format */
	ulint		lenlen)	/*!< in: storage length of len: either 1
				or 2 bytes */
{
	if (lenlen == 2) {
		*len = mach_read_from_2_little_endian(field);

		return(field + 2);
	}

	ut_a(lenlen == 1);

	*len = mach_read_from_1(field);

	return(field + 1);
}

/*******************************************************************//**
Stores a reference to a BLOB in the MySQL format. */
void
row_mysql_store_blob_ref(
/*=====================*/
	byte*		dest,	/*!< in: where to store */
	ulint		col_len,/*!< in: dest buffer size: determines into
				how many bytes the BLOB length is stored,
				the space for the length may vary from 1
				to 4 bytes */
	const void*	data,	/*!< in: BLOB data; if the value to store
				is SQL NULL this should be NULL pointer */
	ulint		len)	/*!< in: BLOB length; if the value to store
				is SQL NULL this should be 0; remember
				also to set the NULL bit in the MySQL record
				header! */
{
	/* MySQL might assume the field is set to zero except the length and
	the pointer fields */

	memset(dest, '\0', col_len);

	/* In dest there are 1 - 4 bytes reserved for the BLOB length,
	and after that 8 bytes reserved for the pointer to the data.
	In 32-bit architectures we only use the first 4 bytes of the pointer
	slot. */

	ut_a(col_len - 8 > 1 || len < 256);
	ut_a(col_len - 8 > 2 || len < 256 * 256);
	ut_a(col_len - 8 > 3 || len < 256 * 256 * 256);

	mach_write_to_n_little_endian(dest, col_len - 8, len);

	memcpy(dest + col_len - 8, &data, sizeof data);
}

/*******************************************************************//**
Reads a reference to a BLOB in the MySQL format.
@return pointer to BLOB data */
const byte*
row_mysql_read_blob_ref(
/*====================*/
	ulint*		len,		/*!< out: BLOB length */
	const byte*	ref,		/*!< in: BLOB reference in the
					MySQL format */
	ulint		col_len)	/*!< in: BLOB reference length
					(not BLOB length) */
{
	byte*	data;

	*len = mach_read_from_n_little_endian(ref, col_len - 8);

	memcpy(&data, ref + col_len - 8, sizeof data);

	return(data);
}

/*******************************************************************//**
Converting InnoDB geometry data format to MySQL data format. */
void
row_mysql_store_geometry(
/*=====================*/
	byte*		dest,		/*!< in/out: where to store */
	ulint		dest_len,	/*!< in: dest buffer size: determines
					into how many bytes the GEOMETRY length
					is stored, the space for the length
					may vary from 1 to 4 bytes */
	const byte*	src,		/*!< in: GEOMETRY data; if the value to
					store is SQL NULL this should be NULL
					pointer */
	ulint		src_len)	/*!< in: GEOMETRY length; if the value
					to store is SQL NULL this should be 0;
					remember also to set the NULL bit in
					the MySQL record header! */
{
	/* MySQL might assume the field is set to zero except the length and
	the pointer fields */
	UNIV_MEM_ASSERT_RW(src, src_len);
	UNIV_MEM_ASSERT_W(dest, dest_len);
	UNIV_MEM_INVALID(dest, dest_len);

	memset(dest, '\0', dest_len);

	/* In dest there are 1 - 4 bytes reserved for the BLOB length,
	and after that 8 bytes reserved for the pointer to the data.
	In 32-bit architectures we only use the first 4 bytes of the pointer
	slot. */

	ut_ad(dest_len - 8 > 1 || src_len < 1<<8);
	ut_ad(dest_len - 8 > 2 || src_len < 1<<16);
	ut_ad(dest_len - 8 > 3 || src_len < 1<<24);

	mach_write_to_n_little_endian(dest, dest_len - 8, src_len);

	memcpy(dest + dest_len - 8, &src, sizeof src);
}

/*******************************************************************//**
Read geometry data in the MySQL format.
@return pointer to geometry data */
static
const byte*
row_mysql_read_geometry(
/*====================*/
	ulint*		len,		/*!< out: data length */
	const byte*	ref,		/*!< in: geometry data in the
					MySQL format */
	ulint		col_len)	/*!< in: MySQL format length */
{
	byte*		data;

	*len = mach_read_from_n_little_endian(ref, col_len - 8);

	memcpy(&data, ref + col_len - 8, sizeof data);

	return(data);
}

/**************************************************************//**
Pad a column with spaces. */
void
row_mysql_pad_col(
/*==============*/
	ulint	mbminlen,	/*!< in: minimum size of a character,
				in bytes */
	byte*	pad,		/*!< out: padded buffer */
	ulint	len)		/*!< in: number of bytes to pad */
{
	const byte*	pad_end;

	switch (UNIV_EXPECT(mbminlen, 1)) {
	default:
		ut_error;
	case 1:
		/* space=0x20 */
		memset(pad, 0x20, len);
		break;
	case 2:
		/* space=0x0020 */
		pad_end = pad + len;
		ut_a(!(len % 2));
		while (pad < pad_end) {
			*pad++ = 0x00;
			*pad++ = 0x20;
		};
		break;
	case 4:
		/* space=0x00000020 */
		pad_end = pad + len;
		ut_a(!(len % 4));
		while (pad < pad_end) {
			*pad++ = 0x00;
			*pad++ = 0x00;
			*pad++ = 0x00;
			*pad++ = 0x20;
		}
		break;
	}
}

/**************************************************************//**
Stores a non-SQL-NULL field given in the MySQL format in the InnoDB format.
The counterpart of this function is row_sel_field_store_in_mysql_format() in
row0sel.cc.
@return up to which byte we used buf in the conversion */
byte*
row_mysql_store_col_in_innobase_format(
/*===================================*/
	dfield_t*	dfield,		/*!< in/out: dfield where dtype
					information must be already set when
					this function is called! */
	byte*		buf,		/*!< in/out: buffer for a converted
					integer value; this must be at least
					col_len long then! NOTE that dfield
					may also get a pointer to 'buf',
					therefore do not discard this as long
					as dfield is used! */
	ibool		row_format_col,	/*!< TRUE if the mysql_data is from
					a MySQL row, FALSE if from a MySQL
					key value;
					in MySQL, a true VARCHAR storage
					format differs in a row and in a
					key value: in a key value the length
					is always stored in 2 bytes! */
	const byte*	mysql_data,	/*!< in: MySQL column value, not
					SQL NULL; NOTE that dfield may also
					get a pointer to mysql_data,
					therefore do not discard this as long
					as dfield is used! */
	ulint		col_len,	/*!< in: MySQL column length; NOTE that
					this is the storage length of the
					column in the MySQL format row, not
					necessarily the length of the actual
					payload data; if the column is a true
					VARCHAR then this is irrelevant */
	ulint		comp)		/*!< in: nonzero=compact format */
{
	const byte*	ptr	= mysql_data;
	const dtype_t*	dtype;
	ulint		type;
	ulint		lenlen;

	dtype = dfield_get_type(dfield);

	type = dtype->mtype;

	if (type == DATA_INT) {
		/* Store integer data in Innobase in a big-endian format,
		sign bit negated if the data is a signed integer. In MySQL,
		integers are stored in a little-endian format. */

		byte*	p = buf + col_len;

		for (;;) {
			p--;
			*p = *mysql_data;
			if (p == buf) {
				break;
			}
			mysql_data++;
		}

		if (!(dtype->prtype & DATA_UNSIGNED)) {

			*buf ^= 128;
		}

		ptr = buf;
		buf += col_len;
	} else if ((type == DATA_VARCHAR
		    || type == DATA_VARMYSQL
		    || type == DATA_BINARY)) {

		if (dtype_get_mysql_type(dtype) == DATA_MYSQL_TRUE_VARCHAR) {
			/* The length of the actual data is stored to 1 or 2
			bytes at the start of the field */

			if (row_format_col) {
				if (dtype->prtype & DATA_LONG_TRUE_VARCHAR) {
					lenlen = 2;
				} else {
					lenlen = 1;
				}
			} else {
				/* In a MySQL key value, lenlen is always 2 */
				lenlen = 2;
			}

			ptr = row_mysql_read_true_varchar(&col_len, mysql_data,
							  lenlen);
		} else {
			/* Remove trailing spaces from old style VARCHAR
			columns. */

			/* Handle Unicode strings differently. */
			ulint	mbminlen	= dtype_get_mbminlen(dtype);

			ptr = mysql_data;

			switch (mbminlen) {
			default:
				ut_error;
			case 4:
				/* space=0x00000020 */
				/* Trim "half-chars", just in case. */
				col_len &= ~3;

				while (col_len >= 4
				       && ptr[col_len - 4] == 0x00
				       && ptr[col_len - 3] == 0x00
				       && ptr[col_len - 2] == 0x00
				       && ptr[col_len - 1] == 0x20) {
					col_len -= 4;
				}
				break;
			case 2:
				/* space=0x0020 */
				/* Trim "half-chars", just in case. */
				col_len &= ~1;

				while (col_len >= 2 && ptr[col_len - 2] == 0x00
				       && ptr[col_len - 1] == 0x20) {
					col_len -= 2;
				}
				break;
			case 1:
				/* space=0x20 */
				while (col_len > 0
				       && ptr[col_len - 1] == 0x20) {
					col_len--;
				}
			}
		}
	} else if (comp && type == DATA_MYSQL
		   && dtype_get_mbminlen(dtype) == 1
		   && dtype_get_mbmaxlen(dtype) > 1) {
		/* In some cases we strip trailing spaces from UTF-8 and other
		multibyte charsets, from FIXED-length CHAR columns, to save
		space. UTF-8 would otherwise normally use 3 * the string length
		bytes to store an ASCII string! */

		/* We assume that this CHAR field is encoded in a
		variable-length character set where spaces have
		1:1 correspondence to 0x20 bytes, such as UTF-8.

		Consider a CHAR(n) field, a field of n characters.
		It will contain between n * mbminlen and n * mbmaxlen bytes.
		We will try to truncate it to n bytes by stripping
		space padding.	If the field contains single-byte
		characters only, it will be truncated to n characters.
		Consider a CHAR(5) field containing the string
		".a   " where "." denotes a 3-byte character represented
		by the bytes "$%&". After our stripping, the string will
		be stored as "$%&a " (5 bytes). The string
		".abc " will be stored as "$%&abc" (6 bytes).

		The space padding will be restored in row0sel.cc, function
		row_sel_field_store_in_mysql_format(). */

		ulint		n_chars;

		ut_a(!(dtype_get_len(dtype) % dtype_get_mbmaxlen(dtype)));

		n_chars = dtype_get_len(dtype) / dtype_get_mbmaxlen(dtype);

		/* Strip space padding. */
		while (col_len > n_chars && ptr[col_len - 1] == 0x20) {
			col_len--;
		}
	} else if (!row_format_col) {
		/* if mysql data is from a MySQL key value
		since the length is always stored in 2 bytes,
		we need do nothing here. */
	} else if (type == DATA_BLOB) {

		ptr = row_mysql_read_blob_ref(&col_len, mysql_data, col_len);
	} else if (DATA_GEOMETRY_MTYPE(type)) {
		ptr = row_mysql_read_geometry(&col_len, mysql_data, col_len);
	}

	dfield_set_data(dfield, ptr, col_len);

	return(buf);
}

/**************************************************************//**
Convert a row in the MySQL format to a row in the Innobase format. Note that
the function to convert a MySQL format key value to an InnoDB dtuple is
row_sel_convert_mysql_key_to_innobase() in row0sel.cc. */
static
void
row_mysql_convert_row_to_innobase(
/*==============================*/
	dtuple_t*	row,		/*!< in/out: Innobase row where the
					field type information is already
					copied there! */
	row_prebuilt_t*	prebuilt,	/*!< in: prebuilt struct where template
					must be of type ROW_MYSQL_WHOLE_ROW */
	const byte*	mysql_rec,	/*!< in: row in the MySQL format;
					NOTE: do not discard as long as
					row is used, as row may contain
					pointers to this record! */
	mem_heap_t**	blob_heap)	/*!< in: FIX_ME, remove this after
					server fixes its issue */
{
	const mysql_row_templ_t*templ;
	dfield_t*		dfield;
	ulint			i;
	ulint			n_col = 0;
	ulint			n_v_col = 0;

	ut_ad(prebuilt->template_type == ROW_MYSQL_WHOLE_ROW);
	ut_ad(prebuilt->mysql_template);

	for (i = 0; i < prebuilt->n_template; i++) {

		templ = prebuilt->mysql_template + i;

		if (templ->is_virtual) {
			ut_ad(n_v_col < dtuple_get_n_v_fields(row));
			dfield = dtuple_get_nth_v_field(row, n_v_col);
			n_v_col++;
		} else {
			dfield = dtuple_get_nth_field(row, n_col);
			n_col++;
		}

		if (templ->mysql_null_bit_mask != 0) {
			/* Column may be SQL NULL */

			if (mysql_rec[templ->mysql_null_byte_offset]
			    & (byte) (templ->mysql_null_bit_mask)) {

				/* It is SQL NULL */

				dfield_set_null(dfield);

				goto next_column;
			}
		}

		row_mysql_store_col_in_innobase_format(
			dfield,
			prebuilt->ins_upd_rec_buff + templ->mysql_col_offset,
			TRUE, /* MySQL row format data */
			mysql_rec + templ->mysql_col_offset,
			templ->mysql_col_len,
			dict_table_is_comp(prebuilt->table));

		/* server has issue regarding handling BLOB virtual fields,
		and we need to duplicate it with our own memory here */
		if (templ->is_virtual
		    && DATA_LARGE_MTYPE(dfield_get_type(dfield)->mtype)) {
			if (*blob_heap == NULL) {
				*blob_heap = mem_heap_create(dfield->len);
			}
			dfield_dup(dfield, *blob_heap);
		}
next_column:
		;
	}

	/* If there is a FTS doc id column and it is not user supplied (
	generated by server) then assign it a new doc id. */
	if (!prebuilt->table->fts) {
		return;
	}

	ut_a(prebuilt->table->fts->doc_col != ULINT_UNDEFINED);

	doc_id_t	doc_id;

	if (!DICT_TF2_FLAG_IS_SET(prebuilt->table, DICT_TF2_FTS_HAS_DOC_ID)) {
		if (prebuilt->table->fts->cache->first_doc_id
		    == FTS_NULL_DOC_ID) {
			fts_get_next_doc_id(prebuilt->table, &doc_id);
		}
		return;
	}

	dfield_t*	fts_doc_id = dtuple_get_nth_field(
		row, prebuilt->table->fts->doc_col);

	if (fts_get_next_doc_id(prebuilt->table, &doc_id) == DB_SUCCESS) {
		ut_a(doc_id != FTS_NULL_DOC_ID);
		ut_ad(sizeof(doc_id) == fts_doc_id->type.len);
		dfield_set_data(fts_doc_id, prebuilt->ins_upd_rec_buff
				+ prebuilt->mysql_row_len, 8);
		fts_write_doc_id(fts_doc_id->data, doc_id);
	} else {
		dfield_set_null(fts_doc_id);
	}
}

/****************************************************************//**
Handles user errors and lock waits detected by the database engine.
@return true if it was a lock wait and we should continue running the
query thread and in that case the thr is ALREADY in the running state. */
bool
row_mysql_handle_errors(
/*====================*/
	dberr_t*	new_err,/*!< out: possible new error encountered in
				lock wait, or if no new error, the value
				of trx->error_state at the entry of this
				function */
	trx_t*		trx,	/*!< in: transaction */
	que_thr_t*	thr,	/*!< in: query thread, or NULL */
	trx_savept_t*	savept)	/*!< in: savepoint, or NULL */
{
	dberr_t	err;

	DBUG_ENTER("row_mysql_handle_errors");

handle_new_error:
	err = trx->error_state;

	ut_a(err != DB_SUCCESS);

	trx->error_state = DB_SUCCESS;

	DBUG_LOG("trx", "handle error: " << ut_strerr(err)
		 << ";id=" << ib::hex(trx->id) << ", " << trx);

	switch (err) {
	case DB_LOCK_WAIT_TIMEOUT:
		if (row_rollback_on_timeout) {
			trx_rollback_to_savepoint(trx, NULL);
			break;
		}
		/* fall through */
	case DB_DUPLICATE_KEY:
	case DB_FOREIGN_DUPLICATE_KEY:
	case DB_TOO_BIG_RECORD:
	case DB_UNDO_RECORD_TOO_BIG:
	case DB_ROW_IS_REFERENCED:
	case DB_NO_REFERENCED_ROW:
	case DB_CANNOT_ADD_CONSTRAINT:
	case DB_TOO_MANY_CONCURRENT_TRXS:
	case DB_OUT_OF_FILE_SPACE:
	case DB_READ_ONLY:
	case DB_FTS_INVALID_DOCID:
	case DB_INTERRUPTED:
	case DB_CANT_CREATE_GEOMETRY_OBJECT:
	case DB_TABLE_NOT_FOUND:
	case DB_DECRYPTION_FAILED:
	case DB_COMPUTE_VALUE_FAILED:
		DBUG_EXECUTE_IF("row_mysql_crash_if_error", {
					log_buffer_flush_to_disk();
					DBUG_SUICIDE(); });
		if (savept) {
			/* Roll back the latest, possibly incomplete insertion
			or update */

			trx_rollback_to_savepoint(trx, savept);
		}
		/* MySQL will roll back the latest SQL statement */
		break;
	case DB_LOCK_WAIT:
		lock_wait_suspend_thread(thr);

		if (trx->error_state != DB_SUCCESS) {
			que_thr_stop_for_mysql(thr);

			goto handle_new_error;
		}

		*new_err = err;

		DBUG_RETURN(true);

	case DB_DEADLOCK:
	case DB_LOCK_TABLE_FULL:
		/* Roll back the whole transaction; this resolution was added
		to version 3.23.43 */

		trx_rollback_to_savepoint(trx, NULL);
		break;

	case DB_MUST_GET_MORE_FILE_SPACE:
		ib::fatal() << "The database cannot continue operation because"
			" of lack of space. You must add a new data file"
			" to my.cnf and restart the database.";
		break;

	case DB_CORRUPTION:
	case DB_PAGE_CORRUPTED:
		ib::error() << "We detected index corruption in an InnoDB type"
			" table. You have to dump + drop + reimport the"
			" table or, in a case of widespread corruption,"
			" dump all InnoDB tables and recreate the whole"
			" tablespace. If the mysqld server crashes after"
			" the startup or when you dump the tables. "
			<< FORCE_RECOVERY_MSG;
		break;
	case DB_FOREIGN_EXCEED_MAX_CASCADE:
		ib::error() << "Cannot delete/update rows with cascading"
			" foreign key constraints that exceed max depth of "
			<< FK_MAX_CASCADE_DEL << ". Please drop excessive"
			" foreign constraints and try again";
		break;
	case DB_UNSUPPORTED:
		ib::error() << "Cannot delete/update rows with cascading"
			" foreign key constraints in timestamp-based temporal"
			" table. Please drop excessive"
			" foreign constraints and try again";
		break;
	default:
		ib::fatal() << "Unknown error code " << err << ": "
			<< ut_strerr(err);
	}

	if (trx->error_state != DB_SUCCESS) {
		*new_err = trx->error_state;
	} else {
		*new_err = err;
	}

	trx->error_state = DB_SUCCESS;

	DBUG_RETURN(false);
}

/********************************************************************//**
Create a prebuilt struct for a MySQL table handle.
@return own: a prebuilt struct */
row_prebuilt_t*
row_create_prebuilt(
/*================*/
	dict_table_t*	table,		/*!< in: Innobase table handle */
	ulint		mysql_row_len)	/*!< in: length in bytes of a row in
					the MySQL format */
{
	DBUG_ENTER("row_create_prebuilt");

	row_prebuilt_t*	prebuilt;
	mem_heap_t*	heap;
	dict_index_t*	clust_index;
	dict_index_t*	temp_index;
	dtuple_t*	ref;
	ulint		ref_len;
	uint		srch_key_len = 0;
	ulint		search_tuple_n_fields;

	search_tuple_n_fields = 2 * (dict_table_get_n_cols(table)
				     + dict_table_get_n_v_cols(table));

	clust_index = dict_table_get_first_index(table);

	/* Make sure that search_tuple is long enough for clustered index */
	ut_a(2 * dict_table_get_n_cols(table) >= clust_index->n_fields);

	ref_len = dict_index_get_n_unique(clust_index);


        /* Maximum size of the buffer needed for conversion of INTs from
	little endian format to big endian format in an index. An index
	can have maximum 16 columns (MAX_REF_PARTS) in it. Therfore
	Max size for PK: 16 * 8 bytes (BIGINT's size) = 128 bytes
	Max size Secondary index: 16 * 8 bytes + PK = 256 bytes. */
#define MAX_SRCH_KEY_VAL_BUFFER         2* (8 * MAX_REF_PARTS)

#define PREBUILT_HEAP_INITIAL_SIZE	\
	( \
	sizeof(*prebuilt) \
	/* allocd in this function */ \
	+ DTUPLE_EST_ALLOC(search_tuple_n_fields) \
	+ DTUPLE_EST_ALLOC(ref_len) \
	/* allocd in row_prebuild_sel_graph() */ \
	+ sizeof(sel_node_t) \
	+ sizeof(que_fork_t) \
	+ sizeof(que_thr_t) \
	/* allocd in row_get_prebuilt_update_vector() */ \
	+ sizeof(upd_node_t) \
	+ sizeof(upd_t) \
	+ sizeof(upd_field_t) \
	  * dict_table_get_n_cols(table) \
	+ sizeof(que_fork_t) \
	+ sizeof(que_thr_t) \
	/* allocd in row_get_prebuilt_insert_row() */ \
	+ sizeof(ins_node_t) \
	/* mysql_row_len could be huge and we are not \
	sure if this prebuilt instance is going to be \
	used in inserts */ \
	+ (mysql_row_len < 256 ? mysql_row_len : 0) \
	+ DTUPLE_EST_ALLOC(dict_table_get_n_cols(table) \
			   + dict_table_get_n_v_cols(table)) \
	+ sizeof(que_fork_t) \
	+ sizeof(que_thr_t) \
	+ sizeof(*prebuilt->pcur) \
	+ sizeof(*prebuilt->clust_pcur) \
	)

	/* Calculate size of key buffer used to store search key in
	InnoDB format. MySQL stores INTs in little endian format and
	InnoDB stores INTs in big endian format with the sign bit
	flipped. All other field types are stored/compared the same
	in MySQL and InnoDB, so we must create a buffer containing
	the INT key parts in InnoDB format.We need two such buffers
	since both start and end keys are used in records_in_range(). */

	for (temp_index = dict_table_get_first_index(table); temp_index;
	     temp_index = dict_table_get_next_index(temp_index)) {
		DBUG_EXECUTE_IF("innodb_srch_key_buffer_max_value",
			ut_a(temp_index->n_user_defined_cols
						== MAX_REF_PARTS););
		uint temp_len = 0;
		for (uint i = 0; i < temp_index->n_uniq; i++) {
			ulint type = temp_index->fields[i].col->mtype;
			if (type == DATA_INT) {
				temp_len +=
					temp_index->fields[i].fixed_len;
			}
		}
		srch_key_len = std::max(srch_key_len,temp_len);
	}

	ut_a(srch_key_len <= MAX_SRCH_KEY_VAL_BUFFER);

	DBUG_EXECUTE_IF("innodb_srch_key_buffer_max_value",
		ut_a(srch_key_len == MAX_SRCH_KEY_VAL_BUFFER););

	/* We allocate enough space for the objects that are likely to
	be created later in order to minimize the number of malloc()
	calls */
	heap = mem_heap_create(PREBUILT_HEAP_INITIAL_SIZE + 2 * srch_key_len);

	prebuilt = static_cast<row_prebuilt_t*>(
		mem_heap_zalloc(heap, sizeof(*prebuilt)));

	prebuilt->magic_n = ROW_PREBUILT_ALLOCATED;
	prebuilt->magic_n2 = ROW_PREBUILT_ALLOCATED;

	prebuilt->table = table;

	prebuilt->sql_stat_start = TRUE;
	prebuilt->heap = heap;

	prebuilt->srch_key_val_len = srch_key_len;
	if (prebuilt->srch_key_val_len) {
		prebuilt->srch_key_val1 = static_cast<byte*>(
			mem_heap_alloc(prebuilt->heap,
				       2 * prebuilt->srch_key_val_len));
		prebuilt->srch_key_val2 = prebuilt->srch_key_val1 +
						prebuilt->srch_key_val_len;
	} else {
		prebuilt->srch_key_val1 = NULL;
		prebuilt->srch_key_val2 = NULL;
	}

	prebuilt->pcur = static_cast<btr_pcur_t*>(
				mem_heap_zalloc(prebuilt->heap,
					       sizeof(btr_pcur_t)));
	prebuilt->clust_pcur = static_cast<btr_pcur_t*>(
					mem_heap_zalloc(prebuilt->heap,
						       sizeof(btr_pcur_t)));
	btr_pcur_reset(prebuilt->pcur);
	btr_pcur_reset(prebuilt->clust_pcur);

	prebuilt->select_lock_type = LOCK_NONE;
	prebuilt->stored_select_lock_type = LOCK_NONE_UNSET;

	prebuilt->search_tuple = dtuple_create(heap, search_tuple_n_fields);

	ref = dtuple_create(heap, ref_len);

	dict_index_copy_types(ref, clust_index, ref_len);

	prebuilt->clust_ref = ref;

	prebuilt->autoinc_error = DB_SUCCESS;
	prebuilt->autoinc_offset = 0;

	/* Default to 1, we will set the actual value later in
	ha_innobase::get_auto_increment(). */
	prebuilt->autoinc_increment = 1;

	prebuilt->autoinc_last_value = 0;

	/* During UPDATE and DELETE we need the doc id. */
	prebuilt->fts_doc_id = 0;

	prebuilt->mysql_row_len = mysql_row_len;

	prebuilt->fts_doc_id_in_read_set = 0;
	prebuilt->blob_heap = NULL;

	prebuilt->m_no_prefetch = false;
	prebuilt->m_read_virtual_key = false;

	DBUG_RETURN(prebuilt);
}

/********************************************************************//**
Free a prebuilt struct for a MySQL table handle. */
void
row_prebuilt_free(
/*==============*/
	row_prebuilt_t*	prebuilt,	/*!< in, own: prebuilt struct */
	ibool		dict_locked)	/*!< in: TRUE=data dictionary locked */
{
	DBUG_ENTER("row_prebuilt_free");

	ut_a(prebuilt->magic_n == ROW_PREBUILT_ALLOCATED);
	ut_a(prebuilt->magic_n2 == ROW_PREBUILT_ALLOCATED);

	prebuilt->magic_n = ROW_PREBUILT_FREED;
	prebuilt->magic_n2 = ROW_PREBUILT_FREED;

	btr_pcur_reset(prebuilt->pcur);
	btr_pcur_reset(prebuilt->clust_pcur);

	ut_free(prebuilt->mysql_template);

	if (prebuilt->ins_graph) {
		que_graph_free_recursive(prebuilt->ins_graph);
	}

	if (prebuilt->sel_graph) {
		que_graph_free_recursive(prebuilt->sel_graph);
	}

	if (prebuilt->upd_graph) {
		que_graph_free_recursive(prebuilt->upd_graph);
	}

	if (prebuilt->blob_heap) {
		row_mysql_prebuilt_free_blob_heap(prebuilt);
	}

	if (prebuilt->old_vers_heap) {
		mem_heap_free(prebuilt->old_vers_heap);
	}

	if (prebuilt->fetch_cache[0] != NULL) {
		byte*	base = prebuilt->fetch_cache[0] - 4;
		byte*	ptr = base;

		for (ulint i = 0; i < MYSQL_FETCH_CACHE_SIZE; i++) {
			ulint	magic1 = mach_read_from_4(ptr);
			ut_a(magic1 == ROW_PREBUILT_FETCH_MAGIC_N);
			ptr += 4;

			byte*	row = ptr;
			ut_a(row == prebuilt->fetch_cache[i]);
			ptr += prebuilt->mysql_row_len;

			ulint	magic2 = mach_read_from_4(ptr);
			ut_a(magic2 == ROW_PREBUILT_FETCH_MAGIC_N);
			ptr += 4;
		}

		ut_free(base);
	}

	if (prebuilt->rtr_info) {
		rtr_clean_rtr_info(prebuilt->rtr_info, true);
	}
	if (prebuilt->table) {
		dict_table_close(prebuilt->table, dict_locked, TRUE);
	}

	mem_heap_free(prebuilt->heap);

	DBUG_VOID_RETURN;
}

/*********************************************************************//**
Updates the transaction pointers in query graphs stored in the prebuilt
struct. */
void
row_update_prebuilt_trx(
/*====================*/
	row_prebuilt_t*	prebuilt,	/*!< in/out: prebuilt struct
					in MySQL handle */
	trx_t*		trx)		/*!< in: transaction handle */
{
	ut_a(trx->magic_n == TRX_MAGIC_N);
	ut_a(prebuilt->magic_n == ROW_PREBUILT_ALLOCATED);
	ut_a(prebuilt->magic_n2 == ROW_PREBUILT_ALLOCATED);

	prebuilt->trx = trx;

	if (prebuilt->ins_graph) {
		prebuilt->ins_graph->trx = trx;
	}

	if (prebuilt->upd_graph) {
		prebuilt->upd_graph->trx = trx;
	}

	if (prebuilt->sel_graph) {
		prebuilt->sel_graph->trx = trx;
	}
}

/*********************************************************************//**
Gets pointer to a prebuilt dtuple used in insertions. If the insert graph
has not yet been built in the prebuilt struct, then this function first
builds it.
@return prebuilt dtuple; the column type information is also set in it */
static
dtuple_t*
row_get_prebuilt_insert_row(
/*========================*/
	row_prebuilt_t*	prebuilt)	/*!< in: prebuilt struct in MySQL
					handle */
{
	dict_table_t*		table	= prebuilt->table;

	ut_ad(prebuilt && table && prebuilt->trx);

	if (prebuilt->ins_node != 0) {

		/* Check if indexes have been dropped or added and we
		may need to rebuild the row insert template. */

		if (prebuilt->trx_id == table->def_trx_id
		    && UT_LIST_GET_LEN(prebuilt->ins_node->entry_list)
		    == UT_LIST_GET_LEN(table->indexes)) {

			return(prebuilt->ins_node->row);
		}

		ut_ad(prebuilt->trx_id < table->def_trx_id);

		que_graph_free_recursive(prebuilt->ins_graph);

		prebuilt->ins_graph = 0;
	}

	/* Create an insert node and query graph to the prebuilt struct */

	ins_node_t*		node;

	node = ins_node_create(INS_DIRECT, table, prebuilt->heap);

	prebuilt->ins_node = node;

	if (prebuilt->ins_upd_rec_buff == 0) {
		prebuilt->ins_upd_rec_buff = static_cast<byte*>(
			mem_heap_alloc(
				prebuilt->heap,
				DICT_TF2_FLAG_IS_SET(prebuilt->table,
						     DICT_TF2_FTS_HAS_DOC_ID)
				? prebuilt->mysql_row_len + 8/* FTS_DOC_ID */
				: prebuilt->mysql_row_len));
	}

	dtuple_t*	row;

	row = dtuple_create_with_vcol(
			prebuilt->heap, dict_table_get_n_cols(table),
			dict_table_get_n_v_cols(table));

	dict_table_copy_types(row, table);

	ins_node_set_new_row(node, row);

	prebuilt->ins_graph = static_cast<que_fork_t*>(
		que_node_get_parent(
			pars_complete_graph_for_exec(
				node,
				prebuilt->trx, prebuilt->heap, prebuilt)));

	prebuilt->ins_graph->state = QUE_FORK_ACTIVE;

	prebuilt->trx_id = table->def_trx_id;

	return(prebuilt->ins_node->row);
}

/*********************************************************************//**
Sets an AUTO_INC type lock on the table mentioned in prebuilt. The
AUTO_INC lock gives exclusive access to the auto-inc counter of the
table. The lock is reserved only for the duration of an SQL statement.
It is not compatible with another AUTO_INC or exclusive lock on the
table.
@return error code or DB_SUCCESS */
dberr_t
row_lock_table_autoinc_for_mysql(
/*=============================*/
	row_prebuilt_t*	prebuilt)	/*!< in: prebuilt struct in the MySQL
					table handle */
{
	trx_t*			trx	= prebuilt->trx;
	ins_node_t*		node	= prebuilt->ins_node;
	const dict_table_t*	table	= prebuilt->table;
	que_thr_t*		thr;
	dberr_t			err;
	ibool			was_lock_wait;

	/* If we already hold an AUTOINC lock on the table then do nothing.
	Note: We peek at the value of the current owner without acquiring
	the lock mutex. */
	if (trx == table->autoinc_trx) {

		return(DB_SUCCESS);
	}

	trx->op_info = "setting auto-inc lock";

	row_get_prebuilt_insert_row(prebuilt);
	node = prebuilt->ins_node;

	/* We use the insert query graph as the dummy graph needed
	in the lock module call */

	thr = que_fork_get_first_thr(prebuilt->ins_graph);

	que_thr_move_to_run_state_for_mysql(thr, trx);

run_again:
	thr->run_node = node;
	thr->prev_node = node;

	/* It may be that the current session has not yet started
	its transaction, or it has been committed: */

	trx_start_if_not_started_xa(trx, true);

	err = lock_table(0, prebuilt->table, LOCK_AUTO_INC, thr);

	trx->error_state = err;

	if (err != DB_SUCCESS) {
		que_thr_stop_for_mysql(thr);

		was_lock_wait = row_mysql_handle_errors(&err, trx, thr, NULL);

		if (was_lock_wait) {
			goto run_again;
		}

		trx->op_info = "";

		return(err);
	}

	que_thr_stop_for_mysql_no_error(thr, trx);

	trx->op_info = "";

	return(err);
}

/** Lock a table.
@param[in,out]	prebuilt	table handle
@return error code or DB_SUCCESS */
dberr_t
row_lock_table(row_prebuilt_t* prebuilt)
{
	trx_t*		trx		= prebuilt->trx;
	que_thr_t*	thr;
	dberr_t		err;
	ibool		was_lock_wait;

	trx->op_info = "setting table lock";

	if (prebuilt->sel_graph == NULL) {
		/* Build a dummy select query graph */
		row_prebuild_sel_graph(prebuilt);
	}

	/* We use the select query graph as the dummy graph needed
	in the lock module call */

	thr = que_fork_get_first_thr(prebuilt->sel_graph);

	que_thr_move_to_run_state_for_mysql(thr, trx);

run_again:
	thr->run_node = thr;
	thr->prev_node = thr->common.parent;

	/* It may be that the current session has not yet started
	its transaction, or it has been committed: */

	trx_start_if_not_started_xa(trx, false);

	err = lock_table(0, prebuilt->table,
			 static_cast<enum lock_mode>(
				 prebuilt->select_lock_type),
			 thr);

	trx->error_state = err;

	if (err != DB_SUCCESS) {
		que_thr_stop_for_mysql(thr);

		was_lock_wait = row_mysql_handle_errors(&err, trx, thr, NULL);

		if (was_lock_wait) {
			goto run_again;
		}

		trx->op_info = "";

		return(err);
	}

	que_thr_stop_for_mysql_no_error(thr, trx);

	trx->op_info = "";

	return(err);
}

/** Determine is tablespace encrypted but decryption failed, is table corrupted
or is tablespace .ibd file missing.
@param[in]	table		Table
@param[in]	trx		Transaction
@param[in]	push_warning	true if we should push warning to user
@retval	DB_DECRYPTION_FAILED	table is encrypted but decryption failed
@retval	DB_CORRUPTION		table is corrupted
@retval	DB_TABLESPACE_NOT_FOUND	tablespace .ibd file not found */
static
dberr_t
row_mysql_get_table_status(
	const dict_table_t*	table,
	trx_t*			trx,
	bool 			push_warning = true)
{
	dberr_t err;
	if (fil_space_t* space = fil_space_acquire_silent(table->space)) {
		if (space->crypt_data && space->crypt_data->is_encrypted()) {
			// maybe we cannot access the table due to failing
			// to decrypt
			if (push_warning) {
				ib_push_warning(trx, DB_DECRYPTION_FAILED,
					"Table %s in tablespace %lu encrypted."
					"However key management plugin or used key_id is not found or"
					" used encryption algorithm or method does not match.",
					table->name, table->space);
			}

			err = DB_DECRYPTION_FAILED;
		} else {
			if (push_warning) {
				ib_push_warning(trx, DB_CORRUPTION,
					"Table %s in tablespace %lu corrupted.",
					table->name, table->space);
			}

			err = DB_CORRUPTION;
		}

		fil_space_release(space);
	} else {
		ib::error() << ".ibd file is missing for table "
			<< table->name;
		err = DB_TABLESPACE_NOT_FOUND;
	}

	return(err);
}

/** Writes 8 bytes to nth tuple field
@param[in]	tuple	where to write
@param[in]	nth	index in tuple
@param[in]	data	what to write
@param[in]	buf	field data buffer */
static
void
set_tuple_col_8(dtuple_t* tuple, int col, uint64_t data, byte* buf) {
	dfield_t* dfield = dtuple_get_nth_field(tuple, col);
	ut_ad(dfield->type.len == 8);
	if (dfield->len == UNIV_SQL_NULL) {
		dfield_set_data(dfield, buf, 8);
	}
	ut_ad(dfield->len == dfield->type.len && dfield->data);
	mach_write_to_8(dfield->data, data);
}

/** Does an insert for MySQL.
@param[in]	mysql_rec	row in the MySQL format
@param[in,out]	prebuilt	prebuilt struct in MySQL handle
@return error code or DB_SUCCESS */
dberr_t
row_insert_for_mysql(
	const byte*	mysql_rec,
	row_prebuilt_t*	prebuilt,
	ins_mode_t	ins_mode)
{
	trx_savept_t	savept;
	que_thr_t*	thr;
	dberr_t		err;
	ibool		was_lock_wait;
	trx_t*		trx		= prebuilt->trx;
	ins_node_t*	node		= prebuilt->ins_node;
	dict_table_t*	table		= prebuilt->table;

	/* FIX_ME: This blob heap is used to compensate an issue in server
	for virtual column blob handling */
	mem_heap_t*	blob_heap = NULL;

	ut_ad(trx);
	ut_a(prebuilt->magic_n == ROW_PREBUILT_ALLOCATED);
	ut_a(prebuilt->magic_n2 == ROW_PREBUILT_ALLOCATED);

	if (dict_table_is_discarded(prebuilt->table)) {

		ib::error() << "The table " << prebuilt->table->name
			<< " doesn't have a corresponding tablespace, it was"
			" discarded.";

		return(DB_TABLESPACE_DELETED);

	} else if (!prebuilt->table->is_readable()) {
		return(row_mysql_get_table_status(prebuilt->table, trx, true));
	} else if (high_level_read_only) {
		return(DB_READ_ONLY);
	}

	DBUG_EXECUTE_IF("mark_table_corrupted", {
		/* Mark the table corrupted for the clustered index */
		dict_index_t*	index = dict_table_get_first_index(table);
		ut_ad(dict_index_is_clust(index));
		dict_set_corrupted(index, trx, "INSERT TABLE"); });

	if (dict_table_is_corrupted(table)) {

		ib::error() << "Table " << table->name << " is corrupt.";
		return(DB_TABLE_CORRUPT);
	}

	trx->op_info = "inserting";

	row_mysql_delay_if_needed();

	if (!table->no_rollback()) {
		trx_start_if_not_started_xa(trx, true);
	}

	row_get_prebuilt_insert_row(prebuilt);
	node = prebuilt->ins_node;

	row_mysql_convert_row_to_innobase(node->row, prebuilt, mysql_rec,
					  &blob_heap);

	if (ins_mode != ROW_INS_NORMAL)
	{
		ut_ad(table->vers_start != table->vers_end);
		/* Return back modified fields into mysql_rec, so that
		   upper logic may benefit from it (f.ex. 'on duplicate key'). */
		const mysql_row_templ_t* t = prebuilt->get_template_by_col(table->vers_end);
		ut_ad(t);
		ut_ad(t->mysql_col_len == 8);

		if (ins_mode == ROW_INS_HISTORICAL) {
			set_tuple_col_8(node->row, table->vers_end, trx->id, node->vers_end_buf);
		}
		else /* ROW_INS_VERSIONED */ {
			set_tuple_col_8(node->row, table->vers_end, TRX_ID_MAX, node->vers_end_buf);
			int8store(&mysql_rec[t->mysql_col_offset], TRX_ID_MAX);
			t = prebuilt->get_template_by_col(table->vers_start);
			ut_ad(t);
			ut_ad(t->mysql_col_len == 8);
			set_tuple_col_8(node->row, table->vers_start, trx->id, node->vers_start_buf);
			int8store(&mysql_rec[t->mysql_col_offset], trx->id);
		}
	}

	savept = trx_savept_take(trx);

	thr = que_fork_get_first_thr(prebuilt->ins_graph);

	if (prebuilt->sql_stat_start) {
		node->state = INS_NODE_SET_IX_LOCK;
		prebuilt->sql_stat_start = FALSE;
	} else {
		node->state = INS_NODE_ALLOC_ROW_ID;
	}

	que_thr_move_to_run_state_for_mysql(thr, trx);

run_again:
	thr->run_node = node;
	thr->prev_node = node;

	row_ins_step(thr);

	DEBUG_SYNC_C("ib_after_row_insert_step");

	err = trx->error_state;

	if (err != DB_SUCCESS) {
error_exit:
		que_thr_stop_for_mysql(thr);

		/* FIXME: What's this ? */
		thr->lock_state = QUE_THR_LOCK_ROW;

		was_lock_wait = row_mysql_handle_errors(
			&err, trx, thr, &savept);

		thr->lock_state = QUE_THR_LOCK_NOLOCK;

		if (was_lock_wait) {
			ut_ad(node->state == INS_NODE_INSERT_ENTRIES
			      || node->state == INS_NODE_ALLOC_ROW_ID);
			goto run_again;
		}

		node->duplicate = NULL;
		trx->op_info = "";

		if (blob_heap != NULL) {
			mem_heap_free(blob_heap);
		}

		return(err);
	}

	node->duplicate = NULL;

	if (dict_table_has_fts_index(table)) {
		doc_id_t	doc_id;

		/* Extract the doc id from the hidden FTS column */
		doc_id = fts_get_doc_id_from_row(table, node->row);

		if (doc_id <= 0) {
			ib::error() << "FTS Doc ID must be large than 0";
			err = DB_FTS_INVALID_DOCID;
			trx->error_state = DB_FTS_INVALID_DOCID;
			goto error_exit;
		}

		if (!DICT_TF2_FLAG_IS_SET(table, DICT_TF2_FTS_HAS_DOC_ID)) {
			doc_id_t	next_doc_id
				= table->fts->cache->next_doc_id;

			if (doc_id < next_doc_id) {

				ib::error() << "FTS Doc ID must be large than "
					<< next_doc_id - 1 << " for table "
					<< table->name;

				err = DB_FTS_INVALID_DOCID;
				trx->error_state = DB_FTS_INVALID_DOCID;
				goto error_exit;
			}

			/* Difference between Doc IDs are restricted within
			4 bytes integer. See fts_get_encoded_len(). Consecutive
			doc_ids difference should not exceed
			FTS_DOC_ID_MAX_STEP value. */

			if (next_doc_id > 1
			    && doc_id - next_doc_id >= FTS_DOC_ID_MAX_STEP) {
				 ib::error() << "Doc ID " << doc_id
					<< " is too big. Its difference with"
					" largest used Doc ID "
					<< next_doc_id - 1 << " cannot"
					" exceed or equal to "
					<< FTS_DOC_ID_MAX_STEP;
				err = DB_FTS_INVALID_DOCID;
				trx->error_state = DB_FTS_INVALID_DOCID;
				goto error_exit;
			}
		}

		if (table->skip_alter_undo) {
			if (trx->fts_trx == NULL) {
				trx->fts_trx = fts_trx_create(trx);
			}

			fts_trx_table_t ftt;
			ftt.table = table;
			ftt.fts_trx = trx->fts_trx;

			fts_add_doc_from_tuple(&ftt, doc_id, node->row);
		} else {
			/* Pass NULL for the columns affected, since an INSERT affects
			all FTS indexes. */
			fts_trx_add_op(trx, table, doc_id, FTS_INSERT, NULL);
		}
	}

	que_thr_stop_for_mysql_no_error(thr, trx);

	if (table->is_system_db) {
		srv_stats.n_system_rows_inserted.inc(size_t(trx->id));
	} else {
		srv_stats.n_rows_inserted.inc(size_t(trx->id));
	}

	/* Not protected by dict_table_stats_lock() for performance
	reasons, we would rather get garbage in stat_n_rows (which is
	just an estimate anyway) than protecting the following code
	with a latch. */
	dict_table_n_rows_inc(table);

	if (prebuilt->clust_index_was_generated) {
		/* set row id to prebuilt */
		memcpy(prebuilt->row_id, node->sys_buf, DATA_ROW_ID_LEN);
	}

	dict_stats_update_if_needed(table);
	trx->op_info = "";

	if (blob_heap != NULL) {
		mem_heap_free(blob_heap);
	}

	return(err);
}

/*********************************************************************//**
Builds a dummy query graph used in selects. */
void
row_prebuild_sel_graph(
/*===================*/
	row_prebuilt_t*	prebuilt)	/*!< in: prebuilt struct in MySQL
					handle */
{
	sel_node_t*	node;

	ut_ad(prebuilt && prebuilt->trx);

	if (prebuilt->sel_graph == NULL) {

		node = sel_node_create(prebuilt->heap);

		prebuilt->sel_graph = static_cast<que_fork_t*>(
			que_node_get_parent(
				pars_complete_graph_for_exec(
					static_cast<sel_node_t*>(node),
					prebuilt->trx, prebuilt->heap,
					prebuilt)));

		prebuilt->sel_graph->state = QUE_FORK_ACTIVE;
	}
}

/*********************************************************************//**
Creates an query graph node of 'update' type to be used in the MySQL
interface.
@return own: update node */
upd_node_t*
row_create_update_node_for_mysql(
/*=============================*/
	dict_table_t*	table,	/*!< in: table to update */
	mem_heap_t*	heap)	/*!< in: mem heap from which allocated */
{
	upd_node_t*	node;

	DBUG_ENTER("row_create_update_node_for_mysql");

	node = upd_node_create(heap);

	node->in_mysql_interface = TRUE;
	node->is_delete = NO_DELETE;
	node->searched_update = FALSE;
	node->select = NULL;
	node->pcur = btr_pcur_create_for_mysql();

	DBUG_PRINT("info", ("node: %p, pcur: %p", node, node->pcur));

	node->table = table;

	node->update = upd_create(dict_table_get_n_cols(table)
				  + dict_table_get_n_v_cols(table), heap);

	node->update_n_fields = dict_table_get_n_cols(table);

	UT_LIST_INIT(node->columns, &sym_node_t::col_var_list);

	node->has_clust_rec_x_lock = TRUE;
	node->cmpl_info = 0;

	node->table_sym = NULL;
	node->col_assign_list = NULL;

	DBUG_RETURN(node);
}

/*********************************************************************//**
Gets pointer to a prebuilt update vector used in updates. If the update
graph has not yet been built in the prebuilt struct, then this function
first builds it.
@return prebuilt update vector */
upd_t*
row_get_prebuilt_update_vector(
/*===========================*/
	row_prebuilt_t*	prebuilt)	/*!< in: prebuilt struct in MySQL
					handle */
{
	if (prebuilt->upd_node == NULL) {

		/* Not called before for this handle: create an update node
		and query graph to the prebuilt struct */

		prebuilt->upd_node = row_create_update_node_for_mysql(
			prebuilt->table, prebuilt->heap);

		prebuilt->upd_graph = static_cast<que_fork_t*>(
			que_node_get_parent(
				pars_complete_graph_for_exec(
					prebuilt->upd_node,
					prebuilt->trx, prebuilt->heap,
					prebuilt)));

		prebuilt->upd_graph->state = QUE_FORK_ACTIVE;
	}

	return(prebuilt->upd_node->update);
}

/********************************************************************
Handle an update of a column that has an FTS index. */
static
void
row_fts_do_update(
/*==============*/
	trx_t*		trx,		/* in: transaction */
	dict_table_t*	table,		/* in: Table with FTS index */
	doc_id_t	old_doc_id,	/* in: old document id */
	doc_id_t	new_doc_id)	/* in: new document id */
{
	if(trx->fts_next_doc_id) {
		fts_trx_add_op(trx, table, old_doc_id, FTS_DELETE, NULL);
		if(new_doc_id != FTS_NULL_DOC_ID)
		fts_trx_add_op(trx, table, new_doc_id, FTS_INSERT, NULL);
	}
}

/************************************************************************
Handles FTS matters for an update or a delete.
NOTE: should not be called if the table does not have an FTS index. .*/
static
dberr_t
row_fts_update_or_delete(
/*=====================*/
	row_prebuilt_t*	prebuilt)	/* in: prebuilt struct in MySQL
					handle */
{
	trx_t*		trx = prebuilt->trx;
	dict_table_t*	table = prebuilt->table;
	upd_node_t*	node = prebuilt->upd_node;
	doc_id_t	old_doc_id = prebuilt->fts_doc_id;

	DBUG_ENTER("row_fts_update_or_delete");

	ut_a(dict_table_has_fts_index(prebuilt->table));

	/* Deletes are simple; get them out of the way first. */
	if (node->is_delete == PLAIN_DELETE) {
		/* A delete affects all FTS indexes, so we pass NULL */
		fts_trx_add_op(trx, table, old_doc_id, FTS_DELETE, NULL);
	} else {
		doc_id_t	new_doc_id;
		new_doc_id = fts_read_doc_id((byte*) &trx->fts_next_doc_id);

		if (new_doc_id == 0) {
			ib::error() << "InnoDB FTS: Doc ID cannot be 0";
			return(DB_FTS_INVALID_DOCID);
		}
		row_fts_do_update(trx, table, old_doc_id, new_doc_id);
	}

	DBUG_RETURN(DB_SUCCESS);
}

/*********************************************************************//**
Initialize the Doc ID system for FK table with FTS index */
static
void
init_fts_doc_id_for_ref(
/*====================*/
	dict_table_t*	table,		/*!< in: table */
	ulint*		depth)		/*!< in: recusive call depth */
{
	dict_foreign_t* foreign;

	table->fk_max_recusive_level = 0;

	(*depth)++;

	/* Limit on tables involved in cascading delete/update */
	if (*depth > FK_MAX_CASCADE_DEL) {
		return;
	}

	/* Loop through this table's referenced list and also
	recursively traverse each table's foreign table list */
	for (dict_foreign_set::iterator it = table->referenced_set.begin();
	     it != table->referenced_set.end();
	     ++it) {

		foreign = *it;

		ut_ad(foreign->foreign_table != NULL);

		if (foreign->foreign_table->fts != NULL) {
			fts_init_doc_id(foreign->foreign_table);
		}

		if (!foreign->foreign_table->referenced_set.empty()
		    && foreign->foreign_table != table) {
			init_fts_doc_id_for_ref(
				foreign->foreign_table, depth);
		}
	}
}

/** Does an update or delete of a row for MySQL.
@param[in,out]	prebuilt	prebuilt struct in MySQL handle
@return error code or DB_SUCCESS */
dberr_t
row_update_for_mysql(row_prebuilt_t* prebuilt)
{
	trx_savept_t	savept;
	dberr_t		err;
	que_thr_t*	thr;
	dict_index_t*	clust_index;
	upd_node_t*	node;
	dict_table_t*	table		= prebuilt->table;
	trx_t*		trx		= prebuilt->trx;
	ulint		fk_depth	= 0;
	bool		got_s_lock	= false;

	DBUG_ENTER("row_update_for_mysql");

	ut_ad(trx);
	ut_a(prebuilt->magic_n == ROW_PREBUILT_ALLOCATED);
	ut_a(prebuilt->magic_n2 == ROW_PREBUILT_ALLOCATED);
	ut_a(prebuilt->template_type == ROW_MYSQL_WHOLE_ROW);
	ut_ad(table->stat_initialized);

	if (!table->is_readable()) {
		return(row_mysql_get_table_status(table, trx, true));
	}

	if (high_level_read_only) {
		return(DB_READ_ONLY);
	}

	DEBUG_SYNC_C("innodb_row_update_for_mysql_begin");

	trx->op_info = "updating or deleting";

	row_mysql_delay_if_needed();

	init_fts_doc_id_for_ref(table, &fk_depth);

	if (!table->no_rollback()) {
		trx_start_if_not_started_xa(trx, true);
	}

	if (dict_table_is_referenced_by_foreign_key(table)) {
		/* Share lock the data dictionary to prevent any
		table dictionary (for foreign constraint) change.
		This is similar to row_ins_check_foreign_constraint
		check protect by the dictionary lock as well.
		In the future, this can be removed once the Foreign
		key MDL is implemented */
		row_mysql_freeze_data_dictionary(trx);
		init_fts_doc_id_for_ref(table, &fk_depth);
		row_mysql_unfreeze_data_dictionary(trx);
	}

	node = prebuilt->upd_node;
	const bool is_delete = node->is_delete == PLAIN_DELETE;
	ut_ad(node->table == table);

	clust_index = dict_table_get_first_index(table);

	if (prebuilt->pcur->btr_cur.index == clust_index) {
		btr_pcur_copy_stored_position(node->pcur, prebuilt->pcur);
	} else {
		btr_pcur_copy_stored_position(node->pcur,
					      prebuilt->clust_pcur);
	}

	ut_a(node->pcur->rel_pos == BTR_PCUR_ON);

	/* MySQL seems to call rnd_pos before updating each row it
	has cached: we can get the correct cursor position from
	prebuilt->pcur; NOTE that we cannot build the row reference
	from mysql_rec if the clustered index was automatically
	generated for the table: MySQL does not know anything about
	the row id used as the clustered index key */

	savept = trx_savept_take(trx);

	thr = que_fork_get_first_thr(prebuilt->upd_graph);

	node->state = UPD_NODE_UPDATE_CLUSTERED;

	ut_ad(!prebuilt->sql_stat_start);

	que_thr_move_to_run_state_for_mysql(thr, trx);

	ut_ad(!prebuilt->versioned_write || node->table->versioned());

	bool vers_set_fields = prebuilt->versioned_write
		&& (node->is_delete ? node->is_delete == VERSIONED_DELETE
		    : node->update->affects_versioned());

	for (;;) {
		if (vers_set_fields) {
			/* System Versioning: modify update vector to set
			row_start (or row_end in case of DELETE)
			to current trx_id. */
			dict_table_t* table = node->table;
			dict_index_t* clust_index = dict_table_get_first_index(table);
			upd_t* uvect = node->update;
			upd_field_t* ufield;
			dict_col_t* col;
			unsigned col_idx;
			if (node->is_delete) {
				ufield = &uvect->fields[0];
				uvect->n_fields = 0;
				node->is_delete = VERSIONED_DELETE;
				col_idx = table->vers_end;
			} else {
				ut_ad(uvect->n_fields < table->n_cols);
				ufield = &uvect->fields[uvect->n_fields];
				col_idx = table->vers_start;
			}
			col = &table->cols[col_idx];
			UNIV_MEM_INVALID(ufield, sizeof *ufield);
			{
				ulint field_no = dict_col_get_clust_pos(col, clust_index);
				ut_ad(field_no != ULINT_UNDEFINED);
				ufield->field_no = field_no;
			}
			ufield->orig_len = 0;
			ufield->exp = NULL;

			mach_write_to_8(node->update->vers_sys_value, trx->id);
			dfield_t* dfield = &ufield->new_val;
			dfield_set_data(dfield, node->update->vers_sys_value, 8);
			dict_col_copy_type(col, &dfield->type);

			uvect->n_fields++;
			ut_ad(node->in_mysql_interface); // otherwise needs to recalculate node->cmpl_info
		}

		thr->run_node = node;
		thr->prev_node = node;
		thr->fk_cascade_depth = 0;

		row_upd_step(thr);

		err = trx->error_state;

		if (err == DB_SUCCESS) {
			break;
		}

		que_thr_stop_for_mysql(thr);

		if (err == DB_RECORD_NOT_FOUND) {
			trx->error_state = DB_SUCCESS;
			goto error;
		}

		thr->lock_state= QUE_THR_LOCK_ROW;

		DEBUG_SYNC(trx->mysql_thd, "row_update_for_mysql_error");

		bool was_lock_wait = row_mysql_handle_errors(
			&err, trx, thr, &savept);
		thr->lock_state= QUE_THR_LOCK_NOLOCK;

		if (!was_lock_wait) {
			goto error;
		}
	}

	que_thr_stop_for_mysql_no_error(thr, trx);

	if (dict_table_has_fts_index(table)
	    && trx->fts_next_doc_id != UINT64_UNDEFINED) {
		err = row_fts_update_or_delete(prebuilt);
		if (UNIV_UNLIKELY(err != DB_SUCCESS)) {
			ut_ad(!"unexpected error");
			goto error;
		}
	}

	/* Completed cascading operations (if any) */
	if (got_s_lock) {
		row_mysql_unfreeze_data_dictionary(trx);
	}

	bool	update_statistics;
	ut_ad(is_delete == (node->is_delete == PLAIN_DELETE));

	if (is_delete) {
		/* Not protected by dict_table_stats_lock() for performance
		reasons, we would rather get garbage in stat_n_rows (which is
		just an estimate anyway) than protecting the following code
		with a latch. */
		dict_table_n_rows_dec(prebuilt->table);

		if (table->is_system_db) {
			srv_stats.n_system_rows_deleted.inc(size_t(trx->id));
		} else {
			srv_stats.n_rows_deleted.inc(size_t(trx->id));
		}

		update_statistics = !srv_stats_include_delete_marked;
	} else {
		if (table->is_system_db) {
			srv_stats.n_system_rows_updated.inc(size_t(trx->id));
		} else {
			srv_stats.n_rows_updated.inc(size_t(trx->id));
		}

		update_statistics
			= !(node->cmpl_info & UPD_NODE_NO_ORD_CHANGE);
	}

	if (update_statistics) {
		dict_stats_update_if_needed(prebuilt->table);
	} else {
		/* Always update the table modification counter. */
		prebuilt->table->stat_modified_counter++;
	}

	trx->op_info = "";

	DBUG_RETURN(err);

error:
	trx->op_info = "";
	if (got_s_lock) {
		row_mysql_unfreeze_data_dictionary(trx);
	}

	DBUG_RETURN(err);
}

/** This can only be used when srv_locks_unsafe_for_binlog is TRUE or this
session is using a READ COMMITTED or READ UNCOMMITTED isolation level.
Before calling this function row_search_for_mysql() must have
initialized prebuilt->new_rec_locks to store the information which new
record locks really were set. This function removes a newly set
clustered index record lock under prebuilt->pcur or
prebuilt->clust_pcur.  Thus, this implements a 'mini-rollback' that
releases the latest clustered index record lock we set.
@param[in,out]	prebuilt		prebuilt struct in MySQL handle
@param[in]	has_latches_on_recs	TRUE if called so that we have the
					latches on the records under pcur
					and clust_pcur, and we do not need
					to reposition the cursors. */
void
row_unlock_for_mysql(
	row_prebuilt_t*	prebuilt,
	ibool		has_latches_on_recs)
{
	btr_pcur_t*	pcur		= prebuilt->pcur;
	btr_pcur_t*	clust_pcur	= prebuilt->clust_pcur;
	trx_t*		trx		= prebuilt->trx;

	ut_ad(prebuilt != NULL);
	ut_ad(trx != NULL);

	if (UNIV_UNLIKELY
	    (!srv_locks_unsafe_for_binlog
	     && trx->isolation_level > TRX_ISO_READ_COMMITTED)) {

		ib::error() << "Calling row_unlock_for_mysql though"
			" innodb_locks_unsafe_for_binlog is FALSE and this"
			" session is not using READ COMMITTED isolation"
			" level.";
		return;
	}
	if (dict_index_is_spatial(prebuilt->index)) {
		return;
	}

	trx->op_info = "unlock_row";

	if (prebuilt->new_rec_locks >= 1) {

		const rec_t*	rec;
		dict_index_t*	index;
		trx_id_t	rec_trx_id;
		mtr_t		mtr;

		mtr_start(&mtr);

		/* Restore the cursor position and find the record */

		if (!has_latches_on_recs) {
			btr_pcur_restore_position(BTR_SEARCH_LEAF, pcur, &mtr);
		}

		rec = btr_pcur_get_rec(pcur);
		index = btr_pcur_get_btr_cur(pcur)->index;

		if (prebuilt->new_rec_locks >= 2) {
			/* Restore the cursor position and find the record
			in the clustered index. */

			if (!has_latches_on_recs) {
				btr_pcur_restore_position(BTR_SEARCH_LEAF,
							  clust_pcur, &mtr);
			}

			rec = btr_pcur_get_rec(clust_pcur);
			index = btr_pcur_get_btr_cur(clust_pcur)->index;
		}

		if (!dict_index_is_clust(index)) {
			/* This is not a clustered index record.  We
			do not know how to unlock the record. */
			goto no_unlock;
		}

		/* If the record has been modified by this
		transaction, do not unlock it. */

		if (index->trx_id_offset) {
			rec_trx_id = trx_read_trx_id(rec
						     + index->trx_id_offset);
		} else {
			mem_heap_t*	heap			= NULL;
			ulint	offsets_[REC_OFFS_NORMAL_SIZE];
			ulint*	offsets				= offsets_;

			rec_offs_init(offsets_);
			offsets = rec_get_offsets(rec, index, offsets, true,
						  ULINT_UNDEFINED, &heap);

			rec_trx_id = row_get_rec_trx_id(rec, index, offsets);

			if (UNIV_LIKELY_NULL(heap)) {
				mem_heap_free(heap);
			}
		}

		if (rec_trx_id != trx->id) {
			/* We did not update the record: unlock it */

			rec = btr_pcur_get_rec(pcur);

			lock_rec_unlock(
				trx,
				btr_pcur_get_block(pcur),
				rec,
				static_cast<enum lock_mode>(
					prebuilt->select_lock_type));

			if (prebuilt->new_rec_locks >= 2) {
				rec = btr_pcur_get_rec(clust_pcur);

				lock_rec_unlock(
					trx,
					btr_pcur_get_block(clust_pcur),
					rec,
					static_cast<enum lock_mode>(
						prebuilt->select_lock_type));
			}
		}
no_unlock:
		mtr_commit(&mtr);
	}

	trx->op_info = "";
}

/*********************************************************************//**
Locks the data dictionary in shared mode from modifications, for performing
foreign key check, rollback, or other operation invisible to MySQL. */
void
row_mysql_freeze_data_dictionary_func(
/*==================================*/
	trx_t*		trx,	/*!< in/out: transaction */
	const char*	file,	/*!< in: file name */
	unsigned	line)	/*!< in: line number */
{
	ut_a(trx->dict_operation_lock_mode == 0);

	rw_lock_s_lock_inline(dict_operation_lock, 0, file, line);

	trx->dict_operation_lock_mode = RW_S_LATCH;
}

/*********************************************************************//**
Unlocks the data dictionary shared lock. */
void
row_mysql_unfreeze_data_dictionary(
/*===============================*/
	trx_t*	trx)	/*!< in/out: transaction */
{
	ut_ad(lock_trx_has_sys_table_locks(trx) == NULL);

	ut_a(trx->dict_operation_lock_mode == RW_S_LATCH);

	rw_lock_s_unlock(dict_operation_lock);

	trx->dict_operation_lock_mode = 0;
}

/**********************************************************************//**
Does a cascaded delete or set null in a foreign key operation.
@return error code or DB_SUCCESS */
dberr_t
row_update_cascade_for_mysql(
/*=========================*/
        que_thr_t*      thr,    /*!< in: query thread */
        upd_node_t*     node,   /*!< in: update node used in the cascade
                                or set null operation */
        dict_table_t*   table)  /*!< in: table where we do the operation */
{
        /* Increment fk_cascade_depth to record the recursive call depth on
        a single update/delete that affects multiple tables chained
        together with foreign key relations. */

        if (++thr->fk_cascade_depth > FK_MAX_CASCADE_DEL) {
                return(DB_FOREIGN_EXCEED_MAX_CASCADE);
        }

	trx_t* trx = thr_get_trx(thr);

	bool vers_set_fields = node->table->versioned()
				  && (node->is_delete == PLAIN_DELETE
				      || node->update->affects_versioned());

	for (;;) {
		if (vers_set_fields) {
			// FIXME: code duplication with row_update_for_mysql()
			/* System Versioning: modify update vector to set
			row_start (or row_end in case of DELETE)
			to current trx_id. */
			dict_table_t* table = node->table;
			dict_index_t* clust_index = dict_table_get_first_index(table);
			upd_t* uvect = node->update;
			upd_field_t* ufield;
			dict_col_t* col;
			unsigned col_idx;
			if (node->is_delete) {
				ufield = &uvect->fields[0];
				uvect->n_fields = 0;
				node->is_delete = VERSIONED_DELETE;
				col_idx = table->vers_end;
			} else {
				ut_ad(uvect->n_fields < table->n_cols);
				ufield = &uvect->fields[uvect->n_fields];
				col_idx = table->vers_start;
			}
			col = &table->cols[col_idx];
			UNIV_MEM_INVALID(ufield, sizeof *ufield);
			{
				ulint field_no = dict_col_get_clust_pos(col, clust_index);
				ut_ad(field_no != ULINT_UNDEFINED);
				ufield->field_no = field_no;
			}
			ufield->orig_len = 0;
			ufield->exp = NULL;

			mach_write_to_8(node->update->vers_sys_value, trx->id);
			dfield_t* dfield = &ufield->new_val;
			dfield_set_data(dfield, node->update->vers_sys_value, 8);
			dict_col_copy_type(col, &dfield->type);

			uvect->n_fields++;
			ut_ad(node->in_mysql_interface); // otherwise needs to recalculate node->cmpl_info
		}

		thr->run_node = node;
		thr->prev_node = node;

		DEBUG_SYNC_C("foreign_constraint_update_cascade");
		{
			TABLE *mysql_table = thr->prebuilt->m_mysql_table;
			thr->prebuilt->m_mysql_table = NULL;
			row_upd_step(thr);
			thr->prebuilt->m_mysql_table = mysql_table;
		}

		switch (trx->error_state) {
		case DB_LOCK_WAIT:
			que_thr_stop_for_mysql(thr);
			lock_wait_suspend_thread(thr);

			if (trx->error_state == DB_SUCCESS) {
				continue;
			}

			/* fall through */
		default:
			/* Other errors are handled for the parent node. */
			thr->fk_cascade_depth = 0;
			return trx->error_state;

		case DB_SUCCESS:
			thr->fk_cascade_depth = 0;
			bool stats;

			if (node->is_delete == PLAIN_DELETE) {
				/* Not protected by
				dict_table_stats_lock() for
				performance reasons, we would rather
				get garbage in stat_n_rows (which is
				just an estimate anyway) than
				protecting the following code with a
				latch. */
				dict_table_n_rows_dec(node->table);

				stats = !srv_stats_include_delete_marked;
				srv_stats.n_rows_deleted.inc(size_t(trx->id));
			} else {
				stats = !(node->cmpl_info
					  & UPD_NODE_NO_ORD_CHANGE);
				srv_stats.n_rows_updated.inc(size_t(trx->id));
			}

			if (stats) {
				dict_stats_update_if_needed(node->table);
			} else {
				/* Always update the table
				modification counter. */
				node->table->stat_modified_counter++;
			}

			return(DB_SUCCESS);
		}
	}
}

/*********************************************************************//**
Locks the data dictionary exclusively for performing a table create or other
data dictionary modification operation. */
void
row_mysql_lock_data_dictionary_func(
/*================================*/
	trx_t*		trx,	/*!< in/out: transaction */
	const char*	file,	/*!< in: file name */
	unsigned	line)	/*!< in: line number */
{
	ut_a(trx->dict_operation_lock_mode == 0
	     || trx->dict_operation_lock_mode == RW_X_LATCH);

	/* Serialize data dictionary operations with dictionary mutex:
	no deadlocks or lock waits can occur then in these operations */

	rw_lock_x_lock_inline(dict_operation_lock, 0, file, line);
	trx->dict_operation_lock_mode = RW_X_LATCH;

	mutex_enter(&dict_sys->mutex);
}

/*********************************************************************//**
Unlocks the data dictionary exclusive lock. */
void
row_mysql_unlock_data_dictionary(
/*=============================*/
	trx_t*	trx)	/*!< in/out: transaction */
{
	ut_ad(lock_trx_has_sys_table_locks(trx) == NULL);

	ut_a(trx->dict_operation_lock_mode == RW_X_LATCH);

	/* Serialize data dictionary operations with dictionary mutex:
	no deadlocks can occur then in these operations */

	mutex_exit(&dict_sys->mutex);
	rw_lock_x_unlock(dict_operation_lock);

	trx->dict_operation_lock_mode = 0;
}

/*********************************************************************//**
Creates a table for MySQL. On failure the transaction will be rolled back
and the 'table' object will be freed.
@return error code or DB_SUCCESS */
dberr_t
row_create_table_for_mysql(
/*=======================*/
	dict_table_t*	table,	/*!< in, own: table definition
				(will be freed, or on DB_SUCCESS
				added to the data dictionary cache) */
	trx_t*		trx,	/*!< in/out: transaction */
	fil_encryption_t mode,	/*!< in: encryption mode */
	uint32_t	key_id)	/*!< in: encryption key_id */
{
	tab_node_t*	node;
	mem_heap_t*	heap;
	que_thr_t*	thr;
	dberr_t		err;

	ut_ad(rw_lock_own(dict_operation_lock, RW_LOCK_X));
	ut_ad(mutex_own(&dict_sys->mutex));
	ut_ad(trx->dict_operation_lock_mode == RW_X_LATCH);

	DBUG_EXECUTE_IF(
		"ib_create_table_fail_at_start_of_row_create_table_for_mysql",
		goto err_exit;
	);

	trx->op_info = "creating table";

	if (row_mysql_is_system_table(table->name.m_name)) {

		ib::error() << "Trying to create a MySQL system table "
			<< table->name << " of type InnoDB. MySQL system"
			" tables must be of the MyISAM type!";
#ifndef DBUG_OFF
err_exit:
#endif /* !DBUG_OFF */
		dict_mem_table_free(table);

		trx->op_info = "";

		return(DB_ERROR);
	}

	trx_start_if_not_started_xa(trx, true);

	heap = mem_heap_create(512);

	switch (trx_get_dict_operation(trx)) {
	case TRX_DICT_OP_NONE:
		trx_set_dict_operation(trx, TRX_DICT_OP_TABLE);
	case TRX_DICT_OP_TABLE:
		break;
	case TRX_DICT_OP_INDEX:
		/* If the transaction was previously flagged as
		TRX_DICT_OP_INDEX, we should be creating auxiliary
		tables for full-text indexes. */
		ut_ad(strstr(table->name.m_name, "/FTS_") != NULL);
	}

	node = tab_create_graph_create(table, heap, mode, key_id);

	thr = pars_complete_graph_for_exec(node, trx, heap, NULL);

	ut_a(thr == que_fork_start_command(
			static_cast<que_fork_t*>(que_node_get_parent(thr))));

	que_run_threads(thr);

	err = trx->error_state;

	/* Update SYS_TABLESPACES and SYS_DATAFILES if a new file-per-table
	tablespace was created. */
	if (err == DB_SUCCESS && dict_table_is_file_per_table(table)) {

		ut_ad(dict_table_is_file_per_table(table));

		char*	path;
		path = fil_space_get_first_path(table->space);

		err = dict_replace_tablespace_in_dictionary(
			table->space, table->name.m_name,
			fil_space_get_flags(table->space),
			path, trx);

			ut_free(path);

		if (err != DB_SUCCESS) {

			/* We must delete the link file. */
			RemoteDatafile::delete_link_file(table->name.m_name);
		}
	}

	switch (err) {
	case DB_SUCCESS:
		break;
	case DB_OUT_OF_FILE_SPACE:
		trx->error_state = DB_SUCCESS;
		trx_rollback_to_savepoint(trx, NULL);

		ib::warn() << "Cannot create table "
			<< table->name
			<< " because tablespace full";

		if (dict_table_open_on_name(table->name.m_name, TRUE, FALSE,
					    DICT_ERR_IGNORE_NONE)) {

			dict_table_close_and_drop(trx, table);
		} else {
			dict_mem_table_free(table);
		}

		break;

	case DB_UNSUPPORTED:
	case DB_TOO_MANY_CONCURRENT_TRXS:
		/* We already have .ibd file here. it should be deleted. */

		if (dict_table_is_file_per_table(table)
		    && fil_delete_tablespace(table->space) != DB_SUCCESS) {

			ib::error() << "Not able to delete tablespace "
				<< table->space << " of table "
				<< table->name << "!";
		}
		/* fall through */

	case DB_DUPLICATE_KEY:
	case DB_TABLESPACE_EXISTS:
	default:
		trx->error_state = DB_SUCCESS;
		trx_rollback_to_savepoint(trx, NULL);
		dict_mem_table_free(table);
		break;
	}

	que_graph_free((que_t*) que_node_get_parent(thr));

	trx->op_info = "";

	return(err);
}

/*********************************************************************//**
Does an index creation operation for MySQL. TODO: currently failure
to create an index results in dropping the whole table! This is no problem
currently as all indexes must be created at the same time as the table.
@return error number or DB_SUCCESS */
dberr_t
row_create_index_for_mysql(
/*=======================*/
	dict_index_t*	index,		/*!< in, own: index definition
					(will be freed) */
	trx_t*		trx,		/*!< in: transaction handle */
	const ulint*	field_lengths)	/*!< in: if not NULL, must contain
					dict_index_get_n_fields(index)
					actual field lengths for the
					index columns, which are
					then checked for not being too
					large. */
{
	ind_node_t*	node;
	mem_heap_t*	heap;
	que_thr_t*	thr;
	dberr_t		err;
	ulint		i;
	ulint		len;
	char*		table_name;
	char*		index_name;
	dict_table_t*	table = NULL;
	ibool		is_fts;

	trx->op_info = "creating index";

	/* Copy the table name because we may want to drop the
	table later, after the index object is freed (inside
	que_run_threads()) and thus index->table_name is not available. */
	table_name = mem_strdup(index->table_name);
	index_name = mem_strdup(index->name);

	is_fts = (index->type == DICT_FTS);

	ut_ad(rw_lock_own(dict_operation_lock, RW_LOCK_X));
	ut_ad(mutex_own(&dict_sys->mutex));

	table = dict_table_open_on_name(table_name, TRUE, TRUE,
					DICT_ERR_IGNORE_NONE);

	if (!dict_table_is_temporary(table)) {
		trx_start_if_not_started_xa(trx, true);
	}

	for (i = 0; i < index->n_def; i++) {
		/* Check that prefix_len and actual length
		< DICT_MAX_INDEX_COL_LEN */

		len = dict_index_get_nth_field(index, i)->prefix_len;

		if (field_lengths && field_lengths[i]) {
			len = ut_max(len, field_lengths[i]);
		}

		DBUG_EXECUTE_IF(
			"ib_create_table_fail_at_create_index",
			len = DICT_MAX_FIELD_LEN_BY_FORMAT(table) + 1;
		);

		/* Column or prefix length exceeds maximum column length */
		if (len > (ulint) DICT_MAX_FIELD_LEN_BY_FORMAT(table)) {
			err = DB_TOO_BIG_INDEX_COL;

			dict_mem_index_free(index);
			goto error_handling;
		}
	}

	trx_set_dict_operation(trx, TRX_DICT_OP_TABLE);

	/* For temp-table we avoid insertion into SYSTEM TABLES to
	maintain performance and so we have separate path that directly
	just updates dictonary cache. */
	if (!dict_table_is_temporary(table)) {
		/* Note that the space id where we store the index is
		inherited from the table in dict_build_index_def_step()
		in dict0crea.cc. */

		heap = mem_heap_create(512);
		node = ind_create_graph_create(index, heap, NULL);

		thr = pars_complete_graph_for_exec(node, trx, heap, NULL);

		ut_a(thr == que_fork_start_command(
				static_cast<que_fork_t*>(
					que_node_get_parent(thr))));

		que_run_threads(thr);

		err = trx->error_state;

		que_graph_free((que_t*) que_node_get_parent(thr));
	} else {
		dict_build_index_def(table, index, trx);

		index_id_t index_id = index->id;

		/* add index to dictionary cache and also free index object. */
		err = dict_index_add_to_cache(
			table, index, FIL_NULL, trx_is_strict(trx));

		if (err != DB_SUCCESS) {
			goto error_handling;
		}

		/* as above function has freed index object re-load it
		now from dictionary cache using index_id */
		index = dict_index_get_if_in_cache_low(index_id);
		ut_a(index != NULL);
		index->table = table;
		ut_ad(!index->is_instant());
		index->n_core_null_bytes = UT_BITS_IN_BYTES(index->n_nullable);

		err = dict_create_index_tree_in_mem(index, trx);

		if (err != DB_SUCCESS) {
			dict_index_remove_from_cache(table, index);
		}
	}

	/* Create the index specific FTS auxiliary tables. */
	if (err == DB_SUCCESS && is_fts) {
		dict_index_t*	idx;

		idx = dict_table_get_index_on_name(table, index_name);

		ut_ad(idx);
		err = fts_create_index_tables_low(
			trx, idx, table->name.m_name, table->id);
	}

error_handling:
	dict_table_close(table, TRUE, FALSE);

	if (err != DB_SUCCESS) {
		/* We have special error handling here */

		trx->error_state = DB_SUCCESS;

		if (trx_is_started(trx)) {

			trx_rollback_to_savepoint(trx, NULL);
		}

		row_drop_table_for_mysql(table_name, trx, FALSE, true);

		if (trx_is_started(trx)) {

			trx_commit_for_mysql(trx);
		}

		trx->error_state = DB_SUCCESS;
	}

	trx->op_info = "";

	ut_free(table_name);
	ut_free(index_name);

	return(err);
}

/*********************************************************************//**
Scans a table create SQL string and adds to the data dictionary
the foreign key constraints declared in the string. This function
should be called after the indexes for a table have been created.
Each foreign key constraint must be accompanied with indexes in
bot participating tables. The indexes are allowed to contain more
fields than mentioned in the constraint.

@param[in]	trx		transaction
@param[in]	sql_string	table create statement where
				foreign keys are declared like:
				FOREIGN KEY (a, b) REFERENCES table2(c, d),
				table2 can be written also with the database
				name before it: test.table2; the default
				database id the database of parameter name
@param[in]	sql_length	length of sql_string
@param[in]	name		table full name in normalized form
@param[in]	reject_fks	if TRUE, fail with error code
				DB_CANNOT_ADD_CONSTRAINT if any
				foreign keys are found.
@return error code or DB_SUCCESS */
dberr_t
row_table_add_foreign_constraints(
	trx_t*			trx,
	const char*		sql_string,
	size_t			sql_length,
	const char*		name,
	ibool			reject_fks)
{
	dberr_t	err;

	DBUG_ENTER("row_table_add_foreign_constraints");

	ut_ad(mutex_own(&dict_sys->mutex));
	ut_ad(rw_lock_own(dict_operation_lock, RW_LOCK_X));
	ut_a(sql_string);

	trx->op_info = "adding foreign keys";

	trx_start_if_not_started_xa(trx, true);

	trx_set_dict_operation(trx, TRX_DICT_OP_TABLE);

	err = dict_create_foreign_constraints(
		trx, sql_string, sql_length, name, reject_fks);

	DBUG_EXECUTE_IF("ib_table_add_foreign_fail",
			err = DB_DUPLICATE_KEY;);

	DEBUG_SYNC_C("table_add_foreign_constraints");

	if (err == DB_SUCCESS) {
		/* Check that also referencing constraints are ok */
		dict_names_t	fk_tables;
		err = dict_load_foreigns(name, NULL, false, true,
					 DICT_ERR_IGNORE_NONE, fk_tables);

		while (err == DB_SUCCESS && !fk_tables.empty()) {
			dict_load_table(fk_tables.front(), true,
					DICT_ERR_IGNORE_NONE);
			fk_tables.pop_front();
		}
	}

	if (err != DB_SUCCESS) {
		/* We have special error handling here */

		trx->error_state = DB_SUCCESS;

		if (trx_is_started(trx)) {

			trx_rollback_to_savepoint(trx, NULL);
		}

		row_drop_table_for_mysql(name, trx, FALSE, true);

		if (trx_is_started(trx)) {

			trx_commit_for_mysql(trx);
		}

		trx->error_state = DB_SUCCESS;
	}

	DBUG_RETURN(err);
}

/*********************************************************************//**
Drops a table for MySQL as a background operation. MySQL relies on Unix
in ALTER TABLE to the fact that the table handler does not remove the
table before all handles to it has been removed. Furhermore, the MySQL's
call to drop table must be non-blocking. Therefore we do the drop table
as a background operation, which is taken care of by the master thread
in srv0srv.cc.
@return error code or DB_SUCCESS */
static
dberr_t
row_drop_table_for_mysql_in_background(
/*===================================*/
	const char*	name)	/*!< in: table name */
{
	dberr_t	error;
	trx_t*	trx;

	trx = trx_allocate_for_background();

	/* If the original transaction was dropping a table referenced by
	foreign keys, we must set the following to be able to drop the
	table: */

	trx->check_foreigns = false;

	/* Try to drop the table in InnoDB */

	error = row_drop_table_for_mysql(name, trx, FALSE, FALSE);

	trx_commit_for_mysql(trx);

	trx_free_for_background(trx);

	return(error);
}

/*********************************************************************//**
The master thread in srv0srv.cc calls this regularly to drop tables which
we must drop in background after queries to them have ended. Such lazy
dropping of tables is needed in ALTER TABLE on Unix.
@return how many tables dropped + remaining tables in list */
ulint
row_drop_tables_for_mysql_in_background(void)
/*=========================================*/
{
	row_mysql_drop_t*	drop;
	dict_table_t*		table;
	ulint			n_tables;
	ulint			n_tables_dropped = 0;
loop:
	mutex_enter(&row_drop_list_mutex);

	ut_a(row_mysql_drop_list_inited);
next:
	drop = UT_LIST_GET_FIRST(row_mysql_drop_list);

	n_tables = UT_LIST_GET_LEN(row_mysql_drop_list);

	mutex_exit(&row_drop_list_mutex);

	if (drop == NULL) {
		/* All tables dropped */

		return(n_tables + n_tables_dropped);
	}

	/* On fast shutdown, just empty the list without dropping tables. */
	table = srv_shutdown_state == SRV_SHUTDOWN_NONE || !srv_fast_shutdown
		? dict_table_open_on_id(drop->table_id, FALSE,
					DICT_TABLE_OP_OPEN_ONLY_IF_CACHED)
		: NULL;

	if (!table) {
		n_tables_dropped++;
		mutex_enter(&row_drop_list_mutex);
		UT_LIST_REMOVE(row_mysql_drop_list, drop);
		MONITOR_DEC(MONITOR_BACKGROUND_DROP_TABLE);
		ut_free(drop);
		goto next;
	}

	ut_a(!table->can_be_evicted);

	if (!table->to_be_dropped) {
		dict_table_close(table, FALSE, FALSE);

		mutex_enter(&row_drop_list_mutex);
		UT_LIST_REMOVE(row_mysql_drop_list, drop);
		UT_LIST_ADD_LAST(row_mysql_drop_list, drop);
		goto next;
	}

	dict_table_close(table, FALSE, FALSE);

	if (DB_SUCCESS != row_drop_table_for_mysql_in_background(
		    table->name.m_name)) {
		/* If the DROP fails for some table, we return, and let the
		main thread retry later */
		return(n_tables + n_tables_dropped);
	}

	goto loop;
}

/*********************************************************************//**
Get the background drop list length. NOTE: the caller must own the
drop list mutex!
@return how many tables in list */
ulint
row_get_background_drop_list_len_low(void)
/*======================================*/
{
	ulint	len;

	mutex_enter(&row_drop_list_mutex);

	ut_a(row_mysql_drop_list_inited);

	len = UT_LIST_GET_LEN(row_mysql_drop_list);

	mutex_exit(&row_drop_list_mutex);

	return(len);
}

/** Drop garbage tables during recovery. */
void
row_mysql_drop_garbage_tables()
{
	mem_heap_t*	heap = mem_heap_create(FN_REFLEN);
	btr_pcur_t	pcur;
	mtr_t		mtr;
	trx_t*		trx = trx_allocate_for_background();
	trx->op_info = "dropping garbage tables";
	row_mysql_lock_data_dictionary(trx);

	mtr.start();
	btr_pcur_open_at_index_side(
		true, dict_table_get_first_index(dict_sys->sys_tables),
		BTR_SEARCH_LEAF, &pcur, true, 0, &mtr);

	for (;;) {
		const rec_t*	rec;
		const byte*	field;
		ulint		len;
		const char*	table_name;

		btr_pcur_move_to_next_user_rec(&pcur, &mtr);

		if (!btr_pcur_is_on_user_rec(&pcur)) {
			break;
		}

		rec = btr_pcur_get_rec(&pcur);
		if (rec_get_deleted_flag(rec, 0)) {
			continue;
		}

		field = rec_get_nth_field_old(rec, 0/*NAME*/, &len);
		if (len == UNIV_SQL_NULL || len == 0) {
			/* Corrupted SYS_TABLES.NAME */
			continue;
		}

		table_name = mem_heap_strdupl(
			heap,
			reinterpret_cast<const char*>(field), len);
		if (strstr(table_name, "/" TEMP_FILE_PREFIX "-")) {
			btr_pcur_store_position(&pcur, &mtr);
			btr_pcur_commit_specify_mtr(&pcur, &mtr);

			if (dict_load_table(table_name, true,
					    DICT_ERR_IGNORE_ALL)) {
				row_drop_table_for_mysql(
					table_name, trx, FALSE, FALSE);
				trx_commit_for_mysql(trx);
			}

			mtr.start();
			btr_pcur_restore_position(BTR_SEARCH_LEAF,
						  &pcur, &mtr);
		}

		mem_heap_empty(heap);
	}

	btr_pcur_close(&pcur);
	mtr.commit();
	row_mysql_unlock_data_dictionary(trx);
	trx_free_for_background(trx);
	mem_heap_free(heap);
}

/*********************************************************************//**
If a table is not yet in the drop list, adds the table to the list of tables
which the master thread drops in background. We need this on Unix because in
ALTER TABLE MySQL may call drop table even if the table has running queries on
it. Also, if there are running foreign key checks on the table, we drop the
table lazily.
@return	whether background DROP TABLE was scheduled for the first time */
static
bool
row_add_table_to_background_drop_list(table_id_t table_id)
{
	row_mysql_drop_t*	drop;
	bool			added = true;

	mutex_enter(&row_drop_list_mutex);

	ut_a(row_mysql_drop_list_inited);

	/* Look if the table already is in the drop list */
	for (drop = UT_LIST_GET_FIRST(row_mysql_drop_list);
	     drop != NULL;
	     drop = UT_LIST_GET_NEXT(row_mysql_drop_list, drop)) {

		if (drop->table_id == table_id) {
			added = false;
			goto func_exit;
		}
	}

	drop = static_cast<row_mysql_drop_t*>(ut_malloc_nokey(sizeof *drop));
	drop->table_id = table_id;

	UT_LIST_ADD_LAST(row_mysql_drop_list, drop);

	MONITOR_INC(MONITOR_BACKGROUND_DROP_TABLE);
func_exit:
	mutex_exit(&row_drop_list_mutex);
	return added;
}

/** Reassigns the table identifier of a table.
@param[in,out]	table	table
@param[in,out]	trx	transaction
@param[out]	new_id	new table id
@return error code or DB_SUCCESS */
dberr_t
row_mysql_table_id_reassign(
	dict_table_t*	table,
	trx_t*		trx,
	table_id_t*	new_id)
{
	dberr_t		err;
	pars_info_t*	info	= pars_info_create();

	dict_hdr_get_new_id(new_id, NULL, NULL, table, false);

	pars_info_add_ull_literal(info, "old_id", table->id);
	pars_info_add_ull_literal(info, "new_id", *new_id);

	err = que_eval_sql(
		info,
		"PROCEDURE RENUMBER_TABLE_PROC () IS\n"
		"BEGIN\n"
		"UPDATE SYS_TABLES SET ID = :new_id\n"
		" WHERE ID = :old_id;\n"
		"UPDATE SYS_COLUMNS SET TABLE_ID = :new_id\n"
		" WHERE TABLE_ID = :old_id;\n"
		"UPDATE SYS_INDEXES SET TABLE_ID = :new_id\n"
		" WHERE TABLE_ID = :old_id;\n"
		"UPDATE SYS_VIRTUAL SET TABLE_ID = :new_id\n"
		" WHERE TABLE_ID = :old_id;\n"
		"END;\n", FALSE, trx);

	return(err);
}

/*********************************************************************//**
Setup the pre-requisites for DISCARD TABLESPACE. It will start the transaction,
acquire the data dictionary lock in X mode and open the table.
@return table instance or 0 if not found. */
static
dict_table_t*
row_discard_tablespace_begin(
/*=========================*/
	const char*	name,	/*!< in: table name */
	trx_t*		trx)	/*!< in: transaction handle */
{
	trx->op_info = "discarding tablespace";

	trx_set_dict_operation(trx, TRX_DICT_OP_TABLE);

	trx_start_if_not_started_xa(trx, true);

	/* Serialize data dictionary operations with dictionary mutex:
	this is to avoid deadlocks during data dictionary operations */

	row_mysql_lock_data_dictionary(trx);

	dict_table_t*	table;

	table = dict_table_open_on_name(
		name, TRUE, FALSE, DICT_ERR_IGNORE_NONE);

	if (table) {
		dict_stats_wait_bg_to_stop_using_table(table, trx);
		ut_a(!is_system_tablespace(table->space));
		ut_ad(!table->n_foreign_key_checks_running);
	}

	return(table);
}

/*********************************************************************//**
Do the foreign key constraint checks.
@return DB_SUCCESS or error code. */
static
dberr_t
row_discard_tablespace_foreign_key_checks(
/*======================================*/
	const trx_t*		trx,	/*!< in: transaction handle */
	const dict_table_t*	table)	/*!< in: table to be discarded */
{

	if (srv_read_only_mode || !trx->check_foreigns) {
		return(DB_SUCCESS);
	}

	/* Check if the table is referenced by foreign key constraints from
	some other table (not the table itself) */
	dict_foreign_set::const_iterator	it
		= std::find_if(table->referenced_set.begin(),
			       table->referenced_set.end(),
			       dict_foreign_different_tables());

	if (it == table->referenced_set.end()) {
		return(DB_SUCCESS);
	}

	const dict_foreign_t*	foreign	= *it;
	FILE*			ef	= dict_foreign_err_file;

	ut_ad(foreign->foreign_table != table);
	ut_ad(foreign->referenced_table == table);

	/* We only allow discarding a referenced table if
	FOREIGN_KEY_CHECKS is set to 0 */

	mutex_enter(&dict_foreign_err_mutex);

	rewind(ef);

	ut_print_timestamp(ef);

	fputs("  Cannot DISCARD table ", ef);
	ut_print_name(ef, trx, table->name.m_name);
	fputs("\n"
	      "because it is referenced by ", ef);
	ut_print_name(ef, trx, foreign->foreign_table_name);
	putc('\n', ef);

	mutex_exit(&dict_foreign_err_mutex);

	return(DB_CANNOT_DROP_CONSTRAINT);
}

/*********************************************************************//**
Cleanup after the DISCARD TABLESPACE operation.
@return error code. */
static
dberr_t
row_discard_tablespace_end(
/*=======================*/
	trx_t*		trx,	/*!< in/out: transaction handle */
	dict_table_t*	table,	/*!< in/out: table to be discarded */
	dberr_t		err)	/*!< in: error code */
{
	if (table != 0) {
		dict_table_close(table, TRUE, FALSE);
	}

	DBUG_EXECUTE_IF("ib_discard_before_commit_crash",
			log_make_checkpoint_at(LSN_MAX, TRUE);
			DBUG_SUICIDE(););

	trx_commit_for_mysql(trx);

	DBUG_EXECUTE_IF("ib_discard_after_commit_crash",
			log_make_checkpoint_at(LSN_MAX, TRUE);
			DBUG_SUICIDE(););

	row_mysql_unlock_data_dictionary(trx);

	trx->op_info = "";

	return(err);
}

/*********************************************************************//**
Do the DISCARD TABLESPACE operation.
@return DB_SUCCESS or error code. */
static
dberr_t
row_discard_tablespace(
/*===================*/
	trx_t*		trx,	/*!< in/out: transaction handle */
	dict_table_t*	table)	/*!< in/out: table to be discarded */
{
	dberr_t		err;

	/* How do we prevent crashes caused by ongoing operations on
	the table? Old operations could try to access non-existent
	pages. MySQL will block all DML on the table using MDL and a
	DISCARD will not start unless all existing operations on the
	table to be discarded are completed.

	1) Acquire the data dictionary latch in X mode. To prevent any
	internal operations that MySQL is not aware off and also for
	the internal SQL parser.

	2) Purge and rollback: we assign a new table id for the
	table. Since purge and rollback look for the table based on
	the table id, they see the table as 'dropped' and discard
	their operations.

	3) Insert buffer: we remove all entries for the tablespace in
	the insert buffer tree. */

	ibuf_delete_for_discarded_space(table->space);

	table_id_t	new_id;

	/* Set the TABLESPACE DISCARD flag in the table definition
	on disk. */
	err = row_import_update_discarded_flag(
		trx, table->id, true, true);

	if (err != DB_SUCCESS) {
		return(err);
	}

	/* Update the index root pages in the system tables, on disk */
	err = row_import_update_index_root(trx, table, true, true);

	if (err != DB_SUCCESS) {
		return(err);
	}

	/* Drop all the FTS auxiliary tables. */
	if (dict_table_has_fts_index(table)
	    || DICT_TF2_FLAG_IS_SET(table, DICT_TF2_FTS_HAS_DOC_ID)) {

		fts_drop_tables(trx, table);
	}

	/* Assign a new space ID to the table definition so that purge
	can ignore the changes. Update the system table on disk. */

	err = row_mysql_table_id_reassign(table, trx, &new_id);

	if (err != DB_SUCCESS) {
		return(err);
	}

	/* Discard the physical file that is used for the tablespace. */

	err = fil_discard_tablespace(table->space);

	switch (err) {
	case DB_SUCCESS:
	case DB_IO_ERROR:
	case DB_TABLESPACE_NOT_FOUND:
		/* All persistent operations successful, update the
		data dictionary memory cache. */

		table->file_unreadable = true;

		table->flags2 |= DICT_TF2_DISCARDED;

		dict_table_change_id_in_cache(table, new_id);

		/* Reset the root page numbers. */

		for (dict_index_t* index = UT_LIST_GET_FIRST(table->indexes);
		     index != 0;
		     index = UT_LIST_GET_NEXT(indexes, index)) {

			index->page = FIL_NULL;
			index->space = FIL_NULL;
		}

		/* If the tablespace did not already exist or we couldn't
		write to it, we treat that as a successful DISCARD. It is
		unusable anyway. */

		err = DB_SUCCESS;
		break;

	default:
		/* We need to rollback the disk changes, something failed. */

		trx->error_state = DB_SUCCESS;

		trx_rollback_to_savepoint(trx, NULL);

		trx->error_state = DB_SUCCESS;
	}

	return(err);
}

/*********************************************************************//**
Discards the tablespace of a table which stored in an .ibd file. Discarding
means that this function renames the .ibd file and assigns a new table id for
the table. Also the file_unreadable flag is set.
@return error code or DB_SUCCESS */
dberr_t
row_discard_tablespace_for_mysql(
/*=============================*/
	const char*	name,	/*!< in: table name */
	trx_t*		trx)	/*!< in: transaction handle */
{
	dberr_t		err;
	dict_table_t*	table;

	/* Open the table and start the transaction if not started. */

	table = row_discard_tablespace_begin(name, trx);

	if (table == 0) {
		err = DB_TABLE_NOT_FOUND;
	} else if (dict_table_is_temporary(table)) {

		ib_senderrf(trx->mysql_thd, IB_LOG_LEVEL_ERROR,
			    ER_CANNOT_DISCARD_TEMPORARY_TABLE);

		err = DB_ERROR;

	} else if (table->space == TRX_SYS_SPACE) {
		char	table_name[MAX_FULL_NAME_LEN + 1];

		innobase_format_name(
			table_name, sizeof(table_name),
			table->name.m_name);

		ib_senderrf(trx->mysql_thd, IB_LOG_LEVEL_ERROR,
			    ER_TABLE_IN_SYSTEM_TABLESPACE, table_name);

		err = DB_ERROR;

	} else {
		ut_ad(!table->n_foreign_key_checks_running);

		/* Do foreign key constraint checks. */

		err = row_discard_tablespace_foreign_key_checks(trx, table);

		if (err == DB_SUCCESS) {
			err = row_discard_tablespace(trx, table);
		}
	}

	return(row_discard_tablespace_end(trx, table, err));
}

/*********************************************************************//**
Sets an exclusive lock on a table.
@return error code or DB_SUCCESS */
dberr_t
row_mysql_lock_table(
/*=================*/
	trx_t*		trx,		/*!< in/out: transaction */
	dict_table_t*	table,		/*!< in: table to lock */
	enum lock_mode	mode,		/*!< in: LOCK_X or LOCK_S */
	const char*	op_info)	/*!< in: string for trx->op_info */
{
	mem_heap_t*	heap;
	que_thr_t*	thr;
	dberr_t		err;
	sel_node_t*	node;

	ut_ad(trx);
	ut_ad(mode == LOCK_X || mode == LOCK_S);

	heap = mem_heap_create(512);

	trx->op_info = op_info;

	node = sel_node_create(heap);
	thr = pars_complete_graph_for_exec(node, trx, heap, NULL);
	thr->graph->state = QUE_FORK_ACTIVE;

	/* We use the select query graph as the dummy graph needed
	in the lock module call */

	thr = que_fork_get_first_thr(
		static_cast<que_fork_t*>(que_node_get_parent(thr)));

	que_thr_move_to_run_state_for_mysql(thr, trx);

run_again:
	thr->run_node = thr;
	thr->prev_node = thr->common.parent;

	err = lock_table(0, table, mode, thr);

	trx->error_state = err;

	if (err == DB_SUCCESS) {
		que_thr_stop_for_mysql_no_error(thr, trx);
	} else {
		que_thr_stop_for_mysql(thr);

		if (row_mysql_handle_errors(&err, trx, thr, NULL)) {
			goto run_again;
		}
	}

	que_graph_free(thr->graph);
	trx->op_info = "";

	return(err);
}

static
void
fil_wait_crypt_bg_threads(
	dict_table_t* table)
{
	time_t start = time(0);
	time_t last = start;

	while (table->get_ref_count()> 0) {
		dict_mutex_exit_for_mysql();
		os_thread_sleep(20000);
		dict_mutex_enter_for_mysql();
		time_t now = time(0);

		if (now >= last + 30) {
			ib::warn()
				<< "Waited " << now - start
				<< " seconds for ref-count on table: "
				<< table->name << " space: " << table->space;
			last = now;
		}
		if (now >= start + 300) {
			ib::warn()
				<< "After " << now - start
				<< " seconds, gave up waiting "
				<< "for ref-count on table: " << table->name
				<< " space: " << table->space;
			break;
		}
	}
}
/** Drop ancillary FTS tables as part of dropping a table.
@param[in,out]	table		Table cache entry
@param[in,out]	trx		Transaction handle
@return error code or DB_SUCCESS */
UNIV_INLINE
dberr_t
row_drop_ancillary_fts_tables(
	dict_table_t*	table,
	trx_t*		trx)
{
	/* Drop ancillary FTS tables */
	if (dict_table_has_fts_index(table)
	    || DICT_TF2_FLAG_IS_SET(table, DICT_TF2_FTS_HAS_DOC_ID)) {

		ut_ad(table->get_ref_count() == 0);
		ut_ad(trx_is_started(trx));

		dberr_t err = fts_drop_tables(trx, table);

		if (err != DB_SUCCESS) {
			ib::error() << " Unable to remove ancillary FTS"
				" tables for table "
				<< table->name << " : " << ut_strerr(err);

			return(err);
		}
	}

	/* The table->fts flag can be set on the table for which
	the cluster index is being rebuilt. Such table might not have
	DICT_TF2_FTS flag set. So keep this out of above
	dict_table_has_fts_index condition */
	if (table->fts != NULL) {
		/* Need to set TABLE_DICT_LOCKED bit, since
		fts_que_graph_free_check_lock would try to acquire
		dict mutex lock */
		table->fts->fts_status |= TABLE_DICT_LOCKED;

		fts_free(table);
	}

	return(DB_SUCCESS);
}

/** Drop a table from the memory cache as part of dropping a table.
@param[in]	tablename	A copy of table->name. Used when table == null
@param[in,out]	table		Table cache entry
@param[in,out]	trx		Transaction handle
@return error code or DB_SUCCESS */
UNIV_INLINE
dberr_t
row_drop_table_from_cache(
	const char*	tablename,
	dict_table_t*	table,
	trx_t*		trx)
{
	dberr_t	err = DB_SUCCESS;
	bool	is_temp = dict_table_is_temporary(table);

	/* Remove the pointer to this table object from the list
	of modified tables by the transaction because the object
	is going to be destroyed below. */
	trx->mod_tables.erase(table);

	dict_table_remove_from_cache(table);

	if (!is_temp
	    && dict_load_table(tablename, true,
			       DICT_ERR_IGNORE_NONE) != NULL) {
		ib::error() << "Not able to remove table "
			<< ut_get_name(trx, tablename)
			<< " from the dictionary cache!";
		err = DB_ERROR;
	}

	return(err);
}

/** Drop a single-table tablespace as part of dropping or renaming a table.
This deletes the fil_space_t if found and the file on disk.
@param[in]	space_id	Tablespace ID
@param[in]	tablename	Table name, same as the tablespace name
@param[in]	filepath	File path of tablespace to delete
@param[in]	table_flags	table flags
@return error code or DB_SUCCESS */
UNIV_INLINE
dberr_t
row_drop_single_table_tablespace(
	ulint		space_id,
	const char*	tablename,
	const char*	filepath,
	ulint		table_flags)
{
	dberr_t	err = DB_SUCCESS;

	/* If the tablespace is not in the cache, just delete the file. */
	if (!fil_space_for_table_exists_in_mem(
		    space_id, tablename, true, NULL, table_flags)) {

		/* Force a delete of any discarded or temporary files. */
		fil_delete_file(filepath);

		ib::info() << "Removed datafile " << filepath
			<< " for table " << tablename;
	} else if (fil_delete_tablespace(space_id) != DB_SUCCESS) {

		ib::error() << "We removed the InnoDB internal data"
			" dictionary entry of table " << tablename
			<< " but we are not able to delete the tablespace "
			<< space_id << " file " << filepath << "!";

		err = DB_ERROR;
	}

	return(err);
}

/** Drop a table for MySQL.
If the data dictionary was not already locked by the transaction,
the transaction will be committed.  Otherwise, the data dictionary
will remain locked.
@param[in]	name		Table name
@param[in]	trx		Transaction handle
@param[in]	drop_db		true=dropping whole database
@param[in]	create_failed	TRUE=create table failed
				because e.g. foreign key column
@param[in]	nonatomic	Whether it is permitted to release
				and reacquire dict_operation_lock
@return error code or DB_SUCCESS */
dberr_t
row_drop_table_for_mysql(
	const char*	name,
	trx_t*		trx,
	bool		drop_db,
	ibool		create_failed,
	bool		nonatomic)
{
	dberr_t		err;
	dict_foreign_t*	foreign;
	dict_table_t*	table;
	char*		filepath		= NULL;
	char*		tablename		= NULL;
	bool		locked_dictionary	= false;
	pars_info_t*	info			= NULL;
	mem_heap_t*	heap			= NULL;

	DBUG_ENTER("row_drop_table_for_mysql");
	DBUG_PRINT("row_drop_table_for_mysql", ("table: '%s'", name));

	ut_a(name != NULL);

	/* Serialize data dictionary operations with dictionary mutex:
	no deadlocks can occur then in these operations */

	trx->op_info = "dropping table";

	if (trx->dict_operation_lock_mode != RW_X_LATCH) {
		/* Prevent foreign key checks etc. while we are
		dropping the table */

		row_mysql_lock_data_dictionary(trx);

		locked_dictionary = true;
		nonatomic = true;
	}

	ut_ad(mutex_own(&dict_sys->mutex));
	ut_ad(rw_lock_own(dict_operation_lock, RW_LOCK_X));

	table = dict_table_open_on_name(
		name, TRUE, FALSE,
		static_cast<dict_err_ignore_t>(
			DICT_ERR_IGNORE_INDEX_ROOT
			| DICT_ERR_IGNORE_CORRUPT));

	if (!table) {
		err = DB_TABLE_NOT_FOUND;
		goto funct_exit;
	}

	/* This function is called recursively via fts_drop_tables(). */
	if (!trx_is_started(trx)) {

		if (!dict_table_is_temporary(table)) {
			trx_start_for_ddl(trx, TRX_DICT_OP_TABLE);
		} else {
			trx_set_dict_operation(trx, TRX_DICT_OP_TABLE);
		}
	}

	/* Turn on this drop bit before we could release the dictionary
	latch */
	table->to_be_dropped = true;

	if (nonatomic) {
		/* This trx did not acquire any locks on dictionary
		table records yet. Thus it is safe to release and
		reacquire the data dictionary latches. */
		if (table->fts) {
			ut_ad(!table->fts->add_wq);
			ut_ad(lock_trx_has_sys_table_locks(trx) == 0);

			for (;;) {
				bool retry = false;
				if (dict_fts_index_syncing(table)) {
					retry = true;
				}
				if (!retry) {
					break;
				}
				DICT_BG_YIELD(trx);
			}
			row_mysql_unlock_data_dictionary(trx);
			fts_optimize_remove_table(table);
			row_mysql_lock_data_dictionary(trx);
		}

		/* Do not bother to deal with persistent stats for temp
		tables since we know temp tables do not use persistent
		stats. */
		if (!dict_table_is_temporary(table)) {
			dict_stats_wait_bg_to_stop_using_table(
				table, trx);
		}
	}

	/* make sure background stats thread is not running on the table */
	ut_ad(!(table->stats_bg_flag & BG_STAT_IN_PROGRESS));

	/* Delete the link file if used. */
	if (DICT_TF_HAS_DATA_DIR(table->flags)) {
		RemoteDatafile::delete_link_file(name);
	}

	if (!dict_table_is_temporary(table) && !table->no_rollback()) {

		dict_stats_recalc_pool_del(table);
		dict_stats_defrag_pool_del(table, NULL);
		if (btr_defragment_thread_active) {
			/* During fts_drop_orphaned_tables() in
			recv_recovery_rollback_active() the
			btr_defragment_mutex has not yet been
			initialized by btr_defragment_init(). */
			btr_defragment_remove_table(table);
		}

		/* Remove stats for this table and all of its indexes from the
		persistent storage if it exists and if there are stats for this
		table in there. This function creates its own trx and commits
		it. */
		char	errstr[1024];
		err = dict_stats_drop_table(name, errstr, sizeof(errstr));

		if (err != DB_SUCCESS) {
			ib::warn() << errstr;
		}
	}

	dict_table_prevent_eviction(table);
	dict_table_close(table, TRUE, FALSE);

	/* Check if the table is referenced by foreign key constraints from
	some other table (not the table itself) */

	if (!srv_read_only_mode && trx->check_foreigns) {

		for (dict_foreign_set::iterator it
			= table->referenced_set.begin();
		     it != table->referenced_set.end();
		     ++it) {

			foreign = *it;

			const bool	ref_ok = drop_db
				&& dict_tables_have_same_db(
					name,
					foreign->foreign_table_name_lookup);

			/* We should allow dropping a referenced table if creating
			that referenced table has failed for some reason. For example
			if referenced table is created but it column types that are
			referenced do not match. */
			if (foreign->foreign_table != table &&
			    !create_failed && !ref_ok) {

				FILE*	ef	= dict_foreign_err_file;

				/* We only allow dropping a referenced table
				if FOREIGN_KEY_CHECKS is set to 0 */

				err = DB_CANNOT_DROP_CONSTRAINT;

				mutex_enter(&dict_foreign_err_mutex);
				rewind(ef);
				ut_print_timestamp(ef);

				fputs("  Cannot drop table ", ef);
				ut_print_name(ef, trx, name);
				fputs("\n"
				      "because it is referenced by ", ef);
				ut_print_name(ef, trx,
					      foreign->foreign_table_name);
				putc('\n', ef);
				mutex_exit(&dict_foreign_err_mutex);

				goto funct_exit;
			}
		}
	}


	DBUG_EXECUTE_IF("row_drop_table_add_to_background", goto defer;);

	/* TODO: could we replace the counter n_foreign_key_checks_running
	with lock checks on the table? Acquire here an exclusive lock on the
	table, and rewrite lock0lock.cc and the lock wait in srv0srv.cc so that
	they can cope with the table having been dropped here? Foreign key
	checks take an IS or IX lock on the table. */

	if (table->n_foreign_key_checks_running > 0) {
defer:
		if (!strstr(table->name.m_name, "/" TEMP_FILE_PREFIX)) {
			heap = mem_heap_create(FN_REFLEN);
			const char* tmp_name
				= dict_mem_create_temporary_tablename(
					heap, table->name.m_name, table->id);
			ib::info() << "Deferring DROP TABLE " << table->name
				   << "; renaming to " << tmp_name;
			err = row_rename_table_for_mysql(
				table->name.m_name, tmp_name, trx, false);
		} else {
			err = DB_SUCCESS;
		}
		if (err == DB_SUCCESS) {
			row_add_table_to_background_drop_list(table->id);
		}
		goto funct_exit;
	}

	/* Remove all locks that are on the table or its records, if there
	are no references to the table but it has record locks, we release
	the record locks unconditionally. One use case is:

		CREATE TABLE t2 (PRIMARY KEY (a)) SELECT * FROM t1;

	If after the user transaction has done the SELECT and there is a
	problem in completing the CREATE TABLE operation, MySQL will drop
	the table. InnoDB will create a new background transaction to do the
	actual drop, the trx instance that is passed to this function. To
	preserve existing behaviour we remove the locks but ideally we
	shouldn't have to. There should never be record locks on a table
	that is going to be dropped. */

	/* Wait on background threads to stop using table */
	fil_wait_crypt_bg_threads(table);

	if (table->get_ref_count() > 0 || table->n_rec_locks > 0
	    || lock_table_has_locks(table)) {
		goto defer;
	}

	/* The "to_be_dropped" marks table that is to be dropped, but
	has not been dropped, instead, was put in the background drop
	list due to being used by concurrent DML operations. Clear it
	here since there are no longer any concurrent activities on it,
	and it is free to be dropped */
	table->to_be_dropped = false;

	switch (trx_get_dict_operation(trx)) {
	case TRX_DICT_OP_NONE:
		trx_set_dict_operation(trx, TRX_DICT_OP_TABLE);
		trx->table_id = table->id;
	case TRX_DICT_OP_TABLE:
		break;
	case TRX_DICT_OP_INDEX:
		/* If the transaction was previously flagged as
		TRX_DICT_OP_INDEX, we should be dropping auxiliary
		tables for full-text indexes or temp tables. */
		ut_ad(strstr(table->name.m_name, "/FTS_") != NULL
		      || strstr(table->name.m_name,
				TEMP_TABLE_PATH_PREFIX) != NULL);
	}

	/* Mark all indexes unavailable in the data dictionary cache
	before starting to drop the table. */

	unsigned*	page_no;
	unsigned*	page_nos;
	heap = mem_heap_create(
		200 + UT_LIST_GET_LEN(table->indexes) * sizeof *page_nos);
	tablename = mem_heap_strdup(heap, name);

	page_no = page_nos = static_cast<unsigned*>(
		mem_heap_alloc(
			heap,
			UT_LIST_GET_LEN(table->indexes) * sizeof *page_no));

	for (dict_index_t* index = dict_table_get_first_index(table);
	     index != NULL;
	     index = dict_table_get_next_index(index)) {
		rw_lock_x_lock(dict_index_get_lock(index));
		/* Save the page numbers so that we can restore them
		if the operation fails. */
		*page_no++ = index->page;
		/* Mark the index unusable. */
		index->page = FIL_NULL;
		rw_lock_x_unlock(dict_index_get_lock(index));
	}

	/* As we don't insert entries to SYSTEM TABLES for temp-tables
	we need to avoid running removal of these entries. */
	if (!dict_table_is_temporary(table)) {

		/* We use the private SQL parser of Innobase to generate the
		query graphs needed in deleting the dictionary data from system
		tables in Innobase. Deleting a row from SYS_INDEXES table also
		frees the file segments of the B-tree associated with the
		index. */

		info = pars_info_create();

		pars_info_add_str_literal(info, "table_name", name);

		err = que_eval_sql(
			info,
			"PROCEDURE DROP_TABLE_PROC () IS\n"
			"sys_foreign_id CHAR;\n"
			"table_id CHAR;\n"
			"index_id CHAR;\n"
			"foreign_id CHAR;\n"
			"space_id INT;\n"
			"found INT;\n"

			"DECLARE CURSOR cur_fk IS\n"
			"SELECT ID FROM SYS_FOREIGN\n"
			"WHERE FOR_NAME = :table_name\n"
			"AND TO_BINARY(FOR_NAME)\n"
			"  = TO_BINARY(:table_name)\n"
			"LOCK IN SHARE MODE;\n"

			"DECLARE CURSOR cur_idx IS\n"
			"SELECT ID FROM SYS_INDEXES\n"
			"WHERE TABLE_ID = table_id\n"
			"LOCK IN SHARE MODE;\n"

			"BEGIN\n"

			"SELECT ID INTO table_id\n"
			"FROM SYS_TABLES\n"
			"WHERE NAME = :table_name\n"
			"LOCK IN SHARE MODE;\n"
			"IF (SQL % NOTFOUND) THEN\n"
			"       RETURN;\n"
			"END IF;\n"

			"SELECT SPACE INTO space_id\n"
			"FROM SYS_TABLES\n"
			"WHERE NAME = :table_name;\n"
			"IF (SQL % NOTFOUND) THEN\n"
			"       RETURN;\n"
			"END IF;\n"

			"found := 1;\n"
			"SELECT ID INTO sys_foreign_id\n"
			"FROM SYS_TABLES\n"
			"WHERE NAME = 'SYS_FOREIGN'\n"
			"LOCK IN SHARE MODE;\n"
			"IF (SQL % NOTFOUND) THEN\n"
			"       found := 0;\n"
			"END IF;\n"
			"IF (:table_name = 'SYS_FOREIGN') THEN\n"
			"       found := 0;\n"
			"END IF;\n"
			"IF (:table_name = 'SYS_FOREIGN_COLS') \n"
			"THEN\n"
			"       found := 0;\n"
			"END IF;\n"

			"OPEN cur_fk;\n"
			"WHILE found = 1 LOOP\n"
			"       FETCH cur_fk INTO foreign_id;\n"
			"       IF (SQL % NOTFOUND) THEN\n"
			"               found := 0;\n"
			"       ELSE\n"
			"               DELETE FROM \n"
			"		   SYS_FOREIGN_COLS\n"
			"               WHERE ID = foreign_id;\n"
			"               DELETE FROM SYS_FOREIGN\n"
			"               WHERE ID = foreign_id;\n"
			"       END IF;\n"
			"END LOOP;\n"
			"CLOSE cur_fk;\n"

			"found := 1;\n"
			"OPEN cur_idx;\n"
			"WHILE found = 1 LOOP\n"
			"       FETCH cur_idx INTO index_id;\n"
			"       IF (SQL % NOTFOUND) THEN\n"
			"               found := 0;\n"
			"       ELSE\n"
			"               DELETE FROM SYS_FIELDS\n"
			"               WHERE INDEX_ID = index_id;\n"
			"               DELETE FROM SYS_INDEXES\n"
			"               WHERE ID = index_id\n"
			"               AND TABLE_ID = table_id;\n"
			"       END IF;\n"
			"END LOOP;\n"
			"CLOSE cur_idx;\n"

			"DELETE FROM SYS_COLUMNS\n"
			"WHERE TABLE_ID = table_id;\n"
			"DELETE FROM SYS_TABLES\n"
<<<<<<< HEAD
			"WHERE NAME = :table_name;\n";

		if (dict_table_is_file_per_table(table)) {
			sql += "DELETE FROM SYS_TABLESPACES\n"
				"WHERE SPACE = space_id;\n"
				"DELETE FROM SYS_DATAFILES\n"
				"WHERE SPACE = space_id;\n";
		}

		sql +=	"DELETE FROM SYS_VIRTUAL\n"
			"WHERE TABLE_ID = table_id;\n"
			"END;\n";
=======
			"WHERE NAME = :table_name;\n"

			"DELETE FROM SYS_TABLESPACES\n"
			"WHERE SPACE = space_id;\n"
			"DELETE FROM SYS_DATAFILES\n"
			"WHERE SPACE = space_id;\n"
>>>>>>> 014dfe47

			"DELETE FROM SYS_VIRTUAL\n"
			"WHERE TABLE_ID = table_id;\n"
			"END;\n",
			FALSE, trx);
	} else {
		page_no = page_nos;
		for (dict_index_t* index = dict_table_get_first_index(table);
		     index != NULL;
		     index = dict_table_get_next_index(index)) {
			/* remove the index object associated. */
			dict_drop_index_tree_in_mem(index, *page_no++);
		}
		err = row_drop_table_from_cache(tablename, table, trx);
		goto funct_exit;
	}

	switch (err) {
		ulint	space_id;
		bool	is_discarded;
		ulint	table_flags;

	case DB_SUCCESS:
		space_id = table->space;
		is_discarded = dict_table_is_discarded(table);
		table_flags = table->flags;
		ut_ad(!dict_table_is_temporary(table));

		if (!table->no_rollback()) {
			err = row_drop_ancillary_fts_tables(table, trx);
			if (err != DB_SUCCESS) {
				break;
			}
		}

		/* Determine the tablespace filename before we drop
		dict_table_t.  Free this memory before returning. */
		if (DICT_TF_HAS_DATA_DIR(table->flags)) {
			dict_get_and_save_data_dir_path(table, true);
			ut_a(table->data_dir_path);
			filepath = fil_make_filepath(
				table->data_dir_path,
				table->name.m_name, IBD, true);
		} else {
			filepath = fil_make_filepath(
				NULL, table->name.m_name, IBD, false);
		}

		/* Free the dict_table_t object. */
		err = row_drop_table_from_cache(tablename, table, trx);
		if (err != DB_SUCCESS) {
			break;
		}

		/* Do not attempt to drop known-to-be-missing tablespaces,
		nor the system tablespace. */
		if (is_discarded || is_system_tablespace(space_id)) {
			break;
		}

		/* We can now drop the single-table tablespace. */
		err = row_drop_single_table_tablespace(
			space_id, tablename, filepath, table_flags);
		break;

	case DB_OUT_OF_FILE_SPACE:
		err = DB_MUST_GET_MORE_FILE_SPACE;
		trx->error_state = err;
		row_mysql_handle_errors(&err, trx, NULL, NULL);

		/* raise error */
		ut_error;
		break;

	case DB_TOO_MANY_CONCURRENT_TRXS:
		/* Cannot even find a free slot for the
		the undo log. We can directly exit here
		and return the DB_TOO_MANY_CONCURRENT_TRXS
		error. */

	default:
		/* This is some error we do not expect. Print
		the error number and rollback the transaction */
		ib::error() << "Unknown error code " << err << " while"
			" dropping table: "
			<< ut_get_name(trx, tablename) << ".";

		trx->error_state = DB_SUCCESS;
		trx_rollback_to_savepoint(trx, NULL);
		trx->error_state = DB_SUCCESS;

		/* Mark all indexes available in the data dictionary
		cache again. */

		page_no = page_nos;

		for (dict_index_t* index = dict_table_get_first_index(table);
		     index != NULL;
		     index = dict_table_get_next_index(index)) {
			rw_lock_x_lock(dict_index_get_lock(index));
			ut_a(index->page == FIL_NULL);
			index->page = *page_no++;
			rw_lock_x_unlock(dict_index_get_lock(index));
		}
	}

	if (err != DB_SUCCESS && table != NULL) {
		/* Drop table has failed with error but as drop table is not
		transaction safe we should mark the table as corrupted to avoid
		unwarranted follow-up action on this table that can result
		in more serious issues. */

		table->corrupted = true;
		for (dict_index_t* index = UT_LIST_GET_FIRST(table->indexes);
		     index != NULL;
		     index = UT_LIST_GET_NEXT(indexes, index)) {
			dict_set_corrupted(index, trx, "DROP TABLE");
		}
	}

funct_exit:
	if (heap) {
		mem_heap_free(heap);
	}

	ut_free(filepath);

	if (locked_dictionary) {

		if (trx_is_started(trx)) {

			trx_commit_for_mysql(trx);
		}

		row_mysql_unlock_data_dictionary(trx);
	}

	trx->op_info = "";

	srv_wake_master_thread();

	DBUG_RETURN(err);
}

/*******************************************************************//**
Drop all foreign keys in a database, see Bug#18942.
Called at the end of row_drop_database_for_mysql().
@return error code or DB_SUCCESS */
static MY_ATTRIBUTE((nonnull, warn_unused_result))
dberr_t
drop_all_foreign_keys_in_db(
/*========================*/
	const char*	name,	/*!< in: database name which ends to '/' */
	trx_t*		trx)	/*!< in: transaction handle */
{
	pars_info_t*	pinfo;
	dberr_t		err;

	ut_a(name[strlen(name) - 1] == '/');

	pinfo = pars_info_create();

	pars_info_add_str_literal(pinfo, "dbname", name);

/** true if for_name is not prefixed with dbname */
#define TABLE_NOT_IN_THIS_DB \
"SUBSTR(for_name, 0, LENGTH(:dbname)) <> :dbname"

	err = que_eval_sql(pinfo,
			   "PROCEDURE DROP_ALL_FOREIGN_KEYS_PROC () IS\n"
			   "foreign_id CHAR;\n"
			   "for_name CHAR;\n"
			   "found INT;\n"
			   "DECLARE CURSOR cur IS\n"
			   "SELECT ID, FOR_NAME FROM SYS_FOREIGN\n"
			   "WHERE FOR_NAME >= :dbname\n"
			   "LOCK IN SHARE MODE\n"
			   "ORDER BY FOR_NAME;\n"
			   "BEGIN\n"
			   "found := 1;\n"
			   "OPEN cur;\n"
			   "WHILE found = 1 LOOP\n"
			   "        FETCH cur INTO foreign_id, for_name;\n"
			   "        IF (SQL % NOTFOUND) THEN\n"
			   "                found := 0;\n"
			   "        ELSIF (" TABLE_NOT_IN_THIS_DB ") THEN\n"
			   "                found := 0;\n"
			   "        ELSIF (1=1) THEN\n"
			   "                DELETE FROM SYS_FOREIGN_COLS\n"
			   "                WHERE ID = foreign_id;\n"
			   "                DELETE FROM SYS_FOREIGN\n"
			   "                WHERE ID = foreign_id;\n"
			   "        END IF;\n"
			   "END LOOP;\n"
			   "CLOSE cur;\n"
			   "COMMIT WORK;\n"
			   "END;\n",
			   FALSE, /* do not reserve dict mutex,
				  we are already holding it */
			   trx);

	return(err);
}

/** Drop a database for MySQL.
@param[in]	name	database name which ends at '/'
@param[in]	trx	transaction handle
@param[out]	found	number of dropped tables/partitions
@return error code or DB_SUCCESS */
dberr_t
row_drop_database_for_mysql(
	const char*	name,
	trx_t*		trx,
	ulint*		found)
{
	dict_table_t*	table;
	char*		table_name;
	dberr_t		err	= DB_SUCCESS;
	ulint		namelen	= strlen(name);
	bool		is_partition = false;

	ut_ad(found != NULL);

	DBUG_ENTER("row_drop_database_for_mysql");

	DBUG_PRINT("row_drop_database_for_mysql", ("db: '%s'", name));

	ut_a(name != NULL);
	/* Assert DB name or partition name. */
	if (name[namelen - 1] == '#') {
		ut_ad(name[namelen - 2] != '/');
		is_partition = true;
		trx->op_info = "dropping partitions";
	} else {
		ut_a(name[namelen - 1] == '/');
		trx->op_info = "dropping database";
	}

	*found = 0;

	trx_set_dict_operation(trx, TRX_DICT_OP_TABLE);

	trx_start_if_not_started_xa(trx, true);

loop:
	row_mysql_lock_data_dictionary(trx);

	while ((table_name = dict_get_first_table_name_in_db(name))) {
		/* Drop parent table if it is a fts aux table, to
		avoid accessing dropped fts aux tables in information
		scheam when parent table still exists.
		Note: Drop parent table will drop fts aux tables. */
		char*	parent_table_name;
		parent_table_name = fts_get_parent_table_name(
				table_name, strlen(table_name));

		if (parent_table_name != NULL) {
			ut_free(table_name);
			table_name = parent_table_name;
		}

		ut_a(memcmp(table_name, name, namelen) == 0);

		table = dict_table_open_on_name(
			table_name, TRUE, FALSE, static_cast<dict_err_ignore_t>(
				DICT_ERR_IGNORE_INDEX_ROOT
				| DICT_ERR_IGNORE_CORRUPT));

		if (!table) {
			ib::error() << "Cannot load table " << table_name
				<< " from InnoDB internal data dictionary"
				" during drop database";
			ut_free(table_name);
			err = DB_TABLE_NOT_FOUND;
			break;

		}

		if (!row_is_mysql_tmp_table_name(table->name.m_name)) {
			/* There could be orphan temp tables left from
			interrupted alter table. Leave them, and handle
			the rest.*/
			if (table->can_be_evicted
			    && (name[namelen - 1] != '#')) {
				ib::warn() << "Orphan table encountered during"
					" DROP DATABASE. This is possible if '"
					<< table->name << ".frm' was lost.";
			}

			if (!table->is_readable()
			    && !fil_space_get(table->space)) {
				ib::warn() << "Missing .ibd file for table "
					<< table->name << ".";
			}
		}

		dict_table_close(table, TRUE, FALSE);

		/* The dict_table_t object must not be accessed before
		dict_table_open() or after dict_table_close(). But this is OK
		if we are holding, the dict_sys->mutex. */
		ut_ad(mutex_own(&dict_sys->mutex));

		/* Disable statistics on the found table. */
		if (!dict_stats_stop_bg(table)) {
			row_mysql_unlock_data_dictionary(trx);

			os_thread_sleep(250000);

			ut_free(table_name);

			goto loop;
		}

		/* Wait until MySQL does not have any queries running on
		the table */

		if (table->get_ref_count() > 0) {
			row_mysql_unlock_data_dictionary(trx);

			ib::warn() << "MySQL is trying to drop database "
				<< ut_get_name(trx, name) << " though"
				" there are still open handles to table "
				<< table->name << ".";

			os_thread_sleep(1000000);

			ut_free(table_name);

			goto loop;
		}

		err = row_drop_table_for_mysql(table_name, trx, TRUE, FALSE);
		trx_commit_for_mysql(trx);

		if (err != DB_SUCCESS) {
			ib::error() << "DROP DATABASE "
				<< ut_get_name(trx, name) << " failed"
				" with error (" << ut_strerr(err) << ") for"
				" table " << ut_get_name(trx, table_name);
			ut_free(table_name);
			break;
		}

		ut_free(table_name);
		(*found)++;
	}

	/* Partitioning does not yet support foreign keys. */
	if (err == DB_SUCCESS && !is_partition) {
		/* after dropping all tables try to drop all leftover
		foreign keys in case orphaned ones exist */
		err = drop_all_foreign_keys_in_db(name, trx);

		if (err != DB_SUCCESS) {
			const std::string&	db = ut_get_name(trx, name);
			ib::error() << "DROP DATABASE " << db << " failed with"
				" error " << err << " while dropping all"
				" foreign keys";
		}
	}

	trx_commit_for_mysql(trx);

	row_mysql_unlock_data_dictionary(trx);

	trx->op_info = "";

	DBUG_RETURN(err);
}

/*********************************************************************//**
Checks if a table name contains the string "/#sql" which denotes temporary
tables in MySQL.
@return true if temporary table */
MY_ATTRIBUTE((warn_unused_result))
bool
row_is_mysql_tmp_table_name(
/*========================*/
	const char*	name)	/*!< in: table name in the form
				'database/tablename' */
{
	return(strstr(name, "/" TEMP_FILE_PREFIX) != NULL);
	/* return(strstr(name, "/@0023sql") != NULL); */
}

/****************************************************************//**
Delete a single constraint.
@return error code or DB_SUCCESS */
static MY_ATTRIBUTE((nonnull, warn_unused_result))
dberr_t
row_delete_constraint_low(
/*======================*/
	const char*	id,		/*!< in: constraint id */
	trx_t*		trx)		/*!< in: transaction handle */
{
	pars_info_t*	info = pars_info_create();

	pars_info_add_str_literal(info, "id", id);

	return(que_eval_sql(info,
			    "PROCEDURE DELETE_CONSTRAINT () IS\n"
			    "BEGIN\n"
			    "DELETE FROM SYS_FOREIGN_COLS WHERE ID = :id;\n"
			    "DELETE FROM SYS_FOREIGN WHERE ID = :id;\n"
			    "END;\n"
			    , FALSE, trx));
}

/****************************************************************//**
Delete a single constraint.
@return error code or DB_SUCCESS */
static MY_ATTRIBUTE((nonnull, warn_unused_result))
dberr_t
row_delete_constraint(
/*==================*/
	const char*	id,		/*!< in: constraint id */
	const char*	database_name,	/*!< in: database name, with the
					trailing '/' */
	mem_heap_t*	heap,		/*!< in: memory heap */
	trx_t*		trx)		/*!< in: transaction handle */
{
	dberr_t	err;

	/* New format constraints have ids <databasename>/<constraintname>. */
	err = row_delete_constraint_low(
		mem_heap_strcat(heap, database_name, id), trx);

	if ((err == DB_SUCCESS) && !strchr(id, '/')) {
		/* Old format < 4.0.18 constraints have constraint ids
		NUMBER_NUMBER. We only try deleting them if the
		constraint name does not contain a '/' character, otherwise
		deleting a new format constraint named 'foo/bar' from
		database 'baz' would remove constraint 'bar' from database
		'foo', if it existed. */

		err = row_delete_constraint_low(id, trx);
	}

	return(err);
}

/*********************************************************************//**
Renames a table for MySQL.
@return error code or DB_SUCCESS */
dberr_t
row_rename_table_for_mysql(
/*=======================*/
	const char*	old_name,	/*!< in: old table name */
	const char*	new_name,	/*!< in: new table name */
	trx_t*		trx,		/*!< in/out: transaction */
	bool		commit)		/*!< in: whether to commit trx */
{
	dict_table_t*	table			= NULL;
	ibool		dict_locked		= FALSE;
	dberr_t		err			= DB_ERROR;
	mem_heap_t*	heap			= NULL;
	const char**	constraints_to_drop	= NULL;
	ulint		n_constraints_to_drop	= 0;
	ibool		old_is_tmp, new_is_tmp;
	pars_info_t*	info			= NULL;
	int		retry;
	bool		aux_fts_rename		= false;
	char*		is_part 		= NULL;

	ut_a(old_name != NULL);
	ut_a(new_name != NULL);
	ut_ad(trx->state == TRX_STATE_ACTIVE);

	if (high_level_read_only) {
		return(DB_READ_ONLY);

	} else if (row_mysql_is_system_table(new_name)) {

		ib::error() << "Trying to create a MySQL system table "
			<< new_name << " of type InnoDB. MySQL system tables"
			" must be of the MyISAM type!";

		goto funct_exit;
	}

	trx->op_info = "renaming table";

	old_is_tmp = row_is_mysql_tmp_table_name(old_name);
	new_is_tmp = row_is_mysql_tmp_table_name(new_name);

	dict_locked = trx->dict_operation_lock_mode == RW_X_LATCH;

	table = dict_table_open_on_name(old_name, dict_locked, FALSE,
					DICT_ERR_IGNORE_NONE);

	/* We look for pattern #P# to see if the table is partitioned
	MySQL table. */
#ifdef __WIN__
	is_part = strstr((char *)old_name, (char *)"#p#");
#else
	is_part = strstr((char *)old_name, (char *)"#P#");
#endif /* __WIN__ */

	/* MySQL partition engine hard codes the file name
	separator as "#P#". The text case is fixed even if
	lower_case_table_names is set to 1 or 2. This is true
	for sub-partition names as well. InnoDB always
	normalises file names to lower case on Windows, this
	can potentially cause problems when copying/moving
	tables between platforms.

	1) If boot against an installation from Windows
	platform, then its partition table name could
	be all be in lower case in system tables. So we
	will need to check lower case name when load table.

	2) If  we boot an installation from other case
	sensitive platform in Windows, we might need to
	check the existence of table name without lowering
	case them in the system table. */
	if (!table &&
	    is_part &&
	    innobase_get_lower_case_table_names() == 1) {
		char par_case_name[MAX_FULL_NAME_LEN + 1];
#ifndef __WIN__
		/* Check for the table using lower
		case name, including the partition
		separator "P" */
		memcpy(par_case_name, old_name,
			strlen(old_name));
		par_case_name[strlen(old_name)] = 0;
		innobase_casedn_str(par_case_name);
#else
		/* On Windows platfrom, check
		whether there exists table name in
		system table whose name is
		not being normalized to lower case */
		normalize_table_name_c_low(
			par_case_name, old_name, FALSE);
#endif
		table = dict_table_open_on_name(par_case_name, dict_locked, FALSE,
					DICT_ERR_IGNORE_NONE);
	}

	if (!table) {
		err = DB_TABLE_NOT_FOUND;
		goto funct_exit;

	} else if (!table->is_readable()
		   && fil_space_get(table->space) == NULL
		   && !dict_table_is_discarded(table)) {

		err = DB_TABLE_NOT_FOUND;

		ib::error() << "Table " << old_name << " does not have an .ibd"
			" file in the database directory. "
			<< TROUBLESHOOTING_MSG;

		goto funct_exit;

	} else if (!old_is_tmp && new_is_tmp) {
		/* MySQL is doing an ALTER TABLE command and it renames the
		original table to a temporary table name. We want to preserve
		the original foreign key constraint definitions despite the
		name change. An exception is those constraints for which
		the ALTER TABLE contained DROP FOREIGN KEY <foreign key id>.*/

		heap = mem_heap_create(100);

		err = dict_foreign_parse_drop_constraints(
			heap, trx, table, &n_constraints_to_drop,
			&constraints_to_drop);

		if (err != DB_SUCCESS) {
			goto funct_exit;
		}
	}

	/* Is a foreign key check running on this table? */
	for (retry = 0; retry < 100
	     && table->n_foreign_key_checks_running > 0; ++retry) {
		row_mysql_unlock_data_dictionary(trx);
		os_thread_yield();
		row_mysql_lock_data_dictionary(trx);
	}

	if (table->n_foreign_key_checks_running > 0) {
		ib::error() << "In ALTER TABLE "
			<< ut_get_name(trx, old_name)
			<< " a FOREIGN KEY check is running. Cannot rename"
			" table.";
		err = DB_TABLE_IN_FK_CHECK;
		goto funct_exit;
	}

	if (!table->is_temporary()) {
		err = trx_undo_report_rename(trx, table);

		if (err != DB_SUCCESS) {
			goto funct_exit;
		}
	}

	/* We use the private SQL parser of Innobase to generate the query
	graphs needed in updating the dictionary data from system tables. */

	info = pars_info_create();

	pars_info_add_str_literal(info, "new_table_name", new_name);
	pars_info_add_str_literal(info, "old_table_name", old_name);

	err = que_eval_sql(info,
			   "PROCEDURE RENAME_TABLE () IS\n"
			   "BEGIN\n"
			   "UPDATE SYS_TABLES"
			   " SET NAME = :new_table_name\n"
			   " WHERE NAME = :old_table_name;\n"
			   "END;\n"
			   , FALSE, trx);

	/* SYS_TABLESPACES and SYS_DATAFILES need to be updated if
	the table is in a single-table tablespace. */
	if (err == DB_SUCCESS
	    && dict_table_is_file_per_table(table)) {
		/* Make a new pathname to update SYS_DATAFILES. */
		char*	new_path = row_make_new_pathname(table, new_name);
		char*	old_path = fil_space_get_first_path(table->space);

		/* If old path and new path are the same means tablename
		has not changed and only the database name holding the table
		has changed so we need to make the complete filepath again. */
		if (!dict_tables_have_same_db(old_name, new_name)) {
			ut_free(new_path);
			new_path = fil_make_filepath(NULL, new_name, IBD, false);
		}

		info = pars_info_create();

		pars_info_add_str_literal(info, "new_table_name", new_name);
		pars_info_add_str_literal(info, "new_path_name", new_path);
		pars_info_add_int4_literal(info, "space_id", table->space);

		err = que_eval_sql(info,
				   "PROCEDURE RENAME_SPACE () IS\n"
				   "BEGIN\n"
				   "UPDATE SYS_TABLESPACES"
				   " SET NAME = :new_table_name\n"
				   " WHERE SPACE = :space_id;\n"
				   "UPDATE SYS_DATAFILES"
				   " SET PATH = :new_path_name\n"
				   " WHERE SPACE = :space_id;\n"
				   "END;\n"
				   , FALSE, trx);

		ut_free(old_path);
		ut_free(new_path);
	}
	if (err != DB_SUCCESS) {
		goto end;
	}

	if (!new_is_tmp) {
		/* Rename all constraints. */
		char	new_table_name[MAX_TABLE_NAME_LEN] = "";
		char	old_table_utf8[MAX_TABLE_NAME_LEN] = "";
		uint	errors = 0;

		strncpy(old_table_utf8, old_name, MAX_TABLE_NAME_LEN);
		innobase_convert_to_system_charset(
			strchr(old_table_utf8, '/') + 1,
			strchr(old_name, '/') +1,
			MAX_TABLE_NAME_LEN, &errors);

		if (errors) {
			/* Table name could not be converted from charset
			my_charset_filename to UTF-8. This means that the
			table name is already in UTF-8 (#mysql#50). */
			strncpy(old_table_utf8, old_name, MAX_TABLE_NAME_LEN);
		}

		info = pars_info_create();

		pars_info_add_str_literal(info, "new_table_name", new_name);
		pars_info_add_str_literal(info, "old_table_name", old_name);
		pars_info_add_str_literal(info, "old_table_name_utf8",
					  old_table_utf8);

		strncpy(new_table_name, new_name, MAX_TABLE_NAME_LEN);
		innobase_convert_to_system_charset(
			strchr(new_table_name, '/') + 1,
			strchr(new_name, '/') +1,
			MAX_TABLE_NAME_LEN, &errors);

		if (errors) {
			/* Table name could not be converted from charset
			my_charset_filename to UTF-8. This means that the
			table name is already in UTF-8 (#mysql#50). */
			strncpy(new_table_name, new_name, MAX_TABLE_NAME_LEN);
		}

		pars_info_add_str_literal(info, "new_table_utf8", new_table_name);

		err = que_eval_sql(
			info,
			"PROCEDURE RENAME_CONSTRAINT_IDS () IS\n"
			"gen_constr_prefix CHAR;\n"
			"new_db_name CHAR;\n"
			"foreign_id CHAR;\n"
			"new_foreign_id CHAR;\n"
			"old_db_name_len INT;\n"
			"old_t_name_len INT;\n"
			"new_db_name_len INT;\n"
			"id_len INT;\n"
			"offset INT;\n"
			"found INT;\n"
			"BEGIN\n"
			"found := 1;\n"
			"old_db_name_len := INSTR(:old_table_name, '/')-1;\n"
			"new_db_name_len := INSTR(:new_table_name, '/')-1;\n"
			"new_db_name := SUBSTR(:new_table_name, 0,\n"
			"                      new_db_name_len);\n"
			"old_t_name_len := LENGTH(:old_table_name);\n"
			"gen_constr_prefix := CONCAT(:old_table_name_utf8,\n"
			"                            '_ibfk_');\n"
			"WHILE found = 1 LOOP\n"
			"       SELECT ID INTO foreign_id\n"
			"        FROM SYS_FOREIGN\n"
			"        WHERE FOR_NAME = :old_table_name\n"
			"         AND TO_BINARY(FOR_NAME)\n"
			"           = TO_BINARY(:old_table_name)\n"
			"         LOCK IN SHARE MODE;\n"
			"       IF (SQL % NOTFOUND) THEN\n"
			"        found := 0;\n"
			"       ELSE\n"
			"        UPDATE SYS_FOREIGN\n"
			"        SET FOR_NAME = :new_table_name\n"
			"         WHERE ID = foreign_id;\n"
			"        id_len := LENGTH(foreign_id);\n"
			"        IF (INSTR(foreign_id, '/') > 0) THEN\n"
			"               IF (INSTR(foreign_id,\n"
			"                         gen_constr_prefix) > 0)\n"
			"               THEN\n"
                        "                offset := INSTR(foreign_id, '_ibfk_') - 1;\n"
			"                new_foreign_id :=\n"
			"                CONCAT(:new_table_utf8,\n"
			"                SUBSTR(foreign_id, offset,\n"
			"                       id_len - offset));\n"
			"               ELSE\n"
			"                new_foreign_id :=\n"
			"                CONCAT(new_db_name,\n"
			"                SUBSTR(foreign_id,\n"
			"                       old_db_name_len,\n"
			"                       id_len - old_db_name_len));\n"
			"               END IF;\n"
			"               UPDATE SYS_FOREIGN\n"
			"                SET ID = new_foreign_id\n"
			"                WHERE ID = foreign_id;\n"
			"               UPDATE SYS_FOREIGN_COLS\n"
			"                SET ID = new_foreign_id\n"
			"                WHERE ID = foreign_id;\n"
			"        END IF;\n"
			"       END IF;\n"
			"END LOOP;\n"
			"UPDATE SYS_FOREIGN SET REF_NAME = :new_table_name\n"
			"WHERE REF_NAME = :old_table_name\n"
			"  AND TO_BINARY(REF_NAME)\n"
			"    = TO_BINARY(:old_table_name);\n"
			"END;\n"
			, FALSE, trx);

	} else if (n_constraints_to_drop > 0) {
		/* Drop some constraints of tmp tables. */

		ulint	db_name_len = dict_get_db_name_len(old_name) + 1;
		char*	db_name = mem_heap_strdupl(heap, old_name,
						   db_name_len);
		ulint	i;

		for (i = 0; i < n_constraints_to_drop; i++) {
			err = row_delete_constraint(constraints_to_drop[i],
						    db_name, heap, trx);

			if (err != DB_SUCCESS) {
				break;
			}
		}
	}

	if (err == DB_SUCCESS
	    && dict_table_has_fts_index(table)
	    && !dict_tables_have_same_db(old_name, new_name)) {
		err = fts_rename_aux_tables(table, new_name, trx);
		if (err != DB_TABLE_NOT_FOUND) {
			aux_fts_rename = true;
		}
	}

end:
	if (err != DB_SUCCESS) {
		if (err == DB_DUPLICATE_KEY) {
			ib::error() << "Possible reasons:";
			ib::error() << "(1) Table rename would cause two"
				" FOREIGN KEY constraints to have the same"
				" internal name in case-insensitive"
				" comparison.";
			ib::error() << "(2) Table "
				<< ut_get_name(trx, new_name)
				<< " exists in the InnoDB internal data"
				" dictionary though MySQL is trying to rename"
				" table " << ut_get_name(trx, old_name)
				<< " to it. Have you deleted the .frm file and"
				" not used DROP TABLE?";
			ib::info() << TROUBLESHOOTING_MSG;
			ib::error() << "If table "
				<< ut_get_name(trx, new_name)
				<< " is a temporary table #sql..., then"
				" it can be that there are still queries"
				" running on the table, and it will be dropped"
				" automatically when the queries end. You can"
				" drop the orphaned table inside InnoDB by"
				" creating an InnoDB table with the same name"
				" in another database and copying the .frm file"
				" to the current database. Then MySQL thinks"
				" the table exists, and DROP TABLE will"
				" succeed.";
		}
		trx->error_state = DB_SUCCESS;
		trx_rollback_to_savepoint(trx, NULL);
		trx->error_state = DB_SUCCESS;
	} else {
		/* The following call will also rename the .ibd data file if
		the table is stored in a single-table tablespace */

		err = dict_table_rename_in_cache(
			table, new_name, !new_is_tmp);
		if (err != DB_SUCCESS) {
			trx->error_state = DB_SUCCESS;
			trx_rollback_to_savepoint(trx, NULL);
			trx->error_state = DB_SUCCESS;
			goto funct_exit;
		}

		/* In case of copy alter, template db_name and
		table_name should be renamed only for newly
		created table. */
		if (table->vc_templ != NULL && !new_is_tmp) {
			innobase_rename_vc_templ(table);
		}

		/* We only want to switch off some of the type checking in
		an ALTER TABLE...ALGORITHM=COPY, not in a RENAME. */
		dict_names_t	fk_tables;

		err = dict_load_foreigns(
			new_name, NULL,
			false, !old_is_tmp || trx->check_foreigns,
			DICT_ERR_IGNORE_NONE, fk_tables);

		if (err != DB_SUCCESS) {

			if (old_is_tmp) {
				ib::error() << "In ALTER TABLE "
					<< ut_get_name(trx, new_name)
					<< " has or is referenced in foreign"
					" key constraints which are not"
					" compatible with the new table"
					" definition.";
			} else {
				ib::error() << "In RENAME TABLE table "
					<< ut_get_name(trx, new_name)
					<< " is referenced in foreign key"
					" constraints which are not compatible"
					" with the new table definition.";
			}

			ut_a(DB_SUCCESS == dict_table_rename_in_cache(
				table, old_name, FALSE));
			trx->error_state = DB_SUCCESS;
			trx_rollback_to_savepoint(trx, NULL);
			trx->error_state = DB_SUCCESS;
		}

		/* Check whether virtual column or stored column affects
		the foreign key constraint of the table. */
		if (dict_foreigns_has_s_base_col(
				table->foreign_set, table)) {
			err = DB_NO_FK_ON_S_BASE_COL;
			ut_a(DB_SUCCESS == dict_table_rename_in_cache(
				table, old_name, FALSE));
			trx->error_state = DB_SUCCESS;
			trx_rollback_to_savepoint(trx, NULL);
			trx->error_state = DB_SUCCESS;
			goto funct_exit;
		}

		/* Fill the virtual column set in foreign when
		the table undergoes copy alter operation. */
		dict_mem_table_free_foreign_vcol_set(table);
		dict_mem_table_fill_foreign_vcol_set(table);

		while (!fk_tables.empty()) {
			dict_load_table(fk_tables.front(), true,
					DICT_ERR_IGNORE_NONE);
			fk_tables.pop_front();
		}

		table->data_dir_path= NULL;
	}

funct_exit:
	if (aux_fts_rename && err != DB_SUCCESS
	    && table != NULL && (table->space != 0)) {

		char*	orig_name = table->name.m_name;
		trx_t*	trx_bg = trx_allocate_for_background();

		/* If the first fts_rename fails, the trx would
		be rolled back and committed, we can't use it any more,
		so we have to start a new background trx here. */
		ut_a(trx_state_eq(trx_bg, TRX_STATE_NOT_STARTED));
		trx_bg->op_info = "Revert the failing rename "
				  "for fts aux tables";
		trx_bg->dict_operation_lock_mode = RW_X_LATCH;
		trx_start_for_ddl(trx_bg, TRX_DICT_OP_TABLE);

		/* If rename fails and table has its own tablespace,
		we need to call fts_rename_aux_tables again to
		revert the ibd file rename, which is not under the
		control of trx. Also notice the parent table name
		in cache is not changed yet. If the reverting fails,
		the ibd data may be left in the new database, which
		can be fixed only manually. */
		table->name.m_name = const_cast<char*>(new_name);
		fts_rename_aux_tables(table, old_name, trx_bg);
		table->name.m_name = orig_name;

		trx_bg->dict_operation_lock_mode = 0;
		trx_commit_for_mysql(trx_bg);
		trx_free_for_background(trx_bg);
	}

	if (table != NULL) {
		dict_table_close(table, dict_locked, FALSE);
	}

	if (commit) {
		DEBUG_SYNC(trx->mysql_thd, "before_rename_table_commit");
		trx_commit_for_mysql(trx);
	}

	if (UNIV_LIKELY_NULL(heap)) {
		mem_heap_free(heap);
	}

	trx->op_info = "";

	return(err);
}

/*********************************************************************//**
Scans an index for either COUNT(*) or CHECK TABLE.
If CHECK TABLE; Checks that the index contains entries in an ascending order,
unique constraint is not broken, and calculates the number of index entries
in the read view of the current transaction.
@return DB_SUCCESS or other error */
dberr_t
row_scan_index_for_mysql(
/*=====================*/
	row_prebuilt_t*		prebuilt,	/*!< in: prebuilt struct
						in MySQL handle */
	const dict_index_t*	index,		/*!< in: index */
	ulint*			n_rows)		/*!< out: number of entries
						seen in the consistent read */
{
	dtuple_t*	prev_entry	= NULL;
	ulint		matched_fields;
	byte*		buf;
	dberr_t		ret;
	rec_t*		rec;
	int		cmp;
	ibool		contains_null;
	ulint		i;
	ulint		cnt;
	mem_heap_t*	heap		= NULL;
	ulint		n_ext;
	ulint		offsets_[REC_OFFS_NORMAL_SIZE];
	ulint*		offsets;
	rec_offs_init(offsets_);

	*n_rows = 0;

	/* Don't support RTree Leaf level scan */
	ut_ad(!dict_index_is_spatial(index));

	if (dict_index_is_clust(index)) {
		/* The clustered index of a table is always available.
		During online ALTER TABLE that rebuilds the table, the
		clustered index in the old table will have
		index->online_log pointing to the new table. All
		indexes of the old table will remain valid and the new
		table will be unaccessible to MySQL until the
		completion of the ALTER TABLE. */
	} else if (dict_index_is_online_ddl(index)
		   || (index->type & DICT_FTS)) {
		/* Full Text index are implemented by auxiliary tables,
		not the B-tree. We also skip secondary indexes that are
		being created online. */
		return(DB_SUCCESS);
	}

	ulint bufsize = ut_max(UNIV_PAGE_SIZE, prebuilt->mysql_row_len);
	buf = static_cast<byte*>(ut_malloc_nokey(bufsize));
	heap = mem_heap_create(100);

	cnt = 1000;

	ret = row_search_for_mysql(buf, PAGE_CUR_G, prebuilt, 0, 0);
loop:
	/* Check thd->killed every 1,000 scanned rows */
	if (--cnt == 0) {
		if (trx_is_interrupted(prebuilt->trx)) {
			ret = DB_INTERRUPTED;
			goto func_exit;
		}
		cnt = 1000;
	}

	switch (ret) {
	case DB_SUCCESS:
		break;
	case DB_DEADLOCK:
	case DB_LOCK_TABLE_FULL:
	case DB_LOCK_WAIT_TIMEOUT:
	case DB_INTERRUPTED:
		goto func_exit;
	default:
		ib::warn() << "CHECK TABLE on index " << index->name << " of"
			" table " << index->table->name << " returned " << ret;
		/* (this error is ignored by CHECK TABLE) */
		/* fall through */
	case DB_END_OF_INDEX:
		ret = DB_SUCCESS;
func_exit:
		ut_free(buf);
		mem_heap_free(heap);

		return(ret);
	}

	*n_rows = *n_rows + 1;

	/* else this code is doing handler::check() for CHECK TABLE */

	/* row_search... returns the index record in buf, record origin offset
	within buf stored in the first 4 bytes, because we have built a dummy
	template */

	rec = buf + mach_read_from_4(buf);

	offsets = rec_get_offsets(rec, index, offsets_, true,
				  ULINT_UNDEFINED, &heap);

	if (prev_entry != NULL) {
		matched_fields = 0;

		cmp = cmp_dtuple_rec_with_match(prev_entry, rec, offsets,
						&matched_fields);
		contains_null = FALSE;

		/* In a unique secondary index we allow equal key values if
		they contain SQL NULLs */

		for (i = 0;
		     i < dict_index_get_n_ordering_defined_by_user(index);
		     i++) {
			if (UNIV_SQL_NULL == dfield_get_len(
				    dtuple_get_nth_field(prev_entry, i))) {

				contains_null = TRUE;
				break;
			}
		}

		const char* msg;

		if (cmp > 0) {
			ret = DB_INDEX_CORRUPT;
			msg = "index records in a wrong order in ";
not_ok:
			ib::error()
				<< msg << index->name
				<< " of table " << index->table->name
				<< ": " << *prev_entry << ", "
				<< rec_offsets_print(rec, offsets);
			/* Continue reading */
		} else if (dict_index_is_unique(index)
			   && !contains_null
			   && matched_fields
			   >= dict_index_get_n_ordering_defined_by_user(
				   index)) {
			ret = DB_DUPLICATE_KEY;
			msg = "duplicate key in ";
			goto not_ok;
		}
	}

	{
		mem_heap_t*	tmp_heap = NULL;

		/* Empty the heap on each round.  But preserve offsets[]
		for the row_rec_to_index_entry() call, by copying them
		into a separate memory heap when needed. */
		if (UNIV_UNLIKELY(offsets != offsets_)) {
			ulint	size = rec_offs_get_n_alloc(offsets)
				* sizeof *offsets;

			tmp_heap = mem_heap_create(size);

			offsets = static_cast<ulint*>(
				mem_heap_dup(tmp_heap, offsets, size));
		}

		mem_heap_empty(heap);

		prev_entry = row_rec_to_index_entry(
			rec, index, offsets, &n_ext, heap);

		if (UNIV_LIKELY_NULL(tmp_heap)) {
			mem_heap_free(tmp_heap);
		}
	}

	ret = row_search_for_mysql(
		buf, PAGE_CUR_G, prebuilt, 0, ROW_SEL_NEXT);

	goto loop;
}

/*********************************************************************//**
Initialize this module */
void
row_mysql_init(void)
/*================*/
{
	mutex_create(LATCH_ID_ROW_DROP_LIST, &row_drop_list_mutex);

	UT_LIST_INIT(
		row_mysql_drop_list,
		&row_mysql_drop_t::row_mysql_drop_list);

	row_mysql_drop_list_inited = TRUE;
}

/*********************************************************************//**
Close this module */
void
row_mysql_close(void)
/*================*/
{
	ut_a(UT_LIST_GET_LEN(row_mysql_drop_list) == 0);

	if (row_mysql_drop_list_inited) {
		mutex_free(&row_drop_list_mutex);
		row_mysql_drop_list_inited = FALSE;
	}
}<|MERGE_RESOLUTION|>--- conflicted
+++ resolved
@@ -3898,27 +3898,12 @@
 			"DELETE FROM SYS_COLUMNS\n"
 			"WHERE TABLE_ID = table_id;\n"
 			"DELETE FROM SYS_TABLES\n"
-<<<<<<< HEAD
-			"WHERE NAME = :table_name;\n";
-
-		if (dict_table_is_file_per_table(table)) {
-			sql += "DELETE FROM SYS_TABLESPACES\n"
-				"WHERE SPACE = space_id;\n"
-				"DELETE FROM SYS_DATAFILES\n"
-				"WHERE SPACE = space_id;\n";
-		}
-
-		sql +=	"DELETE FROM SYS_VIRTUAL\n"
-			"WHERE TABLE_ID = table_id;\n"
-			"END;\n";
-=======
 			"WHERE NAME = :table_name;\n"
 
 			"DELETE FROM SYS_TABLESPACES\n"
 			"WHERE SPACE = space_id;\n"
 			"DELETE FROM SYS_DATAFILES\n"
 			"WHERE SPACE = space_id;\n"
->>>>>>> 014dfe47
 
 			"DELETE FROM SYS_VIRTUAL\n"
 			"WHERE TABLE_ID = table_id;\n"
