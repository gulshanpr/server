--- conflicted
+++ resolved
@@ -2736,13 +2736,7 @@
 				     false, true, false);
 
 		if (err == DB_SUCCESS) {
-<<<<<<< HEAD
-			fts_update_next_doc_id(
-				0, new_table,
-				old_table->name.m_name, max_doc_id);
-=======
 			fts_update_next_doc_id(NULL, new_table, max_doc_id);
->>>>>>> 3e8cab51
 		}
 	}
 
