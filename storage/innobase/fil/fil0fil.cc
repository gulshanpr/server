--- conflicted
+++ resolved
@@ -651,13 +651,7 @@
 ATTRIBUTE_COLD bool fil_space_t::prepare_acquired()
 {
   ut_ad(referenced());
-<<<<<<< HEAD
-  if (!have_mutex)
-    mysql_mutex_lock(&fil_system.mutex);
   mysql_mutex_assert_owner(&fil_system.mutex);
-=======
-  ut_ad(mutex_own(&fil_system.mutex));
->>>>>>> a1267724
   fil_node_t *node= UT_LIST_GET_LAST(chain);
   ut_ad(!id || purpose == FIL_TYPE_TEMPORARY ||
         node == UT_LIST_GET_FIRST(chain));
@@ -701,21 +695,16 @@
 clear:
     clear_closing();
 
-<<<<<<< HEAD
-  if (!have_mutex)
-    mysql_mutex_unlock(&fil_system.mutex);
-=======
   return is_open;
 }
 
 /** @return whether the file is usable for io() */
 ATTRIBUTE_COLD bool fil_space_t::acquire_and_prepare()
 {
-  mutex_enter(&fil_system.mutex);
+  mysql_mutex_lock(&fil_system.mutex);
   const auto flags= acquire_low() & (STOPPING | CLOSING);
   const bool is_open= !flags || (flags == CLOSING && prepare_acquired());
-  mutex_exit(&fil_system.mutex);
->>>>>>> a1267724
+  mysql_mutex_unlock(&fil_system.mutex);
   return is_open;
 }
 
@@ -1458,17 +1447,13 @@
   mysql_mutex_lock(&fil_system.mutex);
   fil_space_t *space= fil_space_get_by_id(id);
   const uint32_t n= space ? space->acquire_low() : 0;
-<<<<<<< HEAD
-  mysql_mutex_unlock(&fil_system.mutex);
-=======
->>>>>>> a1267724
 
   if (n & STOPPING)
     space= nullptr;
   else if ((n & CLOSING) && !space->prepare_acquired())
     space= nullptr;
 
-  mutex_exit(&fil_system.mutex);
+  mysql_mutex_unlock(&fil_system.mutex);
   return space;
 }
 
