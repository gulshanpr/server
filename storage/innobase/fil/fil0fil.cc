/*****************************************************************************

Copyright (c) 1995, 2021, Oracle and/or its affiliates. All Rights Reserved.
Copyright (c) 2014, 2022, MariaDB Corporation.

This program is free software; you can redistribute it and/or modify it under
the terms of the GNU General Public License as published by the Free Software
Foundation; version 2 of the License.

This program is distributed in the hope that it will be useful, but WITHOUT
ANY WARRANTY; without even the implied warranty of MERCHANTABILITY or FITNESS
FOR A PARTICULAR PURPOSE. See the GNU General Public License for more details.

You should have received a copy of the GNU General Public License along with
this program; if not, write to the Free Software Foundation, Inc.,
51 Franklin Street, Fifth Floor, Boston, MA 02110-1335 USA

*****************************************************************************/

/**************************************************//**
@file fil/fil0fil.cc
The tablespace memory cache

Created 10/25/1995 Heikki Tuuri
*******************************************************/

#include "fil0fil.h"
#include "fil0crypt.h"

#include "btr0btr.h"
#include "buf0buf.h"
#include "dict0boot.h"
#include "dict0dict.h"
#include "dict0load.h"
#include "fsp0file.h"
#include "fsp0fsp.h"
#include "hash0hash.h"
#include "log0log.h"
#include "log0recv.h"
#include "mach0data.h"
#include "mtr0log.h"
#include "os0file.h"
#include "page0zip.h"
#include "row0mysql.h"
#include "srv0start.h"
#include "trx0purge.h"
#include "buf0lru.h"
#include "buf0flu.h"
#include "log.h"
#ifdef __linux__
# include <sys/types.h>
# include <sys/sysmacros.h>
# include <dirent.h>
#endif

#include "lz4.h"
#include "lzo/lzo1x.h"
#include "lzma.h"
#include "bzlib.h"
#include "snappy-c.h"

ATTRIBUTE_COLD void fil_space_t::set_corrupted() const
{
  if (!is_stopping() && !is_corrupted.test_and_set())
    sql_print_error("InnoDB: File '%s' is corrupted", chain.start->name);
}

/** Try to close a file to adhere to the innodb_open_files limit.
@param print_info   whether to diagnose why a file cannot be closed
@return whether a file was closed */
bool fil_space_t::try_to_close(bool print_info)
{
  mysql_mutex_assert_owner(&fil_system.mutex);
  for (fil_space_t &space : fil_system.space_list)
  {
    switch (space.purpose) {
    case FIL_TYPE_TEMPORARY:
      continue;
    case FIL_TYPE_IMPORT:
      break;
    case FIL_TYPE_TABLESPACE:
      if (is_predefined_tablespace(space.id))
        continue;
    }

    /* We are using an approximation of LRU replacement policy. In
    fil_node_open_file_low(), newly opened files are moved to the end
    of fil_system.space_list, so that they would be less likely to be
    closed here. */
    fil_node_t *node= UT_LIST_GET_FIRST(space.chain);
    if (!node)
      /* fil_ibd_create() did not invoke fil_space_t::add() yet */
      continue;
    ut_ad(!UT_LIST_GET_NEXT(chain, node));

    if (!node->is_open())
      continue;

    /* Other thread is trying to do fil_delete_tablespace()
    concurrently for the same tablespace. So ignore this
    tablespace and try to close the other one */
    const auto n= space.set_closing();
    if (n & STOPPING)
      continue;
    if (n & (PENDING | NEEDS_FSYNC))
    {
      if (!print_info)
        continue;
      print_info= false;
      const time_t now= time(nullptr);
      if (now - fil_system.n_open_exceeded_time < 5)
        continue; /* We display messages at most once in 5 seconds. */
      fil_system.n_open_exceeded_time= now;

      if (n & PENDING)
        sql_print_information("InnoDB: Cannot close file %s because of "
                              UINT32PF " pending operations%s", node->name,
                              n & PENDING,
                              (n & NEEDS_FSYNC) ? " and pending fsync" : "");
      else if (n & NEEDS_FSYNC)
        sql_print_information("InnoDB: Cannot close file %s because of "
                              "pending fsync", node->name);
      continue;
    }

    node->close();

    fil_system.move_closed_last_to_space_list(node->space);

    return true;
  }

  return false;
}

/*
		IMPLEMENTATION OF THE TABLESPACE MEMORY CACHE
		=============================================

The tablespace cache is responsible for providing fast read/write access to
tablespaces and logs of the database. File creation and deletion is done
in other modules which know more of the logic of the operation, however.

A tablespace consists of a chain of files. The size of the files does not
have to be divisible by the database block size, because we may just leave
the last incomplete block unused. When a new file is appended to the
tablespace, the maximum size of the file is also specified. At the moment,
we think that it is best to extend the file to its maximum size already at
the creation of the file, because then we can avoid dynamically extending
the file when more space is needed for the tablespace.

A block's position in the tablespace is specified with a 32-bit unsigned
integer. The files in the chain are thought to be catenated, and the block
corresponding to an address n is the nth block in the catenated file (where
the first block is named the 0th block, and the incomplete block fragments
at the end of files are not taken into account). A tablespace can be extended
by appending a new file at the end of the chain.

Our tablespace concept is similar to the one of Oracle.

To acquire more speed in disk transfers, a technique called disk striping is
sometimes used. This means that logical block addresses are divided in a
round-robin fashion across several disks. Windows NT supports disk striping,
so there we do not need to support it in the database. Disk striping is
implemented in hardware in RAID disks. We conclude that it is not necessary
to implement it in the database. Oracle 7 does not support disk striping,
either.

Another trick used at some database sites is replacing tablespace files by
raw disks, that is, the whole physical disk drive, or a partition of it, is
opened as a single file, and it is accessed through byte offsets calculated
from the start of the disk or the partition. This is recommended in some
books on database tuning to achieve more speed in i/o. Using raw disk
certainly prevents the OS from fragmenting disk space, but it is not clear
if it really adds speed. We measured on the Pentium 100 MHz + NT + NTFS file
system + EIDE Conner disk only a negligible difference in speed when reading
from a file, versus reading from a raw disk.

To have fast access to a tablespace or a log file, we put the data structures
to a hash table. Each tablespace and log file is given an unique 32-bit
identifier. */

/** Reference to the server data directory. Usually it is the
current working directory ".", but in the MariaDB Embedded Server Library
it is an absolute path. */
const char*	fil_path_to_mysql_datadir;

/** Common InnoDB file extensions */
const char* dot_ext[] = { "", ".ibd", ".isl", ".cfg" };

/** Number of pending tablespace flushes */
Atomic_counter<ulint> fil_n_pending_tablespace_flushes;

/** The tablespace memory cache. This variable is NULL before the module is
initialized. */
fil_system_t	fil_system;

/** At this age or older a space/page will be rotated */
extern uint srv_fil_crypt_rotate_key_age;

#ifdef UNIV_DEBUG
/** Try fil_validate() every this many times */
# define FIL_VALIDATE_SKIP	17

/******************************************************************//**
Checks the consistency of the tablespace cache some of the time.
@return true if ok or the check was skipped */
static
bool
fil_validate_skip(void)
/*===================*/
{
	/** The fil_validate() call skip counter. */
	static Atomic_counter<uint32_t> fil_validate_count;

	/* We want to reduce the call frequency of the costly fil_validate()
	check in debug builds. */
	return (fil_validate_count++ % FIL_VALIDATE_SKIP) || fil_validate();
}
#endif /* UNIV_DEBUG */

/** Look up a tablespace.
@param tablespace identifier
@return tablespace
@retval nullptr if not found */
fil_space_t *fil_space_get_by_id(uint32_t id)
{
	fil_space_t*	space;

	ut_ad(fil_system.is_initialised());
	mysql_mutex_assert_owner(&fil_system.mutex);

	HASH_SEARCH(hash, &fil_system.spaces, id,
		    fil_space_t*, space,, space->id == id);

	return(space);
}

/** Look up a tablespace.
The caller should hold an InnoDB table lock or a MDL that prevents
the tablespace from being dropped during the operation,
or the caller should be in single-threaded crash recovery mode
(no user connections that could drop tablespaces).
Normally, fil_space_t::get() should be used instead.
@param[in]	id	tablespace ID
@return tablespace, or NULL if not found */
fil_space_t *fil_space_get(uint32_t id)
{
  mysql_mutex_lock(&fil_system.mutex);
  fil_space_t *space= fil_space_get_by_id(id);
  mysql_mutex_unlock(&fil_system.mutex);
  return space;
}

/** Check if the compression algorithm is loaded
@param[in]	comp_algo ulint compression algorithm
@return whether the compression algorithm is loaded */
bool fil_comp_algo_loaded(ulint comp_algo)
{
	switch (comp_algo) {
	case PAGE_UNCOMPRESSED:
	case PAGE_ZLIB_ALGORITHM:
		return true;

	case PAGE_LZ4_ALGORITHM:
		return provider_service_lz4->is_loaded;

	case PAGE_LZO_ALGORITHM:
		return provider_service_lzo->is_loaded;

	case PAGE_LZMA_ALGORITHM:
		return provider_service_lzma->is_loaded;

	case PAGE_BZIP2_ALGORITHM:
		return provider_service_bzip2->is_loaded;

	case PAGE_SNAPPY_ALGORITHM:
		return provider_service_snappy->is_loaded;
	}

	return false;
}

/** Append a file to the chain of files of a space.
@param[in]	name		file name of a file that is not open
@param[in]	handle		file handle, or OS_FILE_CLOSED
@param[in]	size		file size in entire database pages
@param[in]	is_raw		whether this is a raw device
@param[in]	atomic_write	true if atomic write could be enabled
@param[in]	max_pages	maximum number of pages in file,
or UINT32_MAX for unlimited
@return file object */
fil_node_t* fil_space_t::add(const char* name, pfs_os_file_t handle,
			     uint32_t size, bool is_raw, bool atomic_write,
			     uint32_t max_pages)
{
	mysql_mutex_assert_owner(&fil_system.mutex);

	fil_node_t*	node;

	ut_ad(name != NULL);
	ut_ad(fil_system.is_initialised());

	node = reinterpret_cast<fil_node_t*>(ut_zalloc_nokey(sizeof(*node)));

	node->handle = handle;

	node->name = mem_strdup(name);

	ut_a(!is_raw || srv_start_raw_disk_in_use);

	node->is_raw_disk = is_raw;

	node->size = size;

	node->init_size = size;
	node->max_size = max_pages;

	node->space = this;

	node->atomic_write = atomic_write;

	this->size += size;
	UT_LIST_ADD_LAST(chain, node);
	if (node->is_open()) {
		clear_closing();
		if (++fil_system.n_open >= srv_max_n_open_files) {
			reacquire();
			try_to_close(true);
			release();
		}
	}

	return node;
}

/** Open a tablespace file.
@param node  data file
@return whether the file was successfully opened */
static bool fil_node_open_file_low(fil_node_t *node)
{
  ut_ad(!node->is_open());
  ut_ad(node->space->is_closing());
  mysql_mutex_assert_owner(&fil_system.mutex);
  ulint type;
  static_assert(((UNIV_ZIP_SIZE_MIN >> 1) << 3) == 4096, "compatibility");
  switch (FSP_FLAGS_GET_ZIP_SSIZE(node->space->flags)) {
  case 1:
  case 2:
    type= OS_DATA_FILE_NO_O_DIRECT;
    break;
  default:
    type= OS_DATA_FILE;
  }

  for (;;)
  {
    bool success;
    node->handle= os_file_create(innodb_data_file_key, node->name,
                                 node->is_raw_disk
                                 ? OS_FILE_OPEN_RAW | OS_FILE_ON_ERROR_NO_EXIT
                                 : OS_FILE_OPEN | OS_FILE_ON_ERROR_NO_EXIT,
                                 OS_FILE_AIO, type,
                                 srv_read_only_mode, &success);
    if (node->is_open())
    {
      ut_ad(success);
#ifndef _WIN32
      if (!node->space->id && !srv_read_only_mode && my_disable_locking &&
          os_file_lock(node->handle, node->name))
        goto fail;
#endif
      break;
    }

    /* The following call prints an error message */
    if (os_file_get_last_error(true) == EMFILE + 100 &&
        fil_space_t::try_to_close(true))
      continue;

    ib::warn() << "Cannot open '" << node->name << "'.";
    return false;
  }

  ulint comp_algo = node->space->get_compression_algo();
  bool comp_algo_invalid = false;

  if (node->size);
  else if (!node->read_page0() ||
            // validate compression algorithm for full crc32 format
            (node->space->full_crc32() &&
             (comp_algo_invalid = !fil_comp_algo_loaded(comp_algo))))
  {
<<<<<<< HEAD
    if (comp_algo_invalid)
    {
      if (comp_algo <= PAGE_ALGORITHM_LAST)
        ib::warn() << "'" << node->name << "' is compressed with "
                   << page_compression_algorithms[comp_algo]
                   << ", which is not currently loaded";
      else
        ib::warn() << "'" << node->name << "' is compressed with "
                   << "invalid algorithm: " << comp_algo;
    }

=======
#ifndef _WIN32
  fail:
#endif
>>>>>>> 2855bc53
    os_file_close(node->handle);
    node->handle= OS_FILE_CLOSED;
    return false;
  }

  ut_ad(node->is_open());

  fil_system.move_opened_last_to_space_list(node->space);

  fil_system.n_open++;
  return true;
}

/** Open a tablespace file.
@param node  data file
@return whether the file was successfully opened */
static bool fil_node_open_file(fil_node_t *node)
{
  mysql_mutex_assert_owner(&fil_system.mutex);
  ut_ad(!node->is_open());
  ut_ad(!is_predefined_tablespace(node->space->id) ||
        srv_operation == SRV_OPERATION_BACKUP ||
        srv_operation == SRV_OPERATION_RESTORE ||
        srv_operation == SRV_OPERATION_RESTORE_DELTA);
  ut_ad(node->space->purpose != FIL_TYPE_TEMPORARY);
  ut_ad(node->space->referenced());

  const auto old_time= fil_system.n_open_exceeded_time;

  for (ulint count= 0; fil_system.n_open >= srv_max_n_open_files; count++)
  {
    if (fil_space_t::try_to_close(count > 1))
      count= 0;
    else if (count >= 2)
    {
      if (old_time != fil_system.n_open_exceeded_time)
        sql_print_warning("InnoDB: innodb_open_files=" ULINTPF
                          " is exceeded (" ULINTPF " files stay open)",
                          srv_max_n_open_files, fil_system.n_open);
      break;
    }
    else
    {
      mysql_mutex_unlock(&fil_system.mutex);
      std::this_thread::sleep_for(std::chrono::milliseconds(20));
      /* Flush tablespaces so that we can close modified files. */
      fil_flush_file_spaces();
      mysql_mutex_lock(&fil_system.mutex);
      if (node->is_open())
        return true;
    }
  }

  /* The node can be opened beween releasing and acquiring fil_system.mutex
  in the above code */
  return node->is_open() || fil_node_open_file_low(node);
}

/** Close the file handle. */
void fil_node_t::close()
{
  prepare_to_close_or_detach();

  /* printf("Closing file %s\n", name); */
  int ret= os_file_close(handle);
  ut_a(ret);
  handle= OS_FILE_CLOSED;
}

pfs_os_file_t fil_node_t::detach()
{
  prepare_to_close_or_detach();

  pfs_os_file_t result= handle;
  handle= OS_FILE_CLOSED;
  return result;
}

void fil_node_t::prepare_to_close_or_detach()
{
  mysql_mutex_assert_owner(&fil_system.mutex);
  ut_ad(space->is_ready_to_close() || srv_operation == SRV_OPERATION_BACKUP ||
        srv_operation == SRV_OPERATION_RESTORE_DELTA);
  ut_a(is_open());
  ut_a(!being_extended);
  ut_a(space->is_ready_to_close() || space->purpose == FIL_TYPE_TEMPORARY ||
       srv_fast_shutdown == 2 || !srv_was_started);

  ut_a(fil_system.n_open > 0);
  fil_system.n_open--;
}

/** Flush any writes cached by the file system. */
void fil_space_t::flush_low()
{
  mysql_mutex_assert_not_owner(&fil_system.mutex);

  uint32_t n= 1;
  while (!n_pending.compare_exchange_strong(n, n | NEEDS_FSYNC,
                                            std::memory_order_acquire,
                                            std::memory_order_relaxed))
  {
    ut_ad(n & PENDING);
    if (n & STOPPING)
      return;
    if (n & NEEDS_FSYNC)
      break;
  }

  fil_n_pending_tablespace_flushes++;
  for (fil_node_t *node= UT_LIST_GET_FIRST(chain); node;
       node= UT_LIST_GET_NEXT(chain, node))
  {
    if (!node->is_open())
    {
      ut_ad(!is_in_unflushed_spaces);
      continue;
    }
    IF_WIN(if (node->is_raw_disk) continue,);
    os_file_flush(node->handle);
  }

  if (is_in_unflushed_spaces)
  {
    mysql_mutex_lock(&fil_system.mutex);
    if (is_in_unflushed_spaces)
    {
      is_in_unflushed_spaces= false;
      fil_system.unflushed_spaces.remove(*this);
    }
    mysql_mutex_unlock(&fil_system.mutex);
  }

  clear_flush();
  fil_n_pending_tablespace_flushes--;
}

/** Try to extend a tablespace.
@param[in,out]	space	tablespace to be extended
@param[in,out]	node	last file of the tablespace
@param[in]	size	desired size in number of pages
@param[out]	success	whether the operation succeeded
@return	whether the operation should be retried */
static ATTRIBUTE_COLD __attribute__((warn_unused_result, nonnull))
bool
fil_space_extend_must_retry(
	fil_space_t*	space,
	fil_node_t*	node,
	uint32_t	size,
	bool*		success)
{
	mysql_mutex_assert_owner(&fil_system.mutex);
	ut_ad(UT_LIST_GET_LAST(space->chain) == node);
	ut_ad(size >= FIL_IBD_FILE_INITIAL_SIZE);
	ut_ad(node->space == space);
	ut_ad(space->referenced() || space->is_being_truncated);

	*success = space->size >= size;

	if (*success) {
		/* Space already big enough */
		return(false);
	}

	if (node->being_extended) {
		/* Another thread is currently extending the file. Wait
		for it to finish.
		It'd have been better to use event driven mechanism but
		the entire module is peppered with polling stuff. */
		mysql_mutex_unlock(&fil_system.mutex);
		std::this_thread::sleep_for(std::chrono::milliseconds(100));
		return(true);
	}

	node->being_extended = true;

	/* At this point it is safe to release fil_system.mutex. No
	other thread can rename, delete, close or extend the file because
	we have set the node->being_extended flag. */
	mysql_mutex_unlock(&fil_system.mutex);

	ut_ad(size >= space->size);

	uint32_t	last_page_no		= space->size;
	const uint32_t	file_start_page_no	= last_page_no - node->size;

	const unsigned	page_size = space->physical_size();

	/* Datafile::read_first_page() expects innodb_page_size bytes.
	fil_node_t::read_page0() expects at least 4 * innodb_page_size bytes.
	os_file_set_size() expects multiples of 4096 bytes.
	For ROW_FORMAT=COMPRESSED tables using 1024-byte or 2048-byte
	pages, we will preallocate up to an integer multiple of 4096 bytes,
	and let normal writes append 1024, 2048, or 3072 bytes to the file. */
	os_offset_t new_size = std::max(
		(os_offset_t(size - file_start_page_no) * page_size)
		& ~os_offset_t(4095),
		os_offset_t(FIL_IBD_FILE_INITIAL_SIZE << srv_page_size_shift));

	*success = os_file_set_size(node->name, node->handle, new_size,
				    node->punch_hole == 1);

	os_has_said_disk_full = *success;
	if (*success) {
		os_file_flush(node->handle);
		last_page_no = size;
	} else {
		/* Let us measure the size of the file
		to determine how much we were able to
		extend it */
		os_offset_t	fsize = os_file_get_size(node->handle);
		ut_a(fsize != os_offset_t(-1));

		last_page_no = uint32_t(fsize / page_size)
			+ file_start_page_no;
	}
	mysql_mutex_lock(&fil_system.mutex);

	ut_a(node->being_extended);
	node->being_extended = false;
	ut_a(last_page_no - file_start_page_no >= node->size);

	uint32_t file_size = last_page_no - file_start_page_no;
	space->size += file_size - node->size;
	node->size = file_size;
	const uint32_t pages_in_MiB = node->size
		& ~uint32_t((1U << (20U - srv_page_size_shift)) - 1);

	/* Keep the last data file size info up to date, rounded to
	full megabytes */

	switch (space->id) {
	case TRX_SYS_SPACE:
		srv_sys_space.set_last_file_size(pages_in_MiB);
	do_flush:
		space->reacquire();
		mysql_mutex_unlock(&fil_system.mutex);
		space->flush_low();
		space->release();
		mysql_mutex_lock(&fil_system.mutex);
		break;
	default:
		ut_ad(space->purpose == FIL_TYPE_TABLESPACE
		      || space->purpose == FIL_TYPE_IMPORT);
		if (space->purpose == FIL_TYPE_TABLESPACE
		    && !space->is_being_truncated) {
			goto do_flush;
		}
		break;
	case SRV_TMP_SPACE_ID:
		ut_ad(space->purpose == FIL_TYPE_TEMPORARY);
		srv_tmp_space.set_last_file_size(pages_in_MiB);
		break;
	}

	return false;
}

/** @return whether the file is usable for io() */
ATTRIBUTE_COLD bool fil_space_t::prepare_acquired()
{
  ut_ad(referenced());
  mysql_mutex_assert_owner(&fil_system.mutex);
  fil_node_t *node= UT_LIST_GET_LAST(chain);
  ut_ad(!id || purpose == FIL_TYPE_TEMPORARY ||
        node == UT_LIST_GET_FIRST(chain));

  const bool is_open= node && (node->is_open() || fil_node_open_file(node));

  if (!is_open)
    release();
  else if (node->deferred);
  else if (auto desired_size= recv_size)
  {
    bool success;
    while (fil_space_extend_must_retry(this, node, desired_size, &success))
      mysql_mutex_lock(&fil_system.mutex);

    mysql_mutex_assert_owner(&fil_system.mutex);
    /* Crash recovery requires the file extension to succeed. */
    ut_a(success);
    /* InnoDB data files cannot shrink. */
    ut_a(size >= desired_size);
    if (desired_size > committed_size)
      committed_size= desired_size;

    /* There could be multiple concurrent I/O requests for this
    tablespace (multiple threads trying to extend this tablespace).

    Also, fil_space_set_recv_size_and_flags() may have been invoked
    again during the file extension while fil_system.mutex was not
    being held by us.

    Only if recv_size matches what we read originally, reset the
    field. In this way, a subsequent I/O request will handle any
    pending fil_space_set_recv_size_and_flags(). */

    if (desired_size == recv_size)
    {
      recv_size= 0;
      goto clear;
    }
  }
  else
clear:
    clear_closing();

  return is_open;
}

/** @return whether the file is usable for io() */
ATTRIBUTE_COLD bool fil_space_t::acquire_and_prepare()
{
  mysql_mutex_lock(&fil_system.mutex);
  const auto flags= acquire_low() & (STOPPING | CLOSING);
  const bool is_open= !flags || (flags == CLOSING && prepare_acquired());
  mysql_mutex_unlock(&fil_system.mutex);
  return is_open;
}

/** Try to extend a tablespace if it is smaller than the specified size.
@param[in,out]	space	tablespace
@param[in]	size	desired size in pages
@return whether the tablespace is at least as big as requested */
bool fil_space_extend(fil_space_t *space, uint32_t size)
{
  ut_ad(!srv_read_only_mode || space->purpose == FIL_TYPE_TEMPORARY);
  bool success= false;
  const bool acquired= space->acquire();
  mysql_mutex_lock(&fil_system.mutex);
  if (acquired || space->is_being_truncated)
  {
    while (fil_space_extend_must_retry(space, UT_LIST_GET_LAST(space->chain),
                                       size, &success))
      mysql_mutex_lock(&fil_system.mutex);
  }
  mysql_mutex_unlock(&fil_system.mutex);
  if (acquired)
    space->release();
  return success;
}

/** Prepare to free a file from fil_system. */
inline pfs_os_file_t fil_node_t::close_to_free(bool detach_handle)
{
  mysql_mutex_assert_owner(&fil_system.mutex);
  ut_a(!being_extended);

  if (is_open() &&
      (space->n_pending.fetch_or(fil_space_t::CLOSING,
                                 std::memory_order_acquire) &
       fil_space_t::PENDING))
  {
    mysql_mutex_unlock(&fil_system.mutex);
    while (space->referenced())
      std::this_thread::sleep_for(std::chrono::microseconds(100));
    mysql_mutex_lock(&fil_system.mutex);
  }

  while (is_open())
  {
    if (space->is_in_unflushed_spaces)
    {
      ut_ad(srv_file_flush_method != SRV_O_DIRECT_NO_FSYNC);
      space->is_in_unflushed_spaces= false;
      fil_system.unflushed_spaces.remove(*space);
    }

    ut_a(!being_extended);
    if (detach_handle)
    {
      auto result= handle;
      handle= OS_FILE_CLOSED;
      return result;
    }
    bool ret= os_file_close(handle);
    ut_a(ret);
    handle= OS_FILE_CLOSED;
    break;
  }

  return OS_FILE_CLOSED;
}

/** Detach a tablespace from the cache and close the files.
@param space tablespace
@param detach_handle whether to detach the handle, instead of closing
@return detached handle
@retval OS_FILE_CLOSED if no handle was detached */
pfs_os_file_t fil_system_t::detach(fil_space_t *space, bool detach_handle)
{
  mysql_mutex_assert_owner(&fil_system.mutex);
  HASH_DELETE(fil_space_t, hash, &spaces, space->id, space);

  if (space->is_in_unflushed_spaces)
  {
    ut_ad(srv_file_flush_method != SRV_O_DIRECT_NO_FSYNC);
    space->is_in_unflushed_spaces= false;
    unflushed_spaces.remove(*space);
  }

  if (space->is_in_default_encrypt)
  {
    space->is_in_default_encrypt= false;
    default_encrypt_tables.remove(*space);
  }

  {
    space_list_t::iterator s= space_list_t::iterator(space);
    if (space_list_last_opened == space)
    {
      if (s == space_list.begin())
      {
        ut_ad(srv_operation > SRV_OPERATION_EXPORT_RESTORED ||
              srv_shutdown_state > SRV_SHUTDOWN_NONE);
        space_list_last_opened= nullptr;
      }
      else
      {
        space_list_t::iterator prev= s;
        space_list_last_opened= &*--prev;
      }
    }
    space_list.erase(s);
  }

  if (space == sys_space)
    sys_space= nullptr;
  else if (space == temp_space)
    temp_space= nullptr;

  for (fil_node_t* node= UT_LIST_GET_FIRST(space->chain); node;
       node= UT_LIST_GET_NEXT(chain, node))
    if (node->is_open())
    {
      ut_ad(n_open > 0);
      n_open--;
    }

  ut_ad(!detach_handle || space->id);
  ut_ad(!detach_handle || UT_LIST_GET_LEN(space->chain) <= 1);

  pfs_os_file_t handle= OS_FILE_CLOSED;

  for (fil_node_t* node= UT_LIST_GET_FIRST(space->chain); node;
       node= UT_LIST_GET_NEXT(chain, node))
    handle= node->close_to_free(detach_handle);

  ut_ad(!space->referenced());
  return handle;
}

/** Free a tablespace object on which fil_system_t::detach() was invoked.
There must not be any pending i/o's or flushes on the files.
@param[in,out]	space		tablespace */
static
void
fil_space_free_low(
	fil_space_t*	space)
{
	/* The tablespace must not be in fil_system.named_spaces. */
	ut_ad(srv_fast_shutdown == 2 || !srv_was_started
	      || space->max_lsn == 0);

	/* Wait for fil_space_t::release() after
	fil_system_t::detach(), the tablespace cannot be found, so
	fil_space_t::get() would return NULL */
	while (space->referenced()) {
		std::this_thread::sleep_for(std::chrono::microseconds(100));
	}

	for (fil_node_t* node = UT_LIST_GET_FIRST(space->chain);
	     node != NULL; ) {
		ut_d(space->size -= node->size);
		ut_free(node->name);
		fil_node_t* old_node = node;
		node = UT_LIST_GET_NEXT(chain, node);
		ut_free(old_node);
	}

	ut_ad(space->size == 0);

	fil_space_destroy_crypt_data(&space->crypt_data);

	space->~fil_space_t();
	ut_free(space);
}

/** Frees a space object from the tablespace memory cache.
Closes the files in the chain but does not delete them.
There must not be any pending i/o's or flushes on the files.
@param id          tablespace identifier
@param x_latched   whether the caller holds exclusive fil_space_t::latch
@return true if success */
bool fil_space_free(uint32_t id, bool x_latched)
{
	ut_ad(id != TRX_SYS_SPACE);

	mysql_mutex_lock(&fil_system.mutex);
	fil_space_t*	space = fil_space_get_by_id(id);

	if (space != NULL) {
		fil_system.detach(space);
	}

	mysql_mutex_unlock(&fil_system.mutex);

	if (space != NULL) {
		if (x_latched) {
			space->x_unlock();
		}

		if (!recv_recovery_is_on()) {
			log_sys.latch.wr_lock(SRW_LOCK_CALL);

			if (space->max_lsn) {
				ut_d(space->max_lsn = 0);
				fil_system.named_spaces.remove(*space);
			}

			log_sys.latch.wr_unlock();
		} else {
#ifndef SUX_LOCK_GENERIC
			ut_ad(log_sys.latch.is_write_locked());
#endif
			if (space->max_lsn) {
				ut_d(space->max_lsn = 0);
				fil_system.named_spaces.remove(*space);
			}
		}

		fil_space_free_low(space);
	}

	return(space != NULL);
}

/** Create a tablespace in fil_system.
@param name       tablespace name
@param id         tablespace identifier
@param flags      tablespace flags
@param purpose    tablespace purpose
@param crypt_data encryption information
@param mode       encryption mode
@param opened     true if space files are opened
@return pointer to created tablespace, to be filled in with add()
@retval nullptr on failure (such as when the same tablespace exists) */
fil_space_t *fil_space_t::create(uint32_t id, uint32_t flags,
                                 fil_type_t purpose,
				 fil_space_crypt_t *crypt_data,
				 fil_encryption_t mode,
				 bool opened)
{
	fil_space_t*	space;

	mysql_mutex_assert_owner(&fil_system.mutex);
	ut_ad(fil_system.is_initialised());
	ut_ad(fil_space_t::is_valid_flags(flags & ~FSP_FLAGS_MEM_MASK, id));
	ut_ad(srv_page_size == UNIV_PAGE_SIZE_ORIG || flags != 0);

	DBUG_EXECUTE_IF("fil_space_create_failure", return(NULL););

	/* FIXME: if calloc() is defined as an inline function that calls
	memset() or bzero(), then GCC 6 -flifetime-dse can optimize it away */
	space= new (ut_zalloc_nokey(sizeof(*space))) fil_space_t;

	space->id = id;

	UT_LIST_INIT(space->chain, &fil_node_t::chain);

	space->purpose = purpose;
	space->flags = flags;

	space->crypt_data = crypt_data;
	space->n_pending.store(CLOSING, std::memory_order_relaxed);

	DBUG_LOG("tablespace", "Created metadata for " << id);
	if (crypt_data) {
		DBUG_LOG("crypt",
			 "Tablespace " << id
			 << " encryption " << crypt_data->encryption
			 << " key id " << crypt_data->key_id
			 << ":" << fil_crypt_get_mode(crypt_data)
			 << " " << fil_crypt_get_type(crypt_data));
	}

	space->latch.SRW_LOCK_INIT(fil_space_latch_key);

	if (const fil_space_t *old_space = fil_space_get_by_id(id)) {
		ib::error() << "Trying to add tablespace with id " << id
			    << " to the cache, but tablespace '"
			    << (old_space->chain.start
				? old_space->chain.start->name
				: "")
			    << "' already exists in the cache!";
		space->~fil_space_t();
		ut_free(space);
		return(NULL);
	}

	HASH_INSERT(fil_space_t, hash, &fil_system.spaces, id, space);

	if (opened)
	  fil_system.add_opened_last_to_space_list(space);
	else
          fil_system.space_list.push_back(*space);

	switch (id) {
	case 0:
		ut_ad(!fil_system.sys_space);
		fil_system.sys_space = space;
		break;
	case SRV_TMP_SPACE_ID:
		ut_ad(!fil_system.temp_space);
		fil_system.temp_space = space;
		break;
	default:
		ut_ad(purpose != FIL_TYPE_TEMPORARY);
		if (UNIV_LIKELY(id <= fil_system.max_assigned_id)) {
			break;
		}
		if (UNIV_UNLIKELY(srv_operation == SRV_OPERATION_BACKUP)) {
			break;
		}
		if (!fil_system.space_id_reuse_warned) {
			ib::warn() << "Allocated tablespace ID " << id
				<< ", old maximum was "
				<< fil_system.max_assigned_id;
		}

		fil_system.max_assigned_id = id;
	}

	const bool rotate = purpose == FIL_TYPE_TABLESPACE
		&& (mode == FIL_ENCRYPTION_ON || mode == FIL_ENCRYPTION_OFF
		    || srv_encrypt_tables)
		&& fil_crypt_must_default_encrypt();

	if (rotate) {
		fil_system.default_encrypt_tables.push_back(*space);
		space->is_in_default_encrypt = true;

		if (srv_n_fil_crypt_threads_started) {
			mysql_mutex_unlock(&fil_system.mutex);
			fil_crypt_threads_signal();
			mysql_mutex_lock(&fil_system.mutex);
		}
	}

	return(space);
}

/*******************************************************************//**
Assigns a new space id for a new single-table tablespace. This works simply by
incrementing the global counter. If 4 billion id's is not enough, we may need
to recycle id's.
@return true if assigned, false if not */
bool fil_assign_new_space_id(uint32_t *space_id)
{
	uint32_t id = *space_id;
	bool	success;

	mysql_mutex_lock(&fil_system.mutex);

	if (id < fil_system.max_assigned_id) {
		id = fil_system.max_assigned_id;
	}

	id++;

	if (id > (SRV_SPACE_ID_UPPER_BOUND / 2) && (id % 1000000UL == 0)) {
		ib::warn() << "You are running out of new single-table"
			" tablespace id's. Current counter is " << id
			<< " and it must not exceed" <<SRV_SPACE_ID_UPPER_BOUND
			<< "! To reset the counter to zero you have to dump"
			" all your tables and recreate the whole InnoDB"
			" installation.";
	}

	success = (id < SRV_SPACE_ID_UPPER_BOUND);

	if (success) {
		*space_id = fil_system.max_assigned_id = id;
	} else {
		ib::warn() << "You have run out of single-table tablespace"
			" id's! Current counter is " << id
			<< ". To reset the counter to zero"
			" you have to dump all your tables and"
			" recreate the whole InnoDB installation.";
		*space_id = UINT32_MAX;
	}

	mysql_mutex_unlock(&fil_system.mutex);

	return(success);
}

/** Read the first page of a data file.
@return whether the page was found valid */
bool fil_space_t::read_page0()
{
  ut_ad(fil_system.is_initialised());
  mysql_mutex_assert_owner(&fil_system.mutex);
  if (size)
    return true;

  fil_node_t *node= UT_LIST_GET_FIRST(chain);
  if (!node)
    return false;
  ut_ad(!UT_LIST_GET_NEXT(chain, node));

  if (UNIV_UNLIKELY(acquire_low() & STOPPING))
  {
    ut_ad("this should not happen" == 0);
    return false;
  }
  const bool ok= node->is_open() || fil_node_open_file(node);
  release();
  return ok;
}

/** Look up a tablespace and ensure that its first page has been validated. */
static fil_space_t *fil_space_get_space(uint32_t id)
{
  if (fil_space_t *space= fil_space_get_by_id(id))
    if (space->read_page0())
      return space;
  return nullptr;
}

void fil_space_set_recv_size_and_flags(uint32_t id, uint32_t size,
                                       uint32_t flags)
{
  ut_ad(id < SRV_SPACE_ID_UPPER_BOUND);
  mysql_mutex_lock(&fil_system.mutex);
  if (fil_space_t *space= fil_space_get_space(id))
  {
    if (size)
      space->recv_size= size;
    if (flags != FSP_FLAGS_FCRC32_MASK_MARKER)
      space->flags= flags;
  }
  mysql_mutex_unlock(&fil_system.mutex);
}

/** Open each file. Never invoked on .ibd files.
@param create_new_db    whether to skip the call to fil_node_t::read_page0()
@return whether all files were opened */
bool fil_space_t::open(bool create_new_db)
{
  ut_ad(fil_system.is_initialised());
  ut_ad(!id || create_new_db);

  bool success= true;
  bool skip_read= create_new_db;

  mysql_mutex_lock(&fil_system.mutex);

  for (fil_node_t *node= UT_LIST_GET_FIRST(chain); node;
       node= UT_LIST_GET_NEXT(chain, node))
  {
    if (!node->is_open() && !fil_node_open_file_low(node))
    {
err_exit:
      success= false;
      break;
    }

    if (create_new_db)
    {
      node->find_metadata(node->handle);
      continue;
    }
    if (skip_read)
    {
      size+= node->size;
      continue;
    }

    if (!node->read_page0())
    {
      fil_system.n_open--;
      os_file_close(node->handle);
      node->handle= OS_FILE_CLOSED;
      goto err_exit;
    }

    skip_read= true;
  }

  if (!create_new_db)
    committed_size= size;
  mysql_mutex_unlock(&fil_system.mutex);
  return success;
}

/** Close each file. Only invoked on fil_system.temp_space. */
void fil_space_t::close()
{
	if (!fil_system.is_initialised()) {
		return;
	}

	mysql_mutex_lock(&fil_system.mutex);
	ut_ad(this == fil_system.temp_space
	      || srv_operation == SRV_OPERATION_BACKUP
	      || srv_operation == SRV_OPERATION_RESTORE
	      || srv_operation == SRV_OPERATION_RESTORE_DELTA);

	for (fil_node_t* node = UT_LIST_GET_FIRST(chain);
	     node != NULL;
	     node = UT_LIST_GET_NEXT(chain, node)) {
		if (node->is_open()) {
			node->close();
		}
	}

	mysql_mutex_unlock(&fil_system.mutex);
}

void fil_system_t::create(ulint hash_size)
{
	ut_ad(this == &fil_system);
	ut_ad(!is_initialised());
	ut_ad(!(srv_page_size % FSP_EXTENT_SIZE));
	ut_ad(srv_page_size);
	ut_ad(!spaces.array);

	m_initialised = true;

	compile_time_assert(!(UNIV_PAGE_SIZE_MAX % FSP_EXTENT_SIZE_MAX));
	compile_time_assert(!(UNIV_PAGE_SIZE_MIN % FSP_EXTENT_SIZE_MIN));

	ut_ad(hash_size > 0);

	mysql_mutex_init(fil_system_mutex_key, &mutex, nullptr);

	spaces.create(hash_size);

	fil_space_crypt_init();
#ifdef __linux__
	ssd.clear();
	char fn[sizeof(dirent::d_name)
		+ sizeof "/sys/block/" "/queue/rotational"];
	const size_t sizeof_fnp = (sizeof fn) - sizeof "/sys/block";
	memcpy(fn, "/sys/block/", sizeof "/sys/block");
	char* fnp = &fn[sizeof "/sys/block"];

	std::set<std::string> ssd_devices;
	if (DIR* d = opendir("/sys/block")) {
		while (struct dirent* e = readdir(d)) {
			if (e->d_name[0] == '.') {
				continue;
			}
			snprintf(fnp, sizeof_fnp, "%s/queue/rotational",
				 e->d_name);
			int f = open(fn, O_RDONLY);
			if (f == -1) {
				continue;
			}
			char b[sizeof "4294967295:4294967295\n"];
			ssize_t l = read(f, b, sizeof b);
			::close(f);
			if (l != 2 || memcmp("0\n", b, 2)) {
				continue;
			}
			snprintf(fnp, sizeof_fnp, "%s/dev", e->d_name);
			f = open(fn, O_RDONLY);
			if (f == -1) {
				continue;
			}
			l = read(f, b, sizeof b);
			::close(f);
			if (l <= 0 || b[l - 1] != '\n') {
				continue;
			}
			b[l - 1] = '\0';
			char* end = b;
			unsigned long dev_major = strtoul(b, &end, 10);
			if (b == end || *end != ':'
			    || dev_major != unsigned(dev_major)) {
				continue;
			}
			char* c = end + 1;
			unsigned long dev_minor = strtoul(c, &end, 10);
			if (c == end || *end
			    || dev_minor != unsigned(dev_minor)) {
				continue;
			}
			ssd.push_back(makedev(unsigned(dev_major),
					      unsigned(dev_minor)));
		}
		closedir(d);
	}
	/* fil_system_t::is_ssd() assumes the following */
	ut_ad(makedev(0, 8) == 8);
	ut_ad(makedev(0, 4) == 4);
	ut_ad(makedev(0, 2) == 2);
	ut_ad(makedev(0, 1) == 1);
#endif
}

void fil_system_t::close()
{
  ut_ad(this == &fil_system);
  ut_a(unflushed_spaces.empty());
  ut_a(space_list.empty());
  ut_ad(!sys_space);
  ut_ad(!temp_space);

  if (is_initialised())
  {
    m_initialised= false;
    spaces.free();
    mysql_mutex_destroy(&mutex);
    fil_space_crypt_cleanup();
  }

  ut_ad(!spaces.array);

#ifdef __linux__
  ssd.clear();
  ssd.shrink_to_fit();
#endif /* __linux__ */
}

void fil_system_t::add_opened_last_to_space_list(fil_space_t *space)
{
  if (UNIV_LIKELY(space_list_last_opened != nullptr))
    space_list.insert(++space_list_t::iterator(space_list_last_opened), *space);
  else
    space_list.push_front(*space);
  space_list_last_opened= space;
}

/** Extend all open data files to the recovered size */
ATTRIBUTE_COLD void fil_system_t::extend_to_recv_size()
{
  ut_ad(is_initialised());
  mysql_mutex_lock(&mutex);
  for (fil_space_t &space : fil_system.space_list)
  {
    const uint32_t size= space.recv_size;

    if (size > space.size)
    {
      if (space.is_closing())
        continue;
      space.reacquire();
      bool success;
      while (fil_space_extend_must_retry(&space, UT_LIST_GET_LAST(space.chain),
                                         size, &success))
        mysql_mutex_lock(&mutex);
      /* Crash recovery requires the file extension to succeed. */
      ut_a(success);
      space.release();
    }
  }
  mysql_mutex_unlock(&mutex);
}

/** Close all tablespace files at shutdown */
void fil_space_t::close_all()
{
  if (!fil_system.is_initialised())
    return;

  /* At shutdown, we should not have any files in this list. */
  ut_ad(srv_fast_shutdown == 2 || !srv_was_started ||
        fil_system.named_spaces.empty());
  fil_flush_file_spaces();

  mysql_mutex_lock(&fil_system.mutex);

  while (!fil_system.space_list.empty())
  {
    fil_space_t &space= fil_system.space_list.front();

    for (fil_node_t *node= UT_LIST_GET_FIRST(space.chain); node != NULL;
         node= UT_LIST_GET_NEXT(chain, node))
    {

      if (!node->is_open())
      {
      next:
        continue;
      }

      for (ulint count= 10000; count--;)
      {
        const auto n= space.set_closing();
        if (n & STOPPING)
          goto next;
        if (!(n & (PENDING | NEEDS_FSYNC)))
        {
          node->close();
          goto next;
        }
        mysql_mutex_unlock(&fil_system.mutex);
        std::this_thread::sleep_for(std::chrono::microseconds(100));
        mysql_mutex_lock(&fil_system.mutex);
        if (!node->is_open())
          goto next;
      }

      ib::error() << "File '" << node->name << "' has " << space.referenced()
                  << " operations";
    }

    fil_system.detach(&space);
    mysql_mutex_unlock(&fil_system.mutex);
    fil_space_free_low(&space);
    mysql_mutex_lock(&fil_system.mutex);
  }

  mysql_mutex_unlock(&fil_system.mutex);

  ut_ad(srv_fast_shutdown == 2 || !srv_was_started ||
        fil_system.named_spaces.empty());
}

/*******************************************************************//**
Sets the max tablespace id counter if the given number is bigger than the
previous value. */
void fil_set_max_space_id_if_bigger(uint32_t max_id)
{
	ut_a(max_id < SRV_SPACE_ID_UPPER_BOUND);

	mysql_mutex_lock(&fil_system.mutex);

	if (fil_system.max_assigned_id < max_id) {

		fil_system.max_assigned_id = max_id;
	}

	mysql_mutex_unlock(&fil_system.mutex);
}

/** Acquire a tablespace reference.
@param id      tablespace identifier
@return tablespace
@retval nullptr if the tablespace is missing or inaccessible */
fil_space_t *fil_space_t::get(uint32_t id)
{
  mysql_mutex_lock(&fil_system.mutex);
  fil_space_t *space= fil_space_get_by_id(id);
  const uint32_t n= space ? space->acquire_low() : 0;

  if (n & STOPPING)
    space= nullptr;
  else if ((n & CLOSING) && !space->prepare_acquired())
    space= nullptr;

  mysql_mutex_unlock(&fil_system.mutex);
  return space;
}

/** Write a log record about a file operation.
@param type           file operation
@param first_page_no  first page number in the file
@param path           file path
@param new_path       new file path for type=FILE_RENAME */
inline void mtr_t::log_file_op(mfile_type_t type, uint32_t space_id,
			       const char *path, const char *new_path)
{
  ut_ad((new_path != nullptr) == (type == FILE_RENAME));
  ut_ad(!(byte(type) & 15));

  /* fil_name_parse() requires that there be at least one path
  separator and that the file path end with ".ibd". */
  ut_ad(strchr(path, '/'));
  ut_ad(!strcmp(&path[strlen(path) - strlen(DOT_IBD)], DOT_IBD));

  m_modifications= true;
  if (!is_logged())
    return;
  m_last= nullptr;

  const size_t len= strlen(path);
  const size_t new_len= type == FILE_RENAME ? 1 + strlen(new_path) : 0;
  ut_ad(len > 0);
  byte *const log_ptr= m_log.open(1 + 3/*length*/ + 5/*space_id*/ +
                                  1/*page_no=0*/);
  byte *end= log_ptr + 1;
  end= mlog_encode_varint(end, space_id);
  *end++= 0;
  if (UNIV_LIKELY(end + len + new_len >= &log_ptr[16]))
  {
    *log_ptr= type;
    size_t total_len= len + new_len + end - log_ptr - 15;
    if (total_len >= MIN_3BYTE)
      total_len+= 2;
    else if (total_len >= MIN_2BYTE)
      total_len++;
    end= mlog_encode_varint(log_ptr + 1, total_len);
    end= mlog_encode_varint(end, space_id);
    *end++= 0;
  }
  else
  {
    *log_ptr= static_cast<byte>(type | (end + len + new_len - &log_ptr[1]));
    ut_ad(*log_ptr & 15);
  }

  m_log.close(end);

  if (type == FILE_RENAME)
  {
    ut_ad(strchr(new_path, '/'));
    m_log.push(reinterpret_cast<const byte*>(path), uint32_t(len + 1));
    m_log.push(reinterpret_cast<const byte*>(new_path), uint32_t(new_len - 1));
  }
  else
    m_log.push(reinterpret_cast<const byte*>(path), uint32_t(len));
}

/** Write FILE_MODIFY for a file.
@param[in]	space_id	tablespace id
@param[in]	name		tablespace file name
@param[in,out]	mtr		mini-transaction */
static void fil_name_write(uint32_t space_id, const char *name,
                           mtr_t *mtr)
{
  ut_ad(!is_predefined_tablespace(space_id));
  mtr->log_file_op(FILE_MODIFY, space_id, name);
}

fil_space_t *fil_space_t::check_pending_operations(uint32_t id)
{
  ut_a(!is_system_tablespace(id));
  mysql_mutex_lock(&fil_system.mutex);
  fil_space_t *space= fil_space_get_by_id(id);

  if (!space)
  {
    mysql_mutex_unlock(&fil_system.mutex);
    return nullptr;
  }

  if (space->pending() & STOPPING)
  {
being_deleted:
    /* A thread executing DDL and another thread executing purge may
    be executing fil_delete_tablespace() concurrently for the same
    tablespace. Wait for the other thread to complete the operation. */
    for (ulint count= 0;; count++)
    {
      space= fil_space_get_by_id(id);
      ut_ad(!space || space->is_stopping());
      mysql_mutex_unlock(&fil_system.mutex);
      if (!space)
        return nullptr;
      /* Issue a warning every 10.24 seconds, starting after 2.56 seconds */
      if ((count & 511) == 128)
        sql_print_warning("InnoDB: Waiting for tablespace " UINT32PF
                          " to be deleted", id);
      std::this_thread::sleep_for(std::chrono::milliseconds(20));
      mysql_mutex_lock(&fil_system.mutex);
    }
  }
  else
  {
    if (space->crypt_data)
    {
      space->reacquire();
      mysql_mutex_unlock(&fil_system.mutex);
      fil_space_crypt_close_tablespace(space);
      mysql_mutex_lock(&fil_system.mutex);
      space->release();
    }
    if (space->set_stopping_check())
      goto being_deleted;
  }

  mysql_mutex_unlock(&fil_system.mutex);

  for (ulint count= 0;; count++)
  {
    const unsigned pending= space->referenced();
    if (!pending)
      return space;
    /* Issue a warning every 10.24 seconds, starting after 2.56 seconds */
    if ((count & 511) == 128)
      sql_print_warning("InnoDB: Trying to delete tablespace '%s' "
                        "but there are %u pending operations",
                        space->chain.start->name, id);
    std::this_thread::sleep_for(std::chrono::milliseconds(20));
  }
}

/** Close a single-table tablespace on failed IMPORT TABLESPACE.
The tablespace must be cached in the memory cache.
Free all pages used by the tablespace. */
void fil_close_tablespace(uint32_t id)
{
	ut_ad(!is_system_tablespace(id));
	fil_space_t* space = fil_space_t::check_pending_operations(id);
	if (!space) {
		return;
	}

	space->x_lock();

	/* Invalidate in the buffer pool all pages belonging to the
	tablespace. Since we have invoked space->set_stopping(), readahead
	can no longer read more pages of this tablespace to buf_pool.
	Thus we can clean the tablespace out of buf_pool
	completely and permanently. */
	while (buf_flush_list_space(space));
	ut_ad(space->is_stopping());

	/* If it is a delete then also delete any generated files, otherwise
	when we drop the database the remove directory will fail. */

	if (char* cfg_name = fil_make_filepath(space->chain.start->name,
					       fil_space_t::name_type{},
					       CFG, false)) {
		os_file_delete_if_exists(innodb_data_file_key, cfg_name, NULL);
		ut_free(cfg_name);
	}

	/* If the free is successful, the wrlock will be released before
	the space memory data structure is freed. */

	if (!fil_space_free(id, true)) {
		space->x_unlock();
	}
}

/** Delete a tablespace and associated .ibd file.
@param id    tablespace identifier
@return detached file handle (to be closed by the caller)
@return	OS_FILE_CLOSED if no file existed */
pfs_os_file_t fil_delete_tablespace(uint32_t id)
{
  ut_ad(!is_system_tablespace(id));
  pfs_os_file_t handle= OS_FILE_CLOSED;
  if (fil_space_t *space= fil_space_t::check_pending_operations(id))
  {
    /* Before deleting the file(s), persistently write a log record. */
    mtr_t mtr;
    mtr.start();
    mtr.log_file_op(FILE_DELETE, id, space->chain.start->name);
    mtr.commit_file(*space, nullptr, &handle);
    fil_space_free_low(space);
  }

  return handle;
}

/*******************************************************************//**
Allocates and builds a file name from a path, a table or tablespace name
and a suffix. The string must be freed by caller with ut_free().
@param[in] path NULL or the directory path or the full path and filename.
@param[in] name {} if path is full, or Table/Tablespace name
@param[in] ext the file extension to use
@param[in] trim_name true if the last name on the path should be trimmed.
@return own: file name */
char* fil_make_filepath(const char *path, const fil_space_t::name_type &name,
                        ib_extention ext, bool trim_name)
{
	/* The path may contain the basename of the file, if so we do not
	need the name.  If the path is NULL, we can use the default path,
	but there needs to be a name. */
	ut_ad(path || name.data());

	/* If we are going to strip a name off the path, there better be a
	path and a new name to put back on. */
	ut_ad(!trim_name || (path && name.data()));

	if (path == NULL) {
		path = fil_path_to_mysql_datadir;
	}

	ulint	len		= 0;	/* current length */
	ulint	path_len	= strlen(path);
	const char* suffix	= dot_ext[ext];
	ulint	suffix_len	= strlen(suffix);
	ulint	full_len	= path_len + 1 + name.size() + suffix_len + 1;

	char*	full_name = static_cast<char*>(ut_malloc_nokey(full_len));
	if (full_name == NULL) {
		return NULL;
	}

	/* If the name is a relative or absolute path, do not prepend "./". */
	if (path[0] == '.'
	    && (path[1] == '\0' || path[1] == '/' IF_WIN(|| path[1] == '\\',))
	    && name.size() && (name.data()[0] == '.'
			       || is_absolute_path(name.data()))) {
		path = NULL;
		path_len = 0;
	}

	if (path != NULL) {
		memcpy(full_name, path, path_len);
		len = path_len;
	}

	full_name[len] = '\0';

	if (trim_name) {
		/* Find the offset of the last DIR separator and set it to
		null in order to strip off the old basename from this path. */
		char* last_dir_sep = strrchr(full_name, '/');
#ifdef _WIN32
		if (char *last = strrchr(full_name, '\\')) {
			if (last > last_dir_sep) {
				last_dir_sep = last;
			}
		}
#endif
		if (last_dir_sep) {
			last_dir_sep[0] = '\0';
			len = strlen(full_name);
		}
	}

	if (name.size()) {
		if (len && full_name[len - 1] != '/') {
			/* Add a DIR separator */
			full_name[len] = '/';
			full_name[++len] = '\0';
		}

		char*	ptr = &full_name[len];
		memcpy(ptr, name.data(), name.size());
		len += name.size();
		full_name[len] = '\0';
	}

	/* Make sure that the specified suffix is at the end of the filepath
	string provided. This assumes that the suffix starts with '.'.
	If the first char of the suffix is found in the filepath at the same
	length as the suffix from the end, then we will assume that there is
	a previous suffix that needs to be replaced. */
	if (suffix != NULL) {
		/* Need room for the trailing null byte. */
		ut_ad(len < full_len);

		if ((len > suffix_len)
		   && (full_name[len - suffix_len] == suffix[0])) {
			/* Another suffix exists, make it the one requested. */
			memcpy(&full_name[len - suffix_len], suffix, suffix_len);

		} else {
			/* No previous suffix, add it. */
			ut_ad(len + suffix_len < full_len);
			memcpy(&full_name[len], suffix, suffix_len);
			full_name[len + suffix_len] = '\0';
		}
	}

	return(full_name);
}

char *fil_make_filepath(const char* path, const table_name_t name,
                        ib_extention suffix, bool strip_name)
{
  return fil_make_filepath(path, {name.m_name, strlen(name.m_name)},
                           suffix, strip_name);
}

dberr_t fil_space_t::rename(const char *path, bool log, bool replace)
{
  ut_ad(UT_LIST_GET_LEN(chain) == 1);
  ut_ad(!is_predefined_tablespace(id));

  const char *old_path= chain.start->name;

  ut_ad(strchr(old_path, '/'));
  ut_ad(strchr(path, '/'));

  if (!strcmp(path, old_path))
    return DB_SUCCESS;

  if (!log)
  {
    if (!os_file_rename(innodb_data_file_key, old_path, path))
      return DB_ERROR;
    mysql_mutex_lock(&fil_system.mutex);
    ut_free(chain.start->name);
    chain.start->name= mem_strdup(path);
    mysql_mutex_unlock(&fil_system.mutex);
    return DB_SUCCESS;
  }

  bool exists= false;
  os_file_type_t ftype;

  /* Check upfront if the rename operation might succeed, because we
  must durably write redo log before actually attempting to execute
  the rename in the file system. */
  if (os_file_status(old_path, &exists, &ftype) && !exists)
  {
    sql_print_error("InnoDB: Cannot rename '%s' to '%s'"
                    " because the source file does not exist.",
                    old_path, path);
    return DB_TABLESPACE_NOT_FOUND;
  }

  exists= false;
  if (replace);
  else if (!os_file_status(path, &exists, &ftype) || exists)
  {
    sql_print_error("InnoDB: Cannot rename '%s' to '%s'"
                    " because the target file exists.",
                    old_path, path);
    return DB_TABLESPACE_EXISTS;
  }

  mtr_t mtr;
  mtr.start();
  mtr.log_file_op(FILE_RENAME, id, old_path, path);
  return mtr.commit_file(*this, path) ? DB_SUCCESS : DB_ERROR;
}

/** Create a tablespace file.
@param[in]	space_id	Tablespace ID
@param[in]	name		Tablespace name in dbname/tablename format.
@param[in]	path		Path and filename of the datafile to create.
@param[in]	flags		Tablespace flags
@param[in]	size		Initial size of the tablespace file in pages,
must be >= FIL_IBD_FILE_INITIAL_SIZE
@param[in]	mode		MariaDB encryption mode
@param[in]	key_id		MariaDB encryption key_id
@param[out]	err		DB_SUCCESS or error code
@return	the created tablespace
@retval	NULL	on error */
fil_space_t*
fil_ibd_create(
	uint32_t	space_id,
	const table_name_t name,
	const char*	path,
	uint32_t	flags,
	uint32_t	size,
	fil_encryption_t mode,
	uint32_t	key_id,
	dberr_t*	err)
{
	pfs_os_file_t	file;
	bool		success;
	mtr_t		mtr;
	bool		has_data_dir = FSP_FLAGS_HAS_DATA_DIR(flags) != 0;

	ut_ad(!is_system_tablespace(space_id));
	ut_ad(!srv_read_only_mode);
	ut_a(space_id < SRV_SPACE_ID_UPPER_BOUND);
	ut_a(size >= FIL_IBD_FILE_INITIAL_SIZE);
	ut_a(fil_space_t::is_valid_flags(flags & ~FSP_FLAGS_MEM_MASK, space_id));

	/* Create the subdirectories in the path, if they are
	not there already. */
	*err = os_file_create_subdirs_if_needed(path);
	if (*err != DB_SUCCESS) {
		return NULL;
	}

	mtr.start();
	mtr.log_file_op(FILE_CREATE, space_id, path);
	log_sys.latch.wr_lock(SRW_LOCK_CALL);
	auto lsn= mtr.commit_files();
	log_sys.latch.wr_unlock();
	mtr.flag_wr_unlock();
	log_write_up_to(lsn, true);

	ulint type;
	static_assert(((UNIV_ZIP_SIZE_MIN >> 1) << 3) == 4096,
		      "compatibility");
	switch (FSP_FLAGS_GET_ZIP_SSIZE(flags)) {
	case 1:
	case 2:
		type = OS_DATA_FILE_NO_O_DIRECT;
		break;
	default:
		type = OS_DATA_FILE;
	}

	file = os_file_create(
		innodb_data_file_key, path,
		OS_FILE_CREATE | OS_FILE_ON_ERROR_NO_EXIT,
		OS_FILE_AIO, type, srv_read_only_mode, &success);

	if (!success) {
		/* The following call will print an error message */
		switch (os_file_get_last_error(true)) {
		case OS_FILE_ALREADY_EXISTS:
			ib::info() << "The file '" << path << "'"
				" already exists though the"
				" corresponding table did not exist"
				" in the InnoDB data dictionary."
				" You can resolve the problem by removing"
				" the file.";
			*err = DB_TABLESPACE_EXISTS;
			break;
		case OS_FILE_DISK_FULL:
			*err = DB_OUT_OF_FILE_SPACE;
			break;
		default:
			*err = DB_ERROR;
		}
		ib::error() << "Cannot create file '" << path << "'";
		return NULL;
	}

	const bool is_compressed = fil_space_t::is_compressed(flags);
#ifdef _WIN32
	const bool is_sparse = is_compressed;
	if (is_compressed) {
		os_file_set_sparse_win32(file);
	}
#else
	const bool is_sparse = is_compressed
		&& DB_SUCCESS == os_file_punch_hole(file, 0, 4096)
		&& !my_test_if_thinly_provisioned(file);
#endif

	if (fil_space_t::full_crc32(flags)) {
		flags |= FSP_FLAGS_FCRC32_PAGE_SSIZE();
	} else {
		flags |= FSP_FLAGS_PAGE_SSIZE();
	}

	/* Create crypt data if the tablespace is either encrypted or user has
	requested it to remain unencrypted. */
	fil_space_crypt_t* crypt_data = (mode != FIL_ENCRYPTION_DEFAULT
					 || srv_encrypt_tables)
		? fil_space_create_crypt_data(mode, key_id)
		: nullptr;

	if (!os_file_set_size(path, file,
			      os_offset_t(size) << srv_page_size_shift,
			      is_sparse)) {
		*err = DB_OUT_OF_FILE_SPACE;
err_exit:
		os_file_close(file);
		os_file_delete(innodb_data_file_key, path);
		free(crypt_data);
		return nullptr;
	}

	fil_space_t::name_type space_name;

	if (has_data_dir) {
		/* Make the ISL file if the IBD file is not
		in the default location. */
		space_name = {name.m_name, strlen(name.m_name)};
		*err = RemoteDatafile::create_link_file(space_name, path);
		if (*err != DB_SUCCESS) {
			goto err_exit;
		}
	}

	DBUG_EXECUTE_IF("checkpoint_after_file_create",
			log_make_checkpoint(););

	mysql_mutex_lock(&fil_system.mutex);
	if (fil_space_t* space = fil_space_t::create(space_id, flags,
						     FIL_TYPE_TABLESPACE,
						     crypt_data, mode, true)) {
		fil_node_t* node = space->add(path, file, size, false, true);
		IF_WIN(node->find_metadata(), node->find_metadata(file, true));
		mysql_mutex_unlock(&fil_system.mutex);
		mtr.start();
		mtr.set_named_space(space);
		ut_a(fsp_header_init(space, size, &mtr) == DB_SUCCESS);
		mtr.commit();
		return space;
	} else {
		mysql_mutex_unlock(&fil_system.mutex);
	}

	if (space_name.data()) {
		RemoteDatafile::delete_link_file(space_name);
	}

	*err = DB_ERROR;
	goto err_exit;
}

/** Try to open a single-table tablespace and optionally check that the
space id in it is correct. If this does not succeed, print an error message
to the .err log. This function is used to open a tablespace when we start
mysqld after the dictionary has been booted, and also in IMPORT TABLESPACE.

NOTE that we assume this operation is used either at the database startup
or under the protection of dict_sys.latch, so that two users cannot
race here. This operation does not leave the file associated with the
tablespace open, but closes it after we have looked at the space id in it.

If the validate boolean is set, we read the first page of the file and
check that the space id in the file is what we expect. We assume that
this function runs much faster if no check is made, since accessing the
file inode probably is much faster (the OS caches them) than accessing
the first page of the file.  This boolean may be initially false, but if
a remote tablespace is found it will be changed to true.

If the fix_dict boolean is set, then it is safe to use an internal SQL
statement to update the dictionary tables if they are incorrect.

@param[in]	validate	0=maybe missing, 1=do not validate, 2=validate
@param[in]	purpose		FIL_TYPE_TABLESPACE or FIL_TYPE_TEMPORARY
@param[in]	id		tablespace ID
@param[in]	flags		expected FSP_SPACE_FLAGS
@param[in]	name		table name
If file-per-table, it is the table name in the databasename/tablename format
@param[in]	path_in		expected filepath, usually read from dictionary
@param[out]	err		DB_SUCCESS or error code
@return	tablespace
@retval	NULL	if the tablespace could not be opened */
fil_space_t*
fil_ibd_open(
	unsigned		validate,
	fil_type_t		purpose,
	uint32_t		id,
	uint32_t		flags,
	fil_space_t::name_type	name,
	const char*		path_in,
	dberr_t*		err)
{
	mysql_mutex_lock(&fil_system.mutex);
	fil_space_t* space = fil_space_get_by_id(id);
	mysql_mutex_unlock(&fil_system.mutex);
	if (space) {
		if (validate > 1 && !srv_read_only_mode) {
			fsp_flags_try_adjust(space,
					     flags & ~FSP_FLAGS_MEM_MASK);
		}
		return space;
	}

	dberr_t local_err = DB_SUCCESS;

	/* Table flags can be ULINT_UNDEFINED if
	dict_tf_to_fsp_flags_failure is set. */
	if (flags == UINT32_MAX) {
corrupted:
		local_err = DB_CORRUPTION;
func_exit:
		if (err) *err = local_err;
		return space;
	}

	ut_ad(fil_space_t::is_valid_flags(flags & ~FSP_FLAGS_MEM_MASK, id));

	Datafile	df_default;	/* default location */
	RemoteDatafile	df_remote;	/* remote location */
	ulint		tablespaces_found = 0;
	ulint		valid_tablespaces_found = 0;

	df_default.init(flags);
	df_remote.init(flags);

	/* Discover the correct file by looking in three possible locations
	while avoiding unecessary effort. */

	/* We will always look for an ibd in the default location. */
	df_default.make_filepath(nullptr, name, IBD);

	/* Look for a filepath embedded in an ISL where the default file
	would be. */
	bool must_validate = df_remote.open_link_file(name);

	if (must_validate) {
		if (df_remote.open_read_only(true) == DB_SUCCESS) {
			ut_ad(df_remote.is_open());
			++tablespaces_found;
		} else {
			/* The following call prints an error message */
			os_file_get_last_error(true);
			ib::error() << "A link file was found named '"
				    << df_remote.link_filepath()
				    << "' but the linked tablespace '"
				    << df_remote.filepath()
				    << "' could not be opened read-only.";
		}
	} else if (path_in && !df_default.same_filepath_as(path_in)) {
		/* Dict path is not the default path. Always validate
		remote files. If default is opened, it was moved. */
		must_validate = true;
	} else if (validate > 1) {
		must_validate = true;
	}

	const bool operation_not_for_export =
	  srv_operation != SRV_OPERATION_RESTORE_EXPORT
	  && srv_operation != SRV_OPERATION_EXPORT_RESTORED;

	/* Always look for a file at the default location. But don't log
	an error if the tablespace is already open in remote or dict. */
	ut_a(df_default.filepath());

	/* Mariabackup will not copy files whose names start with
	#sql-. We will suppress messages about such files missing on
	the first server startup. The tables ought to be dropped by
	drop_garbage_tables_after_restore() a little later. */

	const bool strict = validate && !tablespaces_found
		&& operation_not_for_export
		&& !(srv_operation == SRV_OPERATION_NORMAL
		     && srv_start_after_restore
		     && srv_force_recovery < SRV_FORCE_NO_BACKGROUND
		     && dict_table_t::is_temporary_name(
			     df_default.filepath()));

	if (df_default.open_read_only(strict) == DB_SUCCESS) {
		ut_ad(df_default.is_open());
		++tablespaces_found;
	}

	/* Check if multiple locations point to the same file. */
	if (tablespaces_found > 1 && df_default.same_as(df_remote)) {
		/* A link file was found with the default path in it.
		Use the default path and delete the link file. */
		--tablespaces_found;
		df_remote.delete_link_file();
		df_remote.close();
	}

	/*  We have now checked all possible tablespace locations and
	have a count of how many unique files we found.  If things are
	normal, we only found 1. */
	/* For encrypted tablespace, we need to check the
	encryption in header of first page. */
	if (!must_validate && tablespaces_found == 1) {
		goto skip_validate;
	}

	/* Read and validate the first page of these three tablespace
	locations, if found. */
	valid_tablespaces_found +=
		(df_remote.validate_to_dd(id, flags) == DB_SUCCESS);

	valid_tablespaces_found +=
		(df_default.validate_to_dd(id, flags) == DB_SUCCESS);

	/* Make sense of these three possible locations.
	First, bail out if no tablespace files were found. */
	if (valid_tablespaces_found == 0) {
		if (!strict
		    && IF_WIN(GetLastError() == ERROR_FILE_NOT_FOUND
			      || GetLastError() == ERROR_PATH_NOT_FOUND,
			      errno == ENOENT)) {
			/* Suppress a message about a missing file. */
			goto corrupted;
		}

		os_file_get_last_error(operation_not_for_export,
				       !operation_not_for_export);
		if (!operation_not_for_export) {
			goto corrupted;
		}
		sql_print_error("InnoDB: Could not find a valid tablespace"
				" file for %.*s. %s",
				static_cast<int>(name.size()), name.data(),
				TROUBLESHOOT_DATADICT_MSG);
		goto corrupted;
	}
	if (!must_validate) {
		goto skip_validate;
	}

	/* Do not open any tablespaces if more than one tablespace with
	the correct space ID and flags were found. */
	if (df_default.is_open() && df_remote.is_open()) {
		ib::error()
			<< "A tablespace has been found in multiple places: "
			<< df_default.filepath()
			<< "(Space ID=" << df_default.space_id()
			<< ", Flags=" << df_default.flags()
			<< ") and "
			<< df_remote.filepath()
			<< "(Space ID=" << df_remote.space_id()
			<< ", Flags=" << df_remote.flags()
			<< (valid_tablespaces_found > 1 || srv_force_recovery
			    ? "); will not open"
			    : ")");

		/* Force-recovery will allow some tablespaces to be
		skipped by REDO if there was more than one file found.
		Unlike during the REDO phase of recovery, we now know
		if the tablespace is valid according to the dictionary,
		which was not available then. So if we did not force
		recovery and there is only one good tablespace, ignore
		any bad tablespaces. */
		if (valid_tablespaces_found > 1 || srv_force_recovery > 0) {
			/* If the file is not open it cannot be valid. */
			ut_ad(df_default.is_open() || !df_default.is_valid());
			ut_ad(df_remote.is_open()  || !df_remote.is_valid());

			/* Having established that, this is an easy way to
			look for corrupted data files. */
			if (df_default.is_open() != df_default.is_valid()
			    || df_remote.is_open() != df_remote.is_valid()) {
				goto corrupted;
			}
error:
			local_err = DB_ERROR;
			goto func_exit;
		}

		/* There is only one valid tablespace found and we did
		not use srv_force_recovery during REDO.  Use this one
		tablespace and clean up invalid tablespace pointers */
		if (df_default.is_open() && !df_default.is_valid()) {
			df_default.close();
			tablespaces_found--;
		}

		if (df_remote.is_open() && !df_remote.is_valid()) {
			df_remote.close();
			tablespaces_found--;
		}
	}

	/* At this point, there should be only one filepath. */
	ut_a(tablespaces_found == 1);
	ut_a(valid_tablespaces_found == 1);

skip_validate:
	const byte* first_page =
		df_default.is_open() ? df_default.get_first_page() :
		df_remote.get_first_page();

	fil_space_crypt_t* crypt_data = first_page
		? fil_space_read_crypt_data(fil_space_t::zip_size(flags),
					    first_page)
		: NULL;

	mysql_mutex_lock(&fil_system.mutex);
	space = fil_space_t::create(id, flags, purpose, crypt_data);
	if (!space) {
		mysql_mutex_unlock(&fil_system.mutex);
		goto error;
	}

	/* We do not measure the size of the file, that is why
	we pass the 0 below */

	space->add(
		df_remote.is_open() ? df_remote.filepath() :
		df_default.filepath(), OS_FILE_CLOSED, 0, false, true);
	mysql_mutex_unlock(&fil_system.mutex);

	if (must_validate && !srv_read_only_mode) {
		df_remote.close();
		df_default.close();
		if (space->acquire()) {
			if (purpose != FIL_TYPE_IMPORT) {
				fsp_flags_try_adjust(space, flags
						     & ~FSP_FLAGS_MEM_MASK);
			}
			space->release();
		}
	}

	goto func_exit;
}

/** Discover the correct IBD file to open given a remote or missing
filepath from the REDO log. Administrators can move a crashed
database to another location on the same machine and try to recover it.
Remote IBD files might be moved as well to the new location.
    The problem with this is that the REDO log contains the old location
which may be still accessible.  During recovery, if files are found in
both locations, we can chose on based on these priorities;
1. Default location
2. ISL location
3. REDO location
@param[in]	space_id	tablespace ID
@param[in]	df		Datafile object with path from redo
@return true if a valid datafile was found, false if not */
static
bool
fil_ibd_discover(
	ulint		space_id,
	Datafile&	df)
{
	Datafile	df_def_per;	/* default file-per-table datafile */
	RemoteDatafile	df_rem_per;	/* remote file-per-table datafile */

	/* Look for the datafile in the default location. */
	const char*	filename = df.filepath();
	const char*	basename = base_name(filename);

	/* If this datafile is file-per-table it will have a schema dir. */
	ulint		sep_found = 0;
	const char*	db = basename;
	for (; db > filename && sep_found < 2; db--) {
		switch (db[0]) {
#ifdef _WIN32
		case '\\':
#endif
		case '/':
			sep_found++;
		}
	}
	if (sep_found == 2) {
		db += 2;
		df_def_per.init(0);
		df_def_per.set_filepath(db);
		if (df_def_per.open_read_only(false) == DB_SUCCESS
		    && df_def_per.validate_for_recovery() == DB_SUCCESS
		    && df_def_per.space_id() == space_id) {
			df.set_filepath(df_def_per.filepath());
			df.open_read_only(false);
			return(true);
		}

		/* Look for a remote file-per-table tablespace. */

		switch (srv_operation) {
		case SRV_OPERATION_BACKUP:
		case SRV_OPERATION_RESTORE_DELTA:
		case SRV_OPERATION_BACKUP_NO_DEFER:
			ut_ad(0);
			break;
		case SRV_OPERATION_RESTORE_EXPORT:
		case SRV_OPERATION_RESTORE:
			break;
		case SRV_OPERATION_NORMAL:
		case SRV_OPERATION_EXPORT_RESTORED:
			size_t len= strlen(db);
			if (len <= 4 || strcmp(db + len - 4, dot_ext[IBD])) {
				break;
			}
			df_rem_per.open_link_file({db, len - 4});

			if (!df_rem_per.filepath()) {
				break;
			}

			/* An ISL file was found with contents. */
			if (df_rem_per.open_read_only(false) != DB_SUCCESS
				|| df_rem_per.validate_for_recovery()
				   != DB_SUCCESS) {

				/* Assume that this ISL file is intended to
				be used. Do not continue looking for another
				if this file cannot be opened or is not
				a valid IBD file. */
				ib::error() << "ISL file '"
					<< df_rem_per.link_filepath()
					<< "' was found but the linked file '"
					<< df_rem_per.filepath()
					<< "' could not be opened or is"
					" not correct.";
				return(false);
			}

			/* Use this file if it has the space_id from the
			FILE_ record. */
			if (df_rem_per.space_id() == space_id) {
				df.set_filepath(df_rem_per.filepath());
				df.open_read_only(false);
				return(true);
			}

			/* Since old MLOG records can use the same basename
			in multiple CREATE/DROP TABLE sequences, this ISL
			file could be pointing to a later version of this
			basename.ibd file which has a different space_id.
			Keep looking. */
		}
	}

	/* No ISL files were found in the default location. Use the location
	given in the redo log. */
	if (df.open_read_only(false) == DB_SUCCESS
	    && df.validate_for_recovery() == DB_SUCCESS
	    && df.space_id() == space_id) {
		return(true);
	}

	/* A datafile was not discovered for the filename given. */
	return(false);
}
/** Open an ibd tablespace and add it to the InnoDB data structures.
This is similar to fil_ibd_open() except that it is used while processing
the REDO log, so the data dictionary is not available and very little
validation is done. The tablespace name is extracred from the
dbname/tablename.ibd portion of the filename, which assumes that the file
is a file-per-table tablespace.  Any name will do for now.  General
tablespace names will be read from the dictionary after it has been
recovered.  The tablespace flags are read at this time from the first page
of the file in validate_for_recovery().
@param[in]	space_id	tablespace ID
@param[in]	filename	path/to/databasename/tablename.ibd
@param[out]	space		the tablespace, or NULL on error
@return status of the operation */
enum fil_load_status
fil_ibd_load(uint32_t space_id, const char *filename, fil_space_t *&space)
{
	/* If the a space is already in the file system cache with this
	space ID, then there is nothing to do. */
	mysql_mutex_lock(&fil_system.mutex);
	space = fil_space_get_by_id(space_id);
	mysql_mutex_unlock(&fil_system.mutex);

	if (space) {
		/* Compare the filename we are trying to open with the
		filename from the first node of the tablespace we opened
		previously. Fail if it is different. */
		fil_node_t* node = UT_LIST_GET_FIRST(space->chain);
		if (0 != strcmp(innobase_basename(filename),
				innobase_basename(node->name))) {
			ib::info()
				<< "Ignoring data file '" << filename
				<< "' with space ID " << space->id
				<< ". Another data file called " << node->name
				<< " exists with the same space ID.";
			space = NULL;
			return(FIL_LOAD_ID_CHANGED);
		}
		return(FIL_LOAD_OK);
	}

	if (srv_operation == SRV_OPERATION_RESTORE) {
		/* Replace absolute DATA DIRECTORY file paths with
		short names relative to the backup directory. */
		const char* name = strrchr(filename, '/');
#ifdef _WIN32
		if (const char *last = strrchr(filename, '\\')) {
			if (last > name) {
				name = last;
			}
		}
#endif
		if (name) {
			while (--name > filename
#ifdef _WIN32
			       && *name != '\\'
#endif
			       && *name != '/');
			if (name > filename) {
				filename = name + 1;
			}
		}
	}

	Datafile	file;
	file.set_filepath(filename);
	file.open_read_only(false);

	if (!file.is_open()) {
		/* The file has been moved or it is a remote datafile. */
		if (!fil_ibd_discover(space_id, file)
		    || !file.is_open()) {
			return(FIL_LOAD_NOT_FOUND);
		}
	}

	os_offset_t	size;
	bool		deferred_space = false;

	/* Read and validate the first page of the tablespace.
	Assign a tablespace name based on the tablespace type. */
	switch (file.validate_for_recovery()) {
		os_offset_t	minimum_size;
	case DB_SUCCESS:
		deferred_space = file.m_defer;

		if (deferred_space) {
			goto tablespace_check;
		}

		if (file.space_id() != space_id) {
			return(FIL_LOAD_ID_CHANGED);
		}
tablespace_check:
		/* Get and test the file size. */
		size = os_file_get_size(file.handle());

		/* Every .ibd file is created >= 4 pages in size.
		Smaller files cannot be OK. */
		minimum_size = os_offset_t(FIL_IBD_FILE_INITIAL_SIZE)
			<< srv_page_size_shift;

		if (size == static_cast<os_offset_t>(-1)) {
			/* The following call prints an error message */
			os_file_get_last_error(true);

			ib::error() << "Could not measure the size of"
				" single-table tablespace file '"
				<< file.filepath() << "'";
		} else if (deferred_space) {
			return FIL_LOAD_DEFER;
		} else if (size < minimum_size) {
			ib::error() << "The size of tablespace file '"
				<< file.filepath() << "' is only " << size
				<< ", should be at least " << minimum_size
				<< "!";
		} else {
			/* Everything is fine so far. */
			break;
		}

		/* fall through */

	case DB_TABLESPACE_EXISTS:
		return(FIL_LOAD_INVALID);

	default:
		return(FIL_LOAD_NOT_FOUND);
	}

	ut_ad(space == NULL);

	/* Adjust the memory-based flags that would normally be set by
	dict_tf_to_fsp_flags(). In recovery, we have no data dictionary. */
	uint32_t flags = file.flags();
	if (fil_space_t::is_compressed(flags)) {
		flags |= page_zip_level
			<< FSP_FLAGS_MEM_COMPRESSION_LEVEL;
	}

	const byte* first_page = file.get_first_page();
	fil_space_crypt_t* crypt_data = first_page
		? fil_space_read_crypt_data(fil_space_t::zip_size(flags),
					    first_page)
		: NULL;

	if (crypt_data && !crypt_data->is_key_found()) {
		crypt_data->~fil_space_crypt_t();
		ut_free(crypt_data);
		return FIL_LOAD_INVALID;
	}

	mysql_mutex_lock(&fil_system.mutex);

	space = fil_space_t::create(
		space_id, flags, FIL_TYPE_TABLESPACE, crypt_data);

	if (space == NULL) {
		mysql_mutex_unlock(&fil_system.mutex);
		return(FIL_LOAD_INVALID);
	}

	ut_ad(space->id == file.space_id());
	ut_ad(space->id == space_id);

	/* We do not use the size information we have about the file, because
	the rounding formula for extents and pages is somewhat complex; we
	let fil_node_open() do that task. */

	space->add(file.filepath(), OS_FILE_CLOSED, 0, false, false);
	mysql_mutex_unlock(&fil_system.mutex);

	return(FIL_LOAD_OK);
}

/** Try to adjust FSP_SPACE_FLAGS if they differ from the expectations.
(Typically when upgrading from MariaDB 10.1.0..10.1.20.)
@param[in,out]	space		tablespace
@param[in]	flags		desired tablespace flags */
void fsp_flags_try_adjust(fil_space_t *space, uint32_t flags)
{
	ut_ad(!srv_read_only_mode);
	ut_ad(fil_space_t::is_valid_flags(flags, space->id));
	if (space->full_crc32() || fil_space_t::full_crc32(flags)) {
		return;
	}
	if (!space->size && (space->purpose != FIL_TYPE_TABLESPACE
			     || !space->get_size())) {
		return;
	}
	/* This code is executed during server startup while no
	connections are allowed. We do not need to protect against
	DROP TABLE by fil_space_acquire(). */
	mtr_t	mtr;
	mtr.start();
	if (buf_block_t* b = buf_page_get(
		    page_id_t(space->id, 0), space->zip_size(),
		    RW_X_LATCH, &mtr)) {
		uint32_t f = fsp_header_get_flags(b->page.frame);
		if (fil_space_t::full_crc32(f)) {
			goto func_exit;
		}
		if (fil_space_t::is_flags_equal(f, flags)) {
			goto func_exit;
		}
		/* Suppress the message if only the DATA_DIR flag to differs. */
		if ((f ^ flags) & ~(1U << FSP_FLAGS_POS_RESERVED)) {
			ib::warn()
				<< "adjusting FSP_SPACE_FLAGS of file '"
				<< UT_LIST_GET_FIRST(space->chain)->name
				<< "' from " << ib::hex(f)
				<< " to " << ib::hex(flags);
		}
		mtr.set_named_space(space);
		mtr.write<4,mtr_t::FORCED>(*b,
					   FSP_HEADER_OFFSET + FSP_SPACE_FLAGS
					   + b->page.frame, flags);
	}
func_exit:
	mtr.commit();
}

/** Determine if a matching tablespace exists in the InnoDB tablespace
memory cache. Note that if we have not done a crash recovery at the database
startup, there may be many tablespaces which are not yet in the memory cache.
@param[in]	id		Tablespace ID
@param[in]	table_flags	table flags
@return the tablespace
@retval	NULL	if no matching tablespace exists in the memory cache */
fil_space_t *fil_space_for_table_exists_in_mem(uint32_t id,
                                               uint32_t table_flags)
{
	const uint32_t expected_flags = dict_tf_to_fsp_flags(table_flags);

	mysql_mutex_lock(&fil_system.mutex);
	if (fil_space_t* space = fil_space_get_by_id(id)) {
		uint32_t tf = expected_flags & ~FSP_FLAGS_MEM_MASK;
		uint32_t sf = space->flags & ~FSP_FLAGS_MEM_MASK;

		if (!fil_space_t::is_flags_equal(tf, sf)
		    && !fil_space_t::is_flags_equal(sf, tf)) {
			goto func_exit;
		}

		/* Adjust the flags that are in FSP_FLAGS_MEM_MASK.
		FSP_SPACE_FLAGS will not be written back here. */
		space->flags = (space->flags & ~FSP_FLAGS_MEM_MASK)
			| (expected_flags & FSP_FLAGS_MEM_MASK);
		mysql_mutex_unlock(&fil_system.mutex);
		if (!srv_read_only_mode) {
			fsp_flags_try_adjust(space, expected_flags
					     & ~FSP_FLAGS_MEM_MASK);
		}
		return space;
	}

func_exit:
	mysql_mutex_unlock(&fil_system.mutex);
	return NULL;
}

/*============================ FILE I/O ================================*/

/** Report information about an invalid page access. */
ATTRIBUTE_COLD
static void fil_invalid_page_access_msg(const char *name,
                                        os_offset_t offset, ulint len,
                                        bool is_read)
{
  sql_print_error("%s %zu bytes at " UINT64PF
                  " outside the bounds of the file: %s",
                  is_read
                  ? "InnoDB: Trying to read"
                  : "[FATAL] InnoDB: Trying to write", len, offset, name);
  if (!is_read)
    abort();
}

/** Update the data structures on write completion */
inline void fil_node_t::complete_write()
{
  mysql_mutex_assert_not_owner(&fil_system.mutex);

  if (space->purpose != FIL_TYPE_TEMPORARY &&
      srv_file_flush_method != SRV_O_DIRECT_NO_FSYNC &&
      space->set_needs_flush())
  {
    mysql_mutex_lock(&fil_system.mutex);
    if (!space->is_in_unflushed_spaces)
    {
      space->is_in_unflushed_spaces= true;
      fil_system.unflushed_spaces.push_front(*space);
    }
    mysql_mutex_unlock(&fil_system.mutex);
  }
}

/** Read or write data.
@param type     I/O context
@param offset   offset in bytes
@param len      number of bytes
@param buf      the data to be read or written
@param bpage    buffer block (for type.is_async() completion callback)
@return status and file descriptor */
fil_io_t fil_space_t::io(const IORequest &type, os_offset_t offset, size_t len,
                         void *buf, buf_page_t *bpage)
{
	ut_ad(referenced());
	ut_ad(offset % UNIV_ZIP_SIZE_MIN == 0);
	ut_ad(len % 512 == 0); /* page_compressed */
	ut_ad(fil_validate_skip());
	ut_ad(type.is_read() || type.is_write());
	ut_ad(type.type != IORequest::DBLWR_BATCH);

	if (type.is_read()) {
		srv_stats.data_read.add(len);
	} else {
		ut_ad(!srv_read_only_mode || this == fil_system.temp_space);
		srv_stats.data_written.add(len);
	}

	fil_node_t* node= UT_LIST_GET_FIRST(chain);
	ut_ad(node);
	ulint p = static_cast<ulint>(offset >> srv_page_size_shift);
	dberr_t err;

	if (type.type == IORequest::READ_ASYNC && is_stopping()) {
		err = DB_TABLESPACE_DELETED;
		node = nullptr;
		goto release;
	}

	DBUG_EXECUTE_IF("intermittent_recovery_failure",
			if (type.is_read() && !(~get_rnd_value() & 0x3ff0))
			goto io_error;);

	DBUG_EXECUTE_IF("intermittent_read_failure",
			if (srv_was_started && type.is_read() &&
			    !(~get_rnd_value() & 0x3ff0)) goto io_error;);

	if (UNIV_LIKELY_NULL(UT_LIST_GET_NEXT(chain, node))) {
		ut_ad(this == fil_system.sys_space
		      || this == fil_system.temp_space);
		ut_ad(!(offset & ((1 << srv_page_size_shift) - 1)));

		while (node->size <= p) {
			p -= node->size;
			node = UT_LIST_GET_NEXT(chain, node);
			if (!node) {
fail:
				if (type.type != IORequest::READ_ASYNC) {
					fil_invalid_page_access_msg(
						node->name,
						offset, len,
						type.is_read());
				}
#ifndef DBUG_OFF
io_error:
#endif
				set_corrupted();
				err = DB_CORRUPTION;
				node = nullptr;
				goto release;
			}
		}

		offset = os_offset_t{p} << srv_page_size_shift;
	}

	if (UNIV_UNLIKELY(node->size <= p)) {
		goto fail;
	}

	if (type.type == IORequest::PUNCH_RANGE) {
		err = os_file_punch_hole(node->handle, offset, len);
		/* Punch hole is not supported, make space not to
		support punch hole */
		if (UNIV_UNLIKELY(err == DB_IO_NO_PUNCH_HOLE)) {
			node->punch_hole = false;
			err = DB_SUCCESS;
		}
		goto release_sync_write;
	} else {
		/* Queue the aio request */
		err = os_aio(IORequest{bpage, type.slot, node, type.type},
			     buf, offset, len);
	}

	if (!type.is_async()) {
		if (type.is_write()) {
release_sync_write:
			node->complete_write();
release:
			release();
			goto func_exit;
		}
		ut_ad(fil_validate_skip());
	}
	if (err != DB_SUCCESS) {
		goto release;
	}
func_exit:
	return {err, node};
}

#include <tpool.h>

void IORequest::write_complete() const
{
  ut_ad(fil_validate_skip());
  ut_ad(node);
  ut_ad(is_write());

  if (!bpage)
  {
    ut_ad(!srv_read_only_mode);
    if (type == IORequest::DBLWR_BATCH)
      buf_dblwr.flush_buffered_writes_completed(*this);
    else
      ut_ad(type == IORequest::WRITE_ASYNC);
  }
  else
    buf_page_write_complete(*this);

  node->complete_write();
  node->space->release();
}

void IORequest::read_complete() const
{
  ut_ad(fil_validate_skip());
  ut_ad(node);
  ut_ad(is_read());
  ut_ad(bpage);

  /* IMPORTANT: since i/o handling for reads will read also the insert
  buffer in fil_system.sys_space, we have to be very careful not to
  introduce deadlocks. We never close fil_system.sys_space data files
  and never issue asynchronous reads of change buffer pages. */
  const page_id_t id(bpage->id());

  if (dberr_t err= bpage->read_complete(*node))
  {
    if (recv_recovery_is_on() && !srv_force_recovery)
    {
      mysql_mutex_lock(&recv_sys.mutex);
      recv_sys.set_corrupt_fs();
      mysql_mutex_unlock(&recv_sys.mutex);
    }

    if (err != DB_FAIL)
      ib::error() << "Failed to read page " << id.page_no()
                  << " from file '" << node->name << "': " << err;
  }

  node->space->release();
}

/** Flush to disk the writes in file spaces of the given type
possibly cached by the OS. */
void fil_flush_file_spaces()
{
  if (srv_file_flush_method == SRV_O_DIRECT_NO_FSYNC)
  {
    ut_d(mysql_mutex_lock(&fil_system.mutex));
    ut_ad(fil_system.unflushed_spaces.empty());
    ut_d(mysql_mutex_unlock(&fil_system.mutex));
    return;
  }

rescan:
  mysql_mutex_lock(&fil_system.mutex);

  for (fil_space_t &space : fil_system.unflushed_spaces)
  {
    if (space.needs_flush_not_stopping())
    {
      space.reacquire();
      mysql_mutex_unlock(&fil_system.mutex);
      space.flush_low();
      space.release();
      goto rescan;
    }
  }

  mysql_mutex_unlock(&fil_system.mutex);
}

/** Functor to validate the file node list of a tablespace. */
struct	Check {
	/** Total size of file nodes visited so far */
	ulint	size;
	/** Total number of open files visited so far */
	ulint	n_open;

	/** Constructor */
	Check() : size(0), n_open(0) {}

	/** Visit a file node
	@param[in]	elem	file node to visit */
	void	operator()(const fil_node_t* elem)
	{
		n_open += elem->is_open();
		size += elem->size;
	}

	/** Validate a tablespace.
	@param[in]	space	tablespace to validate
	@return		number of open file nodes */
	static ulint validate(const fil_space_t* space)
	{
		mysql_mutex_assert_owner(&fil_system.mutex);
		Check	check;
		ut_list_validate(space->chain, check);
		ut_a(space->size == check.size);

		switch (space->id) {
		case TRX_SYS_SPACE:
			ut_ad(fil_system.sys_space == NULL
			      || fil_system.sys_space == space);
			break;
		case SRV_TMP_SPACE_ID:
			ut_ad(fil_system.temp_space == NULL
			      || fil_system.temp_space == space);
			break;
		default:
			break;
		}

		return(check.n_open);
	}
};

/******************************************************************//**
Checks the consistency of the tablespace cache.
@return true if ok */
bool fil_validate()
{
	ulint		n_open		= 0;

	mysql_mutex_lock(&fil_system.mutex);

	for (fil_space_t &space : fil_system.space_list) {
		n_open += Check::validate(&space);
	}

	ut_a(fil_system.n_open == n_open);

	mysql_mutex_unlock(&fil_system.mutex);

	return(true);
}

/*********************************************************************//**
Sets the file page type. */
void
fil_page_set_type(
/*==============*/
	byte*	page,	/*!< in/out: file page */
	ulint	type)	/*!< in: type */
{
	ut_ad(page);

	mach_write_to_2(page + FIL_PAGE_TYPE, type);
}

/********************************************************************//**
Delete the tablespace file and any related files like .cfg.
This should not be called for temporary tables.
@param[in] ibd_filepath File path of the IBD tablespace */
void fil_delete_file(const char *ibd_filepath)
{
  ib::info() << "Deleting " << ibd_filepath;
  os_file_delete_if_exists(innodb_data_file_key, ibd_filepath, nullptr);

  if (char *cfg_filepath= fil_make_filepath(ibd_filepath,
					    fil_space_t::name_type{}, CFG,
					    false))
  {
    os_file_delete_if_exists(innodb_data_file_key, cfg_filepath, nullptr);
    ut_free(cfg_filepath);
  }
}

#ifdef UNIV_DEBUG
/** Check that a tablespace is valid for mtr_commit().
@param[in]	space	persistent tablespace that has been changed */
static
void
fil_space_validate_for_mtr_commit(
	const fil_space_t*	space)
{
	mysql_mutex_assert_not_owner(&fil_system.mutex);
	ut_ad(space != NULL);
	ut_ad(space->purpose == FIL_TYPE_TABLESPACE);
	ut_ad(!is_predefined_tablespace(space->id));

	/* We are serving mtr_commit(). While there is an active
	mini-transaction, we should have !space->stop_new_ops. This is
	guaranteed by meta-data locks or transactional locks. */
	ut_ad(!space->is_stopping()
	      || space->is_being_truncated /* fil_truncate_prepare() */
	      || space->referenced());
}
#endif /* UNIV_DEBUG */

/** Note that a non-predefined persistent tablespace has been modified
by redo log.
@param[in,out]	space	tablespace */
void
fil_names_dirty(
	fil_space_t*	space)
{
#ifndef SUX_LOCK_GENERIC
	ut_ad(log_sys.latch.is_write_locked());
#endif
	ut_ad(recv_recovery_is_on());
	ut_ad(log_sys.get_lsn() != 0);
	ut_ad(space->max_lsn == 0);
	ut_d(fil_space_validate_for_mtr_commit(space));

	fil_system.named_spaces.push_back(*space);
	space->max_lsn = log_sys.get_lsn();
}

/** Write a FILE_MODIFY record when a non-predefined persistent
tablespace was modified for the first time since fil_names_clear(). */
ATTRIBUTE_NOINLINE ATTRIBUTE_COLD void mtr_t::name_write()
{
#ifndef SUX_LOCK_GENERIC
  ut_ad(log_sys.latch.is_write_locked());
#endif
  ut_d(fil_space_validate_for_mtr_commit(m_user_space));
  ut_ad(!m_user_space->max_lsn);
  m_user_space->max_lsn= log_sys.get_lsn();

  fil_system.named_spaces.push_back(*m_user_space);
  ut_ad(UT_LIST_GET_LEN(m_user_space->chain) == 1);

  mtr_t mtr;
  mtr.start();
  fil_name_write(m_user_space->id,
                 UT_LIST_GET_FIRST(m_user_space->chain)->name,
                 &mtr);
  mtr.commit_files();
}

/** On a log checkpoint, reset fil_names_dirty_and_write() flags
and write out FILE_MODIFY if needed, and write FILE_CHECKPOINT.
@param lsn  checkpoint LSN
@return current LSN */
lsn_t fil_names_clear(lsn_t lsn)
{
	mtr_t	mtr;

#ifndef SUX_LOCK_GENERIC
	ut_ad(log_sys.latch.is_write_locked());
#endif
	ut_ad(lsn);
	ut_ad(log_sys.is_latest());

	mtr.start();

	for (auto it = fil_system.named_spaces.begin();
	     it != fil_system.named_spaces.end(); ) {
		if (mtr.get_log_size() + strlen(it->chain.start->name)
		    >= recv_sys.MTR_SIZE_MAX - (3 + 5)) {
			/* Prevent log parse buffer overflow */
			mtr.commit_files();
			mtr.start();
		}

		auto next = std::next(it);

		ut_ad(it->max_lsn > 0);
		if (it->max_lsn < lsn) {
			/* The tablespace was last dirtied before the
			checkpoint LSN. Remove it from the list, so
			that if the tablespace is not going to be
			modified any more, subsequent checkpoints will
			avoid calling fil_names_write() on it. */
			it->max_lsn = 0;
			fil_system.named_spaces.erase(it);
		}

		/* max_lsn is the last LSN where fil_names_dirty_and_write()
		was called. If we kept track of "min_lsn" (the first LSN
		where max_lsn turned nonzero), we could avoid the
		fil_names_write() call if min_lsn > lsn. */
		ut_ad(UT_LIST_GET_LEN((*it).chain) == 1);
		fil_name_write((*it).id, UT_LIST_GET_FIRST((*it).chain)->name,
			       &mtr);
		it = next;
	}

	return mtr.commit_files(lsn);
}

/* Unit Tests */
#ifdef UNIV_ENABLE_UNIT_TEST_MAKE_FILEPATH
#define MF  fil_make_filepath
#define DISPLAY ib::info() << path
void
test_make_filepath()
{
	char* path;
	const char* long_path =
		"this/is/a/very/long/path/including/a/very/"
		"looooooooooooooooooooooooooooooooooooooooooooooooo"
		"oooooooooooooooooooooooooooooooooooooooooooooooooo"
		"oooooooooooooooooooooooooooooooooooooooooooooooooo"
		"oooooooooooooooooooooooooooooooooooooooooooooooooo"
		"oooooooooooooooooooooooooooooooooooooooooooooooooo"
		"oooooooooooooooooooooooooooooooooooooooooooooooooo"
		"oooooooooooooooooooooooooooooooooooooooooooooooooo"
		"oooooooooooooooooooooooooooooooooooooooooooooooooo"
		"oooooooooooooooooooooooooooooooooooooooooooooooooo"
		"oooooooooooooooooooooooooooooooooooooooooooooooong"
		"/folder/name";
	path = MF("/this/is/a/path/with/a/filename", NULL, IBD, false); DISPLAY;
	path = MF("/this/is/a/path/with/a/filename", NULL, ISL, false); DISPLAY;
	path = MF("/this/is/a/path/with/a/filename", NULL, CFG, false); DISPLAY;
	path = MF("/this/is/a/path/with/a/filename.ibd", NULL, IBD, false); DISPLAY;
	path = MF("/this/is/a/path/with/a/filename.ibd", NULL, IBD, false); DISPLAY;
	path = MF("/this/is/a/path/with/a/filename.dat", NULL, IBD, false); DISPLAY;
	path = MF(NULL, "tablespacename", NO_EXT, false); DISPLAY;
	path = MF(NULL, "tablespacename", IBD, false); DISPLAY;
	path = MF(NULL, "dbname/tablespacename", NO_EXT, false); DISPLAY;
	path = MF(NULL, "dbname/tablespacename", IBD, false); DISPLAY;
	path = MF(NULL, "dbname/tablespacename", ISL, false); DISPLAY;
	path = MF(NULL, "dbname/tablespacename", CFG, false); DISPLAY;
	path = MF(NULL, "dbname\\tablespacename", NO_EXT, false); DISPLAY;
	path = MF(NULL, "dbname\\tablespacename", IBD, false); DISPLAY;
	path = MF("/this/is/a/path", "dbname/tablespacename", IBD, false); DISPLAY;
	path = MF("/this/is/a/path", "dbname/tablespacename", IBD, true); DISPLAY;
	path = MF("./this/is/a/path", "dbname/tablespacename.ibd", IBD, true); DISPLAY;
	path = MF("this\\is\\a\\path", "dbname/tablespacename", IBD, true); DISPLAY;
	path = MF("/this/is/a/path", "dbname\\tablespacename", IBD, true); DISPLAY;
	path = MF(long_path, NULL, IBD, false); DISPLAY;
	path = MF(long_path, "tablespacename", IBD, false); DISPLAY;
	path = MF(long_path, "tablespacename", IBD, true); DISPLAY;
}
#endif /* UNIV_ENABLE_UNIT_TEST_MAKE_FILEPATH */
/* @} */

/** Determine the block size of the data file.
@param[in]	space		tablespace
@param[in]	offset		page number
@return	block size */
ulint fil_space_get_block_size(const fil_space_t *space, unsigned offset)
{
	ulint block_size = 512;

	for (fil_node_t* node = UT_LIST_GET_FIRST(space->chain);
	     node != NULL;
	     node = UT_LIST_GET_NEXT(chain, node)) {
		block_size = node->block_size;
		if (node->size > offset) {
			ut_ad(node->size <= 0xFFFFFFFFU);
			break;
		}
		offset -= static_cast<unsigned>(node->size);
	}

	/* Currently supporting block size up to 4K,
	fall back to default if bigger requested. */
	if (block_size > 4096) {
		block_size = 512;
	}

	return block_size;
}

/** @return the tablespace name (databasename/tablename) */
fil_space_t::name_type fil_space_t::name() const
{
  switch (id) {
  case 0:
    return name_type{"innodb_system", 13};
  case SRV_TMP_SPACE_ID:
    return name_type{"innodb_temporary", 16};
  }

  if (!UT_LIST_GET_FIRST(chain) || srv_is_undo_tablespace(id))
    return name_type{};

  ut_ad(purpose != FIL_TYPE_TEMPORARY);
  ut_ad(UT_LIST_GET_LEN(chain) == 1);

  const char *path= UT_LIST_GET_FIRST(chain)->name;
  const char *sep= strchr(path, '/');
  ut_ad(sep);

  while (const char *next_sep= strchr(sep + 1, '/'))
    path= sep + 1, sep= next_sep;

#ifdef _WIN32
  if (const char *last_sep= strchr(path, '\\'))
    if (last_sep < sep)
      path= last_sep;
#endif

  size_t len= strlen(path);
  ut_ad(len > 4);
  len-= 4;
  ut_ad(!strcmp(&path[len], DOT_IBD));

  return name_type{path, len};
}

#ifdef UNIV_DEBUG

fil_space_t *fil_space_t::next_in_space_list()
{
  space_list_t::iterator it(this);
  auto end= fil_system.space_list.end();
  if (it == end)
    return nullptr;
  ++it;
  return it == end ? nullptr : &*it;
}

fil_space_t *fil_space_t::prev_in_space_list()
{
  space_list_t::iterator it(this);
  if (it == fil_system.space_list.begin())
    return nullptr;
  --it;
  return &*it;
}

fil_space_t *fil_space_t::next_in_unflushed_spaces()
{
  sized_ilist<fil_space_t, unflushed_spaces_tag_t>::iterator it(this);
  auto end= fil_system.unflushed_spaces.end();
  if (it == end)
    return nullptr;
  ++it;
  return it == end ? nullptr : &*it;
}

fil_space_t *fil_space_t::prev_in_unflushed_spaces()
{
  sized_ilist<fil_space_t, unflushed_spaces_tag_t>::iterator it(this);
  if (it == fil_system.unflushed_spaces.begin())
    return nullptr;
  --it;
  return &*it;
}

#endif<|MERGE_RESOLUTION|>--- conflicted
+++ resolved
@@ -368,7 +368,11 @@
 #ifndef _WIN32
       if (!node->space->id && !srv_read_only_mode && my_disable_locking &&
           os_file_lock(node->handle, node->name))
-        goto fail;
+      {
+        os_file_close(node->handle);
+        node->handle= OS_FILE_CLOSED;
+        return false;
+      }
 #endif
       break;
     }
@@ -391,7 +395,6 @@
             (node->space->full_crc32() &&
              (comp_algo_invalid = !fil_comp_algo_loaded(comp_algo))))
   {
-<<<<<<< HEAD
     if (comp_algo_invalid)
     {
       if (comp_algo <= PAGE_ALGORITHM_LAST)
@@ -403,11 +406,6 @@
                    << "invalid algorithm: " << comp_algo;
     }
 
-=======
-#ifndef _WIN32
-  fail:
-#endif
->>>>>>> 2855bc53
     os_file_close(node->handle);
     node->handle= OS_FILE_CLOSED;
     return false;
