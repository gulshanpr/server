/*****************************************************************************

Copyright (C) 2013, 2021, MariaDB Corporation.

This program is free software; you can redistribute it and/or modify it under
the terms of the GNU General Public License as published by the Free Software
Foundation; version 2 of the License.

This program is distributed in the hope that it will be useful, but WITHOUT
ANY WARRANTY; without even the implied warranty of MERCHANTABILITY or FITNESS
FOR A PARTICULAR PURPOSE. See the GNU General Public License for more details.

You should have received a copy of the GNU General Public License along with
this program; if not, write to the Free Software Foundation, Inc.,
51 Franklin St, Fifth Floor, Boston, MA 02110-1335 USA

*****************************************************************************/

/******************************************************************//**
@file fil/fil0pagecompress.cc
Implementation for page compressed file spaces.

Created 11/12/2013 Jan Lindström jan.lindstrom@mariadb.com
Updated 14/02/2015
***********************************************************************/

#include "fil0fil.h"
#include "fil0pagecompress.h"

#include <my_dbug.h>

#include "mem0mem.h"
#include "hash0hash.h"
#include "os0file.h"
#include "mach0data.h"
#include "buf0buf.h"
#include "buf0flu.h"
#include "log0recv.h"
#include "fsp0fsp.h"
#include "srv0srv.h"
#include "srv0start.h"
#include "mtr0mtr.h"
#include "mtr0log.h"
#include "dict0dict.h"
#include "page0page.h"
#include "page0zip.h"
#include "trx0sys.h"
#include "row0mysql.h"
#include "buf0lru.h"
#include "ibuf0ibuf.h"
#include "sync0sync.h"
#include "zlib.h"
#ifdef __linux__
#include <linux/fs.h>
#include <sys/ioctl.h>
#include <fcntl.h>
#endif
#include "row0mysql.h"
#ifdef HAVE_LZ4
#include "lz4.h"
#endif
#ifdef HAVE_LZO
#include "lzo/lzo1x.h"
#endif
#ifdef HAVE_LZMA
#include "lzma.h"
#endif
#ifdef HAVE_BZIP2
#include "bzlib.h"
#endif
#ifdef HAVE_SNAPPY
#include "snappy-c.h"
#endif

/** Compress a page for the given compression algorithm.
@param[in]	buf		page to be compressed
@param[out]	out_buf		compressed page
@param[in]	header_len	header length of the page
@param[in]	comp_algo	compression algorithm
@param[in]	comp_level	compression level
@return actual length of compressed page data
@retval 0 if the page was not compressed */
static ulint fil_page_compress_low(
	const byte*	buf,
	byte*		out_buf,
	ulint		header_len,
	ulint		comp_algo,
	unsigned	comp_level)
{
	ulint write_size = srv_page_size - header_len;

	switch (comp_algo) {
	default:
		ut_ad("unknown compression method" == 0);
		/* fall through */
	case PAGE_UNCOMPRESSED:
		return 0;
	case PAGE_ZLIB_ALGORITHM:
		{
			ulong len = uLong(write_size);
			if (Z_OK == compress2(
				    out_buf + header_len, &len, buf,
				    uLong(srv_page_size), int(comp_level))) {
				return len;
			}
		}
		break;
#ifdef HAVE_LZ4
	case PAGE_LZ4_ALGORITHM:
# ifdef HAVE_LZ4_COMPRESS_DEFAULT
		write_size = LZ4_compress_default(
			reinterpret_cast<const char*>(buf),
			reinterpret_cast<char*>(out_buf) + header_len,
			int(srv_page_size), int(write_size));
# else
		write_size = LZ4_compress_limitedOutput(
			reinterpret_cast<const char*>(buf),
			reinterpret_cast<char*>(out_buf) + header_len,
			int(srv_page_size), int(write_size));
# endif

		return write_size;
#endif /* HAVE_LZ4 */
#ifdef HAVE_LZO
	case PAGE_LZO_ALGORITHM: {
		lzo_uint len = write_size;

		if (LZO_E_OK == lzo1x_1_15_compress(
			    buf, srv_page_size,
			    out_buf + header_len, &len,
			    out_buf + srv_page_size)
		    && len <= write_size) {
			return len;
		}
		break;
	}
#endif /* HAVE_LZO */
#ifdef HAVE_LZMA
	case PAGE_LZMA_ALGORITHM: {
		size_t out_pos = 0;

		if (LZMA_OK == lzma_easy_buffer_encode(
			    comp_level, LZMA_CHECK_NONE, NULL,
			    buf, srv_page_size, out_buf + header_len,
			    &out_pos, write_size)
		     && out_pos <= write_size) {
			return out_pos;
		}
		break;
	}
#endif /* HAVE_LZMA */

#ifdef HAVE_BZIP2
	case PAGE_BZIP2_ALGORITHM: {
		unsigned len = unsigned(write_size);
		if (BZ_OK == BZ2_bzBuffToBuffCompress(
			    reinterpret_cast<char*>(out_buf + header_len),
			    &len,
			    const_cast<char*>(
				    reinterpret_cast<const char*>(buf)),
			    unsigned(srv_page_size), 1, 0, 0)
		    && len <= write_size) {
			return len;
		}
		break;
	}
#endif /* HAVE_BZIP2 */

#ifdef HAVE_SNAPPY
	case PAGE_SNAPPY_ALGORITHM: {
		size_t len = snappy_max_compressed_length(srv_page_size);

		if (SNAPPY_OK == snappy_compress(
			    reinterpret_cast<const char*>(buf),
			    srv_page_size,
			    reinterpret_cast<char*>(out_buf) + header_len,
			    &len)
		    && len <= write_size) {
			return len;
		}
		break;
	}
#endif /* HAVE_SNAPPY */
	}

	return 0;
}

/** Compress a page_compressed page for full crc32 format.
@param[in]	buf		page to be compressed
@param[out]	out_buf		compressed page
@param[in]	flags		tablespace flags
@param[in]	block_size	file system block size
@return actual length of compressed page
@retval 0 if the page was not compressed */
static ulint fil_page_compress_for_full_crc32(
	const byte*	buf,
	byte*		out_buf,
	ulint		flags,
	ulint		block_size,
	bool		encrypted)
{
<<<<<<< HEAD
	ulint comp_level = FSP_FLAGS_GET_PAGE_COMPRESSION_LEVEL(flags);
=======
	ulint comp_level = fsp_flags_get_page_compression_level(flags);
	ulint comp_algo = fil_space_t::get_compression_algo(flags);
>>>>>>> 699cfee5

	if (comp_level == 0) {
		comp_level = page_zip_level;
	}

	const ulint header_len = FIL_PAGE_COMP_ALGO;

	ulint write_size = fil_page_compress_low(
<<<<<<< HEAD
		buf, out_buf, header_len,
		fil_space_t::get_compression_algo(flags),
		static_cast<unsigned>(comp_level));
=======
		buf, out_buf, header_len, comp_algo, comp_level);
>>>>>>> 699cfee5

	if (write_size == 0) {
fail:
		if (comp_algo != PAGE_UNCOMPRESSED)
			srv_stats.pages_page_compression_error.inc();
		return 0;
	}

	write_size += header_len;
	const ulint actual_size = write_size;
	/* Write the actual length of the data & page type
	for full crc32 format. */
	const bool lsb = fil_space_t::full_crc32_page_compressed_len(flags);
	/* In the MSB, store the rounded-up page size. */
	write_size = (write_size + lsb + (4 + 255)) & ~255;
	if (write_size >= srv_page_size) {
		goto fail;
	}

	/* Set up the page header */
	memcpy(out_buf, buf, header_len);
	out_buf[FIL_PAGE_TYPE] = 1U << (FIL_PAGE_COMPRESS_FCRC32_MARKER - 8);
	out_buf[FIL_PAGE_TYPE + 1] = byte(write_size >> 8);
	/* Clean up the buffer for the remaining write_size (except checksum) */
	memset(out_buf + actual_size, 0, write_size - actual_size - 4);
	if (lsb) {
		/* Store the LSB */
		out_buf[write_size - 5] = byte(actual_size + (1 + 4));
	}

	if (!block_size) {
		block_size = 512;
	}

	ut_ad(write_size);
	if (write_size & (block_size - 1)) {
		size_t tmp = write_size;
		write_size = (write_size + (block_size - 1))
			& ~(block_size - 1);
		memset(out_buf + tmp, 0, write_size - tmp);
	}

	srv_stats.page_compression_saved.add(srv_page_size - write_size);
	srv_stats.pages_page_compressed.inc();

	return write_size;
}

/** Compress a page_compressed page for non full crc32 format.
@param[in]	buf		page to be compressed
@param[out]	out_buf		compressed page
@param[in]	flags		tablespace flags
@param[in]	block_size	file system block size
@param[in]	encrypted	whether the page will be subsequently encrypted
@return actual length of compressed page
@retval        0       if the page was not compressed */
static ulint fil_page_compress_for_non_full_crc32(
	const byte*	buf,
	byte*		out_buf,
	ulint		flags,
	ulint		block_size,
	bool		encrypted)
{
	uint comp_level = static_cast<uint>(
		FSP_FLAGS_GET_PAGE_COMPRESSION_LEVEL(flags));
	ulint header_len = FIL_PAGE_DATA + FIL_PAGE_COMP_METADATA_LEN;
	/* Cache to avoid change during function execution */
	ulint comp_algo = innodb_compression_algorithm;

	if (encrypted) {
		header_len += FIL_PAGE_ENCRYPT_COMP_ALGO;
	}

	/* If no compression level was provided to this table, use system
	default level */
	if (comp_level == 0) {
		comp_level = page_zip_level;
	}

	ulint write_size = fil_page_compress_low(
				buf, out_buf,
				header_len, comp_algo, comp_level);

	if (write_size == 0) {
		if (comp_algo != PAGE_UNCOMPRESSED)
			srv_stats.pages_page_compression_error.inc();
		return 0;
	}

	/* Set up the page header */
	memcpy(out_buf, buf, FIL_PAGE_DATA);
	/* Set up the checksum */
	mach_write_to_4(out_buf + FIL_PAGE_SPACE_OR_CHKSUM, BUF_NO_CHECKSUM_MAGIC);

	/* Set up the compression algorithm */
	mach_write_to_8(out_buf + FIL_PAGE_COMP_ALGO, comp_algo);

	if (encrypted) {
		/* Set up the correct page type */
		mach_write_to_2(out_buf + FIL_PAGE_TYPE,
				FIL_PAGE_PAGE_COMPRESSED_ENCRYPTED);

		mach_write_to_2(out_buf + FIL_PAGE_DATA
				+ FIL_PAGE_ENCRYPT_COMP_ALGO, comp_algo);
	} else {
		/* Set up the correct page type */
		mach_write_to_2(out_buf + FIL_PAGE_TYPE, FIL_PAGE_PAGE_COMPRESSED);
	}

	/* Set up the actual payload lenght */
	mach_write_to_2(out_buf + FIL_PAGE_DATA + FIL_PAGE_COMP_SIZE,
			write_size);

	ut_ad(mach_read_from_4(out_buf + FIL_PAGE_SPACE_OR_CHKSUM)
	      == BUF_NO_CHECKSUM_MAGIC);

	ut_ad(mach_read_from_2(out_buf + FIL_PAGE_DATA + FIL_PAGE_COMP_SIZE)
	      == write_size);

#ifdef UNIV_DEBUG
	bool is_compressed = (mach_read_from_8(out_buf + FIL_PAGE_COMP_ALGO)
			      == (ulint) comp_algo);

	bool is_encrypted_compressed =
		(mach_read_from_2(out_buf + FIL_PAGE_DATA
				  + FIL_PAGE_ENCRYPT_COMP_ALGO)
		 == (ulint) comp_algo);
#endif /* UNIV_DEBUG */

	ut_ad(is_compressed || is_encrypted_compressed);

	write_size+=header_len;

	if (block_size <= 0) {
		block_size = 512;
	}

	ut_ad(write_size > 0 && block_size > 0);

	/* Actual write needs to be alligned on block size */
	if (write_size % block_size) {
		size_t tmp = write_size;
		write_size =  (size_t)ut_uint64_align_up(
				(ib_uint64_t)write_size, block_size);
		/* Clean up the end of buffer */
		memset(out_buf+tmp, 0, write_size - tmp);
#ifdef UNIV_DEBUG
		ut_a(write_size > 0 && ((write_size % block_size) == 0));
		ut_a(write_size >= tmp);
#endif
	}

	srv_stats.page_compression_saved.add(srv_page_size - write_size);
	srv_stats.pages_page_compressed.inc();

	return write_size;
}

/** Compress a page_compressed page before writing to a data file.
@param[in]	buf		page to be compressed
@param[out]	out_buf		compressed page
@param[in]	flags		tablespace flags
@param[in]	block_size	file system block size
@param[in]	encrypted	whether the page will be subsequently encrypted
@return actual length of compressed page
@retval	0	if the page was not compressed */
ulint fil_page_compress(
	const byte*	buf,
	byte*		out_buf,
	ulint		flags,
	ulint		block_size,
	bool		encrypted)
{
	/* The full_crc32 page_compressed format assumes this. */
	ut_ad(!(block_size & 255));
	ut_ad(ut_is_2pow(block_size));

	/* Let's not compress file space header or
	extent descriptor */
	switch (fil_page_get_type(buf)) {
	case 0:
	case FIL_PAGE_TYPE_FSP_HDR:
	case FIL_PAGE_TYPE_XDES:
	case FIL_PAGE_PAGE_COMPRESSED:
		return 0;
	}

	if (fil_space_t::full_crc32(flags)) {
		return fil_page_compress_for_full_crc32(
				buf, out_buf, flags, block_size, encrypted);
	}

	return fil_page_compress_for_non_full_crc32(
			buf, out_buf, flags, block_size, encrypted);
}

/** Decompress a page that may be subject to page_compressed compression.
@param[in,out]	tmp_buf		temporary buffer (of innodb_page_size)
@param[in,out]	buf		possibly compressed page buffer
@param[in]	comp_algo	compression algorithm
@param[in]	header_len	header length of the page
@param[in]	actual size	actual size of the page
@retval true if the page is decompressed or false */
static bool fil_page_decompress_low(
	byte*		tmp_buf,
	byte*		buf,
	ulint		comp_algo,
	ulint		header_len,
	ulint		actual_size)
{
	switch (comp_algo) {
	default:
		ib::error() << "Unknown compression algorithm "
			    << comp_algo;
		return false;
	case PAGE_ZLIB_ALGORITHM:
		{
			uLong len = srv_page_size;
			return (Z_OK == uncompress(tmp_buf, &len,
					       buf + header_len,
					       uLong(actual_size))
				&& len == srv_page_size);
		}
#ifdef HAVE_LZ4
	case PAGE_LZ4_ALGORITHM:
		return LZ4_decompress_safe(
			reinterpret_cast<const char*>(buf) + header_len,
			reinterpret_cast<char*>(tmp_buf),
			static_cast<int>(actual_size),
			static_cast<int>(srv_page_size)) ==
			static_cast<int>(srv_page_size);
#endif /* HAVE_LZ4 */
#ifdef HAVE_LZO
	case PAGE_LZO_ALGORITHM:
		{
			lzo_uint len_lzo = srv_page_size;
			return (LZO_E_OK == lzo1x_decompress_safe(
					buf + header_len,
					actual_size, tmp_buf, &len_lzo, NULL)
				&& len_lzo == srv_page_size);
		}
#endif /* HAVE_LZO */
#ifdef HAVE_LZMA
	case PAGE_LZMA_ALGORITHM:
		{
			size_t		src_pos = 0;
			size_t		dst_pos = 0;
			uint64_t 	memlimit = UINT64_MAX;

			return LZMA_OK == lzma_stream_buffer_decode(
				&memlimit, 0, NULL, buf + header_len,
				&src_pos, actual_size, tmp_buf, &dst_pos,
				srv_page_size)
				&& dst_pos == srv_page_size;
		}
#endif /* HAVE_LZMA */
#ifdef HAVE_BZIP2
	case PAGE_BZIP2_ALGORITHM:
		{
			uint dst_pos = static_cast<uint>(srv_page_size);
			return BZ_OK == BZ2_bzBuffToBuffDecompress(
				reinterpret_cast<char*>(tmp_buf),
				&dst_pos,
				reinterpret_cast<char*>(buf) + header_len,
				static_cast<uint>(actual_size), 1, 0)
				&& dst_pos == srv_page_size;
		}
#endif /* HAVE_BZIP2 */
#ifdef HAVE_SNAPPY
	case PAGE_SNAPPY_ALGORITHM:
		{
			size_t olen = srv_page_size;

			return SNAPPY_OK == snappy_uncompress(
				reinterpret_cast<const char*>(buf)
				+ header_len,
				actual_size,
				reinterpret_cast<char*>(tmp_buf), &olen)
				&& olen == srv_page_size;
		}
#endif /* HAVE_SNAPPY */
	}

	return false;
}

/** Decompress a page for full crc32 format.
@param[in,out]	tmp_buf	temporary buffer (of innodb_page_size)
@param[in,out]	buf	possibly compressed page buffer
@param[in]	flags	tablespace flags
@return size of the compressed data
@retval	0		if decompression failed
@retval	srv_page_size	if the page was not compressed */
ulint fil_page_decompress_for_full_crc32(byte* tmp_buf, byte* buf, ulint flags)
{
	ut_ad(fil_space_t::full_crc32(flags));
	bool compressed = false;
	size_t size = buf_page_full_crc32_size(buf, &compressed, NULL);
	if (!compressed) {
		ut_ad(size == srv_page_size);
		return size;
	}

	if (!fil_space_t::is_compressed(flags)) {
		return 0;
	}

	if (size >= srv_page_size) {
		return 0;
	}

	if (fil_space_t::full_crc32_page_compressed_len(flags)) {
		compile_time_assert(FIL_PAGE_FCRC32_CHECKSUM == 4);
		if (size_t lsb = buf[size - 5]) {
			size += lsb - 0x100;
		}
		size -= 5;
	}

	const size_t header_len = FIL_PAGE_COMP_ALGO;

	if (!fil_page_decompress_low(tmp_buf, buf,
				     fil_space_t::get_compression_algo(flags),
				     header_len, size - header_len)) {
		return 0;
	}

	srv_stats.pages_page_decompressed.inc();
	memcpy(buf, tmp_buf, srv_page_size);
	return size;
}

/** Decompress a page for non full crc32 format.
@param[in,out] tmp_buf	temporary buffer (of innodb_page_size)
@param[in,out] buf	possibly compressed page buffer
@return size of the compressed data
@retval	0		if decompression failed
@retval	srv_page_size	if the page was not compressed */
ulint fil_page_decompress_for_non_full_crc32(
	byte*	tmp_buf,
	byte*	buf)
{
	ulint header_len;
	uint comp_algo;
	switch (fil_page_get_type(buf)) {
	case FIL_PAGE_PAGE_COMPRESSED_ENCRYPTED:
		header_len= FIL_PAGE_DATA + FIL_PAGE_ENCRYPT_COMP_METADATA_LEN;
		comp_algo = mach_read_from_2(
			FIL_PAGE_DATA + FIL_PAGE_ENCRYPT_COMP_ALGO + buf);
		break;
	case FIL_PAGE_PAGE_COMPRESSED:
		header_len = FIL_PAGE_DATA + FIL_PAGE_COMP_METADATA_LEN;
		if (mach_read_from_6(FIL_PAGE_COMP_ALGO + buf)) {
			return 0;
		}
		comp_algo = mach_read_from_2(FIL_PAGE_COMP_ALGO + 6 + buf);
		break;
	default:
		return srv_page_size;
	}

	if (mach_read_from_4(buf + FIL_PAGE_SPACE_OR_CHKSUM)
	    != BUF_NO_CHECKSUM_MAGIC) {
		return 0;
	}

	ulint actual_size = mach_read_from_2(buf + FIL_PAGE_DATA
					     + FIL_PAGE_COMP_SIZE);

	/* Check if payload size is corrupted */
	if (actual_size == 0 || actual_size > srv_page_size - header_len) {
		return 0;
	}

	if (!fil_page_decompress_low(tmp_buf, buf, comp_algo, header_len,
				     actual_size)) {
		return 0;
	}

	srv_stats.pages_page_decompressed.inc();
	memcpy(buf, tmp_buf, srv_page_size);
	return actual_size;
}

/** Decompress a page that may be subject to page_compressed compression.
@param[in,out]	tmp_buf		temporary buffer (of innodb_page_size)
@param[in,out]	buf		possibly compressed page buffer
@param[in]	flags		tablespace flags
@return size of the compressed data
@retval	0		if decompression failed
@retval	srv_page_size	if the page was not compressed */
ulint fil_page_decompress(
	byte*	tmp_buf,
	byte*	buf,
	ulint	flags)
{
	if (fil_space_t::full_crc32(flags)) {
		return fil_page_decompress_for_full_crc32(tmp_buf, buf, flags);
	}

	return fil_page_decompress_for_non_full_crc32(tmp_buf, buf);
}<|MERGE_RESOLUTION|>--- conflicted
+++ resolved
@@ -200,12 +200,8 @@
 	ulint		block_size,
 	bool		encrypted)
 {
-<<<<<<< HEAD
 	ulint comp_level = FSP_FLAGS_GET_PAGE_COMPRESSION_LEVEL(flags);
-=======
-	ulint comp_level = fsp_flags_get_page_compression_level(flags);
 	ulint comp_algo = fil_space_t::get_compression_algo(flags);
->>>>>>> 699cfee5
 
 	if (comp_level == 0) {
 		comp_level = page_zip_level;
@@ -214,13 +210,9 @@
 	const ulint header_len = FIL_PAGE_COMP_ALGO;
 
 	ulint write_size = fil_page_compress_low(
-<<<<<<< HEAD
 		buf, out_buf, header_len,
-		fil_space_t::get_compression_algo(flags),
+		comp_algo,
 		static_cast<unsigned>(comp_level));
-=======
-		buf, out_buf, header_len, comp_algo, comp_level);
->>>>>>> 699cfee5
 
 	if (write_size == 0) {
 fail:
