--- conflicted
+++ resolved
@@ -607,14 +607,11 @@
 		return(NULL);
 	}
 
-<<<<<<< HEAD
 	if (!index->table->space) {
 		return NULL;
 	}
-=======
-	const ulint local_len = index->table->get_overflow_field_local_len();
->>>>>>> f3eb82f0
-
+
+	ulint local_len = index->table->get_overflow_field_local_len();
 	const auto zip_size = index->table->space->zip_size();
 
 	ut_ad(index->n_uniq > 0);
