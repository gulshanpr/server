--- conflicted
+++ resolved
@@ -523,9 +523,8 @@
 struct purge_coordinator_state
 {
   /** Snapshot of the last history length before the purge call.*/
-  uint32 m_history_length;
-  Atomic_counter<int> m_running;
-  purge_coordinator_state() : m_history_length(), m_running(0) {}
+  size_t m_history_length= 0;
+  Atomic_counter<int> m_running{0};
 };
 
 static purge_coordinator_state purge_state;
@@ -1784,15 +1783,7 @@
 /** Do the actual purge operation.
 @param[in,out]	n_total_purged	total number of purged pages
 @return length of history list before the last purge batch. */
-<<<<<<< HEAD
-static uint32_t srv_do_purge(ulint* n_total_purged)
-=======
-static size_t srv_do_purge(ulint* n_total_purged
-#ifdef UNIV_DEBUG
-			   , srv_slot_t* slot /*!< purge coordinator */
-#endif
-			   )
->>>>>>> 99c8aed0
+static size_t srv_do_purge(ulint* n_total_purged)
 {
 	ulint		n_pages_purged;
 
@@ -1874,27 +1865,6 @@
 	return(rseg_history_len);
 }
 
-<<<<<<< HEAD
-=======
-/*********************************************************************//**
-Suspend the purge coordinator thread. */
-static
-void
-srv_purge_coordinator_suspend(
-/*==========================*/
-	srv_slot_t*	slot,			/*!< in/out: Purge coordinator
-						thread slot */
-	size_t		rseg_history_len)	/*!< in: history list length
-						before last purge */
-{
-	ut_ad(!srv_read_only_mode);
-	ut_a(slot->type == SRV_PURGE);
-
-	bool		stop = false;
-
-	/** Maximum wait time on the purge event, in micro-seconds. */
-	static const ulint SRV_PURGE_MAX_TIMEOUT = 10000;
->>>>>>> 99c8aed0
 
 static std::list<THD*> purge_thds;
 static std::mutex purge_thd_mutex;
@@ -1917,7 +1887,6 @@
 
 static THD *acquire_thd(void **ctx)
 {
-<<<<<<< HEAD
 	std::unique_lock<std::mutex> lk(purge_thd_mutex);
 	ut_a(!purge_thds.empty());
 	THD* thd = purge_thds.front();
@@ -1929,50 +1898,6 @@
 	*ctx = thd_attach_thd(thd);
 	return thd;
 }
-=======
-	my_thread_init();
-	THD*		thd = innobase_create_background_thd("InnoDB purge coordinator");
-	srv_slot_t*	slot;
-	ulint           n_total_purged = ULINT_UNDEFINED;
-
-	ut_ad(!srv_read_only_mode);
-	ut_a(srv_n_purge_threads >= 1);
-	ut_a(srv_force_recovery < SRV_FORCE_NO_BACKGROUND);
-
-	purge_sys.coordinator_startup();
-
-#ifdef UNIV_PFS_THREAD
-	pfs_register_thread(srv_purge_thread_key);
-#endif /* UNIV_PFS_THREAD */
-
-#ifdef UNIV_DEBUG_THREAD_CREATION
-	ib::info() << "Purge coordinator thread created, id "
-		<< os_thread_pf(os_thread_get_curr_id());
-#endif /* UNIV_DEBUG_THREAD_CREATION */
-
-	slot = srv_reserve_slot(SRV_PURGE);
-
-#ifdef UNIV_DEBUG
-	UT_LIST_INIT(slot->debug_sync,
-		     &srv_slot_t::debug_sync_t::debug_sync_list);
-	rw_lock_create(PFS_NOT_INSTRUMENTED, &slot->debug_sync_lock,
-		       SYNC_NO_ORDER_CHECK);
-#endif
-	size_t rseg_history_len = trx_sys.rseg_history_len;
-
-	do {
-		/* If there are no records to purge or the last
-		purge didn't purge any records then wait for activity. */
-
-		if (srv_shutdown_state <= SRV_SHUTDOWN_INITIATED
-		    && srv_undo_sources
-		    && (n_total_purged == 0 || purge_sys.paused())) {
-
-			srv_purge_coordinator_suspend(slot, rseg_history_len);
-		}
-
-		ut_ad(!slot->suspended);
->>>>>>> 99c8aed0
 
 static void release_thd(THD *thd, void *ctx)
 {
