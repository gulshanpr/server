/*****************************************************************************

Copyright (c) 1996, 2016, Oracle and/or its affiliates. All Rights Reserved.
Copyright (c) 2015, 2022, MariaDB Corporation.

This program is free software; you can redistribute it and/or modify it under
the terms of the GNU General Public License as published by the Free Software
Foundation; version 2 of the License.

This program is distributed in the hope that it will be useful, but WITHOUT
ANY WARRANTY; without even the implied warranty of MERCHANTABILITY or FITNESS
FOR A PARTICULAR PURPOSE. See the GNU General Public License for more details.

You should have received a copy of the GNU General Public License along with
this program; if not, write to the Free Software Foundation, Inc.,
51 Franklin Street, Fifth Floor, Boston, MA 02110-1335 USA

*****************************************************************************/

/**************************************************//**
@file trx/trx0trx.cc
The transaction

Created 3/26/1996 Heikki Tuuri
*******************************************************/

#include "trx0trx.h"

#ifdef WITH_WSREP
#include <mysql/service_wsrep.h>
#endif

#include <mysql/service_thd_error_context.h>

#include "btr0sea.h"
#include "lock0lock.h"
#include "log0log.h"
#include "que0que.h"
#include "srv0mon.h"
#include "srv0srv.h"
#include "srv0start.h"
#include "trx0purge.h"
#include "trx0rec.h"
#include "trx0roll.h"
#include "trx0rseg.h"
#include "trx0undo.h"
#include "trx0xa.h"
#include "ut0pool.h"
#include "ut0vec.h"
#include "log.h"

#include <set>
#include <new>

/** The bit pattern corresponding to TRX_ID_MAX */
const byte trx_id_max_bytes[8] = {
	0xff, 0xff, 0xff, 0xff, 0xff, 0xff, 0xff, 0xff
};

/** The bit pattern corresponding to max timestamp */
const byte timestamp_max_bytes[7] = {
	0x7f, 0xff, 0xff, 0xff, 0x0f, 0x42, 0x3f
};


static const ulint MAX_DETAILED_ERROR_LEN = 256;

/*************************************************************//**
Set detailed error message for the transaction. */
void
trx_set_detailed_error(
/*===================*/
	trx_t*		trx,	/*!< in: transaction struct */
	const char*	msg)	/*!< in: detailed error message */
{
	strncpy(trx->detailed_error, msg, MAX_DETAILED_ERROR_LEN - 1);
	trx->detailed_error[MAX_DETAILED_ERROR_LEN - 1] = '\0';
}

/*************************************************************//**
Set detailed error message for the transaction from a file. Note that the
file is rewinded before reading from it. */
void
trx_set_detailed_error_from_file(
/*=============================*/
	trx_t*	trx,	/*!< in: transaction struct */
	FILE*	file)	/*!< in: file to read message from */
{
	os_file_read_string(file, trx->detailed_error, MAX_DETAILED_ERROR_LEN);
}

/********************************************************************//**
Initialize transaction object.
@param trx trx to initialize */
static
void
trx_init(
/*=====*/
	trx_t*	trx)
{
	trx->state = TRX_STATE_NOT_STARTED;

	trx->is_recovered = false;

	trx->op_info = "";

	trx->active_commit_ordered = false;

	trx->isolation_level = TRX_ISO_REPEATABLE_READ;

	trx->check_foreigns = true;

	trx->check_unique_secondary = true;

	trx->lock.n_rec_locks = 0;

	trx->dict_operation = false;

	trx->error_state = DB_SUCCESS;

	trx->error_key_num = ULINT_UNDEFINED;

	trx->undo_no = 0;

	trx->rsegs.m_redo.rseg = NULL;

	trx->rsegs.m_noredo.rseg = NULL;

	trx->read_only = false;

	trx->auto_commit = false;

	trx->will_lock = false;

	trx->bulk_insert = false;

	trx->apply_online_log = false;

	ut_d(trx->start_file = 0);

	ut_d(trx->start_line = 0);

	trx->magic_n = TRX_MAGIC_N;

	trx->last_sql_stat_start.least_undo_no = 0;

	ut_ad(!trx->read_view.is_open());

	trx->lock.rec_cached = 0;

	trx->lock.table_cached = 0;
#ifdef WITH_WSREP
	ut_ad(!trx->wsrep);
#endif /* WITH_WSREP */
}

/** For managing the life-cycle of the trx_t instance that we get
from the pool. */
struct TrxFactory {

	/** Initializes a transaction object. It must be explicitly started
	with trx_start_if_not_started() before using it. The default isolation
	level is TRX_ISO_REPEATABLE_READ.
	@param trx Transaction instance to initialise */
	static void init(trx_t* trx)
	{
		/* Explicitly call the constructor of the already
		allocated object. trx_t objects are allocated by
		ut_zalloc_nokey() in Pool::Pool() which would not call
		the constructors of the trx_t members. */
		new(&trx->mod_tables) trx_mod_tables_t();

		new(&trx->lock.table_locks) lock_list();

		new(&trx->read_view) ReadView();

		trx->rw_trx_hash_pins = 0;
		trx_init(trx);

		trx->dict_operation_lock_mode = false;

		trx->detailed_error = reinterpret_cast<char*>(
			ut_zalloc_nokey(MAX_DETAILED_ERROR_LEN));

		trx->lock.lock_heap = mem_heap_create_typed(
			1024, MEM_HEAP_FOR_LOCK_HEAP);
		pthread_cond_init(&trx->lock.cond, nullptr);

		UT_LIST_INIT(trx->lock.trx_locks, &lock_t::trx_locks);
		UT_LIST_INIT(trx->lock.evicted_tables,
			     &dict_table_t::table_LRU);

		UT_LIST_INIT(
			trx->trx_savepoints,
			&trx_named_savept_t::trx_savepoints);

		trx->mutex_init();
	}

	/** Release resources held by the transaction object.
	@param trx the transaction for which to release resources */
	static void destroy(trx_t* trx)
	{
#ifdef __SANITIZE_ADDRESS__
		/* Unpoison the memory for AddressSanitizer */
		MEM_MAKE_ADDRESSABLE(trx, sizeof *trx);
#elif !__has_feature(memory_sanitizer)
		/* In Valgrind, we cannot cancel MEM_NOACCESS() without
		changing the state of the V bits (which indicate
		which bits are initialized).
		We will declare the contents as initialized.
		We did invoke MEM_CHECK_DEFINED() in trx_t::free(). */
		MEM_MAKE_DEFINED(trx, sizeof *trx);
#endif

		ut_a(trx->magic_n == TRX_MAGIC_N);
		ut_ad(!trx->mysql_thd);

		ut_a(trx->lock.wait_lock == NULL);
		ut_a(trx->lock.wait_thr == NULL);
		ut_a(!trx->dict_operation_lock_mode);

		if (trx->lock.lock_heap != NULL) {
			mem_heap_free(trx->lock.lock_heap);
			trx->lock.lock_heap = NULL;
		}

		pthread_cond_destroy(&trx->lock.cond);

		ut_a(UT_LIST_GET_LEN(trx->lock.trx_locks) == 0);
		ut_ad(UT_LIST_GET_LEN(trx->lock.evicted_tables) == 0);

		ut_free(trx->detailed_error);

		trx->mutex_destroy();

		trx->mod_tables.~trx_mod_tables_t();

		ut_ad(!trx->read_view.is_open());

		trx->lock.table_locks.~lock_list();

		trx->read_view.~ReadView();
	}
};

/** The lock strategy for TrxPool */
class TrxPoolLock
{
  mysql_mutex_t mutex;

public:
  /** Create the mutex */
  void create()
  {
    mysql_mutex_init(trx_pool_mutex_key, &mutex, nullptr);
  }

  /** Acquire the mutex */
  void enter() { mysql_mutex_lock(&mutex); }

  /** Release the mutex */
  void exit() { mysql_mutex_unlock(&mutex); }

  /** Free the mutex */
  void destroy() { mysql_mutex_destroy(&mutex); }
};

/** The lock strategy for the TrxPoolManager */
class TrxPoolManagerLock
{
  mysql_mutex_t mutex;

public:
  /** Create the mutex */
  void create()
  {
    mysql_mutex_init(trx_pool_manager_mutex_key, &mutex, nullptr);
  }

  /** Acquire the mutex */
  void enter() { mysql_mutex_lock(&mutex); }

  /** Release the mutex */
  void exit() { mysql_mutex_unlock(&mutex); }

  /** Free the mutex */
  void destroy() { mysql_mutex_destroy(&mutex); }
};

/** Use explicit mutexes for the trx_t pool and its manager. */
typedef Pool<trx_t, TrxFactory, TrxPoolLock> trx_pool_t;
typedef PoolManager<trx_pool_t, TrxPoolManagerLock > trx_pools_t;

/** The trx_t pool manager */
static trx_pools_t* trx_pools;

/** Size of on trx_t pool in bytes. */
static const ulint MAX_TRX_BLOCK_SIZE = 1024 * 1024 * 4;

/** Create the trx_t pool */
void
trx_pool_init()
{
	trx_pools = UT_NEW_NOKEY(trx_pools_t(MAX_TRX_BLOCK_SIZE));

	ut_a(trx_pools != 0);
}

/** Destroy the trx_t pool */
void
trx_pool_close()
{
	UT_DELETE(trx_pools);

	trx_pools = 0;
}

/** @return an allocated transaction */
trx_t *trx_create()
{
	trx_t*	trx = trx_pools->get();

#ifdef __SANITIZE_ADDRESS__
	/* Unpoison the memory for AddressSanitizer.
	It may have been poisoned in trx_t::free().*/
	MEM_MAKE_ADDRESSABLE(trx, sizeof *trx);
#elif !__has_feature(memory_sanitizer)
	/* In Valgrind, we cannot cancel MEM_NOACCESS() without
	changing the state of the V bits (which indicate
	which bits are initialized).
	We will declare the contents as initialized.
	We did invoke MEM_CHECK_DEFINED() in trx_t::free(). */
	MEM_MAKE_DEFINED(trx, sizeof *trx);
#endif

	trx->assert_freed();

	mem_heap_t*	heap;
	ib_alloc_t*	alloc;

	/* We just got trx from pool, it should be non locking */
	ut_ad(!trx->will_lock);
	ut_ad(!trx->rw_trx_hash_pins);

	DBUG_LOG("trx", "Create: " << trx);

	heap = mem_heap_create(sizeof(ib_vector_t) + sizeof(void*) * 8);

	alloc = ib_heap_allocator_create(heap);

	trx->autoinc_locks = ib_vector_create(alloc, sizeof(void**), 4);

	ut_ad(trx->mod_tables.empty());
	ut_ad(trx->lock.n_rec_locks == 0);
	ut_ad(trx->lock.table_cached == 0);
	ut_ad(trx->lock.rec_cached == 0);
	ut_ad(UT_LIST_GET_LEN(trx->lock.evicted_tables) == 0);

	trx_sys.register_trx(trx);

	return(trx);
}

/** Free the memory to trx_pools */
void trx_t::free()
{
#ifdef HAVE_MEM_CHECK
  if (xid.is_null())
    MEM_MAKE_DEFINED(&xid, sizeof xid);
  else
    MEM_MAKE_DEFINED(&xid.data[xid.gtrid_length + xid.bqual_length],
                     sizeof xid.data - (xid.gtrid_length + xid.bqual_length));
#endif
  MEM_CHECK_DEFINED(this, sizeof *this);

  ut_ad(!n_mysql_tables_in_use);
  ut_ad(!mysql_log_file_name);
  ut_ad(!mysql_n_tables_locked);
  ut_ad(!will_lock);
  ut_ad(error_state == DB_SUCCESS);
  ut_ad(magic_n == TRX_MAGIC_N);
  ut_ad(!read_only);
  ut_ad(!lock.wait_lock);

  dict_operation= false;
  trx_sys.deregister_trx(this);
  assert_freed();
  trx_sys.rw_trx_hash.put_pins(this);

  mysql_thd= nullptr;

  // FIXME: We need to avoid this heap free/alloc for each commit.
  if (autoinc_locks)
  {
    ut_ad(ib_vector_is_empty(autoinc_locks));
    /* We allocated a dedicated heap for the vector. */
    ib_vector_free(autoinc_locks);
    autoinc_locks= NULL;
  }

  MEM_NOACCESS(&skip_lock_inheritance_and_n_ref,
               sizeof skip_lock_inheritance_and_n_ref);
  /* do not poison mutex */
  MEM_NOACCESS(&id, sizeof id);
  MEM_NOACCESS(&state, sizeof state);
  MEM_NOACCESS(&is_recovered, sizeof is_recovered);
#ifdef WITH_WSREP
  MEM_NOACCESS(&wsrep, sizeof wsrep);
#endif
  read_view.mem_noaccess();
  MEM_NOACCESS(&lock, sizeof lock);
  MEM_NOACCESS(&op_info, sizeof op_info);
  MEM_NOACCESS(&isolation_level, sizeof isolation_level);
  MEM_NOACCESS(&check_foreigns, sizeof check_foreigns);
  MEM_NOACCESS(&is_registered, sizeof is_registered);
  MEM_NOACCESS(&active_commit_ordered, sizeof active_commit_ordered);
  MEM_NOACCESS(&check_unique_secondary, sizeof check_unique_secondary);
  MEM_NOACCESS(&flush_log_later, sizeof flush_log_later);
  MEM_NOACCESS(&must_flush_log_later, sizeof must_flush_log_later);
  MEM_NOACCESS(&duplicates, sizeof duplicates);
  MEM_NOACCESS(&dict_operation, sizeof dict_operation);
  MEM_NOACCESS(&dict_operation_lock_mode, sizeof dict_operation_lock_mode);
  MEM_NOACCESS(&start_time, sizeof start_time);
  MEM_NOACCESS(&start_time_micro, sizeof start_time_micro);
  MEM_NOACCESS(&commit_lsn, sizeof commit_lsn);
  MEM_NOACCESS(&mysql_thd, sizeof mysql_thd);
  MEM_NOACCESS(&mysql_log_file_name, sizeof mysql_log_file_name);
  MEM_NOACCESS(&mysql_log_offset, sizeof mysql_log_offset);
  MEM_NOACCESS(&n_mysql_tables_in_use, sizeof n_mysql_tables_in_use);
  MEM_NOACCESS(&mysql_n_tables_locked, sizeof mysql_n_tables_locked);
  MEM_NOACCESS(&error_state, sizeof error_state);
  MEM_NOACCESS(&error_info, sizeof error_info);
  MEM_NOACCESS(&error_key_num, sizeof error_key_num);
  MEM_NOACCESS(&graph, sizeof graph);
  MEM_NOACCESS(&trx_savepoints, sizeof trx_savepoints);
  MEM_NOACCESS(&undo_no, sizeof undo_no);
  MEM_NOACCESS(&last_sql_stat_start, sizeof last_sql_stat_start);
  MEM_NOACCESS(&rsegs, sizeof rsegs);
  MEM_NOACCESS(&roll_limit, sizeof roll_limit);
  MEM_NOACCESS(&in_rollback, sizeof in_rollback);
  MEM_NOACCESS(&pages_undone, sizeof pages_undone);
  MEM_NOACCESS(&n_autoinc_rows, sizeof n_autoinc_rows);
  MEM_NOACCESS(&autoinc_locks, sizeof autoinc_locks);
  MEM_NOACCESS(&read_only, sizeof read_only);
  MEM_NOACCESS(&auto_commit, sizeof auto_commit);
  MEM_NOACCESS(&will_lock, sizeof will_lock);
  MEM_NOACCESS(&fts_trx, sizeof fts_trx);
  MEM_NOACCESS(&fts_next_doc_id, sizeof fts_next_doc_id);
  MEM_NOACCESS(&flush_tables, sizeof flush_tables);
#ifdef UNIV_DEBUG
  MEM_NOACCESS(&start_line, sizeof start_line);
  MEM_NOACCESS(&start_file, sizeof start_file);
#endif /* UNIV_DEBUG */
  MEM_NOACCESS(&xid, sizeof xid);
  MEM_NOACCESS(&mod_tables, sizeof mod_tables);
  MEM_NOACCESS(&detailed_error, sizeof detailed_error);
  MEM_NOACCESS(&magic_n, sizeof magic_n);
  MEM_NOACCESS(&apply_online_log, sizeof apply_online_log);
  trx_pools->mem_free(this);
}

/** Transition to committed state, to release implicit locks. */
TRANSACTIONAL_INLINE inline void trx_t::commit_state()
{
  ut_ad(state == TRX_STATE_PREPARED
	|| state == TRX_STATE_PREPARED_RECOVERED
	|| state == TRX_STATE_ACTIVE);
  /* This makes the transaction committed in memory and makes its
  changes to data visible to other transactions. NOTE that there is a
  small discrepancy from the strict formal visibility rules here: a
  user of the database can see modifications made by another
  transaction T even before the necessary redo log segment has been
  flushed to the disk. If the database happens to crash before the
  flush, the user has seen modifications from T which will never be a
  committed transaction. However, any transaction T2 which sees the
  modifications of the committing transaction T, and which also itself
  makes modifications to the database, will get an lsn larger than the
  committing transaction T. In the case where the log flush fails, and
  T never gets committed, also T2 will never get committed. */
  TMTrxGuard tg{*this};
  state= TRX_STATE_COMMITTED_IN_MEMORY;
  ut_ad(id || !is_referenced());
}

/** Release any explicit locks of a committing transaction. */
inline void trx_t::release_locks()
{
  DEBUG_SYNC_C("trx_t_release_locks_enter");
  DBUG_ASSERT(state == TRX_STATE_COMMITTED_IN_MEMORY);
  DBUG_ASSERT(!is_referenced());

  if (UT_LIST_GET_LEN(lock.trx_locks))
  {
    lock_release(this);
    ut_ad(!lock.n_rec_locks);
    ut_ad(UT_LIST_GET_LEN(lock.trx_locks) == 0);
    ut_ad(ib_vector_is_empty(autoinc_locks));
    mem_heap_empty(lock.lock_heap);
  }

  lock.table_locks.clear();
  reset_skip_lock_inheritance();
  id= 0;
  while (dict_table_t *table= UT_LIST_GET_FIRST(lock.evicted_tables))
  {
    UT_LIST_REMOVE(lock.evicted_tables, table);
    dict_mem_table_free(table);
  }
  DEBUG_SYNC_C("after_trx_committed_in_memory");
}

/** At shutdown, frees a transaction object. */
TRANSACTIONAL_TARGET void trx_free_at_shutdown(trx_t *trx)
{
	ut_ad(trx->is_recovered);
	ut_a(trx_state_eq(trx, TRX_STATE_PREPARED)
	     || trx_state_eq(trx, TRX_STATE_PREPARED_RECOVERED)
	     || (trx_state_eq(trx, TRX_STATE_ACTIVE)
		 && (!srv_was_started
		     || srv_operation == SRV_OPERATION_RESTORE
		     || srv_operation == SRV_OPERATION_RESTORE_EXPORT
		     || srv_read_only_mode
		     || srv_force_recovery >= SRV_FORCE_NO_TRX_UNDO
		     || (!srv_is_being_started
		         && !srv_undo_sources && srv_fast_shutdown))));
	ut_a(trx->magic_n == TRX_MAGIC_N);

	ut_d(trx->apply_online_log = false);
	trx->commit_state();
	trx->release_locks();
	trx->mod_tables.clear();
	trx_undo_free_at_shutdown(trx);

	ut_a(!trx->read_only);

	DBUG_LOG("trx", "Free prepared: " << trx);
	trx->state = TRX_STATE_NOT_STARTED;
	ut_ad(!UT_LIST_GET_LEN(trx->lock.trx_locks));
	trx->free();
}


/**
  Disconnect a prepared transaction from MySQL
  @param[in,out] trx transaction
*/
void trx_disconnect_prepared(trx_t *trx)
{
  ut_ad(trx_state_eq(trx, TRX_STATE_PREPARED));
  ut_ad(trx->mysql_thd);
  ut_ad(!trx->mysql_log_file_name);
  trx->read_view.close();
  trx_sys.trx_list.freeze();
  trx->is_recovered= true;
  trx->mysql_thd= NULL;
  trx_sys.trx_list.unfreeze();
  /* todo/fixme: suggest to do it at innodb prepare */
  trx->will_lock= false;
  trx_sys.rw_trx_hash.put_pins(trx);
}

MY_ATTRIBUTE((nonnull, warn_unused_result))
/** Resurrect the table locks for a resurrected transaction. */
static dberr_t trx_resurrect_table_locks(trx_t *trx, const trx_undo_t &undo)
{
  ut_ad(trx_state_eq(trx, TRX_STATE_ACTIVE) ||
        trx_state_eq(trx, TRX_STATE_PREPARED));
  ut_ad(undo.rseg == trx->rsegs.m_redo.rseg);

  if (undo.empty())
    return DB_SUCCESS;

  mtr_t mtr;
  std::map<table_id_t, bool> tables;
  mtr.start();

  dberr_t err;
  if (buf_block_t *block=
      buf_page_get_gen(page_id_t(trx->rsegs.m_redo.rseg->space->id,
                                 undo.top_page_no), 0, RW_S_LATCH, nullptr,
                       BUF_GET, &mtr, &err))
  {
    buf_block_t *undo_block= block;
    const trx_undo_rec_t *undo_rec= block->page.frame + undo.top_offset;

    do
    {
      ulint type;
      undo_no_t undo_no;
      table_id_t table_id;
      ulint cmpl_info;
      bool updated_extern;

      if (undo_block != block)
      {
        mtr.memo_release(undo_block, MTR_MEMO_PAGE_S_FIX);
        undo_block= block;
      }
      trx_undo_rec_get_pars(undo_rec, &type, &cmpl_info,
                            &updated_extern, &undo_no, &table_id);
      tables.emplace(table_id, type == TRX_UNDO_EMPTY);
      undo_rec= trx_undo_get_prev_rec(block, page_offset(undo_rec),
                                      undo.hdr_page_no, undo.hdr_offset,
                                      true, &mtr);
    }
    while (undo_rec);
  }

  mtr.commit();

  if (err != DB_SUCCESS)
    return err;

  for (auto p : tables)
  {
    if (dict_table_t *table=
        dict_table_open_on_id(p.first, FALSE, DICT_TABLE_OP_LOAD_TABLESPACE))
    {
      if (!table->is_readable())
      {
        dict_sys.lock(SRW_LOCK_CALL);
        table->release();
        dict_sys.remove(table);
        dict_sys.unlock();
        continue;
      }

      if (trx->state == TRX_STATE_PREPARED)
        trx->mod_tables.emplace(table, 0);

      lock_table_resurrect(table, trx, p.second ? LOCK_X : LOCK_IX);

      DBUG_LOG("ib_trx",
               "resurrect " << ib::hex(trx->id) << " lock on " << table->name);
      table->release();
    }
  }

  return DB_SUCCESS;
}


MY_ATTRIBUTE((nonnull, warn_unused_result))
/**
  Resurrect the transactions that were doing inserts/updates the time of the
  crash, they need to be undone.
*/
static dberr_t trx_resurrect(trx_undo_t *undo, trx_rseg_t *rseg,
                             time_t start_time, ulonglong start_time_micro,
                             uint64_t *rows_to_undo)
{
  trx_state_t state;
  /*
    This is single-threaded startup code, we do not need the
    protection of trx->mutex here.
  */
  switch (undo->state)
  {
  case TRX_UNDO_ACTIVE:
    state= TRX_STATE_ACTIVE;
    break;
  case TRX_UNDO_PREPARED:
    /*
      Prepared transactions are left in the prepared state
      waiting for a commit or abort decision from MySQL
    */
    state= TRX_STATE_PREPARED;
    sql_print_information("InnoDB: Transaction " TRX_ID_FMT
                          " was in the XA prepared state.", undo->trx_id);
    break;
  default:
    return DB_SUCCESS;
  }

  trx_t *trx= trx_create();
  trx->state= state;
  ut_d(trx->start_file= __FILE__);
  ut_d(trx->start_line= __LINE__);

  trx->rsegs.m_redo.undo= undo;
  trx->undo_no= undo->top_undo_no + 1;
  trx->rsegs.m_redo.rseg= rseg;
  /*
    For transactions with active data will not have rseg size = 1
    or will not qualify for purge limit criteria. So it is safe to increment
    this trx_ref_count w/o mutex protection.
  */
  trx->rsegs.m_redo.rseg->acquire();
  trx->xid= undo->xid;
  trx->id= undo->trx_id;
  trx->is_recovered= true;
  trx->start_time= start_time;
  trx->start_time_micro= start_time_micro;
  trx->dict_operation= undo->dict_operation;

  trx_sys.rw_trx_hash.insert(trx);
  trx_sys.rw_trx_hash.put_pins(trx);
  if (trx_state_eq(trx, TRX_STATE_ACTIVE))
    *rows_to_undo+= trx->undo_no;
  return trx_resurrect_table_locks(trx, *undo);
}


/** Initialize (resurrect) transactions at startup. */
dberr_t trx_lists_init_at_db_start()
{
	ut_a(srv_is_being_started);
	ut_ad(!srv_was_started);

	if (srv_operation == SRV_OPERATION_RESTORE) {
		/* mariabackup --prepare only deals with
		the redo log and the data files, not with
		transactions or the data dictionary. */
		return trx_rseg_array_init();
	}

	if (srv_force_recovery >= SRV_FORCE_NO_UNDO_LOG_SCAN) {
		return DB_SUCCESS;
	}

	purge_sys.create();
	dberr_t err = trx_rseg_array_init();

	if (err != DB_SUCCESS) {
corrupted:
		ib::info() << "Retry with innodb_force_recovery=5";
		return err;
	}

	if (trx_sys.is_undo_empty()) {
func_exit:
		purge_sys.clone_oldest_view();
		return DB_SUCCESS;
	}

	/* Look from the rollback segments if there exist undo logs for
	transactions. */
	const time_t	start_time	= time(NULL);
	const ulonglong	start_time_micro= microsecond_interval_timer();
	uint64_t	rows_to_undo	= 0;

	for (auto& rseg : trx_sys.rseg_array) {
		trx_undo_t*	undo;

		/* Some rollback segment may be unavailable,
		especially if the server was previously run with a
		non-default value of innodb_undo_logs. */
		if (!rseg.space) {
			continue;
		}
		/* Resurrect other transactions. */
		for (undo = UT_LIST_GET_FIRST(rseg.undo_list);
		     undo != NULL;
		     undo = UT_LIST_GET_NEXT(undo_list, undo)) {
			trx_t *trx = trx_sys.find(0, undo->trx_id, false);
			if (!trx) {
				err = trx_resurrect(undo, &rseg, start_time,
						    start_time_micro,
						    &rows_to_undo);
			} else {
				ut_ad(trx_state_eq(trx, TRX_STATE_ACTIVE) ||
				      trx_state_eq(trx, TRX_STATE_PREPARED));
				ut_ad(trx->start_time == start_time);
				ut_ad(trx->is_recovered);
				ut_ad(trx->rsegs.m_redo.rseg == &rseg);
				ut_ad(rseg.is_referenced());

				trx->rsegs.m_redo.undo = undo;
				if (undo->top_undo_no >= trx->undo_no) {
					if (trx_state_eq(trx,
							 TRX_STATE_ACTIVE)) {
						rows_to_undo -= trx->undo_no;
						rows_to_undo +=
							undo->top_undo_no + 1;
					}

					trx->undo_no = undo->top_undo_no + 1;
				}
				err = trx_resurrect_table_locks(trx, *undo);
			}

			if (err != DB_SUCCESS) {
				goto corrupted;
			}
		}
	}

	if (const auto size = trx_sys.rw_trx_hash.size()) {
		ib::info() << size
			<< " transaction(s) which must be rolled back or"
			" cleaned up in total " << rows_to_undo
			<< " row operations to undo";
		ib::info() << "Trx id counter is " << trx_sys.get_max_trx_id();
	}

<<<<<<< HEAD
	goto func_exit;
=======
	purge_sys.clone_oldest_view<true>();
	return DB_SUCCESS;
>>>>>>> 49a22c58
}

/** Assign a persistent rollback segment in a round-robin fashion,
evenly distributed between 0 and innodb_undo_logs-1
@return	persistent rollback segment
@retval	NULL	if innodb_read_only */
static trx_rseg_t* trx_assign_rseg_low()
{
	if (high_level_read_only) {
		ut_ad(!srv_available_undo_logs);
		return(NULL);
	}

	ut_ad(srv_available_undo_logs == TRX_SYS_N_RSEGS);

	/* The first slot is always assigned to the system tablespace. */
	ut_ad(trx_sys.rseg_array[0].space == fil_system.sys_space);

	/* Choose a rollback segment evenly distributed between 0 and
	innodb_undo_logs-1 in a round-robin fashion, skipping those
	undo tablespaces that are scheduled for truncation. */
	static Atomic_counter<unsigned>	rseg_slot;
	unsigned slot = rseg_slot++ % TRX_SYS_N_RSEGS;
	ut_d(if (trx_rseg_n_slots_debug) slot = 0);
	trx_rseg_t*	rseg;

#ifdef UNIV_DEBUG
	ulint	start_scan_slot = slot;
	bool	look_for_rollover = false;
#endif /* UNIV_DEBUG */

	bool	allocated = false;

	do {
		for (;;) {
			rseg = &trx_sys.rseg_array[slot];

#ifdef UNIV_DEBUG
			/* Ensure that we are not revisiting the same
			slot that we have already inspected. */
			if (look_for_rollover) {
				ut_ad(start_scan_slot != slot);
			}
			look_for_rollover = true;
#endif /* UNIV_DEBUG */

			ut_d(if (!trx_rseg_n_slots_debug))
			slot = (slot + 1) % TRX_SYS_N_RSEGS;

			if (!rseg->space) {
				continue;
			}

			ut_ad(rseg->is_persistent());

			if (rseg->space != fil_system.sys_space) {
				if (rseg->skip_allocation()) {
					continue;
				}
			} else if (const fil_space_t *space =
				   trx_sys.rseg_array[slot].space) {
				if (space != fil_system.sys_space
				    && srv_undo_tablespaces > 0) {
					/** If dedicated
					innodb_undo_tablespaces have
					been configured, try to use them
					instead of the system tablespace. */
					continue;
				}
			}

			break;
		}

		/* By now we have only selected the rseg but not marked it
		allocated. By marking it allocated we are ensuring that it will
		never be selected for UNDO truncate purge. */
		allocated = rseg->acquire_if_available();
	} while (!allocated);

	ut_ad(rseg->is_referenced());
	ut_ad(rseg->is_persistent());
	return(rseg);
}

/** Assign a rollback segment for modifying temporary tables.
@return the assigned rollback segment */
trx_rseg_t *trx_t::assign_temp_rseg()
{
	ut_ad(!rsegs.m_noredo.rseg);
	ut_ad(!is_autocommit_non_locking());
	compile_time_assert(ut_is_2pow(TRX_SYS_N_RSEGS));

	/* Choose a temporary rollback segment between 0 and 127
	in a round-robin fashion. */
	static Atomic_counter<unsigned> rseg_slot;
	trx_rseg_t*	rseg = &trx_sys.temp_rsegs[
		rseg_slot++ & (TRX_SYS_N_RSEGS - 1)];
	ut_ad(!rseg->is_persistent());
	rsegs.m_noredo.rseg = rseg;

	if (id == 0) {
		trx_sys.register_rw(this);
	}

	return(rseg);
}

/****************************************************************//**
Starts a transaction. */
static
void
trx_start_low(
/*==========*/
	trx_t*	trx,		/*!< in: transaction */
	bool	read_write)	/*!< in: true if read-write transaction */
{
	ut_ad(!trx->in_rollback);
	ut_ad(!trx->is_recovered);
	ut_ad(trx->start_line != 0);
	ut_ad(trx->start_file != 0);
	ut_ad(trx->roll_limit == 0);
	ut_ad(trx->error_state == DB_SUCCESS);
	ut_ad(trx->rsegs.m_redo.rseg == NULL);
	ut_ad(trx->rsegs.m_noredo.rseg == NULL);
	ut_ad(trx_state_eq(trx, TRX_STATE_NOT_STARTED));
	ut_ad(UT_LIST_GET_LEN(trx->lock.trx_locks) == 0);

	/* Check whether it is an AUTOCOMMIT SELECT */
	trx->auto_commit = thd_trx_is_auto_commit(trx->mysql_thd);

	trx->read_only = srv_read_only_mode
		|| (!trx->dict_operation
		    && thd_trx_is_read_only(trx->mysql_thd));

	if (!trx->auto_commit) {
		trx->will_lock = true;
	} else if (!trx->will_lock) {
		trx->read_only = true;
	}

#ifdef WITH_WSREP
	trx->xid.null();
#endif /* WITH_WSREP */

	ut_a(ib_vector_is_empty(trx->autoinc_locks));
	ut_a(trx->lock.table_locks.empty());

	/* No other thread can access this trx object through rw_trx_hash,
	still it can be found through trx_sys.trx_list. Sometimes it's
	possible to indirectly protect trx_t::state by freezing
	trx_sys.trx_list.

	For now we update it without mutex protection, because original code
	did it this way. It has to be reviewed and fixed properly. */
	trx->state = TRX_STATE_ACTIVE;

	/* By default all transactions are in the read-only list unless they
	are non-locking auto-commit read only transactions or background
	(internal) transactions. Note: Transactions marked explicitly as
	read only can write to temporary tables, we put those on the RO
	list too. */

	if (!trx->read_only
	    && (!trx->mysql_thd || read_write || trx->dict_operation)) {

		/* Temporary rseg is assigned only if the transaction
		updates a temporary table */
		trx->rsegs.m_redo.rseg = trx_assign_rseg_low();
		ut_ad(trx->rsegs.m_redo.rseg != 0
		      || srv_read_only_mode
		      || srv_force_recovery >= SRV_FORCE_NO_TRX_UNDO);

		trx_sys.register_rw(trx);
	} else {
		if (!trx->is_autocommit_non_locking()) {

			/* If this is a read-only transaction that is writing
			to a temporary table then it needs a transaction id
			to write to the temporary table. */

			if (read_write) {
				ut_ad(!srv_read_only_mode);
				trx_sys.register_rw(trx);
			}
		} else {
			ut_ad(!read_write);
		}
	}

	trx->start_time = time(NULL);
	trx->start_time_micro = trx->mysql_thd
		? thd_start_utime(trx->mysql_thd)
		: microsecond_interval_timer();

	ut_a(trx->error_state == DB_SUCCESS);
}

/** Set the serialisation number for a persistent committed transaction.
@param[in,out]	trx	committed transaction with persistent changes */
static
void
trx_serialise(trx_t* trx)
{
	trx_rseg_t *rseg = trx->rsegs.m_redo.rseg;
	ut_ad(rseg);

	if (rseg->last_page_no == FIL_NULL) {
		mysql_mutex_lock(&purge_sys.pq_mutex);
	}

	trx_sys.assign_new_trx_no(trx);

	/* If the rollback segment is not empty then the
	new trx_t::no can't be less than any trx_t::no
	already in the rollback segment. User threads only
	produce events when a rollback segment is empty. */
	if (rseg->last_page_no == FIL_NULL) {
		purge_sys.purge_queue.push(TrxUndoRsegs(trx->rw_trx_hash_element->no,
							*rseg));
		mysql_mutex_unlock(&purge_sys.pq_mutex);
	}
}

/****************************************************************//**
Assign the transaction its history serialisation number and write the
update UNDO log record to the assigned rollback segment. */
static
void
trx_write_serialisation_history(
/*============================*/
	trx_t*		trx,	/*!< in/out: transaction */
	mtr_t*		mtr)	/*!< in/out: mini-transaction */
{
	/* Change the undo log segment states from TRX_UNDO_ACTIVE to some
	other state: these modifications to the file data structure define
	the transaction as committed in the file based domain, at the
	serialization point of the log sequence number lsn obtained below. */

	/* We have to hold the rseg mutex because update log headers have
	to be put to the history list in the (serialisation) order of the
	UNDO trx number. This is required for the purge in-memory data
	structures too. */

	if (trx_undo_t* undo = trx->rsegs.m_noredo.undo) {
		/* Undo log for temporary tables is discarded at transaction
		commit. There is no purge for temporary tables, and also no
		MVCC, because they are private to a session. */

		mtr_t	temp_mtr;
		temp_mtr.start();
		temp_mtr.set_log_mode(MTR_LOG_NO_REDO);
		trx_undo_set_state_at_finish(undo, &temp_mtr);
		temp_mtr.commit();
	}

	trx_rseg_t*	rseg = trx->rsegs.m_redo.rseg;
	if (!rseg) {
		ut_ad(!trx->rsegs.m_redo.undo);
		return;
	}

	trx_undo_t*& undo = trx->rsegs.m_redo.undo;

	if (!undo) {
		return;
	}

	ut_ad(!trx->read_only);
	ut_ad(!undo || undo->rseg == rseg);
	rseg->latch.wr_lock(SRW_LOCK_CALL);

	/* Assign the transaction serialisation number and add any
	undo log to the purge queue. */
	trx_serialise(trx);
	if (undo) {
		UT_LIST_REMOVE(rseg->undo_list, undo);
		trx_purge_add_undo_to_history(trx, undo, mtr);
	}

	rseg->latch.wr_unlock();

	MONITOR_INC(MONITOR_TRX_COMMIT_UNDO);
}

/********************************************************************
Finalize a transaction containing updates for a FTS table. */
static
void
trx_finalize_for_fts_table(
/*=======================*/
	fts_trx_table_t*	ftt)	    /* in: FTS trx table */
{
	fts_t*		  fts = ftt->table->fts;
	fts_doc_ids_t*	  doc_ids = ftt->added_doc_ids;

	ut_a(fts->add_wq);

	mem_heap_t* heap = static_cast<mem_heap_t*>(doc_ids->self_heap->arg);

	ib_wqueue_add(fts->add_wq, doc_ids, heap);

	/* fts_trx_table_t no longer owns the list. */
	ftt->added_doc_ids = NULL;
}

/******************************************************************//**
Finalize a transaction containing updates to FTS tables. */
static
void
trx_finalize_for_fts(
/*=================*/
	trx_t*	trx,		/*!< in/out: transaction */
	bool	is_commit)	/*!< in: true if the transaction was
				committed, false if it was rolled back. */
{
	if (is_commit) {
		const ib_rbt_node_t*	node;
		ib_rbt_t*		tables;
		fts_savepoint_t*	savepoint;

		savepoint = static_cast<fts_savepoint_t*>(
			ib_vector_last(trx->fts_trx->savepoints));

		tables = savepoint->tables;

		for (node = rbt_first(tables);
		     node;
		     node = rbt_next(tables, node)) {
			fts_trx_table_t**	ftt;

			ftt = rbt_value(fts_trx_table_t*, node);

			if ((*ftt)->added_doc_ids) {
				trx_finalize_for_fts_table(*ftt);
			}
		}
	}

	fts_trx_free(trx->fts_trx);
	trx->fts_trx = NULL;
}

extern "C" MYSQL_THD thd_increment_pending_ops(MYSQL_THD);
extern "C" void  thd_decrement_pending_ops(MYSQL_THD);


#include "../log/log0sync.h"

/*
  If required, initiates write and optionally flush of the log to
  disk
  @param lsn   LSN up to which logs are to be flushed.
  @param trx   transaction; if trx->state is PREPARED, the function will
  also wait for the flush to complete.
*/
static void trx_flush_log_if_needed_low(lsn_t lsn, const trx_t *trx)
{
  if (!srv_flush_log_at_trx_commit)
    return;

  if (log_sys.get_flushed_lsn(std::memory_order_relaxed) >= lsn)
    return;

  completion_callback cb, *callback= nullptr;

  if (trx->state != TRX_STATE_PREPARED && !log_sys.is_pmem() &&
      (cb.m_param= thd_increment_pending_ops(trx->mysql_thd)))
  {
    cb.m_callback= (void (*)(void *)) thd_decrement_pending_ops;
    callback= &cb;
  }

  log_write_up_to(lsn, srv_file_flush_method != SRV_NOSYNC &&
                  (srv_flush_log_at_trx_commit & 1), callback);
}

/**********************************************************************//**
If required, flushes the log to disk based on the value of
innodb_flush_log_at_trx_commit. */
static
void
trx_flush_log_if_needed(
/*====================*/
	lsn_t	lsn,	/*!< in: lsn up to which logs are to be
			flushed. */
	trx_t*	trx)	/*!< in/out: transaction */
{
	trx->op_info = "flushing log";
	trx_flush_log_if_needed_low(lsn, trx);
	trx->op_info = "";
}

/** Process tables that were modified by the committing transaction. */
inline void trx_t::commit_tables()
{
  if (undo_no && !mod_tables.empty())
  {
    const trx_id_t max_trx_id= trx_sys.get_max_trx_id();
    const auto now= start_time;

    for (const auto &p : mod_tables)
    {
      dict_table_t *table= p.first;
      table->update_time= now;
      table->query_cache_inv_trx_id= max_trx_id;
    }
  }
}

/** Evict a table definition due to the rollback of ALTER TABLE.
@param table_id   table identifier
@param reset_only whether to only reset dict_table_t::def_trx_id */
void trx_t::evict_table(table_id_t table_id, bool reset_only)
{
	ut_ad(in_rollback);

	dict_table_t* table = dict_sys.find_table(table_id);
	if (!table) {
		return;
	}

	table->def_trx_id = 0;

	if (auto ref_count = table->get_ref_count()) {
		/* This must be a DDL operation that is being rolled
		back in an active connection. */
		ut_a(ref_count == 1);
		ut_ad(!is_recovered);
		ut_ad(mysql_thd);
		return;
	}

	if (reset_only) {
		return;
	}

	/* This table should only be locked by this transaction, if at all. */
	ut_ad(UT_LIST_GET_LEN(table->locks) <= 1);
	const bool locked = UT_LIST_GET_LEN(table->locks);
	ut_ad(!locked || UT_LIST_GET_FIRST(table->locks)->trx == this);
	dict_sys.remove(table, true, locked);
	if (locked) {
		UT_LIST_ADD_FIRST(lock.evicted_tables, table);
	}
}

TRANSACTIONAL_INLINE inline void trx_t::commit_in_memory(const mtr_t *mtr)
{
  /* We already detached from rseg in trx_write_serialisation_history() */
  ut_ad(!rsegs.m_redo.undo);
  must_flush_log_later= false;
  read_view.close();

  if (is_autocommit_non_locking())
  {
    ut_ad(id == 0);
    ut_ad(read_only);
    ut_ad(!will_lock);
    ut_a(!is_recovered);
    ut_ad(!rsegs.m_redo.rseg);
    ut_ad(!rsegs.m_redo.undo);
    ut_ad(mysql_thd);
    ut_ad(state == TRX_STATE_ACTIVE);

    /* Note: We do not have to hold any lock_sys latch here, because
    this is a non-locking transaction. */
    ut_a(UT_LIST_GET_LEN(lock.trx_locks) == 0);
    ut_ad(UT_LIST_GET_LEN(lock.evicted_tables) == 0);

    /* This state change is not protected by any mutex, therefore
    there is an inherent race here around state transition during
    printouts. We ignore this race for the sake of efficiency.
    However, the freezing of trx_sys.trx_list will protect the trx_t
    instance and it cannot be removed from the trx_list and freed
    without first unfreezing trx_list. */
    state= TRX_STATE_NOT_STARTED;

    MONITOR_INC(MONITOR_TRX_NL_RO_COMMIT);

    DBUG_LOG("trx", "Autocommit in memory: " << this);
  }
  else
  {
#ifdef UNIV_DEBUG
    if (!UT_LIST_GET_LEN(lock.trx_locks))
      for (auto l : lock.table_locks)
        ut_ad(!l);
#endif /* UNIV_DEBUG */
    commit_state();

    if (id)
    {
      trx_sys.deregister_rw(this);

      /* Wait for any implicit-to-explicit lock conversions to cease,
      so that there will be no race condition in lock_release(). */
      while (UNIV_UNLIKELY(is_referenced()))
        LF_BACKOFF();
    }
    else
      ut_ad(read_only || !rsegs.m_redo.rseg);

    if (read_only || !rsegs.m_redo.rseg)
    {
      MONITOR_INC(MONITOR_TRX_RO_COMMIT);
    }
    else
    {
      commit_tables();
      MONITOR_INC(MONITOR_TRX_RW_COMMIT);
      is_recovered= false;
    }

    if (UNIV_LIKELY(!dict_operation))
      release_locks();
  }

  if (trx_rseg_t *rseg= rsegs.m_redo.rseg)
    /* This is safe due to us having detached the persistent undo log. */
    rseg->release();

  if (mtr)
  {
    if (trx_undo_t *&undo= rsegs.m_noredo.undo)
    {
      ut_ad(undo->rseg == rsegs.m_noredo.rseg);
      trx_undo_commit_cleanup(undo);
      undo= nullptr;
    }

    /* NOTE that we could possibly make a group commit more efficient
    here: call std::this_thread::yield() here to allow also other trxs to come
    to commit! */

    /*-------------------------------------*/

    /* Depending on the my.cnf options, we may now write the log
    buffer to the log files, making the transaction durable if the OS
    does not crash. We may also flush the log files to disk, making
    the transaction durable also at an OS crash or a power outage.

    The idea in InnoDB's group commit is that a group of transactions
    gather behind a trx doing a physical disk write to log files, and
    when that physical write has been completed, one of those
    transactions does a write which commits the whole group. Note that
    this group commit will only bring benefit if there are > 2 users
    in the database. Then at least 2 users can gather behind one doing
    the physical log write to disk.

    If we are calling trx_t::commit() under prepare_commit_mutex, we
    will delay possible log write and flush to a separate function
    trx_commit_complete_for_mysql(), which is only called when the
    thread has released the mutex. This is to make the group commit
    algorithm to work. Otherwise, the prepare_commit mutex would
    serialize all commits and prevent a group of transactions from
    gathering. */

    commit_lsn= undo_no || !xid.is_null() ? mtr->commit_lsn() : 0;
    if (!commit_lsn)
      /* Nothing to be done. */;
    else if (flush_log_later)
      /* Do nothing yet */
      must_flush_log_later= true;
    else if (srv_flush_log_at_trx_commit)
      trx_flush_log_if_needed(commit_lsn, this);
  }

  ut_ad(!rsegs.m_noredo.undo);

  savepoints_discard();

  if (fts_trx)
    trx_finalize_for_fts(this, undo_no != 0);

#ifdef WITH_WSREP
  /* Serialization history has been written and the transaction is
  committed in memory, which makes this commit ordered. Release commit
  order critical section. */
  if (wsrep)
  {
    wsrep= false;
    wsrep_commit_ordered(mysql_thd);
  }
#endif /* WITH_WSREP */
  lock.was_chosen_as_deadlock_victim= false;
}

void trx_t::commit_cleanup()
{
  ut_ad(!dict_operation);
  ut_ad(!was_dict_operation);

  if (is_bulk_insert())
    for (auto &t : mod_tables)
      delete t.second.bulk_store;

  mutex.wr_lock();
  state= TRX_STATE_NOT_STARTED;
  mod_tables.clear();

  assert_freed();
  trx_init(this);
  mutex.wr_unlock();

  ut_a(error_state == DB_SUCCESS);
}

/** Commit the transaction in a mini-transaction.
@param mtr  mini-transaction (if there are any persistent modifications) */
TRANSACTIONAL_TARGET void trx_t::commit_low(mtr_t *mtr)
{
  ut_ad(!mtr || mtr->is_active());
  ut_d(bool aborted= in_rollback && error_state == DB_DEADLOCK);
  ut_ad(!mtr == (aborted || !has_logged()));
  ut_ad(!mtr || !aborted);

  if (fts_trx && undo_no)
  {
    ut_a(!is_autocommit_non_locking());
    /* MDEV-24088 FIXME: Invoke fts_commit() earlier (before possible
    XA PREPARE), so that we will be able to return an error and rollback
    the transaction, instead of violating consistency!

    The original claim about DB_DUPLICATE KEY was:
    This is a possible scenario if there is a crash between
    insert to DELETED table committing and transaction committing. The
    fix would be able to return error from this function */
    if (ut_d(dberr_t error=) fts_commit(this))
      ut_ad(error == DB_DUPLICATE_KEY || error == DB_LOCK_WAIT_TIMEOUT);
  }

#ifdef ENABLED_DEBUG_SYNC
  const bool debug_sync= mysql_thd && has_logged_persistent();
#endif

  if (mtr)
  {
    if (UNIV_UNLIKELY(apply_online_log))
      apply_log();
    trx_write_serialisation_history(this, mtr);

    /* The following call commits the mini-transaction, making the
    whole transaction committed in the file-based world, at this log
    sequence number. The transaction becomes 'durable' when we write
    the log to disk, but in the logical sense the commit in the
    file-based data structures (undo logs etc.) happens here.

    NOTE that transaction numbers, which are assigned only to
    transactions with an update undo log, do not necessarily come in
    exactly the same order as commit lsn's, if the transactions have
    different rollback segments. To get exactly the same order we
    should hold the kernel mutex up to this point, adding to the
    contention of the kernel mutex. However, if a transaction T2 is
    able to see modifications made by a transaction T1, T2 will always
    get a bigger transaction number and a bigger commit lsn than T1. */

    mtr->commit();
  }
#ifdef ENABLED_DEBUG_SYNC
  if (debug_sync)
    DEBUG_SYNC_C("before_trx_state_committed_in_memory");
#endif

  commit_in_memory(mtr);
}


void trx_t::commit_persist()
{
  mtr_t *mtr= nullptr;
  mtr_t local_mtr;

  if (has_logged())
  {
    mtr= &local_mtr;
    local_mtr.start();
  }
  commit_low(mtr);
}


void trx_t::commit()
{
  ut_ad(!was_dict_operation);
  ut_d(was_dict_operation= dict_operation);
  dict_operation= false;
  commit_persist();
#ifdef UNIV_DEBUG
  if (!was_dict_operation)
    for (const auto &p : mod_tables) ut_ad(!p.second.is_dropped());
#endif /* UNIV_DEBUG */
  ut_d(was_dict_operation= false);
  commit_cleanup();
}


/****************************************************************//**
Prepares a transaction for commit/rollback. */
void
trx_commit_or_rollback_prepare(
/*===========================*/
	trx_t*	trx)		/*!< in/out: transaction */
{
	/* We are reading trx->state without holding trx->mutex
	here, because the commit or rollback should be invoked for a
	running (or recovered prepared) transaction that is associated
	with the current thread. */

	switch (trx->state) {
	case TRX_STATE_NOT_STARTED:
		trx_start_low(trx, true);
		/* fall through */

	case TRX_STATE_ACTIVE:
	case TRX_STATE_PREPARED:
	case TRX_STATE_PREPARED_RECOVERED:
		trx->lock.wait_thr = NULL;
		return;

	case TRX_STATE_COMMITTED_IN_MEMORY:
		break;
	}

	ut_error;
}

/*********************************************************************//**
Creates a commit command node struct.
@return own: commit node struct */
commit_node_t*
trx_commit_node_create(
/*===================*/
	mem_heap_t*	heap)	/*!< in: mem heap where created */
{
	commit_node_t*	node;

	node = static_cast<commit_node_t*>(mem_heap_alloc(heap, sizeof(*node)));
	node->common.type  = QUE_NODE_COMMIT;
	node->state = COMMIT_NODE_SEND;

	return(node);
}

/***********************************************************//**
Performs an execution step for a commit type node in a query graph.
@return query thread to run next, or NULL */
que_thr_t*
trx_commit_step(
/*============*/
	que_thr_t*	thr)	/*!< in: query thread */
{
	commit_node_t*	node;

	node = static_cast<commit_node_t*>(thr->run_node);

	ut_ad(que_node_get_type(node) == QUE_NODE_COMMIT);

	if (thr->prev_node == que_node_get_parent(node)) {
		node->state = COMMIT_NODE_SEND;
	}

	if (node->state == COMMIT_NODE_SEND) {
		trx_t*	trx;

		node->state = COMMIT_NODE_WAIT;

		trx = thr_get_trx(thr);

		ut_a(trx->lock.wait_thr == NULL);

		trx_commit_or_rollback_prepare(trx);

		trx->commit();
		ut_ad(trx->lock.wait_thr == NULL);

		thr = NULL;
	} else {
		ut_ad(node->state == COMMIT_NODE_WAIT);

		node->state = COMMIT_NODE_SEND;

		thr->run_node = que_node_get_parent(node);
	}

	return(thr);
}

/**********************************************************************//**
Does the transaction commit for MySQL.
@return DB_SUCCESS or error number */
dberr_t
trx_commit_for_mysql(
/*=================*/
	trx_t*	trx)	/*!< in/out: transaction */
{
	/* Because we do not do the commit by sending an Innobase
	sig to the transaction, we must here make sure that trx has been
	started. */

	switch (trx->state) {
	case TRX_STATE_NOT_STARTED:
		return DB_SUCCESS;
	case TRX_STATE_ACTIVE:
	case TRX_STATE_PREPARED:
	case TRX_STATE_PREPARED_RECOVERED:
		trx->op_info = "committing";
		trx->commit();
		trx->op_info = "";
		return(DB_SUCCESS);
	case TRX_STATE_COMMITTED_IN_MEMORY:
		break;
	}
	ut_error;
	return(DB_CORRUPTION);
}

/**********************************************************************//**
If required, flushes the log to disk if we called trx_commit_for_mysql()
with trx->flush_log_later == TRUE. */
void
trx_commit_complete_for_mysql(
/*==========================*/
	trx_t*	trx)	/*!< in/out: transaction */
{
	if (trx->id != 0
	    || !trx->must_flush_log_later
	    || (srv_flush_log_at_trx_commit == 1 && trx->active_commit_ordered)) {

		return;
	}

	trx_flush_log_if_needed(trx->commit_lsn, trx);

	trx->must_flush_log_later = false;
}

/**********************************************************************//**
Marks the latest SQL statement ended. */
void
trx_mark_sql_stat_end(
/*==================*/
	trx_t*	trx)	/*!< in: trx handle */
{
	ut_a(trx);

	switch (trx->state) {
	case TRX_STATE_PREPARED:
	case TRX_STATE_PREPARED_RECOVERED:
	case TRX_STATE_COMMITTED_IN_MEMORY:
		break;
	case TRX_STATE_NOT_STARTED:
		trx->undo_no = 0;
		/* fall through */
	case TRX_STATE_ACTIVE:
		if (trx->fts_trx != NULL) {
			fts_savepoint_laststmt_refresh(trx);
		}

		if (trx->is_bulk_insert()) {
			/* MDEV-25036 FIXME: we support buffered
			insert only for the first insert statement */
			trx->error_state = trx->bulk_insert_apply();
			/* Allow a subsequent INSERT into an empty table
			if !unique_checks && !foreign_key_checks. */
			return;
		}

		trx->last_sql_stat_start.least_undo_no = trx->undo_no;
		trx->end_bulk_insert();
		return;
	}

	ut_error;
}

/**********************************************************************//**
Prints info about a transaction. */
void
trx_print_low(
/*==========*/
	FILE*		f,
			/*!< in: output stream */
	const trx_t*	trx,
			/*!< in: transaction */
	ulint		max_query_len,
			/*!< in: max query length to print,
			or 0 to use the default max length */
	ulint		n_rec_locks,
			/*!< in: trx->lock.n_rec_locks */
	ulint		n_trx_locks,
			/*!< in: length of trx->lock.trx_locks */
	ulint		heap_size)
			/*!< in: mem_heap_get_size(trx->lock.lock_heap) */
{
	if (const trx_id_t id = trx->id) {
		fprintf(f, "TRANSACTION " TRX_ID_FMT, trx->id);
	} else {
		fprintf(f, "TRANSACTION (%p)", trx);
	}

	switch (trx->state) {
	case TRX_STATE_NOT_STARTED:
		fputs(", not started", f);
		goto state_ok;
	case TRX_STATE_ACTIVE:
		fprintf(f, ", ACTIVE %lu sec",
			(ulong) difftime(time(NULL), trx->start_time));
		goto state_ok;
	case TRX_STATE_PREPARED:
	case TRX_STATE_PREPARED_RECOVERED:
		fprintf(f, ", ACTIVE (PREPARED) %lu sec",
			(ulong) difftime(time(NULL), trx->start_time));
		goto state_ok;
	case TRX_STATE_COMMITTED_IN_MEMORY:
		fputs(", COMMITTED IN MEMORY", f);
		goto state_ok;
	}
	fprintf(f, ", state %lu", (ulong) trx->state);
	ut_ad(0);
state_ok:
	const char* op_info = trx->op_info;

	if (*op_info) {
		putc(' ', f);
		fputs(op_info, f);
	}

	if (trx->is_recovered) {
		fputs(" recovered trx", f);
	}

	putc('\n', f);

	if (trx->n_mysql_tables_in_use > 0 || trx->mysql_n_tables_locked > 0) {
		fprintf(f, "mysql tables in use %lu, locked %lu\n",
			(ulong) trx->n_mysql_tables_in_use,
			(ulong) trx->mysql_n_tables_locked);
	}

	bool newline = true;

	if (trx->in_rollback) { /* dirty read for performance reasons */
		fputs("ROLLING BACK ", f);
	} else if (trx->lock.wait_lock) {
		fputs("LOCK WAIT ", f);
	} else {
		newline = false;
	}

	if (n_trx_locks > 0 || heap_size > 400) {
		newline = true;

		fprintf(f, "%lu lock struct(s), heap size %lu,"
			" %lu row lock(s)",
			(ulong) n_trx_locks,
			(ulong) heap_size,
			(ulong) n_rec_locks);
	}

	if (trx->undo_no != 0) {
		newline = true;
		fprintf(f, ", undo log entries " TRX_ID_FMT, trx->undo_no);
	}

	if (newline) {
		putc('\n', f);
	}

	if (trx->state != TRX_STATE_NOT_STARTED && trx->mysql_thd != NULL) {
		innobase_mysql_print_thd(
			f, trx->mysql_thd, static_cast<uint>(max_query_len));
	}
}

/**********************************************************************//**
Prints info about a transaction.
The caller must hold lock_sys.latch.
When possible, use trx_print() instead. */
void
trx_print_latched(
/*==============*/
	FILE*		f,		/*!< in: output stream */
	const trx_t*	trx,		/*!< in: transaction */
	ulint		max_query_len)	/*!< in: max query length to print,
					or 0 to use the default max length */
{
	lock_sys.assert_locked();

	trx_print_low(f, trx, max_query_len,
		      trx->lock.n_rec_locks,
		      UT_LIST_GET_LEN(trx->lock.trx_locks),
		      mem_heap_get_size(trx->lock.lock_heap));
}

/**********************************************************************//**
Prints info about a transaction.
Acquires and releases lock_sys.latch. */
TRANSACTIONAL_TARGET
void
trx_print(
/*======*/
	FILE*		f,		/*!< in: output stream */
	const trx_t*	trx,		/*!< in: transaction */
	ulint		max_query_len)	/*!< in: max query length to print,
					or 0 to use the default max length */
{
  ulint n_rec_locks, n_trx_locks, heap_size;
  {
    TMLockMutexGuard g{SRW_LOCK_CALL};
    n_rec_locks= trx->lock.n_rec_locks;
    n_trx_locks= UT_LIST_GET_LEN(trx->lock.trx_locks);
    heap_size= mem_heap_get_size(trx->lock.lock_heap);
  }

  trx_print_low(f, trx, max_query_len, n_rec_locks, n_trx_locks, heap_size);
}

/** Prepare a transaction.
@return	log sequence number that makes the XA PREPARE durable
@retval	0	if no changes needed to be made durable */
static lsn_t trx_prepare_low(trx_t *trx)
{
	ut_ad(!trx->is_recovered);

	mtr_t	mtr;

	if (trx_undo_t* undo = trx->rsegs.m_noredo.undo) {
		ut_ad(undo->rseg == trx->rsegs.m_noredo.rseg);

		mtr.start();
		mtr.set_log_mode(MTR_LOG_NO_REDO);
		trx_undo_set_state_at_prepare(trx, undo, false, &mtr);
		mtr.commit();
	}

	trx_undo_t* undo = trx->rsegs.m_redo.undo;

	if (!undo) {
		/* There were no changes to persistent tables. */
		return(0);
	}

	ut_ad(undo->rseg == trx->rsegs.m_redo.rseg);

	mtr.start();

	/* Change the undo log segment states from TRX_UNDO_ACTIVE to
	TRX_UNDO_PREPARED: these modifications to the file data
	structure define the transaction as prepared in the file-based
	world, at the serialization point of lsn. */
	trx_undo_set_state_at_prepare(trx, undo, false, &mtr);

	/* Make the XA PREPARE durable. */
	mtr.commit();
	ut_ad(mtr.commit_lsn() > 0);
	return(mtr.commit_lsn());
}

/****************************************************************//**
Prepares a transaction. */
TRANSACTIONAL_TARGET
static
void
trx_prepare(
/*========*/
	trx_t*	trx)	/*!< in/out: transaction */
{
	/* Only fresh user transactions can be prepared.
	Recovered transactions cannot. */
	ut_a(!trx->is_recovered);

	lsn_t	lsn = trx_prepare_low(trx);

	ut_a(trx->state == TRX_STATE_ACTIVE);
	{
		TMTrxGuard tg{*trx};
		trx->state = TRX_STATE_PREPARED;
	}

	if (lsn) {
		/* Depending on the my.cnf options, we may now write the log
		buffer to the log files, making the prepared state of the
		transaction durable if the OS does not crash. We may also
		flush the log files to disk, making the prepared state of the
		transaction durable also at an OS crash or a power outage.

		The idea in InnoDB's group prepare is that a group of
		transactions gather behind a trx doing a physical disk write
		to log files, and when that physical write has been completed,
		one of those transactions does a write which prepares the whole
		group. Note that this group prepare will only bring benefit if
		there are > 2 users in the database. Then at least 2 users can
		gather behind one doing the physical log write to disk.

		We must not be holding any mutexes or latches here. */

		trx_flush_log_if_needed(lsn, trx);

		if (!UT_LIST_GET_LEN(trx->lock.trx_locks)
		    || trx->isolation_level == TRX_ISO_SERIALIZABLE) {
			/* Do not release any locks at the
			SERIALIZABLE isolation level. */
		} else if (!trx->mysql_thd
			   || thd_sql_command(trx->mysql_thd)
			   != SQLCOM_XA_PREPARE) {
			/* Do not release locks for XA COMMIT ONE PHASE
			or for internal distributed transactions
			(XID::get_my_xid() would be nonzero). */
		} else {
			lock_release_on_prepare(trx);
		}
	}
}

/** XA PREPARE a transaction.
@param[in,out]	trx	transaction to prepare */
void trx_prepare_for_mysql(trx_t* trx)
{
	trx_start_if_not_started_xa(trx, false);

	trx->op_info = "preparing";

	trx_prepare(trx);

	trx->op_info = "";
}


struct trx_recover_for_mysql_callback_arg
{
  XID *xid_list;
  uint len;
  uint count;
};


static my_bool trx_recover_for_mysql_callback(rw_trx_hash_element_t *element,
  trx_recover_for_mysql_callback_arg *arg)
{
  DBUG_ASSERT(arg->len > 0);
  element->mutex.wr_lock();
  if (trx_t *trx= element->trx)
  {
    /*
      The state of a read-write transaction can only change from ACTIVE to
      PREPARED while we are holding the element->mutex. But since it is
      executed at startup no state change should occur.
    */
    if (trx_state_eq(trx, TRX_STATE_PREPARED))
    {
      ut_ad(trx->is_recovered);
      ut_ad(trx->id);
      if (arg->count == 0)
        ib::info() << "Starting recovery for XA transactions...";
      XID& xid= arg->xid_list[arg->count];
      if (arg->count++ < arg->len)
      {
        trx->state= TRX_STATE_PREPARED_RECOVERED;
        ib::info() << "Transaction " << trx->id
                   << " in prepared state after recovery";
        ib::info() << "Transaction contains changes to " << trx->undo_no
                   << " rows";
        xid= trx->xid;
      }
    }
  }
  element->mutex.wr_unlock();
  /* Do not terminate upon reaching arg->len; count all transactions */
  return false;
}


static my_bool trx_recover_reset_callback(rw_trx_hash_element_t *element,
  void*)
{
  element->mutex.wr_lock();
  if (trx_t *trx= element->trx)
  {
    if (trx_state_eq(trx, TRX_STATE_PREPARED_RECOVERED))
      trx->state= TRX_STATE_PREPARED;
  }
  element->mutex.wr_unlock();
  return false;
}


/**
  Find prepared transaction objects for recovery.

  @param[out]  xid_list  prepared transactions
  @param[in]   len       number of slots in xid_list

  @return number of prepared transactions stored in xid_list
*/

int trx_recover_for_mysql(XID *xid_list, uint len)
{
  trx_recover_for_mysql_callback_arg arg= { xid_list, len, 0 };

  ut_ad(xid_list);
  ut_ad(len);

  /* Fill xid_list with PREPARED transactions. */
  trx_sys.rw_trx_hash.iterate_no_dups(trx_recover_for_mysql_callback, &arg);
  if (arg.count)
  {
    ib::info() << arg.count
        << " transactions in prepared state after recovery";
    /* After returning the full list, reset the state, because
    init_server_components() wants to recover the collection of
    transactions twice, by first calling tc_log->open() and then
    ha_recover() directly. */
    if (arg.count <= len)
      trx_sys.rw_trx_hash.iterate(trx_recover_reset_callback);
  }
  return int(std::min(arg.count, len));
}


struct trx_get_trx_by_xid_callback_arg
{
  const XID *xid;
  trx_t *trx;
};


static my_bool trx_get_trx_by_xid_callback(rw_trx_hash_element_t *element,
  trx_get_trx_by_xid_callback_arg *arg)
{
  my_bool found= 0;
  element->mutex.wr_lock();
  if (trx_t *trx= element->trx)
  {
    trx->mutex_lock();
    if (trx->is_recovered &&
	(trx_state_eq(trx, TRX_STATE_PREPARED) ||
	 trx_state_eq(trx, TRX_STATE_PREPARED_RECOVERED)) &&
        arg->xid->eq(&trx->xid))
    {
#ifdef WITH_WSREP
      /* The commit of a prepared recovered Galera
      transaction needs a valid trx->xid for
      invoking trx_sys_update_wsrep_checkpoint(). */
      if (!wsrep_is_wsrep_xid(&trx->xid))
#endif /* WITH_WSREP */
      /* Invalidate the XID, so that subsequent calls will not find it. */
      trx->xid.null();
      arg->trx= trx;
      found= 1;
    }
    trx->mutex_unlock();
  }
  element->mutex.wr_unlock();
  return found;
}

/** Look up an X/Open distributed transaction in XA PREPARE state.
@param[in]	xid	X/Open XA transaction identifier
@return	transaction on match (the trx_t::xid will be invalidated);
note that the trx may have been committed before the caller acquires
trx_t::mutex
@retval	NULL if no match */
trx_t* trx_get_trx_by_xid(const XID* xid)
{
  trx_get_trx_by_xid_callback_arg arg= { xid, 0 };

  if (xid)
    trx_sys.rw_trx_hash.iterate(trx_get_trx_by_xid_callback, &arg);
  return arg.trx;
}


/*************************************************************//**
Starts the transaction if it is not yet started. */
void
trx_start_if_not_started_xa_low(
/*============================*/
	trx_t*	trx,		/*!< in/out: transaction */
	bool	read_write)	/*!< in: true if read write transaction */
{
	switch (trx->state) {
	case TRX_STATE_NOT_STARTED:
		trx_start_low(trx, read_write);
		return;

	case TRX_STATE_ACTIVE:
		if (trx->id == 0 && read_write) {
			/* If the transaction is tagged as read-only then
			it can only write to temp tables and for such
			transactions we don't want to move them to the
			trx_sys_t::rw_trx_hash. */
			if (!trx->read_only) {
				trx_set_rw_mode(trx);
			}
		}
		return;
	case TRX_STATE_PREPARED:
	case TRX_STATE_PREPARED_RECOVERED:
	case TRX_STATE_COMMITTED_IN_MEMORY:
		break;
	}

	ut_error;
}

/*************************************************************//**
Starts the transaction if it is not yet started. */
void
trx_start_if_not_started_low(
/*==========================*/
	trx_t*	trx,		/*!< in: transaction */
	bool	read_write)	/*!< in: true if read write transaction */
{
	switch (trx->state) {
	case TRX_STATE_NOT_STARTED:
		trx_start_low(trx, read_write);
		return;

	case TRX_STATE_ACTIVE:
		if (read_write && trx->id == 0 && !trx->read_only) {
			trx_set_rw_mode(trx);
		}
		return;

	case TRX_STATE_PREPARED:
	case TRX_STATE_PREPARED_RECOVERED:
	case TRX_STATE_COMMITTED_IN_MEMORY:
		break;
	}

	ut_error;
}

/**
Start a transaction for internal processing.
@param trx          transaction
@param read_write   whether writes may be performed */
void trx_start_internal_low(trx_t *trx, bool read_write)
{
  trx->will_lock= true;
  trx_start_low(trx, read_write);
}

/** Start a transaction for a DDL operation.
@param trx   transaction */
void trx_start_for_ddl_low(trx_t *trx)
{
  /* Flag this transaction as a dictionary operation, so that
  the data dictionary will be locked in crash recovery. */
  trx->dict_operation= true;
  trx_start_internal_low(trx, true);
}

/*************************************************************//**
Set the transaction as a read-write transaction if it is not already
tagged as such. Read-only transactions that are writing to temporary
tables are assigned an ID and a rollback segment but are not added
to the trx read-write list because their updates should not be visible
to other transactions and therefore their changes can be ignored by
by MVCC. */
void
trx_set_rw_mode(
/*============*/
	trx_t*		trx)		/*!< in/out: transaction that is RW */
{
	ut_ad(trx->rsegs.m_redo.rseg == 0);
	ut_ad(!trx->is_autocommit_non_locking());
	ut_ad(!trx->read_only);
	ut_ad(trx->id == 0);

	if (high_level_read_only) {
		return;
	}

	trx->rsegs.m_redo.rseg = trx_assign_rseg_low();
	ut_ad(trx->rsegs.m_redo.rseg != 0);

	trx_sys.register_rw(trx);
	ut_ad(trx->id);

	/* So that we can see our own changes. */
	if (trx->read_view.is_open()) {
		trx->read_view.set_creator_trx_id(trx->id);
	}
}<|MERGE_RESOLUTION|>--- conflicted
+++ resolved
@@ -730,7 +730,7 @@
 
 	if (trx_sys.is_undo_empty()) {
 func_exit:
-		purge_sys.clone_oldest_view();
+		purge_sys.clone_oldest_view<true>();
 		return DB_SUCCESS;
 	}
 
@@ -794,12 +794,7 @@
 		ib::info() << "Trx id counter is " << trx_sys.get_max_trx_id();
 	}
 
-<<<<<<< HEAD
 	goto func_exit;
-=======
-	purge_sys.clone_oldest_view<true>();
-	return DB_SUCCESS;
->>>>>>> 49a22c58
 }
 
 /** Assign a persistent rollback segment in a round-robin fashion,
