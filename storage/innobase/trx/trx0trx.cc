--- conflicted
+++ resolved
@@ -1125,46 +1125,17 @@
 
   completion_callback cb, *callback= nullptr;
 
-<<<<<<< HEAD
-  if (trx->state != TRX_STATE_PREPARED && !log_sys.is_pmem() &&
+  if (!log_sys.is_pmem() &&
       (cb.m_param= thd_increment_pending_ops(trx->mysql_thd)))
   {
     cb.m_callback= (void (*)(void *)) thd_decrement_pending_ops;
     callback= &cb;
   }
 
+  trx->op_info= "flushing log";
   log_write_up_to(lsn, srv_file_flush_method != SRV_NOSYNC &&
                   (srv_flush_log_at_trx_commit & 1), callback);
-}
-
-/**********************************************************************//**
-If required, flushes the log to disk based on the value of
-innodb_flush_log_at_trx_commit. */
-static
-void
-trx_flush_log_if_needed(
-/*====================*/
-	lsn_t	lsn,	/*!< in: lsn up to which logs are to be
-			flushed. */
-	trx_t*	trx)	/*!< in/out: transaction */
-{
-	trx->op_info = "flushing log";
-	trx_flush_log_if_needed_low(lsn, trx);
-	trx->op_info = "";
-=======
-  completion_callback cb;
-  if ((cb.m_param= thd_increment_pending_ops(trx->mysql_thd)))
-  {
-    cb.m_callback = (void (*)(void *)) thd_decrement_pending_ops;
-    log_write_up_to(lsn, flush, false, &cb);
-  }
-  else
-  {
-    trx->op_info= "flushing log";
-    log_write_up_to(lsn, flush);
-    trx->op_info= "";
-  }
->>>>>>> 1a1daf30
+  trx->op_info= "";
 }
 
 /** Process tables that were modified by the committing transaction. */
