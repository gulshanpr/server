/*****************************************************************************

<<<<<<< HEAD
Copyright (c) 1996, 2016, Oracle and/or its affiliates. All Rights Reserved.
Copyright (c) 2017, MariaDB Corporation.
=======
Copyright (c) 1996, 2017, Oracle and/or its affiliates. All Rights Reserved.
Copyright (c) 2017, MariaDB Corporation. All Rights Reserved.
>>>>>>> b61700c2

This program is free software; you can redistribute it and/or modify it under
the terms of the GNU General Public License as published by the Free Software
Foundation; version 2 of the License.

This program is distributed in the hope that it will be useful, but WITHOUT
ANY WARRANTY; without even the implied warranty of MERCHANTABILITY or FITNESS
FOR A PARTICULAR PURPOSE. See the GNU General Public License for more details.

You should have received a copy of the GNU General Public License along with
this program; if not, write to the Free Software Foundation, Inc.,
51 Franklin Street, Suite 500, Boston, MA 02110-1335 USA

*****************************************************************************/

/**************************************************//**
@file trx/trx0purge.cc
Purge old versions

Created 3/26/1996 Heikki Tuuri
*******************************************************/

#include "ha_prototypes.h"

#include "trx0purge.h"
#include "fsp0fsp.h"
#include "fut0fut.h"
#include "mach0data.h"
#include "mtr0log.h"
#include "os0thread.h"
#include "que0que.h"
#include "read0read.h"
#include "row0purge.h"
#include "row0upd.h"
#include "srv0mon.h"
#include "fsp0sysspace.h"
#include "srv0srv.h"
#include "srv0start.h"
#include "sync0sync.h"
#include "trx0rec.h"
#include "trx0roll.h"
#include "trx0rseg.h"
#include "trx0trx.h"

/** Maximum allowable purge history length.  <=0 means 'infinite'. */
ulong		srv_max_purge_lag = 0;

/** Max DML user threads delay in micro-seconds. */
ulong		srv_max_purge_lag_delay = 0;

/** The global data structure coordinating a purge */
purge_sys_t*	purge_sys;

/** A dummy undo record used as a return value when we have a whole undo log
which needs no purge */
trx_undo_rec_t	trx_purge_dummy_rec;

#ifdef UNIV_DEBUG
my_bool		srv_purge_view_update_only_debug;
bool		trx_commit_disallowed = false;
#endif /* UNIV_DEBUG */

/** Sentinel value */
const TrxUndoRsegs TrxUndoRsegsIterator::NullElement(UINT64_UNDEFINED);

/** Constructor */
TrxUndoRsegsIterator::TrxUndoRsegsIterator()
	:
	m_trx_undo_rsegs(NullElement),
	m_iter(m_trx_undo_rsegs.end())
{
}

/** Sets the next rseg to purge in purge_sys.
@return whether anything is to be purged */
inline
bool
TrxUndoRsegsIterator::set_next()
{
	mutex_enter(&purge_sys->pq_mutex);

	/* Only purge consumes events from the priority queue, user
	threads only produce the events. */

	/* Check if there are more rsegs to process in the
	current element. */
	if (m_iter != m_trx_undo_rsegs.end()) {

		/* We are still processing rollback segment from
		the same transaction and so expected transaction
		number shouldn't increase. Undo increment of
		expected trx_no done by caller assuming rollback
		segments from given transaction are done. */
		purge_sys->iter.trx_no = (*m_iter)->last_trx_no;

	} else if (!purge_sys->purge_queue.empty()) {

		/* Read the next element from the queue.
		Combine elements if they have same transaction number.
		This can happen if a transaction shares redo rollback segment
		with another transaction that has already added it to purge
		queue and former transaction also needs to schedule non-redo
		rollback segment for purge. */
		m_trx_undo_rsegs = NullElement;

		purge_pq_t&	purge_queue = purge_sys->purge_queue;

		while (!purge_queue.empty()) {

			if (m_trx_undo_rsegs.get_trx_no() == UINT64_UNDEFINED) {
				m_trx_undo_rsegs = purge_queue.top();
			} else if (purge_queue.top().get_trx_no() ==
					m_trx_undo_rsegs.get_trx_no()) {
				m_trx_undo_rsegs.append(
					purge_queue.top());
			} else {
				break;
			}

			purge_queue.pop();
		}

		m_iter = m_trx_undo_rsegs.begin();

	} else {
		/* Queue is empty, reset iterator. */
		m_trx_undo_rsegs = NullElement;
		m_iter = m_trx_undo_rsegs.end();

		mutex_exit(&purge_sys->pq_mutex);

		purge_sys->rseg = NULL;
		return false;
	}

	purge_sys->rseg = *m_iter++;

	mutex_exit(&purge_sys->pq_mutex);

	ut_a(purge_sys->rseg != NULL);

	mutex_enter(&purge_sys->rseg->mutex);

	ut_a(purge_sys->rseg->last_page_no != FIL_NULL);
	ut_ad(purge_sys->rseg->last_trx_no == m_trx_undo_rsegs.get_trx_no());

	/* We assume in purge of externally stored fields that
	space id is in the range of UNDO tablespace space ids
	unless space is system tablespace */
	ut_a(purge_sys->rseg->space <= srv_undo_tablespaces_open
		|| is_system_tablespace(
			purge_sys->rseg->space));

	ut_a(purge_sys->iter.trx_no <= purge_sys->rseg->last_trx_no);

	purge_sys->iter.trx_no = purge_sys->rseg->last_trx_no;
	purge_sys->hdr_offset = purge_sys->rseg->last_offset;
	purge_sys->hdr_page_no = purge_sys->rseg->last_page_no;

	mutex_exit(&purge_sys->rseg->mutex);

	return(true);
}

/** Build a purge 'query' graph. The actual purge is performed by executing
this query graph.
@param[in,out]	sess	the purge session
@return own: the query graph */
static
que_t*
trx_purge_graph_build(sess_t* sess)
{
	ut_a(srv_n_purge_threads > 0);
	/* A purge transaction is not a real transaction, we use a transaction
	here only because the query threads code requires it. It is otherwise
	quite unnecessary. We should get rid of it eventually. */
	trx_t* trx = sess->trx;

	ut_ad(trx->sess == sess);

	trx->id = 0;
	trx->start_time = ut_time();
	trx->state = TRX_STATE_ACTIVE;
	trx->op_info = "purge trx";

	mem_heap_t*	heap = mem_heap_create(512);
	que_fork_t*	fork = que_fork_create(
		NULL, NULL, QUE_FORK_PURGE, heap);
	fork->trx = trx;

	for (ulint i = 0; i < srv_n_purge_threads; ++i) {
		que_thr_t*	thr = que_thr_create(fork, heap, NULL);
		thr->child = row_purge_node_create(thr, heap);
	}

	return(fork);
}

/** Construct the purge system. */
purge_sys_t::purge_sys_t()
	: sess(sess_open()), latch(), event(os_event_create(0)),
	  n_stop(0), running(false), state(PURGE_STATE_INIT),
	  query(trx_purge_graph_build(sess)),
	  view(), n_submitted(0), n_completed(0),
	  iter(), limit(),
#ifdef UNIV_DEBUG
	  done(),
#endif /* UNIV_DEBUG */
	  next_stored(false), rseg(NULL),
	  page_no(0), offset(0), hdr_page_no(0), hdr_offset(0),
	  rseg_iter(), purge_queue(), pq_mutex(), undo_trunc()
{
	ut_ad(!purge_sys);
	rw_lock_create(trx_purge_latch_key, &latch, SYNC_PURGE_LATCH);
	mutex_create(LATCH_ID_PURGE_SYS_PQ, &pq_mutex);
}

/** Destruct the purge system. */
purge_sys_t::~purge_sys_t()
{
	ut_ad(this == purge_sys);

	que_graph_free(query);
	ut_a(sess->trx->id == 0);
	sess->trx->state = TRX_STATE_NOT_STARTED;
	sess_close(sess);
	view.close();
	rw_lock_free(&latch);
	/* rw_lock_free() already called latch.~rw_lock_t(); tame the
	debug assertions when the destructor will be called once more. */
	ut_ad(latch.magic_n == 0);
	ut_d(latch.magic_n = RW_LOCK_MAGIC_N);
	mutex_free(&pq_mutex);
	os_event_destroy(event);
}

/*================ UNDO LOG HISTORY LIST =============================*/

/********************************************************************//**
Adds the update undo log as the first log in the history list. Removes the
update undo log segment from the rseg slot if it is too big for reuse. */
void
trx_purge_add_update_undo_to_history(
/*=================================*/
	trx_t*		trx,		/*!< in: transaction */
	page_t*		undo_page,	/*!< in: update undo log header page,
					x-latched */
	mtr_t*		mtr)		/*!< in: mtr */
{
	trx_undo_t*	undo		= trx->rsegs.m_redo.update_undo;
	trx_rseg_t*	rseg		= undo->rseg;
	trx_rsegf_t*	rseg_header	= trx_rsegf_get(
		rseg->space, rseg->page_no, mtr);
	trx_ulogf_t*	undo_header	= undo_page + undo->hdr_offset;

	if (undo->state != TRX_UNDO_CACHED) {
		ulint		hist_size;
#ifdef UNIV_DEBUG
		trx_usegf_t*	seg_header = undo_page + TRX_UNDO_SEG_HDR;
#endif /* UNIV_DEBUG */

		/* The undo log segment will not be reused */

		if (UNIV_UNLIKELY(undo->id >= TRX_RSEG_N_SLOTS)) {
			ib::fatal() << "undo->id is " << undo->id;
		}

		trx_rsegf_set_nth_undo(rseg_header, undo->id, FIL_NULL, mtr);

		MONITOR_DEC(MONITOR_NUM_UNDO_SLOT_USED);

		hist_size = mtr_read_ulint(
			rseg_header + TRX_RSEG_HISTORY_SIZE, MLOG_4BYTES, mtr);

		ut_ad(undo->size == flst_get_len(
			      seg_header + TRX_UNDO_PAGE_LIST));

		mlog_write_ulint(
			rseg_header + TRX_RSEG_HISTORY_SIZE,
			hist_size + undo->size, MLOG_4BYTES, mtr);
	}

	ut_ad(!trx_commit_disallowed);

	/* Add the log as the first in the history list */
	flst_add_first(rseg_header + TRX_RSEG_HISTORY,
		       undo_header + TRX_UNDO_HISTORY_NODE, mtr);

	my_atomic_addlint(&trx_sys->rseg_history_len, 1);

	/* Write the trx number to the undo log header */
	mlog_write_ull(undo_header + TRX_UNDO_TRX_NO, trx->no, mtr);

	/* Write information about delete markings to the undo log header */

	if (!undo->del_marks) {
		mlog_write_ulint(undo_header + TRX_UNDO_DEL_MARKS, FALSE,
				 MLOG_2BYTES, mtr);
	}

	if (rseg->last_page_no == FIL_NULL) {
		rseg->last_page_no = undo->hdr_page_no;
		rseg->last_offset = undo->hdr_offset;
		rseg->last_trx_no = trx->no;
		rseg->last_del_marks = undo->del_marks;
	}
}

/** Remove undo log header from the history list.
@param[in,out]	rseg_hdr	rollback segment header
@param[in]	log_hdr		undo log segment header
@param[in,out]	mtr		mini transaction. */
static
void
trx_purge_remove_log_hdr(
	trx_rsegf_t*	rseg_hdr,
	trx_ulogf_t*	log_hdr,
	mtr_t*		mtr)
{
	flst_remove(rseg_hdr + TRX_RSEG_HISTORY,
		    log_hdr + TRX_UNDO_HISTORY_NODE, mtr);
	my_atomic_addlint(&trx_sys->rseg_history_len, -1);
}

/** Free an undo log segment, and remove the header from the history list.
@param[in,out]	rseg		rollback segment
@param[in]	hdr_addr	file address of log_hdr */
static
void
trx_purge_free_segment(trx_rseg_t* rseg, fil_addr_t hdr_addr)
{
	mtr_t		mtr;
	trx_rsegf_t*	rseg_hdr;
	trx_ulogf_t*	log_hdr;
	trx_usegf_t*	seg_hdr;
	ulint		seg_size;
	ulint		hist_size;
	bool		marked		= false;

	for (;;) {
		page_t*	undo_page;

		mtr_start(&mtr);

		mutex_enter(&rseg->mutex);

		rseg_hdr = trx_rsegf_get(rseg->space, rseg->page_no, &mtr);

		undo_page = trx_undo_page_get(
			page_id_t(rseg->space, hdr_addr.page), &mtr);

		seg_hdr = undo_page + TRX_UNDO_SEG_HDR;
		log_hdr = undo_page + hdr_addr.boffset;

		/* Mark the last undo log totally purged, so that if the
		system crashes, the tail of the undo log will not get accessed
		again. The list of pages in the undo log tail gets inconsistent
		during the freeing of the segment, and therefore purge should
		not try to access them again. */

		if (!marked) {
			marked = true;
			mlog_write_ulint(
				log_hdr + TRX_UNDO_DEL_MARKS, FALSE,
				MLOG_2BYTES, &mtr);
		}

		if (fseg_free_step_not_header(
			    seg_hdr + TRX_UNDO_FSEG_HEADER, false, &mtr)) {

			break;
		}

		mutex_exit(&rseg->mutex);

		mtr_commit(&mtr);
	}

	/* The page list may now be inconsistent, but the length field
	stored in the list base node tells us how big it was before we
	started the freeing. */

	seg_size = flst_get_len(seg_hdr + TRX_UNDO_PAGE_LIST);

	/* We may free the undo log segment header page; it must be freed
	within the same mtr as the undo log header is removed from the
	history list: otherwise, in case of a database crash, the segment
	could become inaccessible garbage in the file space. */

	trx_purge_remove_log_hdr(rseg_hdr, log_hdr, &mtr);

	do {

		/* Here we assume that a file segment with just the header
		page can be freed in a few steps, so that the buffer pool
		is not flooded with bufferfixed pages: see the note in
		fsp0fsp.cc. */

	} while (!fseg_free_step(seg_hdr + TRX_UNDO_FSEG_HEADER, false, &mtr));

	hist_size = mtr_read_ulint(rseg_hdr + TRX_RSEG_HISTORY_SIZE,
				   MLOG_4BYTES, &mtr);
	ut_ad(hist_size >= seg_size);

	mlog_write_ulint(rseg_hdr + TRX_RSEG_HISTORY_SIZE,
			 hist_size - seg_size, MLOG_4BYTES, &mtr);

	ut_ad(rseg->curr_size >= seg_size);

	rseg->curr_size -= seg_size;

	mutex_exit(&(rseg->mutex));

	mtr_commit(&mtr);
}

/** Remove unnecessary history data from a rollback segment.
@param[in,out]	rseg		rollback segment
@param[in]	limit		truncate offset */
static
void
trx_purge_truncate_rseg_history(trx_rseg_t* rseg, const purge_iter_t* limit)
{
	fil_addr_t	hdr_addr;
	fil_addr_t	prev_hdr_addr;
	trx_rsegf_t*	rseg_hdr;
	page_t*		undo_page;
	trx_ulogf_t*	log_hdr;
	trx_usegf_t*	seg_hdr;
	mtr_t		mtr;
	trx_id_t	undo_trx_no;

	mtr_start(&mtr);
	ut_ad(rseg->is_persistent());
	mutex_enter(&(rseg->mutex));

	rseg_hdr = trx_rsegf_get(rseg->space, rseg->page_no, &mtr);

	hdr_addr = trx_purge_get_log_from_hist(
		flst_get_last(rseg_hdr + TRX_RSEG_HISTORY, &mtr));
loop:
	if (hdr_addr.page == FIL_NULL) {

		mutex_exit(&(rseg->mutex));

		mtr_commit(&mtr);

		return;
	}

	undo_page = trx_undo_page_get(page_id_t(rseg->space, hdr_addr.page),
				      &mtr);

	log_hdr = undo_page + hdr_addr.boffset;

	undo_trx_no = mach_read_from_8(log_hdr + TRX_UNDO_TRX_NO);

	if (undo_trx_no >= limit->trx_no) {

		/* limit space_id should match the rollback segment
		space id to avoid freeing of the page belongs to
		different rollback segment for the same trx_no. */
		if (undo_trx_no == limit->trx_no
		    && rseg->space == limit->undo_rseg_space) {

			trx_undo_truncate_start(
				rseg, hdr_addr.page,
				hdr_addr.boffset, limit->undo_no);
		}

		mutex_exit(&(rseg->mutex));
		mtr_commit(&mtr);

		return;
	}

	prev_hdr_addr = trx_purge_get_log_from_hist(
		flst_get_prev_addr(log_hdr + TRX_UNDO_HISTORY_NODE, &mtr));

	seg_hdr = undo_page + TRX_UNDO_SEG_HDR;

	if ((mach_read_from_2(seg_hdr + TRX_UNDO_STATE) == TRX_UNDO_TO_PURGE)
	    && (mach_read_from_2(log_hdr + TRX_UNDO_NEXT_LOG) == 0)) {

		/* We can free the whole log segment */

		mutex_exit(&(rseg->mutex));
		mtr_commit(&mtr);

		/* calls the trx_purge_remove_log_hdr()
		inside trx_purge_free_segment(). */
		trx_purge_free_segment(rseg, hdr_addr);
	} else {
		/* Remove the log hdr from the rseg history. */
		trx_purge_remove_log_hdr(rseg_hdr, log_hdr, &mtr);

		mutex_exit(&(rseg->mutex));
		mtr_commit(&mtr);
	}

	mtr_start(&mtr);
	mutex_enter(&(rseg->mutex));

	rseg_hdr = trx_rsegf_get(rseg->space, rseg->page_no, &mtr);

	hdr_addr = prev_hdr_addr;

	goto loop;
}

/** UNDO log truncate logger. Needed to track state of truncate during crash.
An auxiliary redo log file undo_<space_id>_trunc.log will created while the
truncate of the UNDO is in progress. This file is required during recovery
to complete the truncate. */

namespace undo {

	/** Populate log file name based on space_id
	@param[in]	space_id	id of the undo tablespace.
	@return DB_SUCCESS or error code */
	dberr_t populate_log_file_name(
		ulint	space_id,
		char*&	log_file_name)
	{
		ulint log_file_name_sz =
			strlen(srv_log_group_home_dir) + 22 + 1 /* NUL */
			+ strlen(undo::s_log_prefix)
			+ strlen(undo::s_log_ext);

		log_file_name = new (std::nothrow) char[log_file_name_sz];
		if (log_file_name == 0) {
			return(DB_OUT_OF_MEMORY);
		}

		memset(log_file_name, 0, log_file_name_sz);

		strcpy(log_file_name, srv_log_group_home_dir);
		ulint	log_file_name_len = strlen(log_file_name);

		if (log_file_name[log_file_name_len - 1]
				!= OS_PATH_SEPARATOR) {

			log_file_name[log_file_name_len]
				= OS_PATH_SEPARATOR;
			log_file_name_len = strlen(log_file_name);
		}

		ut_snprintf(log_file_name + log_file_name_len,
			    log_file_name_sz - log_file_name_len,
			    "%s%lu_%s", undo::s_log_prefix,
			    (ulong) space_id, s_log_ext);

		return(DB_SUCCESS);
	}

	/** Create the truncate log file.
	@param[in]	space_id	id of the undo tablespace to truncate.
	@return DB_SUCCESS or error code. */
	dberr_t init(ulint space_id)
	{
		dberr_t		err;
		char*		log_file_name;

		/* Step-1: Create the log file name using the pre-decided
		prefix/suffix and table id of undo tablepsace to truncate. */
		err = populate_log_file_name(space_id, log_file_name);
		if (err != DB_SUCCESS) {
			return(err);
		}

		/* Step-2: Create the log file, open it and write 0 to
		indicate init phase. */
		bool            ret;
		os_file_t	handle = os_file_create(
			innodb_log_file_key, log_file_name, OS_FILE_CREATE,
			OS_FILE_NORMAL, OS_LOG_FILE, srv_read_only_mode, &ret);
		if (!ret) {
			delete[] log_file_name;
			return(DB_IO_ERROR);
		}

		ulint	sz = UNIV_PAGE_SIZE;
		void*	buf = ut_zalloc_nokey(sz + UNIV_PAGE_SIZE);
		if (buf == NULL) {
			os_file_close(handle);
			delete[] log_file_name;
			return(DB_OUT_OF_MEMORY);
		}

		byte*	log_buf = static_cast<byte*>(
			ut_align(buf, UNIV_PAGE_SIZE));

		IORequest	request(IORequest::WRITE);

		err = os_file_write(
			request, log_file_name, handle, log_buf, 0, sz);

		os_file_flush(handle);
		os_file_close(handle);

		ut_free(buf);
		delete[] log_file_name;

		return(err);
	}

	/** Mark completion of undo truncate action by writing magic number to
	the log file and then removing it from the disk.
	If we are going to remove it from disk then why write magic number ?
	This is to safeguard from unlink (file-system) anomalies that will keep
	the link to the file even after unlink action is successfull and
	ref-count = 0.
	@param[in]	space_id	id of the undo tablespace to truncate.*/
	void done(
		ulint	space_id)
	{
		dberr_t		err;
		char*		log_file_name;

		/* Step-1: Create the log file name using the pre-decided
		prefix/suffix and table id of undo tablepsace to truncate. */
		err = populate_log_file_name(space_id, log_file_name);
		if (err != DB_SUCCESS) {
			return;
		}

		/* Step-2: Open log file and write magic number to
		indicate done phase. */
		bool    ret;
		os_file_t	handle =
			os_file_create_simple_no_error_handling(
				innodb_log_file_key, log_file_name,
				OS_FILE_OPEN, OS_FILE_READ_WRITE,
				srv_read_only_mode, &ret);

		if (!ret) {
			os_file_delete(innodb_log_file_key, log_file_name);
			delete[] log_file_name;
			return;
		}

		ulint	sz = UNIV_PAGE_SIZE;
		void*	buf = ut_zalloc_nokey(sz + UNIV_PAGE_SIZE);
		if (buf == NULL) {
			os_file_close(handle);
			os_file_delete(innodb_log_file_key, log_file_name);
			delete[] log_file_name;
			return;
		}

		byte*	log_buf = static_cast<byte*>(
			ut_align(buf, UNIV_PAGE_SIZE));

		mach_write_to_4(log_buf, undo::s_magic);

		IORequest	request(IORequest::WRITE);

		err = os_file_write(
			request, log_file_name, handle, log_buf, 0, sz);

		ut_ad(err == DB_SUCCESS);

		os_file_flush(handle);
		os_file_close(handle);

		ut_free(buf);
		os_file_delete(innodb_log_file_key, log_file_name);
		delete[] log_file_name;
	}

	/** Check if TRUNCATE_DDL_LOG file exist.
	@param[in]	space_id	id of the undo tablespace.
	@return true if exist else false. */
	bool is_log_present(
		ulint	space_id)
	{
		dberr_t		err;
		char*		log_file_name;

		/* Step-1: Populate log file name. */
		err = populate_log_file_name(space_id, log_file_name);
		if (err != DB_SUCCESS) {
			return(false);
		}

		/* Step-2: Check for existence of the file. */
		bool		exist;
		os_file_type_t	type;
		os_file_status(log_file_name, &exist, &type);

		/* Step-3: If file exists, check it for presence of magic
		number.  If found, then delete the file and report file
		doesn't exist as presence of magic number suggest that
		truncate action was complete. */

		if (exist) {
			bool    ret;
			os_file_t	handle =
				os_file_create_simple_no_error_handling(
					innodb_log_file_key, log_file_name,
					OS_FILE_OPEN, OS_FILE_READ_WRITE,
					srv_read_only_mode, &ret);
			if (!ret) {
				os_file_delete(innodb_log_file_key,
					       log_file_name);
				delete[] log_file_name;
				return(false);
			}

			ulint	sz = UNIV_PAGE_SIZE;
			void*	buf = ut_zalloc_nokey(sz + UNIV_PAGE_SIZE);
			if (buf == NULL) {
				os_file_close(handle);
				os_file_delete(innodb_log_file_key,
					       log_file_name);
				delete[] log_file_name;
				return(false);
			}

			byte*	log_buf = static_cast<byte*>(
				ut_align(buf, UNIV_PAGE_SIZE));

			IORequest	request(IORequest::READ);

			dberr_t	err;

			err = os_file_read(request, handle, log_buf, 0, sz);

			os_file_close(handle);

			if (err != DB_SUCCESS) {

				ib::info()
					<< "Unable to read '"
					<< log_file_name << "' : "
					<< ut_strerr(err);

				os_file_delete(
					innodb_log_file_key, log_file_name);

				ut_free(buf);

				delete[] log_file_name;

				return(false);
			}

			ulint	magic_no = mach_read_from_4(log_buf);

			ut_free(buf);

			if (magic_no == undo::s_magic) {
				/* Found magic number. */
				os_file_delete(innodb_log_file_key,
					       log_file_name);
				delete[] log_file_name;
				return(false);
			}
		}

		delete[] log_file_name;

		return(exist);
	}
};

/** Iterate over all the UNDO tablespaces and check if any of the UNDO
tablespace qualifies for TRUNCATE (size > threshold).
@param[in,out]	undo_trunc	undo truncate tracker */
static
void
trx_purge_mark_undo_for_truncate(
	undo::Truncate*	undo_trunc)
{
	/* Step-1: If UNDO Tablespace
		- already marked for truncate (OR)
		- truncate disabled
	return immediately else search for qualifying tablespace. */
	if (undo_trunc->is_marked() || !srv_undo_log_truncate) {
		return;
	}

	/* Step-2: Validation/Qualification checks
	a. At-least 2 UNDO tablespaces so even if one UNDO tablespace
	   is being truncated server can continue to operate.
	b. At-least 2 persistent UNDO logs (besides the default rseg-0)
	b. At-least 1 UNDO tablespace size > threshold. */
	if (srv_undo_tablespaces_active < 2 || srv_undo_logs < 3) {
		return;
	}

	/* Avoid bias selection and so start the scan from immediate next
	of last selected UNDO tablespace for truncate. */
	ulint space_id = undo_trunc->get_scan_start();

	for (ulint i = 1; i <= srv_undo_tablespaces_active; i++) {

		if (fil_space_get_size(space_id)
		    > (srv_max_undo_log_size / srv_page_size)) {
			/* Tablespace qualifies for truncate. */
			undo_trunc->mark(space_id);
			undo::Truncate::add_space_to_trunc_list(space_id);
			break;
		}

		space_id = ((space_id + 1) % (srv_undo_tablespaces_active + 1));
		if (space_id == 0) {
			/* Note: UNDO tablespace ids starts from 1. */
			++space_id;
		}
	}

	/* Couldn't make any selection. */
	if (!undo_trunc->is_marked()) {
		return;
	}

	DBUG_LOG("undo",
		 "marking for truncate UNDO tablespace "
		 << undo_trunc->get_marked_space_id());

	/* Step-3: Iterate over all the rsegs of selected UNDO tablespace
	and mark them temporarily unavailable for allocation.*/
	for (ulint i = 0; i < TRX_SYS_N_RSEGS; ++i) {
		if (trx_rseg_t* rseg = trx_sys->rseg_array[i]) {
			ut_ad(rseg->is_persistent());
			if (rseg->space == undo_trunc->get_marked_space_id()) {

				/* Once set this rseg will not be allocated
				to new booting transaction but we will wait
				for existing active transaction to finish. */
				rseg->skip_allocation = true;
				undo_trunc->add_rseg_to_trunc(rseg);
			}
		}
	}
}

undo::undo_spaces_t	undo::Truncate::s_spaces_to_truncate;

/** Cleanse purge queue to remove the rseg that reside in undo-tablespace
marked for truncate.
@param[in,out]	undo_trunc	undo truncate tracker */
static
void
trx_purge_cleanse_purge_queue(
	undo::Truncate*	undo_trunc)
{
	mutex_enter(&purge_sys->pq_mutex);
	typedef	std::vector<TrxUndoRsegs>	purge_elem_list_t;
	purge_elem_list_t			purge_elem_list;

	/* Remove rseg instances that are in the purge queue before we start
	truncate of corresponding UNDO truncate. */
	while (!purge_sys->purge_queue.empty()) {
		purge_elem_list.push_back(purge_sys->purge_queue.top());
		purge_sys->purge_queue.pop();
	}
	ut_ad(purge_sys->purge_queue.empty());

	for (purge_elem_list_t::iterator it = purge_elem_list.begin();
	     it != purge_elem_list.end();
	     ++it) {

		for (TrxUndoRsegs::iterator it2 = it->begin();
		     it2 != it->end();
		     ++it2) {

			if ((*it2)->space
				== undo_trunc->get_marked_space_id()) {
				it->erase(it2);
				break;
			}
		}

		if (it->size()) {
			/* size != 0 suggest that there exist other rsegs that
			needs processing so add this element to purge queue.
			Note: Other rseg could be non-redo rsegs. */
			purge_sys->purge_queue.push(*it);
		}
	}
	mutex_exit(&purge_sys->pq_mutex);
}

/** Iterate over selected UNDO tablespace and check if all the rsegs
that resides in the tablespace are free.
@param[in]	limit		truncate_limit
@param[in,out]	undo_trunc	undo truncate tracker */
static
void
trx_purge_initiate_truncate(
	purge_iter_t*	limit,
	undo::Truncate*	undo_trunc)
{
	/* Step-1: Early check to findout if any of the the UNDO tablespace
	is marked for truncate. */
	if (!undo_trunc->is_marked()) {
		/* No tablespace marked for truncate yet. */
		return;
	}

	/* Step-2: Scan over each rseg and ensure that it doesn't hold any
	active undo records. */
	bool all_free = true;

	for (ulint i = 0; i < undo_trunc->rsegs_size() && all_free; ++i) {

		trx_rseg_t*	rseg = undo_trunc->get_ith_rseg(i);

		mutex_enter(&rseg->mutex);

		if (rseg->trx_ref_count > 0) {
			/* This rseg is still being held by an active
			transaction. */
			all_free = false;
			mutex_exit(&rseg->mutex);
			continue;
		}

		ut_ad(rseg->trx_ref_count == 0);
		ut_ad(rseg->skip_allocation);

		ulint	size_of_rsegs = rseg->curr_size;

		if (size_of_rsegs == 1) {
			mutex_exit(&rseg->mutex);
			continue;
		} else {

			/* There could be cached undo segment. Check if records
			in these segments can be purged. Normal purge history
			will not touch these cached segment. */
			ulint		cached_undo_size = 0;

			for (trx_undo_t* undo =
				UT_LIST_GET_FIRST(rseg->update_undo_cached);
			     undo != NULL && all_free;
			     undo = UT_LIST_GET_NEXT(undo_list, undo)) {

				if (limit->trx_no < undo->trx_id) {
					all_free = false;
				} else {
					cached_undo_size += undo->size;
				}
			}

			for (trx_undo_t* undo =
				UT_LIST_GET_FIRST(rseg->insert_undo_cached);
			     undo != NULL && all_free;
			     undo = UT_LIST_GET_NEXT(undo_list, undo)) {

				if (limit->trx_no < undo->trx_id) {
					all_free = false;
				} else {
					cached_undo_size += undo->size;
				}
			}

			ut_ad(size_of_rsegs >= (cached_undo_size + 1));

			if (size_of_rsegs > (cached_undo_size + 1)) {
				/* There are pages besides cached pages that
				still hold active data. */
				all_free = false;
			}
		}

		mutex_exit(&rseg->mutex);
	}

	if (!all_free) {
		/* rseg still holds active data.*/
		return;
	}


	/* Step-3: Start the actual truncate.
	a. log-checkpoint
	b. Write the DDL log to protect truncate action from CRASH
	c. Remove rseg instance if added to purge queue before we
	   initiate truncate.
	d. Execute actual truncate
	e. Remove the DDL log. */

	/* After truncate if server crashes then redo logging done for this
	undo tablespace might not stand valid as tablespace has been
	truncated. */
	log_make_checkpoint_at(LSN_MAX, TRUE);

	const ulint space_id = undo_trunc->get_marked_space_id();

	ib::info() << "Truncating UNDO tablespace " << space_id;

#ifdef UNIV_DEBUG
	dberr_t	err =
#endif /* UNIV_DEBUG */
		undo_trunc->start_logging(space_id);
	ut_ad(err == DB_SUCCESS);

	DBUG_EXECUTE_IF("ib_undo_trunc_before_truncate",
			ib::info() << "ib_undo_trunc_before_truncate";
			DBUG_SUICIDE(););

	trx_purge_cleanse_purge_queue(undo_trunc);

	if (!trx_undo_truncate_tablespace(undo_trunc)) {
		/* Note: In case of error we don't enable the rsegs
		and neither unmark the tablespace so the tablespace
		continue to remain inactive. */
		ib::error() << "Failed to truncate UNDO tablespace "
			<< space_id;
		return;
	}

	if (purge_sys->rseg != NULL
	    && purge_sys->rseg->last_page_no == FIL_NULL) {
		/* If purge_sys->rseg is pointing to rseg that was recently
		truncated then move to next rseg element.
		Note: Ideally purge_sys->rseg should be NULL because purge
		should complete processing of all the records but there is
		purge_batch_size that can force the purge loop to exit before
		all the records are purged and in this case purge_sys->rseg
		could point to a valid rseg waiting for next purge cycle. */
		purge_sys->next_stored = false;
		purge_sys->rseg = NULL;
	}

	DBUG_EXECUTE_IF("ib_undo_trunc_before_ddl_log_end",
			ib::info() << "ib_undo_trunc_before_ddl_log_end";
			DBUG_SUICIDE(););

	log_make_checkpoint_at(LSN_MAX, TRUE);

	undo_trunc->done_logging(space_id);

	/* Completed truncate. Now it is safe to re-use the tablespace. */
	for (ulint i = 0; i < undo_trunc->rsegs_size(); ++i) {
		trx_rseg_t*	rseg = undo_trunc->get_ith_rseg(i);
		rseg->skip_allocation = false;
	}

	ib::info() << "Truncated UNDO tablespace " << space_id;

	undo_trunc->reset();
	undo::Truncate::clear_trunc_list();

	DBUG_EXECUTE_IF("ib_undo_trunc_trunc_done",
			ib::info() << "ib_undo_trunc_trunc_done";
			DBUG_SUICIDE(););
}

/********************************************************************//**
Removes unnecessary history data from rollback segments. NOTE that when this
function is called, the caller must not have any latches on undo log pages! */
static
void
trx_purge_truncate_history(
/*========================*/
	purge_iter_t*		limit,		/*!< in: truncate limit */
	const ReadView*		view)		/*!< in: purge view */
{
	ut_ad(trx_purge_check_limit());

	/* We play safe and set the truncate limit at most to the purge view
	low_limit number, though this is not necessary */

	if (limit->trx_no >= view->low_limit_no()) {
		limit->trx_no = view->low_limit_no();
		limit->undo_no = 0;
		limit->undo_rseg_space = ULINT_UNDEFINED;
	}

	ut_ad(limit->trx_no <= purge_sys->view.low_limit_no());

	for (ulint i = 0; i < TRX_SYS_N_RSEGS; ++i) {
		trx_rseg_t*	rseg = trx_sys->rseg_array[i];

		if (rseg != NULL) {
			ut_a(rseg->id == i);
			trx_purge_truncate_rseg_history(rseg, limit);
		}
	}

	/* UNDO tablespace truncate. We will try to truncate as much as we
	can (greedy approach). This will ensure when the server is idle we
	try and truncate all the UNDO tablespaces. */
	for (ulint i = srv_undo_tablespaces_active; i--; ) {
		trx_purge_mark_undo_for_truncate(&purge_sys->undo_trunc);
		trx_purge_initiate_truncate(limit, &purge_sys->undo_trunc);
	}
}

/***********************************************************************//**
Updates the last not yet purged history log info in rseg when we have purged
a whole undo log. Advances also purge_sys->purge_trx_no past the purged log. */
static
void
trx_purge_rseg_get_next_history_log(
/*================================*/
	trx_rseg_t*	rseg,		/*!< in: rollback segment */
	ulint*		n_pages_handled)/*!< in/out: number of UNDO pages
					handled */
{
	page_t*		undo_page;
	trx_ulogf_t*	log_hdr;
	fil_addr_t	prev_log_addr;
	trx_id_t	trx_no;
	ibool		del_marks;
	mtr_t		mtr;

	mutex_enter(&(rseg->mutex));

	ut_a(rseg->last_page_no != FIL_NULL);

	purge_sys->iter.trx_no = rseg->last_trx_no + 1;
	purge_sys->iter.undo_no = 0;
	purge_sys->iter.undo_rseg_space = ULINT_UNDEFINED;
	purge_sys->next_stored = false;

	mtr_start(&mtr);

	undo_page = trx_undo_page_get_s_latched(
		page_id_t(rseg->space, rseg->last_page_no), &mtr);

	log_hdr = undo_page + rseg->last_offset;

	/* Increase the purge page count by one for every handled log */

	(*n_pages_handled)++;

	prev_log_addr = trx_purge_get_log_from_hist(
		flst_get_prev_addr(log_hdr + TRX_UNDO_HISTORY_NODE, &mtr));

	if (prev_log_addr.page == FIL_NULL) {
		/* No logs left in the history list */

		rseg->last_page_no = FIL_NULL;

		mutex_exit(&(rseg->mutex));
		mtr_commit(&mtr);

		trx_sys_mutex_enter();

		/* Add debug code to track history list corruption reported
		on the MySQL mailing list on Nov 9, 2004. The fut0lst.cc
		file-based list was corrupt. The prev node pointer was
		FIL_NULL, even though the list length was over 8 million nodes!
		We assume that purge truncates the history list in large
		size pieces, and if we here reach the head of the list, the
		list cannot be longer than 2000 000 undo logs now. */

		if (trx_sys->rseg_history_len > 2000000) {
			ib::warn() << "Purge reached the head of the history"
				" list, but its length is still reported as "
				<< trx_sys->rseg_history_len << "! Make"
				" a detailed bug report, and submit it to"
				" http://bugs.mysql.com";
			ut_ad(0);
		}

		trx_sys_mutex_exit();

		return;
	}

	mutex_exit(&rseg->mutex);

	mtr_commit(&mtr);

	/* Read the trx number and del marks from the previous log header */
	mtr_start(&mtr);

	log_hdr = trx_undo_page_get_s_latched(page_id_t(rseg->space,
							prev_log_addr.page),
					      &mtr)
		+ prev_log_addr.boffset;

	trx_no = mach_read_from_8(log_hdr + TRX_UNDO_TRX_NO);

	del_marks = mach_read_from_2(log_hdr + TRX_UNDO_DEL_MARKS);

	mtr_commit(&mtr);

	mutex_enter(&(rseg->mutex));

	rseg->last_page_no = prev_log_addr.page;
	rseg->last_offset = prev_log_addr.boffset;
	rseg->last_trx_no = trx_no;
	rseg->last_del_marks = del_marks;

	TrxUndoRsegs elem(rseg->last_trx_no);
	elem.push_back(rseg);

	/* Purge can also produce events, however these are already ordered
	in the rollback segment and any user generated event will be greater
	than the events that Purge produces. ie. Purge can never produce
	events from an empty rollback segment. */

	mutex_enter(&purge_sys->pq_mutex);

	purge_sys->purge_queue.push(elem);

	mutex_exit(&purge_sys->pq_mutex);

	mutex_exit(&rseg->mutex);
}

<<<<<<< HEAD
/** Position the purge sys "iterator" on the undo record to use for purging. */
=======
/***********************************************************************//**
Chooses the rollback segment with the smallest trx_id.
@return zip_size if log is for a compressed table, ULINT_UNDEFINED if
	no rollback segments to purge, 0 for non compressed tables. */
static
ulint
trx_purge_get_rseg_with_min_trx_id(
/*===============================*/
	trx_purge_t*	purge_sys)		/*!< in/out: purge instance */

{
	ulint		zip_size = 0;

	mutex_enter(&purge_sys->bh_mutex);

	/* Only purge consumes events from the binary heap, user
	threads only produce the events. */

	if (!ib_bh_is_empty(purge_sys->ib_bh)) {
		trx_rseg_t*	rseg;

		rseg = ((rseg_queue_t*) ib_bh_first(purge_sys->ib_bh))->rseg;
		ib_bh_pop(purge_sys->ib_bh);

		mutex_exit(&purge_sys->bh_mutex);

		purge_sys->rseg = rseg;
	} else {
		mutex_exit(&purge_sys->bh_mutex);

		purge_sys->rseg = NULL;

		return(ULINT_UNDEFINED);
	}

	ut_a(purge_sys->rseg != NULL);

	mutex_enter(&purge_sys->rseg->mutex);

	ut_a(purge_sys->rseg->last_page_no != FIL_NULL);

	/* We assume in purge of externally stored fields that space id is
	in the range of UNDO tablespace space ids */
	ut_a(purge_sys->rseg->space == 0
	     || srv_is_undo_tablespace(purge_sys->rseg->space));

	zip_size = purge_sys->rseg->zip_size;

	ut_a(purge_sys->iter.trx_no <= purge_sys->rseg->last_trx_no);

	purge_sys->iter.trx_no = purge_sys->rseg->last_trx_no;
	purge_sys->hdr_offset = purge_sys->rseg->last_offset;
	purge_sys->hdr_page_no = purge_sys->rseg->last_page_no;

	mutex_exit(&purge_sys->rseg->mutex);

	return(zip_size);
}

/***********************************************************************//**
Position the purge sys "iterator" on the undo record to use for purging. */
>>>>>>> b61700c2
static
void
trx_purge_read_undo_rec()
{
	ulint		offset;
	ulint		page_no;
	ib_uint64_t	undo_no;
	ulint		undo_rseg_space;

	purge_sys->hdr_offset = purge_sys->rseg->last_offset;
	page_no = purge_sys->hdr_page_no = purge_sys->rseg->last_page_no;

	if (purge_sys->rseg->last_del_marks) {
		mtr_t		mtr;
		trx_undo_rec_t*	undo_rec = NULL;

		mtr_start(&mtr);

		undo_rec = trx_undo_get_first_rec(
			purge_sys->rseg->space,
			purge_sys->hdr_page_no,
			purge_sys->hdr_offset, RW_S_LATCH, &mtr);

		if (undo_rec != NULL) {
			offset = page_offset(undo_rec);
			undo_no = trx_undo_rec_get_undo_no(undo_rec);
			undo_rseg_space = purge_sys->rseg->space;
			page_no = page_get_page_no(page_align(undo_rec));
		} else {
			offset = 0;
			undo_no = 0;
			undo_rseg_space = ULINT_UNDEFINED;
		}

		mtr_commit(&mtr);
	} else {
		offset = 0;
		undo_no = 0;
		undo_rseg_space = ULINT_UNDEFINED;
	}

	purge_sys->offset = offset;
	purge_sys->page_no = page_no;
	purge_sys->iter.undo_no = undo_no;
	purge_sys->iter.undo_rseg_space = undo_rseg_space;

	purge_sys->next_stored = true;
}

/***********************************************************************//**
Chooses the next undo log to purge and updates the info in purge_sys. This
function is used to initialize purge_sys when the next record to purge is
not known, and also to update the purge system info on the next record when
purge has handled the whole undo log for a transaction. */
static
void
trx_purge_choose_next_log(void)
/*===========================*/
{
	ut_ad(!purge_sys->next_stored);

	if (purge_sys->rseg_iter.set_next()) {
		trx_purge_read_undo_rec();
	} else {
		/* There is nothing to do yet. */
		os_thread_yield();
	}
}

/***********************************************************************//**
Gets the next record to purge and updates the info in the purge system.
@return copy of an undo log record or pointer to the dummy undo log record */
static
trx_undo_rec_t*
trx_purge_get_next_rec(
/*===================*/
	ulint*		n_pages_handled,/*!< in/out: number of UNDO pages
					handled */
	mem_heap_t*	heap)		/*!< in: memory heap where copied */
{
	trx_undo_rec_t*	rec;
	trx_undo_rec_t*	rec_copy;
	trx_undo_rec_t*	rec2;
	page_t*		undo_page;
	page_t*		page;
	ulint		offset;
	ulint		page_no;
	ulint		space;
	mtr_t		mtr;

	ut_ad(purge_sys->next_stored);
	ut_ad(purge_sys->iter.trx_no < purge_sys->view.low_limit_no());

	space = purge_sys->rseg->space;
	page_no = purge_sys->page_no;
	offset = purge_sys->offset;

	if (offset == 0) {
		/* It is the dummy undo log record, which means that there is
		no need to purge this undo log */

		trx_purge_rseg_get_next_history_log(
			purge_sys->rseg, n_pages_handled);

		/* Look for the next undo log and record to purge */

		trx_purge_choose_next_log();

		return(&trx_purge_dummy_rec);
	}

	mtr_start(&mtr);

	undo_page = trx_undo_page_get_s_latched(page_id_t(space, page_no),
						&mtr);

	rec = undo_page + offset;

	rec2 = rec;

	for (;;) {
		ulint		type;
		trx_undo_rec_t*	next_rec;
		ulint		cmpl_info;

		/* Try first to find the next record which requires a purge
		operation from the same page of the same undo log */

		next_rec = trx_undo_page_get_next_rec(
			rec2, purge_sys->hdr_page_no, purge_sys->hdr_offset);

		if (next_rec == NULL) {
			rec2 = trx_undo_get_next_rec(
				rec2, purge_sys->hdr_page_no,
				purge_sys->hdr_offset, &mtr);
			break;
		}

		rec2 = next_rec;

		type = trx_undo_rec_get_type(rec2);

		if (type == TRX_UNDO_DEL_MARK_REC) {

			break;
		}

		cmpl_info = trx_undo_rec_get_cmpl_info(rec2);

		if (trx_undo_rec_get_extern_storage(rec2)) {
			break;
		}

		if ((type == TRX_UNDO_UPD_EXIST_REC)
		    && !(cmpl_info & UPD_NODE_NO_ORD_CHANGE)) {
			break;
		}
	}

	if (rec2 == NULL) {
		mtr_commit(&mtr);

		trx_purge_rseg_get_next_history_log(
			purge_sys->rseg, n_pages_handled);

		/* Look for the next undo log and record to purge */

		trx_purge_choose_next_log();

		mtr_start(&mtr);

		undo_page = trx_undo_page_get_s_latched(
			page_id_t(space, page_no), &mtr);

		rec = undo_page + offset;
	} else {
		page = page_align(rec2);

		purge_sys->offset = rec2 - page;
		purge_sys->page_no = page_get_page_no(page);
		purge_sys->iter.undo_no = trx_undo_rec_get_undo_no(rec2);
		purge_sys->iter.undo_rseg_space = space;

		if (undo_page != page) {
			/* We advance to a new page of the undo log: */
			(*n_pages_handled)++;
		}
	}

	rec_copy = trx_undo_rec_copy(rec, heap);

	mtr_commit(&mtr);

	return(rec_copy);
}

/********************************************************************//**
Fetches the next undo log record from the history list to purge. It must be
released with the corresponding release function.
@return copy of an undo log record or pointer to trx_purge_dummy_rec,
if the whole undo log can skipped in purge; NULL if none left */
static MY_ATTRIBUTE((warn_unused_result))
trx_undo_rec_t*
trx_purge_fetch_next_rec(
/*=====================*/
	roll_ptr_t*	roll_ptr,	/*!< out: roll pointer to undo record */
	ulint*		n_pages_handled,/*!< in/out: number of UNDO log pages
					handled */
	mem_heap_t*	heap)		/*!< in: memory heap where copied */
{
	if (!purge_sys->next_stored) {
		trx_purge_choose_next_log();

		if (!purge_sys->next_stored) {
			DBUG_PRINT("ib_purge",
				   ("no logs left in the history list"));
			return(NULL);
		}
	}

	if (purge_sys->iter.trx_no >= purge_sys->view.low_limit_no()) {

		return(NULL);
	}

	/* fprintf(stderr, "Thread %lu purging trx %llu undo record %llu\n",
	os_thread_get_curr_id(), iter->trx_no, iter->undo_no); */

	*roll_ptr = trx_undo_build_roll_ptr(
		FALSE, purge_sys->rseg->id,
		purge_sys->page_no, purge_sys->offset);

	/* The following call will advance the stored values of the
	purge iterator. */

	return(trx_purge_get_next_rec(n_pages_handled, heap));
}

/*******************************************************************//**
This function runs a purge batch.
@return number of undo log pages handled in the batch */
static
ulint
trx_purge_attach_undo_recs(
/*=======================*/
	ulint		n_purge_threads,/*!< in: number of purge threads */
	purge_sys_t*	purge_sys,	/*!< in/out: purge instance */
	ulint		batch_size)	/*!< in: no. of pages to purge */
{
	que_thr_t*	thr;
	ulint		i = 0;
	ulint		n_pages_handled = 0;
	ulint		n_thrs = UT_LIST_GET_LEN(purge_sys->query->thrs);

	ut_a(n_purge_threads > 0);

	purge_sys->limit = purge_sys->iter;

	/* Debug code to validate some pre-requisites and reset done flag. */
	for (thr = UT_LIST_GET_FIRST(purge_sys->query->thrs);
	     thr != NULL && i < n_purge_threads;
	     thr = UT_LIST_GET_NEXT(thrs, thr), ++i) {

		purge_node_t*		node;

		/* Get the purge node. */
		node = (purge_node_t*) thr->child;

		ut_a(que_node_get_type(node) == QUE_NODE_PURGE);
		ut_a(node->undo_recs == NULL);
		ut_a(node->done);

		node->done = FALSE;
	}

	/* There should never be fewer nodes than threads, the inverse
	however is allowed because we only use purge threads as needed. */
	ut_a(i == n_purge_threads);

	/* Fetch and parse the UNDO records. The UNDO records are added
	to a per purge node vector. */
	thr = UT_LIST_GET_FIRST(purge_sys->query->thrs);
	ut_a(n_thrs > 0 && thr != NULL);

	ut_ad(trx_purge_check_limit());

	i = 0;

	for (;;) {
		purge_node_t*		node;
		trx_purge_rec_t*	purge_rec;

		ut_a(!thr->is_active);

		/* Get the purge node. */
		node = (purge_node_t*) thr->child;
		ut_a(que_node_get_type(node) == QUE_NODE_PURGE);

		purge_rec = static_cast<trx_purge_rec_t*>(
			mem_heap_zalloc(node->heap, sizeof(*purge_rec)));

		/* Track the max {trx_id, undo_no} for truncating the
		UNDO logs once we have purged the records. */

		if (trx_purge_check_limit()) {
			purge_sys->limit = purge_sys->iter;
		}

		/* Fetch the next record, and advance the purge_sys->iter. */
		purge_rec->undo_rec = trx_purge_fetch_next_rec(
			&purge_rec->roll_ptr, &n_pages_handled, node->heap);

		if (purge_rec->undo_rec != NULL) {

			if (node->undo_recs == NULL) {
				node->undo_recs = ib_vector_create(
					ib_heap_allocator_create(node->heap),
					sizeof(trx_purge_rec_t),
					batch_size);
			} else {
				ut_a(!ib_vector_is_empty(node->undo_recs));
			}

			ib_vector_push(node->undo_recs, purge_rec);

			if (n_pages_handled >= batch_size) {

				break;
			}
		} else {
			break;
		}

		thr = UT_LIST_GET_NEXT(thrs, thr);

		if (!(++i % n_purge_threads)) {
			thr = UT_LIST_GET_FIRST(purge_sys->query->thrs);
		}

		ut_a(thr != NULL);
	}

	ut_ad(trx_purge_check_limit());

	return(n_pages_handled);
}

/*******************************************************************//**
Calculate the DML delay required.
@return delay in microseconds or ULINT_MAX */
static
ulint
trx_purge_dml_delay(void)
/*=====================*/
{
	/* Determine how much data manipulation language (DML) statements
	need to be delayed in order to reduce the lagging of the purge
	thread. */
	ulint	delay = 0; /* in microseconds; default: no delay */

	/* If purge lag is set (ie. > 0) then calculate the new DML delay.
	Note: we do a dirty read of the trx_sys_t data structure here,
	without holding trx_sys->mutex. */

	if (srv_max_purge_lag > 0) {
		float	ratio;

		ratio = float(trx_sys->rseg_history_len) / srv_max_purge_lag;

		if (ratio > 1.0) {
			/* If the history list length exceeds the
			srv_max_purge_lag, the data manipulation
			statements are delayed by at least 5000
			microseconds. */
			delay = (ulint) ((ratio - .5) * 10000);
		}

		if (delay > srv_max_purge_lag_delay) {
			delay = srv_max_purge_lag_delay;
		}

		MONITOR_SET(MONITOR_DML_PURGE_DELAY, delay);
	}

	return(delay);
}

/*******************************************************************//**
Wait for pending purge jobs to complete. */
static
void
trx_purge_wait_for_workers_to_complete(
/*===================================*/
	purge_sys_t*	purge_sys)	/*!< in: purge instance */
{
	ulint		n_submitted = purge_sys->n_submitted;

	/* Ensure that the work queue empties out. */
	while ((ulint) my_atomic_loadlint(&purge_sys->n_completed) != n_submitted) {

		if (srv_get_task_queue_length() > 0) {
			srv_release_threads(SRV_WORKER, 1);
		}

		os_thread_yield();
	}

	/* None of the worker threads should be doing any work. */
	ut_a(purge_sys->n_submitted == purge_sys->n_completed);

	/* There should be no outstanding tasks as long
	as the worker threads are active. */
	ut_a(srv_get_task_queue_length() == 0);
}

/*******************************************************************//**
This function runs a purge batch.
@return number of undo log pages handled in the batch */
ulint
trx_purge(
/*======*/
	ulint	n_purge_threads,	/*!< in: number of purge tasks
					to submit to the work queue */
	ulint	batch_size,		/*!< in: the maximum number of records
					to purge in one batch */
	bool	truncate)		/*!< in: truncate history if true */
{
	que_thr_t*	thr = NULL;
	ulint		n_pages_handled;

	ut_a(n_purge_threads > 0);

	srv_dml_needed_delay = trx_purge_dml_delay();

	/* The number of tasks submitted should be completed. */
	ut_a(purge_sys->n_submitted == purge_sys->n_completed);

	rw_lock_x_lock(&purge_sys->latch);
	trx_sys->mvcc->clone_oldest_view(&purge_sys->view);
	rw_lock_x_unlock(&purge_sys->latch);

#ifdef UNIV_DEBUG
	if (srv_purge_view_update_only_debug) {
		return(0);
	}
#endif /* UNIV_DEBUG */

	/* Fetch the UNDO recs that need to be purged. */
	n_pages_handled = trx_purge_attach_undo_recs(
		n_purge_threads, purge_sys, batch_size);

	/* Do we do an asynchronous purge or not ? */
	if (n_purge_threads > 1) {
		ulint	i = 0;

		/* Submit the tasks to the work queue. */
		for (i = 0; i < n_purge_threads - 1; ++i) {
			thr = que_fork_scheduler_round_robin(
				purge_sys->query, thr);

			ut_a(thr != NULL);

			srv_que_task_enqueue_low(thr);
		}

		thr = que_fork_scheduler_round_robin(purge_sys->query, thr);
		ut_a(thr != NULL);

		purge_sys->n_submitted += n_purge_threads - 1;

		goto run_synchronously;

	/* Do it synchronously. */
	} else {
		thr = que_fork_scheduler_round_robin(purge_sys->query, NULL);
		ut_ad(thr);

run_synchronously:
		++purge_sys->n_submitted;

		que_run_threads(thr);

		my_atomic_addlint(
			&purge_sys->n_completed, 1);

		if (n_purge_threads > 1) {
			trx_purge_wait_for_workers_to_complete(purge_sys);
		}
	}

	ut_a(purge_sys->n_submitted == purge_sys->n_completed);

#ifdef UNIV_DEBUG
	rw_lock_x_lock(&purge_sys->latch);
	if (purge_sys->limit.trx_no == 0) {
		purge_sys->done = purge_sys->iter;
	} else {
		purge_sys->done = purge_sys->limit;
	}
	rw_lock_x_unlock(&purge_sys->latch);
#endif /* UNIV_DEBUG */

	if (truncate) {
		trx_purge_truncate_history(
			purge_sys->limit.trx_no
			? &purge_sys->limit
			: &purge_sys->iter,
			&purge_sys->view);
	}

	MONITOR_INC_VALUE(MONITOR_PURGE_INVOKED, 1);
	MONITOR_INC_VALUE(MONITOR_PURGE_N_PAGE_HANDLED, n_pages_handled);

	return(n_pages_handled);
}

/*******************************************************************//**
Get the purge state.
@return purge state. */
purge_state_t
trx_purge_state(void)
/*=================*/
{
	purge_state_t	state;

	rw_lock_x_lock(&purge_sys->latch);

	state = purge_sys->state;

	rw_lock_x_unlock(&purge_sys->latch);

	return(state);
}

/*******************************************************************//**
Stop purge and wait for it to stop, move to PURGE_STATE_STOP. */
void
trx_purge_stop(void)
/*================*/
{
	ut_a(srv_n_purge_threads > 0);

	rw_lock_x_lock(&purge_sys->latch);

	const int64_t		sig_count = os_event_reset(purge_sys->event);
	const purge_state_t	state = purge_sys->state;

	ut_a(state == PURGE_STATE_RUN || state == PURGE_STATE_STOP);

	++purge_sys->n_stop;

	if (state == PURGE_STATE_RUN) {
		ib::info() << "Stopping purge";

		/* We need to wakeup the purge thread in case it is suspended,
		so that it can acknowledge the state change. */

		srv_purge_wakeup();
	}

	purge_sys->state = PURGE_STATE_STOP;

	if (state != PURGE_STATE_STOP) {
		rw_lock_x_unlock(&purge_sys->latch);
		/* Wait for purge coordinator to signal that it
		is suspended. */
		os_event_wait_low(purge_sys->event, sig_count);
	} else {
		bool	once = true;

		/* Wait for purge to signal that it has actually stopped. */
		while (purge_sys->running) {

			if (once) {
				ib::info() << "Waiting for purge to stop";
				once = false;
			}

			rw_lock_x_unlock(&purge_sys->latch);

			os_thread_sleep(10000);

			rw_lock_x_lock(&purge_sys->latch);
		}

		rw_lock_x_unlock(&purge_sys->latch);
	}

	MONITOR_INC_VALUE(MONITOR_PURGE_STOP_COUNT, 1);
}

/*******************************************************************//**
Resume purge, move to PURGE_STATE_RUN. */
void
trx_purge_run(void)
/*===============*/
{
	rw_lock_x_lock(&purge_sys->latch);

	switch (purge_sys->state) {
	case PURGE_STATE_INIT:
	case PURGE_STATE_EXIT:
	case PURGE_STATE_DISABLED:
		ut_error;

	case PURGE_STATE_RUN:
		ut_a(!purge_sys->n_stop);
		break;
	case PURGE_STATE_STOP:
		ut_a(purge_sys->n_stop);
		if (--purge_sys->n_stop == 0) {

			ib::info() << "Resuming purge";

			purge_sys->state = PURGE_STATE_RUN;
		}

		MONITOR_INC_VALUE(MONITOR_PURGE_RESUME_COUNT, 1);
	}

	rw_lock_x_unlock(&purge_sys->latch);

	srv_purge_wakeup();
}<|MERGE_RESOLUTION|>--- conflicted
+++ resolved
@@ -1,12 +1,7 @@
 /*****************************************************************************
 
-<<<<<<< HEAD
-Copyright (c) 1996, 2016, Oracle and/or its affiliates. All Rights Reserved.
+Copyright (c) 1996, 2017, Oracle and/or its affiliates. All Rights Reserved.
 Copyright (c) 2017, MariaDB Corporation.
-=======
-Copyright (c) 1996, 2017, Oracle and/or its affiliates. All Rights Reserved.
-Copyright (c) 2017, MariaDB Corporation. All Rights Reserved.
->>>>>>> b61700c2
 
 This program is free software; you can redistribute it and/or modify it under
 the terms of the GNU General Public License as published by the Free Software
@@ -153,12 +148,10 @@
 	ut_a(purge_sys->rseg->last_page_no != FIL_NULL);
 	ut_ad(purge_sys->rseg->last_trx_no == m_trx_undo_rsegs.get_trx_no());
 
-	/* We assume in purge of externally stored fields that
-	space id is in the range of UNDO tablespace space ids
-	unless space is system tablespace */
-	ut_a(purge_sys->rseg->space <= srv_undo_tablespaces_open
-		|| is_system_tablespace(
-			purge_sys->rseg->space));
+	/* We assume in purge of externally stored fields that space id is
+	in the range of UNDO tablespace space ids */
+	ut_a(purge_sys->rseg->space == TRX_SYS_SPACE
+	     || srv_is_undo_tablespace(purge_sys->rseg->space));
 
 	ut_a(purge_sys->iter.trx_no <= purge_sys->rseg->last_trx_no);
 
@@ -1215,71 +1208,7 @@
 	mutex_exit(&rseg->mutex);
 }
 
-<<<<<<< HEAD
 /** Position the purge sys "iterator" on the undo record to use for purging. */
-=======
-/***********************************************************************//**
-Chooses the rollback segment with the smallest trx_id.
-@return zip_size if log is for a compressed table, ULINT_UNDEFINED if
-	no rollback segments to purge, 0 for non compressed tables. */
-static
-ulint
-trx_purge_get_rseg_with_min_trx_id(
-/*===============================*/
-	trx_purge_t*	purge_sys)		/*!< in/out: purge instance */
-
-{
-	ulint		zip_size = 0;
-
-	mutex_enter(&purge_sys->bh_mutex);
-
-	/* Only purge consumes events from the binary heap, user
-	threads only produce the events. */
-
-	if (!ib_bh_is_empty(purge_sys->ib_bh)) {
-		trx_rseg_t*	rseg;
-
-		rseg = ((rseg_queue_t*) ib_bh_first(purge_sys->ib_bh))->rseg;
-		ib_bh_pop(purge_sys->ib_bh);
-
-		mutex_exit(&purge_sys->bh_mutex);
-
-		purge_sys->rseg = rseg;
-	} else {
-		mutex_exit(&purge_sys->bh_mutex);
-
-		purge_sys->rseg = NULL;
-
-		return(ULINT_UNDEFINED);
-	}
-
-	ut_a(purge_sys->rseg != NULL);
-
-	mutex_enter(&purge_sys->rseg->mutex);
-
-	ut_a(purge_sys->rseg->last_page_no != FIL_NULL);
-
-	/* We assume in purge of externally stored fields that space id is
-	in the range of UNDO tablespace space ids */
-	ut_a(purge_sys->rseg->space == 0
-	     || srv_is_undo_tablespace(purge_sys->rseg->space));
-
-	zip_size = purge_sys->rseg->zip_size;
-
-	ut_a(purge_sys->iter.trx_no <= purge_sys->rseg->last_trx_no);
-
-	purge_sys->iter.trx_no = purge_sys->rseg->last_trx_no;
-	purge_sys->hdr_offset = purge_sys->rseg->last_offset;
-	purge_sys->hdr_page_no = purge_sys->rseg->last_page_no;
-
-	mutex_exit(&purge_sys->rseg->mutex);
-
-	return(zip_size);
-}
-
-/***********************************************************************//**
-Position the purge sys "iterator" on the undo record to use for purging. */
->>>>>>> b61700c2
 static
 void
 trx_purge_read_undo_rec()
