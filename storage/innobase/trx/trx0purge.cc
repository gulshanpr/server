/*****************************************************************************

Copyright (c) 1996, 2017, Oracle and/or its affiliates. All Rights Reserved.
Copyright (c) 2017, 2022, MariaDB Corporation.

This program is free software; you can redistribute it and/or modify it under
the terms of the GNU General Public License as published by the Free Software
Foundation; version 2 of the License.

This program is distributed in the hope that it will be useful, but WITHOUT
ANY WARRANTY; without even the implied warranty of MERCHANTABILITY or FITNESS
FOR A PARTICULAR PURPOSE. See the GNU General Public License for more details.

You should have received a copy of the GNU General Public License along with
this program; if not, write to the Free Software Foundation, Inc.,
51 Franklin Street, Fifth Floor, Boston, MA 02110-1335 USA

*****************************************************************************/

/**************************************************//**
@file trx/trx0purge.cc
Purge old versions

Created 3/26/1996 Heikki Tuuri
*******************************************************/

#include "trx0purge.h"
#include "fsp0fsp.h"
#include "mach0data.h"
#include "mtr0log.h"
#include "que0que.h"
#include "row0purge.h"
#include "row0upd.h"
#include "srv0mon.h"
#include "srv0srv.h"
#include "srv0start.h"
#include "trx0rec.h"
#include "trx0roll.h"
#include "trx0rseg.h"
#include "trx0trx.h"
#include <mysql/service_wsrep.h>

#include <unordered_map>

/** Maximum allowable purge history length.  <=0 means 'infinite'. */
ulong		srv_max_purge_lag = 0;

/** Max DML user threads delay in micro-seconds. */
ulong		srv_max_purge_lag_delay = 0;

/** The global data structure coordinating a purge */
purge_sys_t	purge_sys;

#ifdef UNIV_DEBUG
my_bool		srv_purge_view_update_only_debug;
#endif /* UNIV_DEBUG */

/** Sentinel value */
static const TrxUndoRsegs NullElement;

/** Default constructor */
TrxUndoRsegsIterator::TrxUndoRsegsIterator()
	: m_rsegs(NullElement), m_iter(m_rsegs.begin())
{
}

/** Sets the next rseg to purge in purge_sys.
Executed in the purge coordinator thread.
@return whether anything is to be purged */
TRANSACTIONAL_INLINE inline bool TrxUndoRsegsIterator::set_next()
{
	mysql_mutex_lock(&purge_sys.pq_mutex);

	/* Only purge consumes events from the priority queue, user
	threads only produce the events. */

	/* Check if there are more rsegs to process in the
	current element. */
	if (m_iter != m_rsegs.end()) {
		/* We are still processing rollback segment from
		the same transaction and so expected transaction
		number shouldn't increase. Undo the increment of
		expected commit done by caller assuming rollback
		segments from given transaction are done. */
		purge_sys.tail.trx_no = (*m_iter)->last_trx_no();
	} else if (!purge_sys.purge_queue.empty()) {
		m_rsegs = purge_sys.purge_queue.top();
		purge_sys.purge_queue.pop();
		ut_ad(purge_sys.purge_queue.empty()
		      || purge_sys.purge_queue.top() != m_rsegs);
		m_iter = m_rsegs.begin();
	} else {
		/* Queue is empty, reset iterator. */
		purge_sys.rseg = NULL;
		mysql_mutex_unlock(&purge_sys.pq_mutex);
		m_rsegs = NullElement;
		m_iter = m_rsegs.begin();
		return false;
	}

	purge_sys.rseg = *m_iter++;
	mysql_mutex_unlock(&purge_sys.pq_mutex);

	/* We assume in purge of externally stored fields that space
	id is in the range of UNDO tablespace space ids */
	ut_ad(purge_sys.rseg->space->id == TRX_SYS_SPACE
	      || srv_is_undo_tablespace(purge_sys.rseg->space->id));

	trx_id_t last_trx_no;
	{
#ifdef SUX_LOCK_GENERIC
		purge_sys.rseg->latch.rd_lock(SRW_LOCK_CALL);
#else
		transactional_shared_lock_guard<srw_spin_lock> rg
			{purge_sys.rseg->latch};
#endif
		last_trx_no = purge_sys.rseg->last_trx_no();

		purge_sys.hdr_offset = purge_sys.rseg->last_offset();
		purge_sys.hdr_page_no = purge_sys.rseg->last_page_no;

#ifdef SUX_LOCK_GENERIC
		purge_sys.rseg->latch.rd_unlock();
#endif
	}

	/* Only the purge coordinator task will access this object
	purge_sys.rseg_iter, or any of purge_sys.hdr_page_no,
	purge_sys.tail, purge_sys.head, or modify purge_sys.view. */
	ut_ad(last_trx_no == m_rsegs.trx_no);
	ut_a(purge_sys.hdr_page_no != FIL_NULL);
	ut_a(purge_sys.tail.trx_no <= last_trx_no);
	purge_sys.tail.trx_no = last_trx_no;

	return(true);
}

/** Build a purge 'query' graph. The actual purge is performed by executing
this query graph.
@return own: the query graph */
static
que_t*
purge_graph_build()
{
	ut_a(srv_n_purge_threads > 0);

	trx_t* trx = trx_create();
	ut_ad(!trx->id);
	trx->start_time = time(NULL);
	trx->start_time_micro = microsecond_interval_timer();
	trx->state = TRX_STATE_ACTIVE;
	trx->op_info = "purge trx";

	mem_heap_t*	heap = mem_heap_create(512);
	que_fork_t*	fork = que_fork_create(heap);
	fork->trx = trx;

	for (auto i = innodb_purge_threads_MAX; i; i--) {
		que_thr_t*	thr = que_thr_create(fork, heap, NULL);
		thr->child = new(mem_heap_alloc(heap, sizeof(purge_node_t)))
			purge_node_t(thr);
	}

	return(fork);
}

/** Initialise the purge system. */
void purge_sys_t::create()
{
  ut_ad(this == &purge_sys);
  ut_ad(!heap);
  ut_ad(!enabled());
  m_paused= 0;
  m_SYS_paused= 0;
  query= purge_graph_build();
  next_stored= false;
  rseg= NULL;
  page_no= 0;
  offset= 0;
  hdr_page_no= 0;
  hdr_offset= 0;
  latch.SRW_LOCK_INIT(trx_purge_latch_key);
  end_latch.init();
  mysql_mutex_init(purge_sys_pq_mutex_key, &pq_mutex, nullptr);
  truncate.current= NULL;
  truncate.last= NULL;
  heap= mem_heap_create(4096);
}

/** Close the purge subsystem on shutdown. */
void purge_sys_t::close()
{
  ut_ad(this == &purge_sys);
  if (!heap)
    return;

  ut_ad(!enabled());
  trx_t* trx = query->trx;
  que_graph_free(query);
  ut_ad(!trx->id);
  ut_ad(trx->state == TRX_STATE_ACTIVE);
  trx->state= TRX_STATE_NOT_STARTED;
  trx->free();
  latch.destroy();
  end_latch.destroy();
  mysql_mutex_destroy(&pq_mutex);
  mem_heap_free(heap);
  heap= nullptr;
}

/** Determine if the history of a transaction is purgeable.
@param trx_id  transaction identifier
@return whether the history is purgeable */
TRANSACTIONAL_TARGET bool purge_sys_t::is_purgeable(trx_id_t trx_id) const
{
  bool purgeable;
#if !defined SUX_LOCK_GENERIC && !defined NO_ELISION
  purgeable= false;
  if (xbegin())
  {
    if (!latch.is_write_locked())
    {
      purgeable= view.changes_visible(trx_id);
      xend();
    }
    else
      xabort();
  }
  else
#endif
  {
    latch.rd_lock(SRW_LOCK_CALL);
    purgeable= view.changes_visible(trx_id);
    latch.rd_unlock();
  }
  return purgeable;
}

/*================ UNDO LOG HISTORY LIST =============================*/

/** Prepend the history list with an undo log.
Remove the undo log segment from the rseg slot if it is too big for reuse.
@param[in]	trx		transaction
@param[in,out]	undo		undo log
@param[in,out]	mtr		mini-transaction */
void
trx_purge_add_undo_to_history(const trx_t* trx, trx_undo_t*& undo, mtr_t* mtr)
{
	DBUG_PRINT("trx", ("commit(" TRX_ID_FMT "," TRX_ID_FMT ")",
			   trx->id, trx_id_t{trx->rw_trx_hash_element->no}));
	ut_ad(undo == trx->rsegs.m_redo.undo);
	trx_rseg_t*	rseg		= trx->rsegs.m_redo.rseg;
	ut_ad(undo->rseg == rseg);
	buf_block_t*	rseg_header	= rseg->get(mtr, nullptr);
	/* We are in transaction commit; we cannot return an error. If the
	database is corrupted, it is better to crash it than to
	intentionally violate ACID by committing something that is known to
	be corrupted. */
	ut_ad(rseg_header);
	buf_block_t*	undo_page	= trx_undo_set_state_at_finish(
		undo, mtr);
	trx_ulogf_t*	undo_header	= undo_page->page.frame
		+ undo->hdr_offset;

	ut_ad(mach_read_from_2(undo_header + TRX_UNDO_NEEDS_PURGE) <= 1);
	ut_ad(rseg->needs_purge > trx->id);

	if (UNIV_UNLIKELY(mach_read_from_4(TRX_RSEG + TRX_RSEG_FORMAT
					   + rseg_header->page.frame))) {
		/* This database must have been upgraded from
		before MariaDB 10.3.5. */
		trx_rseg_format_upgrade(rseg_header, mtr);
	}

	if (undo->state != TRX_UNDO_CACHED) {
		/* The undo log segment will not be reused */
		ut_a(undo->id < TRX_RSEG_N_SLOTS);
		compile_time_assert(FIL_NULL == 0xffffffff);
		mtr->memset(rseg_header,
			    TRX_RSEG + TRX_RSEG_UNDO_SLOTS
			    + undo->id * TRX_RSEG_SLOT_SIZE, 4, 0xff);

		MONITOR_DEC(MONITOR_NUM_UNDO_SLOT_USED);

		uint32_t hist_size = mach_read_from_4(
			TRX_RSEG_HISTORY_SIZE + TRX_RSEG
			+ rseg_header->page.frame);

		ut_ad(undo->size == flst_get_len(TRX_UNDO_SEG_HDR
						 + TRX_UNDO_PAGE_LIST
						 + undo_page->page.frame));

		mtr->write<4>(*rseg_header, TRX_RSEG + TRX_RSEG_HISTORY_SIZE
			      + rseg_header->page.frame,
			      hist_size + undo->size);
		mtr->write<8>(*rseg_header, TRX_RSEG + TRX_RSEG_MAX_TRX_ID
			      + rseg_header->page.frame,
			      trx_sys.get_max_trx_id());
	}

	/* After the purge thread has been given permission to exit,
	we may roll back transactions (trx->undo_no==0)
	in THD::cleanup() invoked from unlink_thd() in fast shutdown,
	or in trx_rollback_recovered() in slow shutdown.

	Before any transaction-generating background threads or the
	purge have been started, we can
	start transactions in row_merge_drop_temp_indexes(),
	and roll back recovered transactions.

	Arbitrary user transactions may be executed when all the undo log
	related background processes (including purge) are disabled due to
	innodb_force_recovery=2 or innodb_force_recovery=3.
	DROP TABLE may be executed at any innodb_force_recovery	level.

	During fast shutdown, we may also continue to execute
	user transactions. */
	ut_ad(srv_undo_sources
	      || trx->undo_no == 0
	      || (!purge_sys.enabled()
		  && (srv_is_being_started
		      || trx_rollback_is_active
		      || srv_force_recovery >= SRV_FORCE_NO_BACKGROUND))
	      || srv_fast_shutdown);

#ifdef	WITH_WSREP
	if (wsrep_is_wsrep_xid(&trx->xid)) {
		trx_rseg_update_wsrep_checkpoint(rseg_header, &trx->xid, mtr);
	}
#endif

	if (trx->mysql_log_file_name && *trx->mysql_log_file_name) {
		/* Update the latest MySQL binlog name and offset info
		in rollback segment header if MySQL binlogging is on
		or the database server is a MySQL replication save. */
		trx_rseg_update_binlog_offset(rseg_header, trx, mtr);
	}

	/* Add the log as the first in the history list */

	/* We are in transaction commit; we cannot return an error
	when detecting corruption. It is better to crash the server
	than to intentionally violate ACID by committing something
	that is known to be corrupted. */
	ut_a(flst_add_first(rseg_header, TRX_RSEG + TRX_RSEG_HISTORY, undo_page,
			    static_cast<uint16_t>(undo->hdr_offset
						  + TRX_UNDO_HISTORY_NODE),
			    mtr) == DB_SUCCESS);

	mtr->write<8,mtr_t::MAYBE_NOP>(*undo_page,
				       undo_header + TRX_UNDO_TRX_NO,
				       trx->rw_trx_hash_element->no);
	mtr->write<2,mtr_t::MAYBE_NOP>(*undo_page, undo_header
				       + TRX_UNDO_NEEDS_PURGE, 1U);

	if (rseg->last_page_no == FIL_NULL) {
		rseg->last_page_no = undo->hdr_page_no;
		rseg->set_last_commit(undo->hdr_offset,
				      trx->rw_trx_hash_element->no);
<<<<<<< HEAD
		rseg->set_needs_purge();
=======
>>>>>>> 0de3be8c
	}

	rseg->history_size++;

	if (undo->state == TRX_UNDO_CACHED) {
		UT_LIST_ADD_FIRST(rseg->undo_cached, undo);
		MONITOR_INC(MONITOR_NUM_UNDO_SLOT_CACHED);
	} else {
		ut_ad(undo->state == TRX_UNDO_TO_PURGE);
		ut_free(undo);
	}

	undo = NULL;
}

MY_ATTRIBUTE((nonnull, warn_unused_result))
/** Remove undo log header from the history list.
@param[in,out]  rseg    rollback segment header page
@param[in]      log     undo log segment header page
@param[in]      offset  byte offset in the undo log segment header page
@param[in,out]  mtr     mini-transaction */
static dberr_t trx_purge_remove_log_hdr(buf_block_t *rseg, buf_block_t* log,
                                        uint16_t offset, mtr_t *mtr)
{
  return flst_remove(rseg, TRX_RSEG + TRX_RSEG_HISTORY, log,
                     uint16_t(offset + TRX_UNDO_HISTORY_NODE), mtr);
}

MY_ATTRIBUTE((nonnull, warn_unused_result))
/** Free an undo log segment, and remove the header from the history list.
@param[in,out]	mtr		mini-transaction
@param[in,out]	rseg		rollback segment
<<<<<<< HEAD
@param[in]	hdr_addr	file address of log_hdr
@return error code */
static dberr_t trx_purge_free_segment(trx_rseg_t *rseg, fil_addr_t hdr_addr)
{
  const page_id_t hdr_page_id{rseg->space->id, hdr_addr.page};
  mtr_t mtr;
  mtr.start();

  /* We only need the latch to maintain rseg->curr_size. To follow the
  latching order, we must acquire it before acquiring any related
  page latch.  */
  rseg->latch.wr_lock(SRW_LOCK_CALL);

  dberr_t err;
  buf_block_t *rseg_hdr= rseg->get(&mtr, &err);
  if (!rseg_hdr)
    goto func_exit;
  if (buf_block_t *block= buf_page_get_gen(hdr_page_id, 0, RW_X_LATCH,
                                           nullptr, BUF_GET_POSSIBLY_FREED,
                                           &mtr, &err))
  {
    /* Mark the last undo log totally purged, so that if the system
    crashes, the tail of the undo log will not get accessed again. The
    list of pages in the undo log tail gets inconsistent during the
    freeing of the segment, and therefore purge should not try to
    access them again. */
    mtr.write<2,mtr_t::MAYBE_NOP>(*block, block->page.frame +
                                  hdr_addr.boffset + TRX_UNDO_NEEDS_PURGE, 0U);
    while (!fseg_free_step_not_header(TRX_UNDO_SEG_HDR + TRX_UNDO_FSEG_HEADER +
                                      block->page.frame, &mtr))
    {
      rseg->latch.wr_unlock();
      rseg_hdr->fix();
      block->fix();
      mtr.commit();
      mtr.start();
      rseg->latch.wr_lock(SRW_LOCK_CALL);
      rseg_hdr->page.lock.x_lock();
      block->page.lock.x_lock();
      mtr.memo_push(rseg_hdr, MTR_MEMO_PAGE_X_FIX);
      mtr.memo_push(block, MTR_MEMO_PAGE_X_MODIFY);
    }
=======
@param[in]	hdr_addr	file address of log_hdr */
static
void trx_purge_free_segment(mtr_t &mtr, trx_rseg_t* rseg, fil_addr_t hdr_addr)
{
	mtr.commit();
	mtr.start();
	ut_ad(mutex_own(&rseg->mutex));

	buf_block_t* rseg_hdr = trx_rsegf_get(rseg->space, rseg->page_no, &mtr);
	buf_block_t* block = trx_undo_page_get(
		page_id_t(rseg->space->id, hdr_addr.page), &mtr);

	/* Mark the last undo log totally purged, so that if the
	system crashes, the tail of the undo log will not get accessed
	again. The list of pages in the undo log tail gets
	inconsistent during the freeing of the segment, and therefore
	purge should not try to access them again. */
	mtr.write<2,mtr_t::MAYBE_NOP>(*block, block->frame + hdr_addr.boffset
				      + TRX_UNDO_NEEDS_PURGE, 0U);

	while (!fseg_free_step_not_header(
		       TRX_UNDO_SEG_HDR + TRX_UNDO_FSEG_HEADER
		       + block->frame, &mtr)) {
		mtr.commit();
		mtr.start();

		rseg_hdr = trx_rsegf_get(rseg->space, rseg->page_no, &mtr);

		block = trx_undo_page_get(
			page_id_t(rseg->space->id, hdr_addr.page), &mtr);
	}

	/* The page list may now be inconsistent, but the length field
	stored in the list base node tells us how big it was before we
	started the freeing. */

	const uint32_t seg_size = flst_get_len(
		TRX_UNDO_SEG_HDR + TRX_UNDO_PAGE_LIST + block->frame);

	/* We may free the undo log segment header page; it must be freed
	within the same mtr as the undo log header is removed from the
	history list: otherwise, in case of a database crash, the segment
	could become inaccessible garbage in the file space. */

	trx_purge_remove_log_hdr(rseg_hdr, block, hdr_addr.boffset, &mtr);

	do {

		/* Here we assume that a file segment with just the header
		page can be freed in a few steps, so that the buffer pool
		is not flooded with bufferfixed pages: see the note in
		fsp0fsp.cc. */

	} while (!fseg_free_step(TRX_UNDO_SEG_HDR + TRX_UNDO_FSEG_HEADER
				 + block->frame, &mtr));

	byte* hist = TRX_RSEG + TRX_RSEG_HISTORY_SIZE + rseg_hdr->frame;
	ut_ad(mach_read_from_4(hist) >= seg_size);
>>>>>>> 0de3be8c

    /* The page list may now be inconsistent, but the length field
    stored in the list base node tells us how big it was before we
    started the freeing. */
    const uint32_t seg_size=
      flst_get_len(TRX_UNDO_SEG_HDR + TRX_UNDO_PAGE_LIST + block->page.frame);

    /* We may free the undo log segment header page; it must be freed
    within the same mtr as the undo log header is removed from the
    history list: otherwise, in case of a database crash, the segment
    could become inaccessible garbage in the file space. */
    err= trx_purge_remove_log_hdr(rseg_hdr, block, hdr_addr.boffset, &mtr);
    if (UNIV_UNLIKELY(err != DB_SUCCESS))
      goto func_exit;
    byte *hist= TRX_RSEG + TRX_RSEG_HISTORY_SIZE + rseg_hdr->page.frame;
    if (UNIV_UNLIKELY(mach_read_from_4(hist) < seg_size))
    {
      err= DB_CORRUPTION;
      goto func_exit;
    }
    mtr.write<4>(*rseg_hdr, hist, mach_read_from_4(hist) - seg_size);

    /* Here we assume that a file segment with just the header page
    can be freed in a few steps, so that the buffer pool is not
    flooded with bufferfixed pages: see the note in fsp0fsp.cc. */
    while (!fseg_free_step(TRX_UNDO_SEG_HDR + TRX_UNDO_FSEG_HEADER +
                           block->page.frame, &mtr));

<<<<<<< HEAD
    ut_ad(rseg->curr_size >= seg_size);

    rseg->history_size--;
    rseg->curr_size -= seg_size;
  }

func_exit:
  rseg->latch.wr_unlock();
  mtr.commit();
  return err;
=======
	rseg->curr_size -= seg_size;
>>>>>>> 0de3be8c
}

/** Remove unnecessary history data from a rollback segment.
@param[in,out]	rseg		rollback segment
@param[in]	limit		truncate anything before this
@return error code */
static
dberr_t
trx_purge_truncate_rseg_history(
	trx_rseg_t&			rseg,
	const purge_sys_t::iterator&	limit)
{
	fil_addr_t	hdr_addr;
	mtr_t		mtr;

	mtr.start();
<<<<<<< HEAD
	ut_ad(rseg.is_persistent());
	rseg.latch.wr_lock(SRW_LOCK_CALL);
=======
>>>>>>> 0de3be8c

	dberr_t err;
	buf_block_t* rseg_hdr = rseg.get(&mtr, &err);
	if (!rseg_hdr) {
		goto func_exit;
	}

	hdr_addr = flst_get_last(TRX_RSEG + TRX_RSEG_HISTORY
				 + rseg_hdr->page.frame);
	hdr_addr.boffset = static_cast<uint16_t>(hdr_addr.boffset
						 - TRX_UNDO_HISTORY_NODE);

loop:
	if (hdr_addr.page == FIL_NULL) {
func_exit:
<<<<<<< HEAD
		rseg.latch.wr_unlock();
=======
>>>>>>> 0de3be8c
		mtr.commit();
		return err;
	}

	buf_block_t* block = buf_page_get_gen(page_id_t(rseg.space->id,
							hdr_addr.page),
					      0, RW_X_LATCH, nullptr,
					      BUF_GET_POSSIBLY_FREED,
					      &mtr, &err);
	if (!block) {
		goto func_exit;
	}

	const trx_id_t undo_trx_no = mach_read_from_8(
		block->page.frame + hdr_addr.boffset + TRX_UNDO_TRX_NO);

	if (undo_trx_no >= limit.trx_no) {
		if (undo_trx_no == limit.trx_no) {
			err = trx_undo_truncate_start(
				&rseg, hdr_addr.page,
				hdr_addr.boffset, limit.undo_no);
		}

		goto func_exit;
	}

	fil_addr_t prev_hdr_addr = flst_get_prev_addr(
		block->page.frame + hdr_addr.boffset + TRX_UNDO_HISTORY_NODE);
	prev_hdr_addr.boffset = static_cast<uint16_t>(prev_hdr_addr.boffset
						      - TRX_UNDO_HISTORY_NODE);

<<<<<<< HEAD
	if (mach_read_from_2(TRX_UNDO_SEG_HDR + TRX_UNDO_STATE
			     + block->page.frame)
=======
	if (!rseg.trx_ref_count
	    && rseg.needs_purge <= (purge_sys.head.trx_no
				    ? purge_sys.head.trx_no
				    : purge_sys.tail.trx_no)
	    && mach_read_from_2(TRX_UNDO_SEG_HDR + TRX_UNDO_STATE
				+ block->frame)
>>>>>>> 0de3be8c
	    == TRX_UNDO_TO_PURGE
	    && !mach_read_from_2(block->page.frame + hdr_addr.boffset
				 + TRX_UNDO_NEXT_LOG)) {
<<<<<<< HEAD

		/* We can free the whole log segment */

		rseg.latch.wr_unlock();
		mtr.commit();

		/* calls the trx_purge_remove_log_hdr()
		inside trx_purge_free_segment(). */
		err = trx_purge_free_segment(&rseg, hdr_addr);
		if (err != DB_SUCCESS) {
			return err;
		}
	} else {
		/* Remove the log hdr from the rseg history. */
		err = trx_purge_remove_log_hdr(rseg_hdr, block,
					       hdr_addr.boffset, &mtr);
		if (err != DB_SUCCESS) {
			goto func_exit;
		}

		rseg.history_size--;
		rseg.latch.wr_unlock();
		mtr.commit();
=======
		/* We can free the whole log segment.
		This will call trx_purge_remove_log_hdr(). */
		trx_purge_free_segment(mtr, &rseg, hdr_addr);
	} else {
		/* Remove the log hdr from the rseg history. */
		trx_purge_remove_log_hdr(rseg_hdr, block, hdr_addr.boffset,
					 &mtr);
>>>>>>> 0de3be8c
	}

	mtr.commit();
	mtr.start();
<<<<<<< HEAD
	rseg.latch.wr_lock(SRW_LOCK_CALL);
=======

	rseg_hdr = trx_rsegf_get(rseg.space, rseg.page_no, &mtr);
>>>>>>> 0de3be8c

	hdr_addr = prev_hdr_addr;

	rseg_hdr = rseg.get(&mtr, &err);
	if (!rseg_hdr) {
		goto func_exit;
	}

	goto loop;
}

/** Cleanse purge queue to remove the rseg that reside in undo-tablespace
marked for truncate.
@param[in]	space	undo tablespace being truncated */
static void trx_purge_cleanse_purge_queue(const fil_space_t& space)
{
	typedef	std::vector<TrxUndoRsegs>	purge_elem_list_t;
	purge_elem_list_t			purge_elem_list;

	mysql_mutex_lock(&purge_sys.pq_mutex);

	/* Remove rseg instances that are in the purge queue before we start
	truncate of corresponding UNDO truncate. */
	while (!purge_sys.purge_queue.empty()) {
		purge_elem_list.push_back(purge_sys.purge_queue.top());
		purge_sys.purge_queue.pop();
	}

	for (purge_elem_list_t::iterator it = purge_elem_list.begin();
	     it != purge_elem_list.end();
	     ++it) {

		for (TrxUndoRsegs::iterator it2 = it->begin();
		     it2 != it->end();
		     ++it2) {
			if ((*it2)->space == &space) {
				it->erase(it2);
				break;
			}
		}

		if (!it->empty()) {
			purge_sys.purge_queue.push(*it);
		}
	}

	mysql_mutex_unlock(&purge_sys.pq_mutex);
}

#if defined __GNUC__ && __GNUC__ == 4 && !defined __clang__
# if defined __arm__ || defined __aarch64__
/* Work around an internal compiler error in GCC 4.8.5 */
__attribute__((optimize(0)))
# endif
#endif
/**
Removes unnecessary history data from rollback segments. NOTE that when this
function is called, the caller must not have any latches on undo log pages!
*/
TRANSACTIONAL_TARGET static void trx_purge_truncate_history()
{
  ut_ad(purge_sys.head <= purge_sys.tail);
  purge_sys_t::iterator &head= purge_sys.head.trx_no
    ? purge_sys.head : purge_sys.tail;

  if (head.trx_no >= purge_sys.low_limit_no())
  {
    /* This is sometimes necessary. TODO: find out why. */
    head.trx_no= purge_sys.low_limit_no();
    head.undo_no= 0;
  }

<<<<<<< HEAD
  dberr_t err= DB_SUCCESS;
  for (auto &rseg : trx_sys.rseg_array)
    if (rseg.space)
      if (dberr_t e= trx_purge_truncate_rseg_history(rseg, head))
        err= e;
=======
  for (ulint i= 0; i < TRX_SYS_N_RSEGS; ++i)
  {
    if (trx_rseg_t *rseg= trx_sys.rseg_array[i])
    {
      ut_ad(rseg->id == i);
      ut_ad(rseg->is_persistent());
      mutex_enter(&rseg->mutex);
      trx_purge_truncate_rseg_history(*rseg, head);
      mutex_exit(&rseg->mutex);
    }
  }
>>>>>>> 0de3be8c

  if (err != DB_SUCCESS || srv_undo_tablespaces_active < 2)
    return;

  while (srv_undo_log_truncate)
  {
    if (!purge_sys.truncate.current)
    {
      const ulint threshold=
        ulint(srv_max_undo_log_size >> srv_page_size_shift);
      for (ulint i= purge_sys.truncate.last
           ? purge_sys.truncate.last->id - srv_undo_space_id_start : 0,
           j= i;; )
      {
        const auto space_id= srv_undo_space_id_start + i;
        ut_ad(srv_is_undo_tablespace(space_id));
        fil_space_t *space= fil_space_get(space_id);
        ut_a(UT_LIST_GET_LEN(space->chain) == 1);

        if (space && space->get_size() > threshold)
        {
          purge_sys.truncate.current= space;
          break;
        }

        ++i;
        i %= srv_undo_tablespaces_active;
        if (i == j)
          return;
      }
    }

    fil_space_t &space= *purge_sys.truncate.current;
    /* Undo tablespace always are a single file. */
    fil_node_t *file= UT_LIST_GET_FIRST(space.chain);
    /* The undo tablespace files are never closed. */
    ut_ad(file->is_open());

    DBUG_LOG("undo", "marking for truncate: " << file->name);

<<<<<<< HEAD
    for (auto &rseg : trx_sys.rseg_array)
      if (rseg.space == &space)
        /* Once set, this rseg will not be allocated to subsequent
        transactions, but we will wait for existing active
        transactions to finish. */
        rseg.set_skip_allocation();

    for (auto &rseg : trx_sys.rseg_array)
=======
    for (ulint i= 0; i < TRX_SYS_N_RSEGS; ++i)
>>>>>>> 0de3be8c
    {
      if (rseg.space != &space)
        continue;
<<<<<<< HEAD
#ifdef SUX_LOCK_GENERIC
      rseg.latch.rd_lock(SRW_LOCK_CALL);
#else
      transactional_shared_lock_guard<srw_spin_lock> g{rseg.latch};
#endif
      ut_ad(rseg.skip_allocation());
      if (rseg.is_referenced())
      {
not_free:
#ifdef SUX_LOCK_GENERIC
        rseg.latch.rd_unlock();
#endif
        return;
      }

      if (rseg.curr_size != 1)
      {
        /* Check if all segments are cached and safe to remove. */
        ulint cached= 0;
        for (trx_undo_t *undo= UT_LIST_GET_FIRST(rseg.undo_cached); undo;
             undo= UT_LIST_GET_NEXT(undo_list, undo))
        {
          if (head.trx_no < undo->trx_id)
            goto not_free;
          else
            cached+= undo->size;
        }

        ut_ad(rseg.curr_size > cached);

        if (rseg.curr_size > cached + 1)
=======
      ut_ad(rseg->is_persistent());

      mutex_enter(&rseg->mutex);
      /* Once set, this rseg will not be allocated to subsequent
      transactions, but we will wait for existing active
      transactions to finish and to be purged. */
      rseg->skip_allocation = true;

      if (rseg->trx_ref_count || rseg->needs_purge > head.trx_no)
      {
      not_free:
        mutex_exit(&rseg->mutex);
        return;
      }

      ut_ad(UT_LIST_GET_LEN(rseg->undo_list) == 0);
      /* Check if all segments are cached and safe to remove. */
      ulint cached= 0;

      for (const trx_undo_t *undo= UT_LIST_GET_FIRST(rseg->undo_cached); undo;
           undo= UT_LIST_GET_NEXT(undo_list, undo))
      {
        if (head.trx_no < undo->trx_id)
>>>>>>> 0de3be8c
          goto not_free;
        else
          cached+= undo->size;
      }

<<<<<<< HEAD
#ifdef SUX_LOCK_GENERIC
      rseg.latch.rd_unlock();
#endif
=======
      ut_ad(rseg->curr_size > cached);

      if (rseg->curr_size > cached + 1)
        goto not_free;

      mutex_exit(&rseg->mutex);
>>>>>>> 0de3be8c
    }

    ib::info() << "Truncating " << file->name;
    trx_purge_cleanse_purge_queue(space);

    log_free_check();

    mtr_t mtr;
    mtr.start();
    mtr.x_lock_space(&space);

    /* Lock all modified pages of the tablespace.

    During truncation, we do not want any writes to the file.

    If a log checkpoint was completed at LSN earlier than our
    mini-transaction commit and the server was killed, then
    discarding the to-be-trimmed pages without flushing would
    break crash recovery. */
    mysql_mutex_lock(&buf_pool.flush_list_mutex);

    for (buf_page_t *bpage= UT_LIST_GET_LAST(buf_pool.flush_list); bpage; )
    {
      ut_ad(bpage->oldest_modification());
      ut_ad(bpage->in_file());

      buf_page_t *prev= UT_LIST_GET_PREV(list, bpage);

      if (bpage->id().space() == space.id &&
          bpage->oldest_modification() != 1)
      {
        ut_ad(bpage->frame);
        auto block= reinterpret_cast<buf_block_t*>(bpage);
        if (!bpage->lock.x_lock_try())
        {
        rescan:
          /* Let buf_pool_t::release_freed_page() proceed. */
          mysql_mutex_unlock(&buf_pool.flush_list_mutex);
          mysql_mutex_lock(&buf_pool.mutex);
          mysql_mutex_lock(&buf_pool.flush_list_mutex);
          mysql_mutex_unlock(&buf_pool.mutex);
          bpage= UT_LIST_GET_LAST(buf_pool.flush_list);
          continue;
        }
        buf_pool.flush_hp.set(prev);
        mysql_mutex_unlock(&buf_pool.flush_list_mutex);

#ifdef BTR_CUR_HASH_ADAPT
        ut_ad(!block->index); /* There is no AHI on undo tablespaces. */
#endif
        bpage->fix();
        ut_ad(!bpage->is_io_fixed());
        mysql_mutex_lock(&buf_pool.flush_list_mutex);

        if (bpage->oldest_modification() > 1)
        {
          bpage->reset_oldest_modification();
          mtr.memo_push(block, MTR_MEMO_PAGE_X_FIX);
        }
        else
        {
          bpage->unfix();
          bpage->lock.x_unlock();
        }

        if (prev != buf_pool.flush_hp.get())
          /* Rescan, because we may have lost the position. */
          goto rescan;
      }

      bpage= prev;
    }

    mysql_mutex_unlock(&buf_pool.flush_list_mutex);

    /* Re-initialize tablespace, in a single mini-transaction. */
    const ulint size= SRV_UNDO_TABLESPACE_SIZE_IN_PAGES;

    /* Adjust the tablespace metadata. */
    mysql_mutex_lock(&fil_system.mutex);
    space.set_stopping();
    space.is_being_truncated= true;
    if (space.crypt_data)
    {
      space.reacquire();
      mysql_mutex_unlock(&fil_system.mutex);
      fil_space_crypt_close_tablespace(&space);
      space.release();
    }
    else
      mysql_mutex_unlock(&fil_system.mutex);

    for (auto i= 6000; space.referenced();
         std::this_thread::sleep_for(std::chrono::milliseconds(10)))
    {
      if (!--i)
      {
        mtr.commit();
        ib::error() << "Failed to freeze UNDO tablespace " << file->name;
        return;
      }
    }

    /* Associate the undo tablespace with mtr.
    During mtr::commit_shrink(), InnoDB can use the undo
    tablespace object to clear all freed ranges */
    mtr.set_named_space(&space);
    mtr.trim_pages(page_id_t(space.id, size));
    ut_a(fsp_header_init(&space, size, &mtr) == DB_SUCCESS);
    mysql_mutex_lock(&fil_system.mutex);
    space.size= file->size= size;
    mysql_mutex_unlock(&fil_system.mutex);

    for (auto &rseg : trx_sys.rseg_array)
    {
      if (rseg.space != &space)
        continue;

<<<<<<< HEAD
      dberr_t err;
      buf_block_t *rblock= trx_rseg_header_create(&space,
                                                  &rseg - trx_sys.rseg_array,
                                                  trx_sys.get_max_trx_id(),
                                                  &mtr, &err);
      ut_a(rblock);
=======
      ut_ad(rseg->id == i);
      ut_ad(rseg->is_persistent());
      ut_ad(!rseg->trx_ref_count);
      ut_ad(rseg->needs_purge <= head.trx_no);
      ut_d(const auto old_page= rseg->page_no);

      buf_block_t *rblock= trx_rseg_header_create(&space, i,
                                                  trx_sys.get_max_trx_id(),
                                                  sys_header, &mtr);
      ut_ad(rblock);
      rseg->page_no= rblock ? rblock->page.id().page_no() : FIL_NULL;
      ut_ad(old_page == rseg->page_no);

      /* Before re-initialization ensure that we free the existing
      structure. There can't be any active transactions. */
      ut_a(UT_LIST_GET_LEN(rseg->undo_list) == 0);

      for (trx_undo_t *undo= UT_LIST_GET_FIRST(rseg->undo_cached), *next_undo;
           undo; undo= next_undo)
      {
        next_undo= UT_LIST_GET_NEXT(undo_list, undo);
        UT_LIST_REMOVE(rseg->undo_cached, undo);
        MONITOR_DEC(MONITOR_NUM_UNDO_SLOT_CACHED);
        ut_free(undo);
      }

>>>>>>> 0de3be8c
      /* These were written by trx_rseg_header_create(). */
      ut_ad(!mach_read_from_4(TRX_RSEG + TRX_RSEG_FORMAT +
                              rblock->page.frame));
      ut_ad(!mach_read_from_4(TRX_RSEG + TRX_RSEG_HISTORY_SIZE +
<<<<<<< HEAD
                              rblock->page.frame));
      rseg.reinit(rblock->page.id().page_no());
=======
                              rblock->frame));
      /* Initialize the undo log lists according to
      the rseg header */
      rseg->curr_size= 1;
      rseg->trx_ref_count= 0;
      rseg->needs_purge= 0;
      rseg->skip_allocation= false;
      rseg->last_page_no= FIL_NULL;
      rseg->last_commit_and_offset= 0;
>>>>>>> 0de3be8c
    }

    mtr.commit_shrink(space);

    /* No mutex; this is only updated by the purge coordinator. */
    export_vars.innodb_undo_truncations++;

    if (purge_sys.rseg && purge_sys.rseg->last_page_no == FIL_NULL)
    {
      /* If purge_sys.rseg is pointing to rseg that was recently
      truncated then move to next rseg element.

      Note: Ideally purge_sys.rseg should be NULL because purge should
      complete processing of all the records but srv_purge_batch_size
      can force the purge loop to exit before all the records are purged. */
      purge_sys.rseg= nullptr;
      purge_sys.next_stored= false;
    }

    DBUG_EXECUTE_IF("ib_undo_trunc", ib::info() << "ib_undo_trunc";
                    log_buffer_flush_to_disk();
                    DBUG_SUICIDE(););

<<<<<<< HEAD
    for (auto &rseg : trx_sys.rseg_array)
      if (rseg.space == &space)
        rseg.clear_skip_allocation();

=======
>>>>>>> 0de3be8c
    ib::info() << "Truncated " << file->name;
    purge_sys.truncate.last= purge_sys.truncate.current;
    ut_ad(&space == purge_sys.truncate.current);
    purge_sys.truncate.current= nullptr;
  }
}

/***********************************************************************//**
Updates the last not yet purged history log info in rseg when we have purged
a whole undo log. Advances also purge_sys.purge_trx_no past the purged log. */
static void trx_purge_rseg_get_next_history_log(
	ulint*		n_pages_handled)/*!< in/out: number of UNDO pages
					handled */
{
  fil_addr_t prev_log_addr;
  mtr_t mtr;

  mtr.start();

  purge_sys.rseg->latch.wr_lock(SRW_LOCK_CALL);

  ut_a(purge_sys.rseg->last_page_no != FIL_NULL);

  purge_sys.tail.trx_no= purge_sys.rseg->last_trx_no() + 1;
  purge_sys.tail.undo_no= 0;
  purge_sys.next_stored= false;

  if (const buf_block_t* undo_page=
      buf_page_get_gen(page_id_t(purge_sys.rseg->space->id,
                                 purge_sys.rseg->last_page_no),
                       0, RW_S_LATCH, nullptr,
                       BUF_GET_POSSIBLY_FREED, &mtr))
  {
    const trx_ulogf_t *log_hdr=
      undo_page->page.frame + purge_sys.rseg->last_offset();
    /* Increase the purge page count by one for every handled log */
    ++*n_pages_handled;
    prev_log_addr= flst_get_prev_addr(log_hdr + TRX_UNDO_HISTORY_NODE);
    prev_log_addr.boffset = static_cast<uint16_t>(prev_log_addr.boffset -
                                                  TRX_UNDO_HISTORY_NODE);
  }
  else
    prev_log_addr.page= FIL_NULL;

  const bool empty= prev_log_addr.page == FIL_NULL;

  if (empty)
    /* No logs left in the history list */
    purge_sys.rseg->last_page_no= FIL_NULL;

  purge_sys.rseg->latch.wr_unlock();
  mtr.commit();

  if (empty)
    return;

  /* Read the previous log header. */
  mtr.start();

<<<<<<< HEAD
  byte needs_purge= 0;
  trx_id_t trx_no= 0;
=======
	trx_no = mach_read_from_8(log_hdr + TRX_UNDO_TRX_NO);
	ut_ad(mach_read_from_2(log_hdr + TRX_UNDO_NEEDS_PURGE) <= 1);
>>>>>>> 0de3be8c

  if (const buf_block_t* undo_page=
      buf_page_get_gen(page_id_t(purge_sys.rseg->space->id, prev_log_addr.page),
                       0, RW_S_LATCH, nullptr, BUF_GET_POSSIBLY_FREED, &mtr))
  {
    const byte *log_hdr= undo_page->page.frame + prev_log_addr.boffset;

    trx_no= mach_read_from_8(log_hdr + TRX_UNDO_TRX_NO);
    ut_ad(mach_read_from_2(log_hdr + TRX_UNDO_NEEDS_PURGE) <= 1);
    needs_purge= log_hdr[TRX_UNDO_NEEDS_PURGE + 1];
  }

<<<<<<< HEAD
  mtr.commit();
=======
	purge_sys.rseg->last_page_no = prev_log_addr.page;
	purge_sys.rseg->set_last_commit(prev_log_addr.boffset, trx_no);
>>>>>>> 0de3be8c

  if (UNIV_UNLIKELY(!trx_no))
    return;

  purge_sys.rseg->latch.wr_lock(SRW_LOCK_CALL);
  purge_sys.rseg->last_page_no= prev_log_addr.page;
  purge_sys.rseg->set_last_commit(prev_log_addr.boffset, trx_no);

  if (needs_purge)
    purge_sys.rseg->set_needs_purge();
  else
    purge_sys.rseg->clear_needs_purge();

  /* Purge can also produce events, however these are already ordered
  in the rollback segment and any user generated event will be greater
  than the events that Purge produces. ie. Purge can never produce
  events from an empty rollback segment. */

  mysql_mutex_lock(&purge_sys.pq_mutex);
  purge_sys.purge_queue.push(*purge_sys.rseg);
  mysql_mutex_unlock(&purge_sys.pq_mutex);
  purge_sys.rseg->latch.wr_unlock();
}

/** Position the purge sys "iterator" on the undo record to use for purging. */
static void trx_purge_read_undo_rec()
{
	uint16_t	offset;
	uint32_t	page_no;
	ib_uint64_t	undo_no;

	purge_sys.hdr_offset = purge_sys.rseg->last_offset();
	page_no = purge_sys.hdr_page_no = purge_sys.rseg->last_page_no;

	if (purge_sys.rseg->needs_purge()) {
		mtr_t		mtr;
		mtr.start();
		const buf_block_t* undo_page;
		if (trx_undo_rec_t* undo_rec = trx_undo_get_first_rec(
			    *purge_sys.rseg->space, purge_sys.hdr_page_no,
			    purge_sys.hdr_offset, RW_S_LATCH,
			    undo_page, &mtr, nullptr)) {

			offset = page_offset(undo_rec);
			undo_no = trx_undo_rec_get_undo_no(undo_rec);
			page_no = undo_page->page.id().page_no();
		} else {
			offset = 0;
			undo_no = 0;
		}

		mtr.commit();
	} else {
		offset = 0;
		undo_no = 0;
	}

	purge_sys.offset = offset;
	purge_sys.page_no = page_no;
	purge_sys.tail.undo_no = undo_no;

	purge_sys.next_stored = true;
}

/***********************************************************************//**
Chooses the next undo log to purge and updates the info in purge_sys. This
function is used to initialize purge_sys when the next record to purge is
not known, and also to update the purge system info on the next record when
purge has handled the whole undo log for a transaction. */
TRANSACTIONAL_TARGET static void trx_purge_choose_next_log()
{
	ut_ad(!purge_sys.next_stored);

	if (purge_sys.rseg_iter.set_next()) {
		trx_purge_read_undo_rec();
	} else {
		/* There is nothing to do yet. */
		std::this_thread::yield();
	}
}

/***********************************************************************//**
Gets the next record to purge and updates the info in the purge system.
@return copy of an undo log record
@retval -1 if there is nothing to purge
@retval nullptr on corruption */
static
trx_undo_rec_t*
trx_purge_get_next_rec(
/*===================*/
	ulint*		n_pages_handled,/*!< in/out: number of UNDO pages
					handled */
	mem_heap_t*	heap)		/*!< in: memory heap where copied */
{
	mtr_t		mtr;

	ut_ad(purge_sys.next_stored);
	ut_ad(purge_sys.tail.trx_no < purge_sys.low_limit_no());

	const page_id_t page_id{purge_sys.rseg->space->id, purge_sys.page_no};
	const uint16_t offset = purge_sys.offset;

	if (offset == 0) {
		/* It is the dummy undo log record, which means that there is
		no need to purge this undo log */

		trx_purge_rseg_get_next_history_log(n_pages_handled);

		/* Look for the next undo log and record to purge */

		trx_purge_choose_next_log();
		return reinterpret_cast<trx_undo_rec_t*>(-1);
	}

	mtr.start();

	const buf_block_t* undo_page
		= buf_page_get_gen(page_id, 0, RW_S_LATCH, nullptr,
				   BUF_GET_POSSIBLY_FREED, &mtr);
	if (UNIV_UNLIKELY(!undo_page)) {
corrupted:
		mtr.commit();
		return nullptr;
	}

	const buf_block_t* rec2_page = undo_page;

	const trx_undo_rec_t* rec2 = trx_undo_page_get_next_rec(
		undo_page, offset, purge_sys.hdr_page_no, purge_sys.hdr_offset);

	if (rec2 == NULL) {
		rec2 = trx_undo_get_next_rec(rec2_page, offset,
					     purge_sys.hdr_page_no,
					     purge_sys.hdr_offset, &mtr);
	}

	if (rec2 == NULL) {
		mtr_commit(&mtr);

		trx_purge_rseg_get_next_history_log(n_pages_handled);

		/* Look for the next undo log and record to purge */

		trx_purge_choose_next_log();

		mtr_start(&mtr);

		undo_page = buf_page_get_gen(page_id, 0, RW_S_LATCH,
					     nullptr, BUF_GET_POSSIBLY_FREED,
					     &mtr);
		if (UNIV_UNLIKELY(!undo_page)) {
			goto corrupted;
		}
	} else {
		purge_sys.offset = page_offset(rec2);
		purge_sys.page_no = rec2_page->page.id().page_no();
		purge_sys.tail.undo_no = trx_undo_rec_get_undo_no(rec2);

		if (undo_page != rec2_page) {
			/* We advance to a new page of the undo log: */
			(*n_pages_handled)++;
		}
	}

	trx_undo_rec_t*	rec_copy = trx_undo_rec_copy(undo_page->page.frame
						     + offset, heap);

	mtr.commit();
	return rec_copy;
}

/********************************************************************//**
Fetches the next undo log record from the history list to purge. It must be
released with the corresponding release function.
@return copy of an undo log record
@retval -1 if the whole undo log can skipped in purge
@retval nullptr if nothing is left, or on corruption */
static MY_ATTRIBUTE((warn_unused_result))
trx_undo_rec_t*
trx_purge_fetch_next_rec(
/*=====================*/
	roll_ptr_t*	roll_ptr,	/*!< out: roll pointer to undo record */
	ulint*		n_pages_handled,/*!< in/out: number of UNDO log pages
					handled */
	mem_heap_t*	heap)		/*!< in: memory heap where copied */
{
	if (!purge_sys.next_stored) {
		trx_purge_choose_next_log();

		if (!purge_sys.next_stored) {
			DBUG_PRINT("ib_purge",
				   ("no logs left in the history list"));
			return nullptr;
		}
	}

	if (purge_sys.tail.trx_no >= purge_sys.low_limit_no()) {
		return nullptr;
	}

	/* fprintf(stderr, "Thread %lu purging trx %llu undo record %llu\n",
	pthread_self(), iter->trx_no, iter->undo_no); */

	*roll_ptr = trx_undo_build_roll_ptr(
		/* row_purge_record_func() will later set
		ROLL_PTR_INSERT_FLAG for TRX_UNDO_INSERT_REC */
		false,
		trx_sys.rseg_id(purge_sys.rseg, true),
		purge_sys.page_no, purge_sys.offset);

	/* The following call will advance the stored values of the
	purge iterator. */

	return trx_purge_get_next_rec(n_pages_handled, heap);
}

/** Run a purge batch.
@param n_purge_threads	number of purge threads
@return number of undo log pages handled in the batch */
static
ulint
trx_purge_attach_undo_recs(ulint n_purge_threads)
{
	que_thr_t*	thr;
	ulint		i;
	ulint		n_pages_handled = 0;
	ulint		n_thrs = UT_LIST_GET_LEN(purge_sys.query->thrs);

	ut_a(n_purge_threads > 0);

	purge_sys.head = purge_sys.tail;

#ifdef UNIV_DEBUG
	i = 0;
	/* Debug code to validate some pre-requisites and reset done flag. */
	for (thr = UT_LIST_GET_FIRST(purge_sys.query->thrs);
	     thr != NULL && i < n_purge_threads;
	     thr = UT_LIST_GET_NEXT(thrs, thr), ++i) {

		purge_node_t*		node;

		/* Get the purge node. */
		node = (purge_node_t*) thr->child;

		ut_ad(que_node_get_type(node) == QUE_NODE_PURGE);
		ut_ad(node->undo_recs.empty());
		ut_ad(!node->in_progress);
		ut_d(node->in_progress = true);
	}

	/* There should never be fewer nodes than threads, the inverse
	however is allowed because we only use purge threads as needed. */
	ut_ad(i == n_purge_threads);
#endif

	/* Fetch and parse the UNDO records. The UNDO records are added
	to a per purge node vector. */
	thr = UT_LIST_GET_FIRST(purge_sys.query->thrs);
	ut_a(n_thrs > 0 && thr != NULL);

	ut_ad(purge_sys.head <= purge_sys.tail);

	i = 0;

	std::unordered_map<table_id_t, purge_node_t*> table_id_map;
	mem_heap_empty(purge_sys.heap);

	while (UNIV_LIKELY(srv_undo_sources) || !srv_fast_shutdown) {
		purge_node_t*		node;
		trx_purge_rec_t		purge_rec;

		/* Get the purge node. */
		node = (purge_node_t*) thr->child;
		ut_a(que_node_get_type(node) == QUE_NODE_PURGE);

		/* Track the max {trx_id, undo_no} for truncating the
		UNDO logs once we have purged the records. */

		if (purge_sys.head <= purge_sys.tail) {
			purge_sys.head = purge_sys.tail;
		}

		/* Fetch the next record, and advance the purge_sys.tail. */
		purge_rec.undo_rec = trx_purge_fetch_next_rec(
			&purge_rec.roll_ptr, &n_pages_handled,
			purge_sys.heap);

		if (purge_rec.undo_rec == NULL) {
			break;
		} else if (purge_rec.undo_rec
			   == reinterpret_cast<trx_undo_rec_t*>(-1)) {
			continue;
		}

		table_id_t table_id = trx_undo_rec_get_table_id(
			purge_rec.undo_rec);

		purge_node_t *& table_node = table_id_map[table_id];

		if (table_node) {
			node = table_node;
		} else {
			thr = UT_LIST_GET_NEXT(thrs, thr);

			if (!(++i % n_purge_threads)) {
				thr = UT_LIST_GET_FIRST(
					purge_sys.query->thrs);
			}

			ut_a(thr != NULL);
			table_node = node;
		}

		node->undo_recs.push(purge_rec);

		if (n_pages_handled >= srv_purge_batch_size) {
			break;
		}
	}

	ut_ad(purge_sys.head <= purge_sys.tail);

	return(n_pages_handled);
}

/*******************************************************************//**
Calculate the DML delay required.
@return delay in microseconds or ULINT_MAX */
static
ulint
trx_purge_dml_delay(void)
/*=====================*/
{
	/* Determine how much data manipulation language (DML) statements
	need to be delayed in order to reduce the lagging of the purge
	thread. */
	ulint	delay = 0; /* in microseconds; default: no delay */

	/* If purge lag is set then calculate the new DML delay. */

	if (srv_max_purge_lag > 0) {
		double ratio = static_cast<double>(trx_sys.history_size()) /
			static_cast<double>(srv_max_purge_lag);

		if (ratio > 1.0) {
			/* If the history list length exceeds the
			srv_max_purge_lag, the data manipulation
			statements are delayed by at least 5000
			microseconds. */
			delay = (ulint) ((ratio - .5) * 10000);
		}

		if (delay > srv_max_purge_lag_delay) {
			delay = srv_max_purge_lag_delay;
		}

		MONITOR_SET(MONITOR_DML_PURGE_DELAY, delay);
	}

	return(delay);
}

extern tpool::waitable_task purge_worker_task;

/** Wait for pending purge jobs to complete. */
static void trx_purge_wait_for_workers_to_complete()
{
  const bool notify_wait{purge_worker_task.is_running()};

  if (notify_wait)
    tpool::tpool_wait_begin();

  purge_worker_task.wait();

  if (notify_wait)
    tpool::tpool_wait_end();

  /* There should be no outstanding tasks as long
  as the worker threads are active. */
  ut_ad(srv_get_task_queue_length() == 0);
}

/** Update end_view at the end of a purge batch. */
TRANSACTIONAL_INLINE void purge_sys_t::clone_end_view()
{
  /* This is only invoked only by the purge coordinator,
  which is the only thread that can modify our inputs head, tail, view.
  Therefore, we only need to protect end_view from concurrent reads. */

  /* Limit the end_view similar to what trx_purge_truncate_history() does. */
  const trx_id_t trx_no= head.trx_no ? head.trx_no : tail.trx_no;
#ifdef SUX_LOCK_GENERIC
  end_latch.wr_lock();
#else
  transactional_lock_guard<srw_spin_lock_low> g(end_latch);
#endif
  end_view= view;
  end_view.clamp_low_limit_id(trx_no);
#ifdef SUX_LOCK_GENERIC
  end_latch.wr_unlock();
#endif
}

/**
Run a purge batch.
@param n_tasks   number of purge tasks to submit to the queue
@param truncate  whether to truncate the history at the end of the batch
@return number of undo log pages handled in the batch */
TRANSACTIONAL_TARGET ulint trx_purge(ulint n_tasks, bool truncate)
{
	que_thr_t*	thr = NULL;
	ulint		n_pages_handled;

	ut_ad(n_tasks > 0);

	srv_dml_needed_delay = trx_purge_dml_delay();

	purge_sys.clone_oldest_view();

#ifdef UNIV_DEBUG
	if (srv_purge_view_update_only_debug) {
		return(0);
	}
#endif /* UNIV_DEBUG */

	/* Fetch the UNDO recs that need to be purged. */
	n_pages_handled = trx_purge_attach_undo_recs(n_tasks);

	/* Submit tasks to workers queue if using multi-threaded purge. */
	for (ulint i = n_tasks; --i; ) {
		thr = que_fork_scheduler_round_robin(purge_sys.query, thr);
		ut_a(thr);
		srv_que_task_enqueue_low(thr);
		srv_thread_pool->submit_task(&purge_worker_task);
	}

	thr = que_fork_scheduler_round_robin(purge_sys.query, thr);

	que_run_threads(thr);

	trx_purge_wait_for_workers_to_complete();

	purge_sys.clone_end_view();

	if (truncate) {
		trx_purge_truncate_history();
	}

	MONITOR_INC_VALUE(MONITOR_PURGE_INVOKED, 1);
	MONITOR_INC_VALUE(MONITOR_PURGE_N_PAGE_HANDLED, n_pages_handled);

	return(n_pages_handled);
}<|MERGE_RESOLUTION|>--- conflicted
+++ resolved
@@ -357,10 +357,6 @@
 		rseg->last_page_no = undo->hdr_page_no;
 		rseg->set_last_commit(undo->hdr_offset,
 				      trx->rw_trx_hash_element->no);
-<<<<<<< HEAD
-		rseg->set_needs_purge();
-=======
->>>>>>> 0de3be8c
 	}
 
 	rseg->history_size++;
@@ -393,24 +389,19 @@
 /** Free an undo log segment, and remove the header from the history list.
 @param[in,out]	mtr		mini-transaction
 @param[in,out]	rseg		rollback segment
-<<<<<<< HEAD
 @param[in]	hdr_addr	file address of log_hdr
 @return error code */
-static dberr_t trx_purge_free_segment(trx_rseg_t *rseg, fil_addr_t hdr_addr)
-{
+static dberr_t
+trx_purge_free_segment(mtr_t &mtr, trx_rseg_t* rseg, fil_addr_t hdr_addr)
+{
+  mtr.commit();
+  mtr.start();
+
   const page_id_t hdr_page_id{rseg->space->id, hdr_addr.page};
-  mtr_t mtr;
-  mtr.start();
-
-  /* We only need the latch to maintain rseg->curr_size. To follow the
-  latching order, we must acquire it before acquiring any related
-  page latch.  */
-  rseg->latch.wr_lock(SRW_LOCK_CALL);
-
   dberr_t err;
   buf_block_t *rseg_hdr= rseg->get(&mtr, &err);
   if (!rseg_hdr)
-    goto func_exit;
+    return err;
   if (buf_block_t *block= buf_page_get_gen(hdr_page_id, 0, RW_X_LATCH,
                                            nullptr, BUF_GET_POSSIBLY_FREED,
                                            &mtr, &err))
@@ -425,77 +416,15 @@
     while (!fseg_free_step_not_header(TRX_UNDO_SEG_HDR + TRX_UNDO_FSEG_HEADER +
                                       block->page.frame, &mtr))
     {
-      rseg->latch.wr_unlock();
       rseg_hdr->fix();
       block->fix();
       mtr.commit();
       mtr.start();
-      rseg->latch.wr_lock(SRW_LOCK_CALL);
       rseg_hdr->page.lock.x_lock();
       block->page.lock.x_lock();
       mtr.memo_push(rseg_hdr, MTR_MEMO_PAGE_X_FIX);
       mtr.memo_push(block, MTR_MEMO_PAGE_X_MODIFY);
     }
-=======
-@param[in]	hdr_addr	file address of log_hdr */
-static
-void trx_purge_free_segment(mtr_t &mtr, trx_rseg_t* rseg, fil_addr_t hdr_addr)
-{
-	mtr.commit();
-	mtr.start();
-	ut_ad(mutex_own(&rseg->mutex));
-
-	buf_block_t* rseg_hdr = trx_rsegf_get(rseg->space, rseg->page_no, &mtr);
-	buf_block_t* block = trx_undo_page_get(
-		page_id_t(rseg->space->id, hdr_addr.page), &mtr);
-
-	/* Mark the last undo log totally purged, so that if the
-	system crashes, the tail of the undo log will not get accessed
-	again. The list of pages in the undo log tail gets
-	inconsistent during the freeing of the segment, and therefore
-	purge should not try to access them again. */
-	mtr.write<2,mtr_t::MAYBE_NOP>(*block, block->frame + hdr_addr.boffset
-				      + TRX_UNDO_NEEDS_PURGE, 0U);
-
-	while (!fseg_free_step_not_header(
-		       TRX_UNDO_SEG_HDR + TRX_UNDO_FSEG_HEADER
-		       + block->frame, &mtr)) {
-		mtr.commit();
-		mtr.start();
-
-		rseg_hdr = trx_rsegf_get(rseg->space, rseg->page_no, &mtr);
-
-		block = trx_undo_page_get(
-			page_id_t(rseg->space->id, hdr_addr.page), &mtr);
-	}
-
-	/* The page list may now be inconsistent, but the length field
-	stored in the list base node tells us how big it was before we
-	started the freeing. */
-
-	const uint32_t seg_size = flst_get_len(
-		TRX_UNDO_SEG_HDR + TRX_UNDO_PAGE_LIST + block->frame);
-
-	/* We may free the undo log segment header page; it must be freed
-	within the same mtr as the undo log header is removed from the
-	history list: otherwise, in case of a database crash, the segment
-	could become inaccessible garbage in the file space. */
-
-	trx_purge_remove_log_hdr(rseg_hdr, block, hdr_addr.boffset, &mtr);
-
-	do {
-
-		/* Here we assume that a file segment with just the header
-		page can be freed in a few steps, so that the buffer pool
-		is not flooded with bufferfixed pages: see the note in
-		fsp0fsp.cc. */
-
-	} while (!fseg_free_step(TRX_UNDO_SEG_HDR + TRX_UNDO_FSEG_HEADER
-				 + block->frame, &mtr));
-
-	byte* hist = TRX_RSEG + TRX_RSEG_HISTORY_SIZE + rseg_hdr->frame;
-	ut_ad(mach_read_from_4(hist) >= seg_size);
->>>>>>> 0de3be8c
 
     /* The page list may now be inconsistent, but the length field
     stored in the list base node tells us how big it was before we
@@ -509,13 +438,10 @@
     could become inaccessible garbage in the file space. */
     err= trx_purge_remove_log_hdr(rseg_hdr, block, hdr_addr.boffset, &mtr);
     if (UNIV_UNLIKELY(err != DB_SUCCESS))
-      goto func_exit;
+      return err;
     byte *hist= TRX_RSEG + TRX_RSEG_HISTORY_SIZE + rseg_hdr->page.frame;
     if (UNIV_UNLIKELY(mach_read_from_4(hist) < seg_size))
-    {
-      err= DB_CORRUPTION;
-      goto func_exit;
-    }
+      return DB_CORRUPTION;
     mtr.write<4>(*rseg_hdr, hist, mach_read_from_4(hist) - seg_size);
 
     /* Here we assume that a file segment with just the header page
@@ -524,20 +450,13 @@
     while (!fseg_free_step(TRX_UNDO_SEG_HDR + TRX_UNDO_FSEG_HEADER +
                            block->page.frame, &mtr));
 
-<<<<<<< HEAD
     ut_ad(rseg->curr_size >= seg_size);
 
     rseg->history_size--;
     rseg->curr_size -= seg_size;
   }
 
-func_exit:
-  rseg->latch.wr_unlock();
-  mtr.commit();
   return err;
-=======
-	rseg->curr_size -= seg_size;
->>>>>>> 0de3be8c
 }
 
 /** Remove unnecessary history data from a rollback segment.
@@ -554,11 +473,6 @@
 	mtr_t		mtr;
 
 	mtr.start();
-<<<<<<< HEAD
-	ut_ad(rseg.is_persistent());
-	rseg.latch.wr_lock(SRW_LOCK_CALL);
-=======
->>>>>>> 0de3be8c
 
 	dberr_t err;
 	buf_block_t* rseg_hdr = rseg.get(&mtr, &err);
@@ -574,10 +488,6 @@
 loop:
 	if (hdr_addr.page == FIL_NULL) {
 func_exit:
-<<<<<<< HEAD
-		rseg.latch.wr_unlock();
-=======
->>>>>>> 0de3be8c
 		mtr.commit();
 		return err;
 	}
@@ -609,63 +519,30 @@
 	prev_hdr_addr.boffset = static_cast<uint16_t>(prev_hdr_addr.boffset
 						      - TRX_UNDO_HISTORY_NODE);
 
-<<<<<<< HEAD
-	if (mach_read_from_2(TRX_UNDO_SEG_HDR + TRX_UNDO_STATE
-			     + block->page.frame)
-=======
-	if (!rseg.trx_ref_count
+	if (!rseg.is_referenced()
 	    && rseg.needs_purge <= (purge_sys.head.trx_no
 				    ? purge_sys.head.trx_no
 				    : purge_sys.tail.trx_no)
 	    && mach_read_from_2(TRX_UNDO_SEG_HDR + TRX_UNDO_STATE
-				+ block->frame)
->>>>>>> 0de3be8c
+				+ block->page.frame)
 	    == TRX_UNDO_TO_PURGE
 	    && !mach_read_from_2(block->page.frame + hdr_addr.boffset
 				 + TRX_UNDO_NEXT_LOG)) {
-<<<<<<< HEAD
-
-		/* We can free the whole log segment */
-
-		rseg.latch.wr_unlock();
-		mtr.commit();
-
-		/* calls the trx_purge_remove_log_hdr()
-		inside trx_purge_free_segment(). */
-		err = trx_purge_free_segment(&rseg, hdr_addr);
-		if (err != DB_SUCCESS) {
-			return err;
-		}
+		/* We can free the whole log segment.
+		This will call trx_purge_remove_log_hdr(). */
+		err = trx_purge_free_segment(mtr, &rseg, hdr_addr);
 	} else {
 		/* Remove the log hdr from the rseg history. */
+		rseg.history_size--;
 		err = trx_purge_remove_log_hdr(rseg_hdr, block,
 					       hdr_addr.boffset, &mtr);
-		if (err != DB_SUCCESS) {
-			goto func_exit;
-		}
-
-		rseg.history_size--;
-		rseg.latch.wr_unlock();
-		mtr.commit();
-=======
-		/* We can free the whole log segment.
-		This will call trx_purge_remove_log_hdr(). */
-		trx_purge_free_segment(mtr, &rseg, hdr_addr);
-	} else {
-		/* Remove the log hdr from the rseg history. */
-		trx_purge_remove_log_hdr(rseg_hdr, block, hdr_addr.boffset,
-					 &mtr);
->>>>>>> 0de3be8c
 	}
 
 	mtr.commit();
+	if (err != DB_SUCCESS) {
+		return err;
+	}
 	mtr.start();
-<<<<<<< HEAD
-	rseg.latch.wr_lock(SRW_LOCK_CALL);
-=======
-
-	rseg_hdr = trx_rsegf_get(rseg.space, rseg.page_no, &mtr);
->>>>>>> 0de3be8c
 
 	hdr_addr = prev_hdr_addr;
 
@@ -738,25 +615,16 @@
     head.undo_no= 0;
   }
 
-<<<<<<< HEAD
   dberr_t err= DB_SUCCESS;
   for (auto &rseg : trx_sys.rseg_array)
     if (rseg.space)
+    {
+      ut_ad(rseg.is_persistent());
+      rseg.latch.wr_lock(SRW_LOCK_CALL);
       if (dberr_t e= trx_purge_truncate_rseg_history(rseg, head))
         err= e;
-=======
-  for (ulint i= 0; i < TRX_SYS_N_RSEGS; ++i)
-  {
-    if (trx_rseg_t *rseg= trx_sys.rseg_array[i])
-    {
-      ut_ad(rseg->id == i);
-      ut_ad(rseg->is_persistent());
-      mutex_enter(&rseg->mutex);
-      trx_purge_truncate_rseg_history(*rseg, head);
-      mutex_exit(&rseg->mutex);
+      rseg.latch.wr_unlock();
     }
-  }
->>>>>>> 0de3be8c
 
   if (err != DB_SUCCESS || srv_undo_tablespaces_active < 2)
     return;
@@ -797,7 +665,6 @@
 
     DBUG_LOG("undo", "marking for truncate: " << file->name);
 
-<<<<<<< HEAD
     for (auto &rseg : trx_sys.rseg_array)
       if (rseg.space == &space)
         /* Once set, this rseg will not be allocated to subsequent
@@ -806,86 +673,37 @@
         rseg.set_skip_allocation();
 
     for (auto &rseg : trx_sys.rseg_array)
-=======
-    for (ulint i= 0; i < TRX_SYS_N_RSEGS; ++i)
->>>>>>> 0de3be8c
     {
       if (rseg.space != &space)
         continue;
-<<<<<<< HEAD
-#ifdef SUX_LOCK_GENERIC
+
       rseg.latch.rd_lock(SRW_LOCK_CALL);
-#else
-      transactional_shared_lock_guard<srw_spin_lock> g{rseg.latch};
-#endif
       ut_ad(rseg.skip_allocation());
-      if (rseg.is_referenced())
+      if (rseg.is_referenced() || rseg.needs_purge > head.trx_no)
       {
 not_free:
-#ifdef SUX_LOCK_GENERIC
         rseg.latch.rd_unlock();
-#endif
         return;
       }
 
-      if (rseg.curr_size != 1)
-      {
-        /* Check if all segments are cached and safe to remove. */
-        ulint cached= 0;
-        for (trx_undo_t *undo= UT_LIST_GET_FIRST(rseg.undo_cached); undo;
-             undo= UT_LIST_GET_NEXT(undo_list, undo))
-        {
-          if (head.trx_no < undo->trx_id)
-            goto not_free;
-          else
-            cached+= undo->size;
-        }
-
-        ut_ad(rseg.curr_size > cached);
-
-        if (rseg.curr_size > cached + 1)
-=======
-      ut_ad(rseg->is_persistent());
-
-      mutex_enter(&rseg->mutex);
-      /* Once set, this rseg will not be allocated to subsequent
-      transactions, but we will wait for existing active
-      transactions to finish and to be purged. */
-      rseg->skip_allocation = true;
-
-      if (rseg->trx_ref_count || rseg->needs_purge > head.trx_no)
-      {
-      not_free:
-        mutex_exit(&rseg->mutex);
-        return;
-      }
-
-      ut_ad(UT_LIST_GET_LEN(rseg->undo_list) == 0);
+      ut_ad(UT_LIST_GET_LEN(rseg.undo_list) == 0);
       /* Check if all segments are cached and safe to remove. */
       ulint cached= 0;
 
-      for (const trx_undo_t *undo= UT_LIST_GET_FIRST(rseg->undo_cached); undo;
+      for (const trx_undo_t *undo= UT_LIST_GET_FIRST(rseg.undo_cached); undo;
            undo= UT_LIST_GET_NEXT(undo_list, undo))
       {
         if (head.trx_no < undo->trx_id)
->>>>>>> 0de3be8c
           goto not_free;
         else
           cached+= undo->size;
       }
 
-<<<<<<< HEAD
-#ifdef SUX_LOCK_GENERIC
+      ut_ad(rseg.curr_size > cached);
+      if (rseg.curr_size > cached + 1)
+        goto not_free;
+
       rseg.latch.rd_unlock();
-#endif
-=======
-      ut_ad(rseg->curr_size > cached);
-
-      if (rseg->curr_size > cached + 1)
-        goto not_free;
-
-      mutex_exit(&rseg->mutex);
->>>>>>> 0de3be8c
     }
 
     ib::info() << "Truncating " << file->name;
@@ -1004,59 +822,20 @@
       if (rseg.space != &space)
         continue;
 
-<<<<<<< HEAD
-      dberr_t err;
+      ut_ad(!rseg.is_referenced());
+      ut_ad(rseg.needs_purge <= head.trx_no);
+
       buf_block_t *rblock= trx_rseg_header_create(&space,
                                                   &rseg - trx_sys.rseg_array,
                                                   trx_sys.get_max_trx_id(),
                                                   &mtr, &err);
       ut_a(rblock);
-=======
-      ut_ad(rseg->id == i);
-      ut_ad(rseg->is_persistent());
-      ut_ad(!rseg->trx_ref_count);
-      ut_ad(rseg->needs_purge <= head.trx_no);
-      ut_d(const auto old_page= rseg->page_no);
-
-      buf_block_t *rblock= trx_rseg_header_create(&space, i,
-                                                  trx_sys.get_max_trx_id(),
-                                                  sys_header, &mtr);
-      ut_ad(rblock);
-      rseg->page_no= rblock ? rblock->page.id().page_no() : FIL_NULL;
-      ut_ad(old_page == rseg->page_no);
-
-      /* Before re-initialization ensure that we free the existing
-      structure. There can't be any active transactions. */
-      ut_a(UT_LIST_GET_LEN(rseg->undo_list) == 0);
-
-      for (trx_undo_t *undo= UT_LIST_GET_FIRST(rseg->undo_cached), *next_undo;
-           undo; undo= next_undo)
-      {
-        next_undo= UT_LIST_GET_NEXT(undo_list, undo);
-        UT_LIST_REMOVE(rseg->undo_cached, undo);
-        MONITOR_DEC(MONITOR_NUM_UNDO_SLOT_CACHED);
-        ut_free(undo);
-      }
-
->>>>>>> 0de3be8c
       /* These were written by trx_rseg_header_create(). */
       ut_ad(!mach_read_from_4(TRX_RSEG + TRX_RSEG_FORMAT +
                               rblock->page.frame));
       ut_ad(!mach_read_from_4(TRX_RSEG + TRX_RSEG_HISTORY_SIZE +
-<<<<<<< HEAD
                               rblock->page.frame));
       rseg.reinit(rblock->page.id().page_no());
-=======
-                              rblock->frame));
-      /* Initialize the undo log lists according to
-      the rseg header */
-      rseg->curr_size= 1;
-      rseg->trx_ref_count= 0;
-      rseg->needs_purge= 0;
-      rseg->skip_allocation= false;
-      rseg->last_page_no= FIL_NULL;
-      rseg->last_commit_and_offset= 0;
->>>>>>> 0de3be8c
     }
 
     mtr.commit_shrink(space);
@@ -1080,13 +859,6 @@
                     log_buffer_flush_to_disk();
                     DBUG_SUICIDE(););
 
-<<<<<<< HEAD
-    for (auto &rseg : trx_sys.rseg_array)
-      if (rseg.space == &space)
-        rseg.clear_skip_allocation();
-
-=======
->>>>>>> 0de3be8c
     ib::info() << "Truncated " << file->name;
     purge_sys.truncate.last= purge_sys.truncate.current;
     ut_ad(&space == purge_sys.truncate.current);
@@ -1146,13 +918,7 @@
   /* Read the previous log header. */
   mtr.start();
 
-<<<<<<< HEAD
-  byte needs_purge= 0;
   trx_id_t trx_no= 0;
-=======
-	trx_no = mach_read_from_8(log_hdr + TRX_UNDO_TRX_NO);
-	ut_ad(mach_read_from_2(log_hdr + TRX_UNDO_NEEDS_PURGE) <= 1);
->>>>>>> 0de3be8c
 
   if (const buf_block_t* undo_page=
       buf_page_get_gen(page_id_t(purge_sys.rseg->space->id, prev_log_addr.page),
@@ -1162,15 +928,9 @@
 
     trx_no= mach_read_from_8(log_hdr + TRX_UNDO_TRX_NO);
     ut_ad(mach_read_from_2(log_hdr + TRX_UNDO_NEEDS_PURGE) <= 1);
-    needs_purge= log_hdr[TRX_UNDO_NEEDS_PURGE + 1];
   }
 
-<<<<<<< HEAD
   mtr.commit();
-=======
-	purge_sys.rseg->last_page_no = prev_log_addr.page;
-	purge_sys.rseg->set_last_commit(prev_log_addr.boffset, trx_no);
->>>>>>> 0de3be8c
 
   if (UNIV_UNLIKELY(!trx_no))
     return;
@@ -1178,11 +938,6 @@
   purge_sys.rseg->latch.wr_lock(SRW_LOCK_CALL);
   purge_sys.rseg->last_page_no= prev_log_addr.page;
   purge_sys.rseg->set_last_commit(prev_log_addr.boffset, trx_no);
-
-  if (needs_purge)
-    purge_sys.rseg->set_needs_purge();
-  else
-    purge_sys.rseg->clear_needs_purge();
 
   /* Purge can also produce events, however these are already ordered
   in the rollback segment and any user generated event will be greater
@@ -1205,7 +960,7 @@
 	purge_sys.hdr_offset = purge_sys.rseg->last_offset();
 	page_no = purge_sys.hdr_page_no = purge_sys.rseg->last_page_no;
 
-	if (purge_sys.rseg->needs_purge()) {
+	if (purge_sys.rseg->needs_purge) {
 		mtr_t		mtr;
 		mtr.start();
 		const buf_block_t* undo_page;
