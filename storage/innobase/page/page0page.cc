--- conflicted
+++ resolved
@@ -766,12 +766,7 @@
 	max_trx_id is ignored for temp tables because it not required
 	for MVCC. */
 	if (n_core && !index->is_primary() && !index->table->is_temporary()) {
-<<<<<<< HEAD
-		page_update_max_trx_id(new_block,
-				       new_page_zip,
-=======
 		page_update_max_trx_id(new_block, nullptr,
->>>>>>> 1fd00998
 				       page_get_max_trx_id(block->page.frame),
                                        mtr);
 	}
