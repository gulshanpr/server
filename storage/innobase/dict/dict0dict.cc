/*****************************************************************************

Copyright (c) 1996, 2016, Oracle and/or its affiliates. All Rights Reserved.
Copyright (c) 2012, Facebook Inc.
Copyright (c) 2013, 2017, MariaDB Corporation.

This program is free software; you can redistribute it and/or modify it under
the terms of the GNU General Public License as published by the Free Software
Foundation; version 2 of the License.

This program is distributed in the hope that it will be useful, but WITHOUT
ANY WARRANTY; without even the implied warranty of MERCHANTABILITY or FITNESS
FOR A PARTICULAR PURPOSE. See the GNU General Public License for more details.

You should have received a copy of the GNU General Public License along with
this program; if not, write to the Free Software Foundation, Inc.,
51 Franklin Street, Suite 500, Boston, MA 02110-1335 USA

*****************************************************************************/

/******************************************************************//**
@file dict/dict0dict.cc
Data dictionary system

Created 1/8/1996 Heikki Tuuri
***********************************************************************/

#include <my_config.h>
#include <string>

#include "ha_prototypes.h"
#include <mysqld.h>
#include <strfunc.h>

#include "dict0dict.h"
#include "fts0fts.h"
#include "fil0fil.h"
#include <algorithm>

/** dummy index for ROW_FORMAT=REDUNDANT supremum and infimum records */
dict_index_t*	dict_ind_redundant;

#if defined UNIV_DEBUG || defined UNIV_IBUF_DEBUG
/** Flag to control insert buffer debugging. */
extern uint	ibuf_debug;
#endif /* UNIV_DEBUG || UNIV_IBUF_DEBUG */

/**********************************************************************
Issue a warning that the row is too big. */
void
ib_warn_row_too_big(const dict_table_t*	table);

#include "btr0btr.h"
#include "btr0cur.h"
#include "btr0sea.h"
#include "buf0buf.h"
#include "data0type.h"
#include "dict0boot.h"
#include "dict0crea.h"
#include "dict0mem.h"
#include "dict0priv.h"
#include "dict0stats.h"
#include "fsp0sysspace.h"
#include "fts0fts.h"
#include "fts0types.h"
#include "lock0lock.h"
#include "mach0data.h"
#include "mem0mem.h"
#include "os0once.h"
#include "page0page.h"
#include "page0zip.h"
#include "pars0pars.h"
#include "pars0sym.h"
#include "que0que.h"
#include "rem0cmp.h"
#include "row0log.h"
#include "row0merge.h"
#include "row0mysql.h"
#include "row0upd.h"
#include "srv0mon.h"
#include "srv0start.h"
#include "sync0sync.h"
#include "trx0undo.h"
#include "ut0new.h"

#include <vector>
#include <algorithm>

/** the dictionary system */
dict_sys_t*	dict_sys	= NULL;

/** @brief the data dictionary rw-latch protecting dict_sys

table create, drop, etc. reserve this in X-mode; implicit or
backround operations purge, rollback, foreign key checks reserve this
in S-mode; we cannot trust that MySQL protects implicit or background
operations a table drop since MySQL does not know of them; therefore
we need this; NOTE: a transaction which reserves this must keep book
on the mode in trx_t::dict_operation_lock_mode */
rw_lock_t*	dict_operation_lock;

/** Percentage of compression failures that are allowed in a single
round */
ulong	zip_failure_threshold_pct = 5;

/** Maximum percentage of a page that can be allowed as a pad to avoid
compression failures */
ulong	zip_pad_max = 50;

#define	DICT_HEAP_SIZE		100	/*!< initial memory heap size when
					creating a table or index object */
#define DICT_POOL_PER_TABLE_HASH 512	/*!< buffer pool max size per table
					hash table fixed size in bytes */
#define DICT_POOL_PER_VARYING	4	/*!< buffer pool max size per data
					dictionary varying size in bytes */

/** Identifies generated InnoDB foreign key names */
static char	dict_ibfk[] = "_ibfk_";

bool		innodb_table_stats_not_found = false;
bool		innodb_index_stats_not_found = false;
static bool	innodb_table_stats_not_found_reported = false;
static bool	innodb_index_stats_not_found_reported = false;

/*******************************************************************//**
Tries to find column names for the index and sets the col field of the
index.
@param[in]	table	table
@param[in]	index	index
@param[in]	add_v	new virtual columns added along with an add index call
@return TRUE if the column names were found */
static
ibool
dict_index_find_cols(
	const dict_table_t*	table,
	dict_index_t*		index,
	const dict_add_v_col_t*	add_v);
/*******************************************************************//**
Builds the internal dictionary cache representation for a clustered
index, containing also system fields not defined by the user.
@return own: the internal representation of the clustered index */
static
dict_index_t*
dict_index_build_internal_clust(
/*============================*/
	const dict_table_t*	table,	/*!< in: table */
	dict_index_t*		index);	/*!< in: user representation of
					a clustered index */
/*******************************************************************//**
Builds the internal dictionary cache representation for a non-clustered
index, containing also system fields not defined by the user.
@return own: the internal representation of the non-clustered index */
static
dict_index_t*
dict_index_build_internal_non_clust(
/*================================*/
	const dict_table_t*	table,	/*!< in: table */
	dict_index_t*		index);	/*!< in: user representation of
					a non-clustered index */
/**********************************************************************//**
Builds the internal dictionary cache representation for an FTS index.
@return own: the internal representation of the FTS index */
static
dict_index_t*
dict_index_build_internal_fts(
/*==========================*/
	dict_table_t*	table,	/*!< in: table */
	dict_index_t*	index);	/*!< in: user representation of an FTS index */

/**********************************************************************//**
Removes an index from the dictionary cache. */
static
void
dict_index_remove_from_cache_low(
/*=============================*/
	dict_table_t*	table,		/*!< in/out: table */
	dict_index_t*	index,		/*!< in, own: index */
	ibool		lru_evict);	/*!< in: TRUE if page being evicted
					to make room in the table LRU list */
#ifdef UNIV_DEBUG
/**********************************************************************//**
Validate the dictionary table LRU list.
@return TRUE if validate OK */
static
ibool
dict_lru_validate(void);
/*===================*/
/**********************************************************************//**
Check if table is in the dictionary table LRU list.
@return TRUE if table found */
static
ibool
dict_lru_find_table(
/*================*/
	const dict_table_t*	find_table);	/*!< in: table to find */
/**********************************************************************//**
Check if a table exists in the dict table non-LRU list.
@return TRUE if table found */
static
ibool
dict_non_lru_find_table(
/*====================*/
	const dict_table_t*	find_table);	/*!< in: table to find */
#endif /* UNIV_DEBUG */

/* Stream for storing detailed information about the latest foreign key
and unique key errors. Only created if !srv_read_only_mode */
FILE*	dict_foreign_err_file		= NULL;
/* mutex protecting the foreign and unique error buffers */
ib_mutex_t	dict_foreign_err_mutex;

/********************************************************************//**
Checks if the database name in two table names is the same.
@return TRUE if same db name */
ibool
dict_tables_have_same_db(
/*=====================*/
	const char*	name1,	/*!< in: table name in the form
				dbname '/' tablename */
	const char*	name2)	/*!< in: table name in the form
				dbname '/' tablename */
{
	for (; *name1 == *name2; name1++, name2++) {
		if (*name1 == '/') {
			return(TRUE);
		}
		ut_a(*name1); /* the names must contain '/' */
	}
	return(FALSE);
}

/********************************************************************//**
Return the end of table name where we have removed dbname and '/'.
@return table name */
const char*
dict_remove_db_name(
/*================*/
	const char*	name)	/*!< in: table name in the form
				dbname '/' tablename */
{
	const char*	s = strchr(name, '/');
	ut_a(s);

	return(s + 1);
}

/********************************************************************//**
Get the database name length in a table name.
@return database name length */
ulint
dict_get_db_name_len(
/*=================*/
	const char*	name)	/*!< in: table name in the form
				dbname '/' tablename */
{
	const char*	s;
	s = strchr(name, '/');
	ut_a(s);
	return(s - name);
}

/** Reserve the dictionary system mutex. */
void
dict_mutex_enter_for_mysql_func(const char *file, unsigned line)
{
	mutex_enter_loc(&dict_sys->mutex, file, line);
}

/********************************************************************//**
Releases the dictionary system mutex for MySQL. */
void
dict_mutex_exit_for_mysql(void)
/*===========================*/
{
	mutex_exit(&dict_sys->mutex);
}

/** Allocate and init a dict_table_t's stats latch.
This function must not be called concurrently on the same table object.
@param[in,out]	table_void	table whose stats latch to create */
static
void
dict_table_stats_latch_alloc(
	void*	table_void)
{
	dict_table_t*	table = static_cast<dict_table_t*>(table_void);

	/* Note: rw_lock_create() will call the constructor */

	table->stats_latch = static_cast<rw_lock_t*>(
		ut_malloc_nokey(sizeof(rw_lock_t)));

	ut_a(table->stats_latch != NULL);

	rw_lock_create(dict_table_stats_key, table->stats_latch,
		       SYNC_INDEX_TREE);
}

/** Deinit and free a dict_table_t's stats latch.
This function must not be called concurrently on the same table object.
@param[in,out]	table	table whose stats latch to free */
static
void
dict_table_stats_latch_free(
	dict_table_t*	table)
{
	rw_lock_free(table->stats_latch);
	ut_free(table->stats_latch);
}

/** Create a dict_table_t's stats latch or delay for lazy creation.
This function is only called from either single threaded environment
or from a thread that has not shared the table object with other threads.
@param[in,out]	table	table whose stats latch to create
@param[in]	enabled	if false then the latch is disabled
and dict_table_stats_lock()/unlock() become noop on this table. */
void
dict_table_stats_latch_create(
	dict_table_t*	table,
	bool		enabled)
{
	if (!enabled) {
		table->stats_latch = NULL;
		table->stats_latch_created = os_once::DONE;
		return;
	}

	/* We create this lazily the first time it is used. */
	table->stats_latch = NULL;
	table->stats_latch_created = os_once::NEVER_DONE;
}

/** Destroy a dict_table_t's stats latch.
This function is only called from either single threaded environment
or from a thread that has not shared the table object with other threads.
@param[in,out]	table	table whose stats latch to destroy */
void
dict_table_stats_latch_destroy(
	dict_table_t*	table)
{
	if (table->stats_latch_created == os_once::DONE
	    && table->stats_latch != NULL) {

		dict_table_stats_latch_free(table);
	}
}

/** Lock the appropriate latch to protect a given table's statistics.
@param[in]	table		table whose stats to lock
@param[in]	latch_mode	RW_S_LATCH or RW_X_LATCH */
void
dict_table_stats_lock(
	dict_table_t*	table,
	ulint		latch_mode)
{
	ut_ad(table != NULL);
	ut_ad(table->magic_n == DICT_TABLE_MAGIC_N);

	os_once::do_or_wait_for_done(
		&table->stats_latch_created,
		dict_table_stats_latch_alloc, table);

	if (table->stats_latch == NULL) {
		/* This is a dummy table object that is private in the current
		thread and is not shared between multiple threads, thus we
		skip any locking. */
		return;
	}

	switch (latch_mode) {
	case RW_S_LATCH:
		rw_lock_s_lock(table->stats_latch);
		break;
	case RW_X_LATCH:
		rw_lock_x_lock(table->stats_latch);
		break;
	case RW_NO_LATCH:
		/* fall through */
	default:
		ut_error;
	}
}

/** Unlock the latch that has been locked by dict_table_stats_lock().
@param[in]	table		table whose stats to unlock
@param[in]	latch_mode	RW_S_LATCH or RW_X_LATCH */
void
dict_table_stats_unlock(
	dict_table_t*	table,
	ulint		latch_mode)
{
	ut_ad(table != NULL);
	ut_ad(table->magic_n == DICT_TABLE_MAGIC_N);

	if (table->stats_latch == NULL) {
		/* This is a dummy table object that is private in the current
		thread and is not shared between multiple threads, thus we
		skip any locking. */
		return;
	}

	switch (latch_mode) {
	case RW_S_LATCH:
		rw_lock_s_unlock(table->stats_latch);
		break;
	case RW_X_LATCH:
		rw_lock_x_unlock(table->stats_latch);
		break;
	case RW_NO_LATCH:
		/* fall through */
	default:
		ut_error;
	}
}

/**********************************************************************//**
Try to drop any indexes after an aborted index creation.
This can also be after a server kill during DROP INDEX. */
static
void
dict_table_try_drop_aborted(
/*========================*/
	dict_table_t*	table,		/*!< in: table, or NULL if it
					needs to be looked up again */
	table_id_t	table_id,	/*!< in: table identifier */
	ulint		ref_count)	/*!< in: expected table->n_ref_count */
{
	trx_t*		trx;

	trx = trx_allocate_for_background();
	trx->op_info = "try to drop any indexes after an aborted index creation";
	row_mysql_lock_data_dictionary(trx);
	trx_set_dict_operation(trx, TRX_DICT_OP_INDEX);

	if (table == NULL) {
		table = dict_table_open_on_id_low(
			table_id, DICT_ERR_IGNORE_NONE, FALSE);
	} else {
		ut_ad(table->id == table_id);
	}

	if (table && table->get_ref_count() == ref_count && table->drop_aborted) {
		/* Silence a debug assertion in row_merge_drop_indexes(). */
		ut_d(table->acquire());
		row_merge_drop_indexes(trx, table, TRUE);
		ut_d(table->release());
		ut_ad(table->get_ref_count() == ref_count);
		trx_commit_for_mysql(trx);
	}

	row_mysql_unlock_data_dictionary(trx);
	trx_free_for_background(trx);
}

/**********************************************************************//**
When opening a table,
try to drop any indexes after an aborted index creation.
Release the dict_sys->mutex. */
static
void
dict_table_try_drop_aborted_and_mutex_exit(
/*=======================================*/
	dict_table_t*	table,		/*!< in: table (may be NULL) */
	ibool		try_drop)	/*!< in: FALSE if should try to
					drop indexes whose online creation
					was aborted */
{
	if (try_drop
	    && table != NULL
	    && table->drop_aborted
	    && table->get_ref_count() == 1
	    && dict_table_get_first_index(table)) {

		/* Attempt to drop the indexes whose online creation
		was aborted. */
		table_id_t	table_id = table->id;

		mutex_exit(&dict_sys->mutex);

		dict_table_try_drop_aborted(table, table_id, 1);
	} else {
		mutex_exit(&dict_sys->mutex);
	}
}

/********************************************************************//**
Decrements the count of open handles to a table. */
void
dict_table_close(
/*=============*/
	dict_table_t*	table,		/*!< in/out: table */
	ibool		dict_locked,	/*!< in: TRUE=data dictionary locked */
	ibool		try_drop)	/*!< in: TRUE=try to drop any orphan
					indexes after an aborted online
					index creation */
{
	if (!dict_locked) {
		mutex_enter(&dict_sys->mutex);
	}

	ut_ad(mutex_own(&dict_sys->mutex));
	ut_a(table->get_ref_count() > 0);

	const bool last_handle = table->release();

	/* Force persistent stats re-read upon next open of the table
	so that FLUSH TABLE can be used to forcibly fetch stats from disk
	if they have been manually modified. We reset table->stat_initialized
	only if table reference count is 0 because we do not want too frequent
	stats re-reads (e.g. in other cases than FLUSH TABLE). */
	if (last_handle && strchr(table->name.m_name, '/') != NULL
	    && dict_stats_is_persistent_enabled(table)) {

		dict_stats_deinit(table);
	}

	MONITOR_DEC(MONITOR_TABLE_REFERENCE);

	ut_ad(dict_lru_validate());

#ifdef UNIV_DEBUG
	if (table->can_be_evicted) {
		ut_ad(dict_lru_find_table(table));
	} else {
		ut_ad(dict_non_lru_find_table(table));
	}
#endif /* UNIV_DEBUG */

	if (!dict_locked) {
		table_id_t	table_id	= table->id;
		const bool	drop_aborted	= last_handle && try_drop
			&& table->drop_aborted
			&& dict_table_get_first_index(table);

		mutex_exit(&dict_sys->mutex);

		if (drop_aborted) {
			dict_table_try_drop_aborted(NULL, table_id, 0);
		}
	}
}

/********************************************************************//**
Closes the only open handle to a table and drops a table while assuring
that dict_sys->mutex is held the whole time.  This assures that the table
is not evicted after the close when the count of open handles goes to zero.
Because dict_sys->mutex is held, we do not need to call
dict_table_prevent_eviction().  */
void
dict_table_close_and_drop(
/*======================*/
	trx_t*		trx,		/*!< in: data dictionary transaction */
	dict_table_t*	table)		/*!< in/out: table */
{
	dberr_t err = DB_SUCCESS;

	ut_ad(mutex_own(&dict_sys->mutex));
	ut_ad(rw_lock_own(dict_operation_lock, RW_LOCK_X));
	ut_ad(trx->dict_operation != TRX_DICT_OP_NONE);
	ut_ad(trx_state_eq(trx, TRX_STATE_ACTIVE));

	dict_table_close(table, TRUE, FALSE);

#if defined UNIV_DEBUG || defined UNIV_DDL_DEBUG
	/* Nobody should have initialized the stats of the newly created
	table when this is called. So we know that it has not been added
	for background stats gathering. */
	ut_a(!table->stat_initialized);
#endif /* UNIV_DEBUG || UNIV_DDL_DEBUG */

	err = row_merge_drop_table(trx, table);

	if (err != DB_SUCCESS) {
		ib::error() << "At " << __FILE__ << ":" << __LINE__
			    << " row_merge_drop_table returned error: " << err
			    << " table: " << table->name.m_name;
	}
}

/** Check if the table has a given (non_virtual) column.
@param[in]	table		table object
@param[in]	col_name	column name
@param[in]	col_nr		column number guessed, 0 as default
@return column number if the table has the specified column,
otherwise table->n_def */
ulint
dict_table_has_column(
	const dict_table_t*	table,
	const char*		col_name,
	ulint			col_nr)
{
	ulint		col_max = table->n_def;

	ut_ad(table);
	ut_ad(col_name);
	ut_ad(table->magic_n == DICT_TABLE_MAGIC_N);

	if (col_nr < col_max
	    && innobase_strcasecmp(
		col_name, dict_table_get_col_name(table, col_nr)) == 0) {
		return(col_nr);
	}

	/** The order of column may changed, check it with other columns */
	for (ulint i = 0; i < col_max; i++) {
		if (i != col_nr
		    && innobase_strcasecmp(
			col_name, dict_table_get_col_name(table, i)) == 0) {

			return(i);
		}
	}

	return(col_max);
}

/** Retrieve the column name.
@param[in]	table	table name */
const char* dict_col_t::name(const dict_table_t& table) const
{
	ut_ad(table.magic_n == DICT_TABLE_MAGIC_N);

	size_t col_nr;
	const char *s;

	if (is_virtual()) {
		col_nr = reinterpret_cast<const dict_v_col_t*>(this)
			- table.v_cols;
		ut_ad(col_nr < table.n_v_def);
		s = table.v_col_names;
	} else {
		col_nr = this - table.cols;
		ut_ad(col_nr < table.n_def);
		s = table.col_names;
	}

	if (s) {
		for (size_t i = 0; i < col_nr; i++) {
			s += strlen(s) + 1;
		}
	}

	return(s);
}

/** Returns a virtual column's name.
@param[in]	table	target table
@param[in]	col_nr	virtual column number (nth virtual column)
@return column name or NULL if column number out of range. */
const char*
dict_table_get_v_col_name(
	const dict_table_t*	table,
	ulint			col_nr)
{
	const char*	s;

	ut_ad(table);
	ut_ad(col_nr < table->n_v_def);
	ut_ad(table->magic_n == DICT_TABLE_MAGIC_N);

	if (col_nr >= table->n_v_def) {
		return(NULL);
	}

	s = table->v_col_names;

	if (s != NULL) {
		for (ulint i = 0; i < col_nr; i++) {
			s += strlen(s) + 1;
		}
	}

	return(s);
}

/** Search virtual column's position in InnoDB according to its position
in original table's position
@param[in]	table	target table
@param[in]	col_nr	column number (nth column in the MySQL table)
@return virtual column's position in InnoDB, ULINT_UNDEFINED if not find */
static
ulint
dict_table_get_v_col_pos_for_mysql(
	const dict_table_t*	table,
	ulint			col_nr)
{
	ulint	i;

	ut_ad(table);
	ut_ad(col_nr < static_cast<ulint>(table->n_t_def));
	ut_ad(table->magic_n == DICT_TABLE_MAGIC_N);

	for (i = 0; i < table->n_v_def; i++) {
		if (col_nr == dict_get_v_col_mysql_pos(
				table->v_cols[i].m_col.ind)) {
			break;
		}
	}

	if (i == table->n_v_def) {
		return(ULINT_UNDEFINED);
	}

	return(i);
}

/** Returns a virtual column's name according to its original
MySQL table position.
@param[in]	table	target table
@param[in]	col_nr	column number (nth column in the table)
@return column name. */
static
const char*
dict_table_get_v_col_name_mysql(
	const dict_table_t*	table,
	ulint			col_nr)
{
	ulint	i = dict_table_get_v_col_pos_for_mysql(table, col_nr);

	if (i == ULINT_UNDEFINED) {
		return(NULL);
	}

	return(dict_table_get_v_col_name(table, i));
}

/** Get nth virtual column according to its original MySQL table position
@param[in]	table	target table
@param[in]	col_nr	column number in MySQL Table definition
@return dict_v_col_t ptr */
dict_v_col_t*
dict_table_get_nth_v_col_mysql(
	const dict_table_t*	table,
	ulint			col_nr)
{
	ulint	i = dict_table_get_v_col_pos_for_mysql(table, col_nr);

	if (i == ULINT_UNDEFINED) {
		return(NULL);
	}

	return(dict_table_get_nth_v_col(table, i));
}

/** Allocate and init the autoinc latch of a given table.
This function must not be called concurrently on the same table object.
@param[in,out]	table_void	table whose autoinc latch to create */
static
void
dict_table_autoinc_alloc(
	void*	table_void)
{
	dict_table_t*	table = static_cast<dict_table_t*>(table_void);
	table->autoinc_mutex = UT_NEW_NOKEY(ib_mutex_t());
	ut_a(table->autoinc_mutex != NULL);
	mutex_create(LATCH_ID_AUTOINC, table->autoinc_mutex);
}

/** Allocate and init the zip_pad_mutex of a given index.
This function must not be called concurrently on the same index object.
@param[in,out]	index_void	index whose zip_pad_mutex to create */
static
void
dict_index_zip_pad_alloc(
	void*	index_void)
{
	dict_index_t*	index = static_cast<dict_index_t*>(index_void);
	index->zip_pad.mutex = UT_NEW_NOKEY(SysMutex());
	ut_a(index->zip_pad.mutex != NULL);
	mutex_create(LATCH_ID_ZIP_PAD_MUTEX, index->zip_pad.mutex);
}

/********************************************************************//**
Acquire the autoinc lock. */
void
dict_table_autoinc_lock(
/*====================*/
	dict_table_t*	table)	/*!< in/out: table */
{
	os_once::do_or_wait_for_done(
		&table->autoinc_mutex_created,
		dict_table_autoinc_alloc, table);

	mutex_enter(table->autoinc_mutex);
}

/** Acquire the zip_pad_mutex latch.
@param[in,out]	index	the index whose zip_pad_mutex to acquire.*/
static
void
dict_index_zip_pad_lock(
	dict_index_t*	index)
{
	os_once::do_or_wait_for_done(
		&index->zip_pad.mutex_created,
		dict_index_zip_pad_alloc, index);

	mutex_enter(index->zip_pad.mutex);
}

/** Get all the FTS indexes on a table.
@param[in]	table	table
@param[out]	indexes	all FTS indexes on this table
@return number of FTS indexes */
ulint
dict_table_get_all_fts_indexes(
	const dict_table_t*	table,
	ib_vector_t*		indexes)
{
	dict_index_t* index;

	ut_a(ib_vector_size(indexes) == 0);

	for (index = dict_table_get_first_index(table);
	     index;
	     index = dict_table_get_next_index(index)) {

		if (index->type == DICT_FTS) {
			ib_vector_push(indexes, &index);
		}
	}

	return(ib_vector_size(indexes));
}

/********************************************************************//**
Release the autoinc lock. */
void
dict_table_autoinc_unlock(
/*======================*/
	dict_table_t*	table)	/*!< in/out: table */
{
	mutex_exit(table->autoinc_mutex);
}

/** Looks for column n in an index.
@param[in]	index		index
@param[in]	n		column number
@param[in]	inc_prefix	true=consider column prefixes too
@param[in]	is_virtual	true==virtual column
@param[out]	prefix_col_pos	col num if prefix
@return position in internal representation of the index;
ULINT_UNDEFINED if not contained */
ulint
dict_index_get_nth_col_or_prefix_pos(
	const dict_index_t*	index,
	ulint			n,
	bool			inc_prefix,
	bool			is_virtual,
	ulint*			prefix_col_pos)
{
	const dict_field_t*	field;
	const dict_col_t*	col;
	ulint			pos;
	ulint			n_fields;

	ut_ad(index);
	ut_ad(index->magic_n == DICT_INDEX_MAGIC_N);

	if (prefix_col_pos) {
		*prefix_col_pos = ULINT_UNDEFINED;
	}

	if (is_virtual) {
		col = &(dict_table_get_nth_v_col(index->table, n)->m_col);
	} else {
		col = dict_table_get_nth_col(index->table, n);
	}

	if (dict_index_is_clust(index)) {

		return(dict_col_get_clust_pos(col, index));
	}

	n_fields = dict_index_get_n_fields(index);

	for (pos = 0; pos < n_fields; pos++) {
		field = dict_index_get_nth_field(index, pos);

		if (col == field->col) {
			if (prefix_col_pos) {
				*prefix_col_pos = pos;
			}
			if (inc_prefix || field->prefix_len == 0) {
				return(pos);
			}
		}
	}

	return(ULINT_UNDEFINED);
}

/** Returns TRUE if the index contains a column or a prefix of that column.
@param[in]	index		index
@param[in]	n		column number
@param[in]	is_virtual	whether it is a virtual col
@return TRUE if contains the column or its prefix */
ibool
dict_index_contains_col_or_prefix(
	const dict_index_t*	index,
	ulint			n,
	bool			is_virtual)
{
	const dict_field_t*	field;
	const dict_col_t*	col;
	ulint			pos;
	ulint			n_fields;

	ut_ad(index);
	ut_ad(index->magic_n == DICT_INDEX_MAGIC_N);

	if (dict_index_is_clust(index)) {
		return(!is_virtual);
	}

	if (is_virtual) {
		col = &dict_table_get_nth_v_col(index->table, n)->m_col;
	} else {
		col = dict_table_get_nth_col(index->table, n);
	}

	n_fields = dict_index_get_n_fields(index);

	for (pos = 0; pos < n_fields; pos++) {
		field = dict_index_get_nth_field(index, pos);

		if (col == field->col) {

			return(TRUE);
		}
	}

	return(FALSE);
}

/********************************************************************//**
Looks for a matching field in an index. The column has to be the same. The
column in index must be complete, or must contain a prefix longer than the
column in index2. That is, we must be able to construct the prefix in index2
from the prefix in index.
@return position in internal representation of the index;
ULINT_UNDEFINED if not contained */
ulint
dict_index_get_nth_field_pos(
/*=========================*/
	const dict_index_t*	index,	/*!< in: index from which to search */
	const dict_index_t*	index2,	/*!< in: index */
	ulint			n)	/*!< in: field number in index2 */
{
	const dict_field_t*	field;
	const dict_field_t*	field2;
	ulint			n_fields;
	ulint			pos;

	ut_ad(index);
	ut_ad(index->magic_n == DICT_INDEX_MAGIC_N);

	field2 = dict_index_get_nth_field(index2, n);

	n_fields = dict_index_get_n_fields(index);

	/* Are we looking for a MBR (Minimum Bound Box) field of
	a spatial index */
	bool	is_mbr_fld = (n == 0 && dict_index_is_spatial(index2));

	for (pos = 0; pos < n_fields; pos++) {
		field = dict_index_get_nth_field(index, pos);

		/* The first field of a spatial index is a transformed
		MBR (Minimum Bound Box) field made out of original column,
		so its field->col still points to original cluster index
		col, but the actual content is different. So we cannot
		consider them equal if neither of them is MBR field */
		if (pos == 0 && dict_index_is_spatial(index) && !is_mbr_fld) {
			continue;
		}

		if (field->col == field2->col
		    && (field->prefix_len == 0
			|| (field->prefix_len >= field2->prefix_len
			    && field2->prefix_len != 0))) {

			return(pos);
		}
	}

	return(ULINT_UNDEFINED);
}

/**********************************************************************//**
Returns a table object based on table id.
@return table, NULL if does not exist */
dict_table_t*
dict_table_open_on_id(
/*==================*/
	table_id_t	table_id,	/*!< in: table id */
	ibool		dict_locked,	/*!< in: TRUE=data dictionary locked */
	dict_table_op_t	table_op)	/*!< in: operation to perform */
{
	dict_table_t*	table;

	if (!dict_locked) {
		mutex_enter(&dict_sys->mutex);
	}

	ut_ad(mutex_own(&dict_sys->mutex));

	table = dict_table_open_on_id_low(
		table_id,
		table_op == DICT_TABLE_OP_LOAD_TABLESPACE
		? DICT_ERR_IGNORE_RECOVER_LOCK
		: DICT_ERR_IGNORE_NONE,
		table_op == DICT_TABLE_OP_OPEN_ONLY_IF_CACHED);

	if (table != NULL) {

		if (table->can_be_evicted) {
			dict_move_to_mru(table);
		}

		table->acquire();

		MONITOR_INC(MONITOR_TABLE_REFERENCE);
	}

	if (!dict_locked) {
		dict_table_try_drop_aborted_and_mutex_exit(
			table, table_op == DICT_TABLE_OP_DROP_ORPHAN);
	}

	return(table);
}

/********************************************************************//**
Looks for column n position in the clustered index.
@return position in internal representation of the clustered index */
ulint
dict_table_get_nth_col_pos(
/*=======================*/
	const dict_table_t*	table,	/*!< in: table */
	ulint			n,	/*!< in: column number */
	ulint*			prefix_col_pos)
{
	return(dict_index_get_nth_col_pos(dict_table_get_first_index(table),
					  n, prefix_col_pos));
}

/********************************************************************//**
Checks if a column is in the ordering columns of the clustered index of a
table. Column prefixes are treated like whole columns.
@return TRUE if the column, or its prefix, is in the clustered key */
ibool
dict_table_col_in_clustered_key(
/*============================*/
	const dict_table_t*	table,	/*!< in: table */
	ulint			n)	/*!< in: column number */
{
	const dict_index_t*	index;
	const dict_field_t*	field;
	const dict_col_t*	col;
	ulint			pos;
	ulint			n_fields;

	ut_ad(table);

	col = dict_table_get_nth_col(table, n);

	index = dict_table_get_first_index(table);

	n_fields = dict_index_get_n_unique(index);

	for (pos = 0; pos < n_fields; pos++) {
		field = dict_index_get_nth_field(index, pos);

		if (col == field->col) {

			return(TRUE);
		}
	}

	return(FALSE);
}

/**********************************************************************//**
Inits the data dictionary module. */
void
dict_init(void)
/*===========*/
{
	dict_operation_lock = static_cast<rw_lock_t*>(
		ut_zalloc_nokey(sizeof(*dict_operation_lock)));

	dict_sys = static_cast<dict_sys_t*>(ut_zalloc_nokey(sizeof(*dict_sys)));

	UT_LIST_INIT(dict_sys->table_LRU, &dict_table_t::table_LRU);
	UT_LIST_INIT(dict_sys->table_non_LRU, &dict_table_t::table_LRU);

	mutex_create(LATCH_ID_DICT_SYS, &dict_sys->mutex);

	dict_sys->table_hash = hash_create(
		buf_pool_get_curr_size()
		/ (DICT_POOL_PER_TABLE_HASH * UNIV_WORD_SIZE));

	dict_sys->table_id_hash = hash_create(
		buf_pool_get_curr_size()
		/ (DICT_POOL_PER_TABLE_HASH * UNIV_WORD_SIZE));

	rw_lock_create(dict_operation_lock_key,
		       dict_operation_lock, SYNC_DICT_OPERATION);

	if (!srv_read_only_mode) {
		dict_foreign_err_file = os_file_create_tmpfile(NULL);
		ut_a(dict_foreign_err_file);
	}

	mutex_create(LATCH_ID_DICT_FOREIGN_ERR, &dict_foreign_err_mutex);
}

/**********************************************************************//**
Move to the most recently used segment of the LRU list. */
void
dict_move_to_mru(
/*=============*/
	dict_table_t*	table)		/*!< in: table to move to MRU */
{
	ut_ad(mutex_own(&dict_sys->mutex));
	ut_ad(dict_lru_validate());
	ut_ad(dict_lru_find_table(table));

	ut_a(table->can_be_evicted);

	UT_LIST_REMOVE(dict_sys->table_LRU, table);

	UT_LIST_ADD_FIRST(dict_sys->table_LRU, table);

	ut_ad(dict_lru_validate());
}

/**********************************************************************//**
Returns a table object and increment its open handle count.
NOTE! This is a high-level function to be used mainly from outside the
'dict' module. Inside this directory dict_table_get_low
is usually the appropriate function.
@return table, NULL if does not exist */
dict_table_t*
dict_table_open_on_name(
/*====================*/
	const char*	table_name,	/*!< in: table name */
	ibool		dict_locked,	/*!< in: TRUE=data dictionary locked */
	ibool		try_drop,	/*!< in: TRUE=try to drop any orphan
					indexes after an aborted online
					index creation */
	dict_err_ignore_t
			ignore_err)	/*!< in: error to be ignored when
					loading a table definition */
{
	dict_table_t*	table;
	DBUG_ENTER("dict_table_open_on_name");
	DBUG_PRINT("dict_table_open_on_name", ("table: '%s'", table_name));

	if (!dict_locked) {
		mutex_enter(&dict_sys->mutex);
	}

	ut_ad(table_name);
	ut_ad(mutex_own(&dict_sys->mutex));

	table = dict_table_check_if_in_cache_low(table_name);

	if (table == NULL) {
		table = dict_load_table(table_name, true, ignore_err);
	}

	ut_ad(!table || table->cached);

	if (table != NULL) {

		/* If table is encrypted or corrupted */
		if (ignore_err == DICT_ERR_IGNORE_NONE
		    && !table->is_readable()) {
			/* Make life easy for drop table. */
			dict_table_prevent_eviction(table);

			if (table->corrupted) {

				ib::error() << "Table " << table->name
					<< " is corrupted. Please "
					"drop the table and recreate.";
				if (!dict_locked) {
					mutex_exit(&dict_sys->mutex);
				}

				DBUG_RETURN(NULL);
			}

			if (table->can_be_evicted) {
				dict_move_to_mru(table);
			}

			table->acquire();

			if (!dict_locked) {
				mutex_exit(&dict_sys->mutex);
			}

			DBUG_RETURN(table);
		}

		if (table->can_be_evicted) {
			dict_move_to_mru(table);
		}

		table->acquire();

		MONITOR_INC(MONITOR_TABLE_REFERENCE);
	}

	ut_ad(dict_lru_validate());

	if (!dict_locked) {
		dict_table_try_drop_aborted_and_mutex_exit(table, try_drop);
	}

	DBUG_RETURN(table);
}

/**********************************************************************//**
Adds system columns to a table object. */
void
dict_table_add_system_columns(
/*==========================*/
	dict_table_t*	table,	/*!< in/out: table */
	mem_heap_t*	heap)	/*!< in: temporary heap */
{
	ut_ad(table);
	ut_ad(table->n_def == (table->n_cols - DATA_N_SYS_COLS));
	ut_ad(table->magic_n == DICT_TABLE_MAGIC_N);
	ut_ad(!table->cached);

	/* NOTE: the system columns MUST be added in the following order
	(so that they can be indexed by the numerical value of DATA_ROW_ID,
	etc.) and as the last columns of the table memory object.
	The clustered index will not always physically contain all system
	columns. */

	dict_mem_table_add_col(table, heap, "DB_ROW_ID", DATA_SYS,
			       DATA_ROW_ID | DATA_NOT_NULL,
			       DATA_ROW_ID_LEN);

#if DATA_ROW_ID != 0
#error "DATA_ROW_ID != 0"
#endif
	dict_mem_table_add_col(table, heap, "DB_TRX_ID", DATA_SYS,
			       DATA_TRX_ID | DATA_NOT_NULL,
			       DATA_TRX_ID_LEN);
#if DATA_TRX_ID != 1
#error "DATA_TRX_ID != 1"
#endif

	dict_mem_table_add_col(table, heap, "DB_ROLL_PTR", DATA_SYS,
			       DATA_ROLL_PTR | DATA_NOT_NULL,
			       DATA_ROLL_PTR_LEN);
#if DATA_ROLL_PTR != 2
#error "DATA_ROLL_PTR != 2"
#endif

	/* This check reminds that if a new system column is added to
	the program, it should be dealt with here */
#if DATA_N_SYS_COLS != 3
#error "DATA_N_SYS_COLS != 3"
#endif
}

/** Add the table definition to the data dictionary cache */
void
dict_table_t::add_to_cache()
{
	ut_ad(dict_lru_validate());
	ut_ad(mutex_own(&dict_sys->mutex));

	cached = TRUE;

	ulint fold = ut_fold_string(name.m_name);
	ulint id_fold = ut_fold_ull(id);

	/* Look for a table with the same name: error if such exists */
	{
		dict_table_t*	table2;
		HASH_SEARCH(name_hash, dict_sys->table_hash, fold,
			    dict_table_t*, table2, ut_ad(table2->cached),
			    !strcmp(table2->name.m_name, name.m_name));
		ut_a(table2 == NULL);

#ifdef UNIV_DEBUG
		/* Look for the same table pointer with a different name */
		HASH_SEARCH_ALL(name_hash, dict_sys->table_hash,
				dict_table_t*, table2, ut_ad(table2->cached),
				table2 == this);
		ut_ad(table2 == NULL);
#endif /* UNIV_DEBUG */
	}

	/* Look for a table with the same id: error if such exists */
	{
		dict_table_t*	table2;
		HASH_SEARCH(id_hash, dict_sys->table_id_hash, id_fold,
			    dict_table_t*, table2, ut_ad(table2->cached),
			    table2->id == id);
		ut_a(table2 == NULL);

#ifdef UNIV_DEBUG
		/* Look for the same table pointer with a different id */
		HASH_SEARCH_ALL(id_hash, dict_sys->table_id_hash,
				dict_table_t*, table2, ut_ad(table2->cached),
				table2 == this);
		ut_ad(table2 == NULL);
#endif /* UNIV_DEBUG */
	}

	/* Add table to hash table of tables */
	HASH_INSERT(dict_table_t, name_hash, dict_sys->table_hash, fold,
		    this);

	/* Add table to hash table of tables based on table id */
	HASH_INSERT(dict_table_t, id_hash, dict_sys->table_id_hash, id_fold,
		    this);

	if (can_be_evicted) {
		UT_LIST_ADD_FIRST(dict_sys->table_LRU, this);
	} else {
		UT_LIST_ADD_FIRST(dict_sys->table_non_LRU, this);
	}

	ut_ad(dict_lru_validate());
}

/**********************************************************************//**
Test whether a table can be evicted from the LRU cache.
@return TRUE if table can be evicted. */
static
ibool
dict_table_can_be_evicted(
/*======================*/
	const dict_table_t*	table)		/*!< in: table to test */
{
	ut_ad(mutex_own(&dict_sys->mutex));
	ut_ad(rw_lock_own(dict_operation_lock, RW_LOCK_X));

	ut_a(table->can_be_evicted);
	ut_a(table->foreign_set.empty());
	ut_a(table->referenced_set.empty());

	if (table->get_ref_count() == 0) {
		/* The transaction commit and rollback are called from
		outside the handler interface. This means that there is
		a window where the table->n_ref_count can be zero but
		the table instance is in "use". */

		if (lock_table_has_locks(table)) {
			return(FALSE);
		}

#ifdef BTR_CUR_HASH_ADAPT
		for (dict_index_t* index = dict_table_get_first_index(table);
		     index != NULL;
		     index = dict_table_get_next_index(index)) {

			btr_search_t*	info = btr_search_get_info(index);

			/* We are not allowed to free the in-memory index
			struct dict_index_t until all entries in the adaptive
			hash index that point to any of the page belonging to
			his b-tree index are dropped. This is so because
			dropping of these entries require access to
			dict_index_t struct. To avoid such scenario we keep
			a count of number of such pages in the search_info and
			only free the dict_index_t struct when this count
			drops to zero.

			See also: dict_index_remove_from_cache_low() */

			if (btr_search_info_get_ref_count(info, index) > 0) {
				return(FALSE);
			}
		}
#endif /* BTR_CUR_HASH_ADAPT */

		return(TRUE);
	}

	return(FALSE);
}

/**********************************************************************//**
Make room in the table cache by evicting an unused table. The unused table
should not be part of FK relationship and currently not used in any user
transaction. There is no guarantee that it will remove a table.
@return number of tables evicted. If the number of tables in the dict_LRU
is less than max_tables it will not do anything. */
ulint
dict_make_room_in_cache(
/*====================*/
	ulint		max_tables,	/*!< in: max tables allowed in cache */
	ulint		pct_check)	/*!< in: max percent to check */
{
	ulint		i;
	ulint		len;
	dict_table_t*	table;
	ulint		check_up_to;
	ulint		n_evicted = 0;

	ut_a(pct_check > 0);
	ut_a(pct_check <= 100);
	ut_ad(mutex_own(&dict_sys->mutex));
	ut_ad(rw_lock_own(dict_operation_lock, RW_LOCK_X));
	ut_ad(dict_lru_validate());

	i = len = UT_LIST_GET_LEN(dict_sys->table_LRU);

	if (len < max_tables) {
		return(0);
	}

	check_up_to = len - ((len * pct_check) / 100);

	/* Check for overflow */
	ut_a(i == 0 || check_up_to <= i);

	/* Find a suitable candidate to evict from the cache. Don't scan the
	entire LRU list. Only scan pct_check list entries. */

	for (table = UT_LIST_GET_LAST(dict_sys->table_LRU);
	     table != NULL
	     && i > check_up_to
	     && (len - n_evicted) > max_tables;
	     --i) {

		dict_table_t*	prev_table;

	        prev_table = UT_LIST_GET_PREV(table_LRU, table);

		if (dict_table_can_be_evicted(table)) {

			dict_table_remove_from_cache_low(table, TRUE);

			++n_evicted;
		}

		table = prev_table;
	}

	return(n_evicted);
}

/**********************************************************************//**
Move a table to the non-LRU list from the LRU list. */
void
dict_table_move_from_lru_to_non_lru(
/*================================*/
	dict_table_t*	table)	/*!< in: table to move from LRU to non-LRU */
{
	ut_ad(mutex_own(&dict_sys->mutex));
	ut_ad(dict_lru_find_table(table));

	ut_a(table->can_be_evicted);

	UT_LIST_REMOVE(dict_sys->table_LRU, table);

	UT_LIST_ADD_LAST(dict_sys->table_non_LRU, table);

	table->can_be_evicted = FALSE;
}

/** Looks for an index with the given id given a table instance.
@param[in]	table	table instance
@param[in]	id	index id
@return index or NULL */
dict_index_t*
dict_table_find_index_on_id(
	const dict_table_t*	table,
	index_id_t		id)
{
	dict_index_t*	index;

	for (index = dict_table_get_first_index(table);
	     index != NULL;
	     index = dict_table_get_next_index(index)) {

		if (id == index->id) {
			/* Found */

			return(index);
		}
	}

	return(NULL);
}

/**********************************************************************//**
Looks for an index with the given id. NOTE that we do not reserve
the dictionary mutex: this function is for emergency purposes like
printing info of a corrupt database page!
@return index or NULL if not found in cache */
dict_index_t*
dict_index_find_on_id_low(
/*======================*/
	index_id_t	id)	/*!< in: index id */
{
	dict_table_t*	table;

	/* This can happen if the system tablespace is the wrong page size */
	if (dict_sys == NULL) {
		return(NULL);
	}

	for (table = UT_LIST_GET_FIRST(dict_sys->table_LRU);
	     table != NULL;
	     table = UT_LIST_GET_NEXT(table_LRU, table)) {

		dict_index_t*	index = dict_table_find_index_on_id(table, id);

		if (index != NULL) {
			return(index);
		}
	}

	for (table = UT_LIST_GET_FIRST(dict_sys->table_non_LRU);
	     table != NULL;
	     table = UT_LIST_GET_NEXT(table_LRU, table)) {

		dict_index_t*	index = dict_table_find_index_on_id(table, id);

		if (index != NULL) {
			return(index);
		}
	}

	return(NULL);
}

/** Function object to remove a foreign key constraint from the
referenced_set of the referenced table.  The foreign key object is
also removed from the dictionary cache.  The foreign key constraint
is not removed from the foreign_set of the table containing the
constraint. */
struct dict_foreign_remove_partial
{
	void operator()(dict_foreign_t* foreign) {
		dict_table_t*	table = foreign->referenced_table;
		if (table != NULL) {
			table->referenced_set.erase(foreign);
		}
		dict_foreign_free(foreign);
	}
};

/**********************************************************************//**
Renames a table object.
@return TRUE if success */
dberr_t
dict_table_rename_in_cache(
/*=======================*/
	dict_table_t*	table,		/*!< in/out: table */
	const char*	new_name,	/*!< in: new name */
	ibool		rename_also_foreigns)/*!< in: in ALTER TABLE we want
					to preserve the original table name
					in constraints which reference it */
{
	dberr_t		err;
	dict_foreign_t*	foreign;
	dict_index_t*	index;
	ulint		fold;
	char		old_name[MAX_FULL_NAME_LEN + 1];
	os_file_type_t	ftype;

	ut_ad(mutex_own(&dict_sys->mutex));

	/* store the old/current name to an automatic variable */
	if (strlen(table->name.m_name) + 1 <= sizeof(old_name)) {
		strcpy(old_name, table->name.m_name);
	} else {
		ib::fatal() << "Too long table name: "
			<< table->name
			<< ", max length is " << MAX_FULL_NAME_LEN;
	}

	fold = ut_fold_string(new_name);

	/* Look for a table with the same name: error if such exists */
	dict_table_t*	table2;
	HASH_SEARCH(name_hash, dict_sys->table_hash, fold,
			dict_table_t*, table2, ut_ad(table2->cached),
			(ut_strcmp(table2->name.m_name, new_name) == 0));
	DBUG_EXECUTE_IF("dict_table_rename_in_cache_failure",
		if (table2 == NULL) {
			table2 = (dict_table_t*) -1;
		} );
	if (table2) {
		ib::error() << "Cannot rename table '" << old_name
			<< "' to '" << new_name << "' since the"
			" dictionary cache already contains '" << new_name << "'.";
		return(DB_ERROR);
	}

	/* If the table is stored in a single-table tablespace, rename the
	.ibd file and rebuild the .isl file if needed. */

	if (dict_table_is_discarded(table)) {
		bool		exists;
		char*		filepath;

		ut_ad(dict_table_is_file_per_table(table));
		ut_ad(!dict_table_is_temporary(table));

		/* Make sure the data_dir_path is set. */
		dict_get_and_save_data_dir_path(table, true);

		if (DICT_TF_HAS_DATA_DIR(table->flags)) {
			ut_a(table->data_dir_path);

			filepath = fil_make_filepath(
				table->data_dir_path, table->name.m_name,
				IBD, true);
		} else {
			filepath = fil_make_filepath(
				NULL, table->name.m_name, IBD, false);
		}

		if (filepath == NULL) {
			return(DB_OUT_OF_MEMORY);
		}

		fil_delete_tablespace(table->space, true);

		/* Delete any temp file hanging around. */
		if (os_file_status(filepath, &exists, &ftype)
		    && exists
		    && !os_file_delete_if_exists(innodb_temp_file_key,
						 filepath, NULL)) {

			ib::info() << "Delete of " << filepath << " failed.";
		}
		ut_free(filepath);

	} else if (dict_table_is_file_per_table(table)) {
		char*	new_path = NULL;
		char*	old_path = fil_space_get_first_path(table->space);

		ut_ad(!dict_table_is_temporary(table));

		if (DICT_TF_HAS_DATA_DIR(table->flags)) {
			new_path = os_file_make_new_pathname(
				old_path, new_name);
			err = RemoteDatafile::create_link_file(
				new_name, new_path);

			if (err != DB_SUCCESS) {
				ut_free(new_path);
				ut_free(old_path);
				return(DB_TABLESPACE_EXISTS);
			}
		} else {
			new_path = fil_make_filepath(
				NULL, new_name, IBD, false);
		}

		/* New filepath must not exist. */
		err = fil_rename_tablespace_check(
			table->space, old_path, new_path, false);
		if (err != DB_SUCCESS) {
			ut_free(old_path);
			ut_free(new_path);
			return(err);
		}

		bool	success = fil_rename_tablespace(
			table->space, old_path, new_name, new_path);

		ut_free(old_path);
		ut_free(new_path);

		/* If the tablespace is remote, a new .isl file was created
		If success, delete the old one. If not, delete the new one. */
		if (DICT_TF_HAS_DATA_DIR(table->flags)) {
			RemoteDatafile::delete_link_file(
				success ? old_name : new_name);
		}

		if (!success) {
			return(DB_ERROR);
		}
	}

	/* Remove table from the hash tables of tables */
	HASH_DELETE(dict_table_t, name_hash, dict_sys->table_hash,
		    ut_fold_string(old_name), table);

	if (strlen(new_name) > strlen(table->name.m_name)) {
		/* We allocate MAX_FULL_NAME_LEN + 1 bytes here to avoid
		memory fragmentation, we assume a repeated calls of
		ut_realloc() with the same size do not cause fragmentation */
		ut_a(strlen(new_name) <= MAX_FULL_NAME_LEN);

		table->name.m_name = static_cast<char*>(
			ut_realloc(table->name.m_name, MAX_FULL_NAME_LEN + 1));
	}
	strcpy(table->name.m_name, new_name);

	/* Add table to hash table of tables */
	HASH_INSERT(dict_table_t, name_hash, dict_sys->table_hash, fold,
		    table);

	/* Update the table_name field in indexes */
	for (index = dict_table_get_first_index(table);
	     index != NULL;
	     index = dict_table_get_next_index(index)) {

		index->table_name = table->name.m_name;
	}

	if (!rename_also_foreigns) {
		/* In ALTER TABLE we think of the rename table operation
		in the direction table -> temporary table (#sql...)
		as dropping the table with the old name and creating
		a new with the new name. Thus we kind of drop the
		constraints from the dictionary cache here. The foreign key
		constraints will be inherited to the new table from the
		system tables through a call of dict_load_foreigns. */

		/* Remove the foreign constraints from the cache */
		std::for_each(table->foreign_set.begin(),
			      table->foreign_set.end(),
			      dict_foreign_remove_partial());
		table->foreign_set.clear();

		/* Reset table field in referencing constraints */
		for (dict_foreign_set::iterator it
			= table->referenced_set.begin();
		     it != table->referenced_set.end();
		     ++it) {

			foreign = *it;
			foreign->referenced_table = NULL;
			foreign->referenced_index = NULL;

		}

		/* Make the set of referencing constraints empty */
		table->referenced_set.clear();

		return(DB_SUCCESS);
	}

	/* Update the table name fields in foreign constraints, and update also
	the constraint id of new format >= 4.0.18 constraints. Note that at
	this point we have already changed table->name to the new name. */

	dict_foreign_set	fk_set;

	for (;;) {

		dict_foreign_set::iterator	it
			= table->foreign_set.begin();

		if (it == table->foreign_set.end()) {
			break;
		}

		foreign = *it;

		if (foreign->referenced_table) {
			foreign->referenced_table->referenced_set.erase(foreign);
		}

		if (ut_strlen(foreign->foreign_table_name)
		    < ut_strlen(table->name.m_name)) {
			/* Allocate a longer name buffer;
			TODO: store buf len to save memory */

			foreign->foreign_table_name = mem_heap_strdup(
				foreign->heap, table->name.m_name);
			dict_mem_foreign_table_name_lookup_set(foreign, TRUE);
		} else {
			strcpy(foreign->foreign_table_name,
			       table->name.m_name);
			dict_mem_foreign_table_name_lookup_set(foreign, FALSE);
		}
		if (strchr(foreign->id, '/')) {
			/* This is a >= 4.0.18 format id */

			ulint	db_len;
			char*	old_id;
			char    old_name_cs_filename[MAX_TABLE_NAME_LEN+20];
			uint    errors = 0;

			/* All table names are internally stored in charset
			my_charset_filename (except the temp tables and the
			partition identifier suffix in partition tables). The
			foreign key constraint names are internally stored
			in UTF-8 charset.  The variable fkid here is used
			to store foreign key constraint name in charset
			my_charset_filename for comparison further below. */
			char    fkid[MAX_TABLE_NAME_LEN+20];
			ibool	on_tmp = FALSE;

			/* The old table name in my_charset_filename is stored
			in old_name_cs_filename */

			strncpy(old_name_cs_filename, old_name,
				MAX_TABLE_NAME_LEN);
			if (strstr(old_name, TEMP_TABLE_PATH_PREFIX) == NULL) {

				innobase_convert_to_system_charset(
					strchr(old_name_cs_filename, '/') + 1,
					strchr(old_name, '/') + 1,
					MAX_TABLE_NAME_LEN, &errors);

				if (errors) {
					/* There has been an error to convert
					old table into UTF-8.  This probably
					means that the old table name is
					actually in UTF-8. */
					innobase_convert_to_filename_charset(
						strchr(old_name_cs_filename,
						       '/') + 1,
						strchr(old_name, '/') + 1,
						MAX_TABLE_NAME_LEN);
				} else {
					/* Old name already in
					my_charset_filename */
					strncpy(old_name_cs_filename, old_name,
						MAX_TABLE_NAME_LEN);
				}
			}

			strncpy(fkid, foreign->id, MAX_TABLE_NAME_LEN);

			if (strstr(fkid, TEMP_TABLE_PATH_PREFIX) == NULL) {
				innobase_convert_to_filename_charset(
					strchr(fkid, '/') + 1,
					strchr(foreign->id, '/') + 1,
					MAX_TABLE_NAME_LEN+20);
			} else {
				on_tmp = TRUE;
			}

			old_id = mem_strdup(foreign->id);

			if (ut_strlen(fkid) > ut_strlen(old_name_cs_filename)
			    + ((sizeof dict_ibfk) - 1)
			    && !memcmp(fkid, old_name_cs_filename,
				       ut_strlen(old_name_cs_filename))
			    && !memcmp(fkid + ut_strlen(old_name_cs_filename),
				       dict_ibfk, (sizeof dict_ibfk) - 1)) {

				/* This is a generated >= 4.0.18 format id */

				char	table_name[MAX_TABLE_NAME_LEN] = "";
				uint	errors = 0;

				if (strlen(table->name.m_name)
				    > strlen(old_name)) {
					foreign->id = static_cast<char*>(
						mem_heap_alloc(
						foreign->heap,
						strlen(table->name.m_name)
						+ strlen(old_id) + 1));
				}

				/* Convert the table name to UTF-8 */
				strncpy(table_name, table->name.m_name,
					MAX_TABLE_NAME_LEN);
				innobase_convert_to_system_charset(
					strchr(table_name, '/') + 1,
					strchr(table->name.m_name, '/') + 1,
					MAX_TABLE_NAME_LEN, &errors);

				if (errors) {
					/* Table name could not be converted
					from charset my_charset_filename to
					UTF-8. This means that the table name
					is already in UTF-8 (#mysql#50). */
					strncpy(table_name, table->name.m_name,
						MAX_TABLE_NAME_LEN);
				}

				/* Replace the prefix 'databasename/tablename'
				with the new names */
				strcpy(foreign->id, table_name);
				if (on_tmp) {
					strcat(foreign->id,
					       old_id + ut_strlen(old_name));
				} else {
					sprintf(strchr(foreign->id, '/') + 1,
						"%s%s",
						strchr(table_name, '/') +1,
						strstr(old_id, "_ibfk_") );
				}

			} else {
				/* This is a >= 4.0.18 format id where the user
				gave the id name */
				db_len = dict_get_db_name_len(
					table->name.m_name) + 1;

				if (db_len - 1
				    > dict_get_db_name_len(foreign->id)) {

					foreign->id = static_cast<char*>(
						mem_heap_alloc(
						foreign->heap,
						db_len + strlen(old_id) + 1));
				}

				/* Replace the database prefix in id with the
				one from table->name */

				ut_memcpy(foreign->id,
					  table->name.m_name, db_len);

				strcpy(foreign->id + db_len,
				       dict_remove_db_name(old_id));
			}

			ut_free(old_id);
		}

		table->foreign_set.erase(it);
		fk_set.insert(foreign);

		if (foreign->referenced_table) {
			foreign->referenced_table->referenced_set.insert(foreign);
		}
	}

	ut_a(table->foreign_set.empty());
	table->foreign_set.swap(fk_set);

	for (dict_foreign_set::iterator it = table->referenced_set.begin();
	     it != table->referenced_set.end();
	     ++it) {

		foreign = *it;

		if (ut_strlen(foreign->referenced_table_name)
		    < ut_strlen(table->name.m_name)) {
			/* Allocate a longer name buffer;
			TODO: store buf len to save memory */

			foreign->referenced_table_name = mem_heap_strdup(
				foreign->heap, table->name.m_name);

			dict_mem_referenced_table_name_lookup_set(
				foreign, TRUE);
		} else {
			/* Use the same buffer */
			strcpy(foreign->referenced_table_name,
			       table->name.m_name);

			dict_mem_referenced_table_name_lookup_set(
				foreign, FALSE);
		}
	}

	return(DB_SUCCESS);
}

/**********************************************************************//**
Change the id of a table object in the dictionary cache. This is used in
DISCARD TABLESPACE. */
void
dict_table_change_id_in_cache(
/*==========================*/
	dict_table_t*	table,	/*!< in/out: table object already in cache */
	table_id_t	new_id)	/*!< in: new id to set */
{
	ut_ad(table);
	ut_ad(mutex_own(&dict_sys->mutex));
	ut_ad(table->magic_n == DICT_TABLE_MAGIC_N);

	/* Remove the table from the hash table of id's */

	HASH_DELETE(dict_table_t, id_hash, dict_sys->table_id_hash,
		    ut_fold_ull(table->id), table);
	table->id = new_id;

	/* Add the table back to the hash table */
	HASH_INSERT(dict_table_t, id_hash, dict_sys->table_id_hash,
		    ut_fold_ull(table->id), table);
}

/**********************************************************************//**
Removes a table object from the dictionary cache. */
void
dict_table_remove_from_cache_low(
/*=============================*/
	dict_table_t*	table,		/*!< in, own: table */
	ibool		lru_evict)	/*!< in: TRUE if table being evicted
					to make room in the table LRU list */
{
	dict_foreign_t*	foreign;
	dict_index_t*	index;

	ut_ad(table);
	ut_ad(dict_lru_validate());
	ut_a(table->get_ref_count() == 0);
	ut_a(table->n_rec_locks == 0);
	ut_ad(mutex_own(&dict_sys->mutex));
	ut_ad(table->magic_n == DICT_TABLE_MAGIC_N);

	/* Remove the foreign constraints from the cache */
	std::for_each(table->foreign_set.begin(), table->foreign_set.end(),
		      dict_foreign_remove_partial());
	table->foreign_set.clear();

	/* Reset table field in referencing constraints */
	for (dict_foreign_set::iterator it = table->referenced_set.begin();
	     it != table->referenced_set.end();
	     ++it) {

		foreign = *it;
		foreign->referenced_table = NULL;
		foreign->referenced_index = NULL;
	}

	/* Remove the indexes from the cache */

	for (index = UT_LIST_GET_LAST(table->indexes);
	     index != NULL;
	     index = UT_LIST_GET_LAST(table->indexes)) {

		dict_index_remove_from_cache_low(table, index, lru_evict);
	}

	/* Remove table from the hash tables of tables */

	HASH_DELETE(dict_table_t, name_hash, dict_sys->table_hash,
		    ut_fold_string(table->name.m_name), table);

	HASH_DELETE(dict_table_t, id_hash, dict_sys->table_id_hash,
		    ut_fold_ull(table->id), table);

	/* Remove table from LRU or non-LRU list. */
	if (table->can_be_evicted) {
		ut_ad(dict_lru_find_table(table));
		UT_LIST_REMOVE(dict_sys->table_LRU, table);
	} else {
		ut_ad(dict_non_lru_find_table(table));
		UT_LIST_REMOVE(dict_sys->table_non_LRU, table);
	}

	ut_ad(dict_lru_validate());

	if (lru_evict && table->drop_aborted) {
		/* When evicting the table definition,
		drop the orphan indexes from the data dictionary
		and free the index pages. */
		trx_t* trx = trx_allocate_for_background();

		ut_ad(mutex_own(&dict_sys->mutex));
		ut_ad(rw_lock_own(dict_operation_lock, RW_LOCK_X));

		/* Mimic row_mysql_lock_data_dictionary(). */
		trx->dict_operation_lock_mode = RW_X_LATCH;

		trx_set_dict_operation(trx, TRX_DICT_OP_INDEX);
		row_merge_drop_indexes_dict(trx, table->id);
		trx_commit_for_mysql(trx);
		trx->dict_operation_lock_mode = 0;
		trx_free_for_background(trx);
	}

	/* Free virtual column template if any */
	if (table->vc_templ != NULL) {
		dict_free_vc_templ(table->vc_templ);
		UT_DELETE(table->vc_templ);
	}

	dict_mem_table_free(table);
}

/**********************************************************************//**
Removes a table object from the dictionary cache. */
void
dict_table_remove_from_cache(
/*=========================*/
	dict_table_t*	table)	/*!< in, own: table */
{
	dict_table_remove_from_cache_low(table, FALSE);
}

/****************************************************************//**
If the given column name is reserved for InnoDB system columns, return
TRUE.
@return TRUE if name is reserved */
ibool
dict_col_name_is_reserved(
/*======================*/
	const char*	name)	/*!< in: column name */
{
	/* This check reminds that if a new system column is added to
	the program, it should be dealt with here. */
#if DATA_N_SYS_COLS != 3
#error "DATA_N_SYS_COLS != 3"
#endif

	static const char*	reserved_names[] = {
		"DB_ROW_ID", "DB_TRX_ID", "DB_ROLL_PTR"
	};

	ulint			i;

	for (i = 0; i < UT_ARR_SIZE(reserved_names); i++) {
		if (innobase_strcasecmp(name, reserved_names[i]) == 0) {

			return(TRUE);
		}
	}

	return(FALSE);
}

/****************************************************************//**
Return maximum size of the node pointer record.
@return maximum size of the record in bytes */
ulint
dict_index_node_ptr_max_size(
/*=========================*/
	const dict_index_t*	index)	/*!< in: index */
{
	ulint	comp;
	ulint	i;
	/* maximum possible storage size of a record */
	ulint	rec_max_size;

	if (dict_index_is_ibuf(index)) {
		/* cannot estimate accurately */
		/* This is universal index for change buffer.
		The max size of the entry is about max key length * 2.
		(index key + primary key to be inserted to the index)
		(The max key length is UNIV_PAGE_SIZE / 16 * 3 at
		 ha_innobase::max_supported_key_length(),
		 considering MAX_KEY_LENGTH = 3072 at MySQL imposes
		 the 3500 historical InnoDB value for 16K page size case.)
		For the universal index, node_ptr contains most of the entry.
		And 512 is enough to contain ibuf columns and meta-data */
		return(UNIV_PAGE_SIZE / 8 * 3 + 512);
	}

	comp = dict_table_is_comp(index->table);

	/* Each record has page_no, length of page_no and header. */
	rec_max_size = comp
		? REC_NODE_PTR_SIZE + 1 + REC_N_NEW_EXTRA_BYTES
		: REC_NODE_PTR_SIZE + 2 + REC_N_OLD_EXTRA_BYTES;

	if (comp) {
		/* Include the "null" flags in the
		maximum possible record size. */
		rec_max_size += UT_BITS_IN_BYTES(index->n_nullable);
	} else {
		/* For each column, include a 2-byte offset and a
		"null" flag. */
		rec_max_size += 2 * index->n_fields;
	}

	/* Compute the maximum possible record size. */
	for (i = 0; i < dict_index_get_n_unique_in_tree(index); i++) {
		const dict_field_t*	field
			= dict_index_get_nth_field(index, i);
		const dict_col_t*	col
			= dict_field_get_col(field);
		ulint			field_max_size;
		ulint			field_ext_max_size;

		/* Determine the maximum length of the index field. */

		field_max_size = dict_col_get_fixed_size(col, comp);
		if (field_max_size) {
			/* dict_index_add_col() should guarantee this */
			ut_ad(!field->prefix_len
			      || field->fixed_len == field->prefix_len);
			/* Fixed lengths are not encoded
			in ROW_FORMAT=COMPACT. */
			rec_max_size += field_max_size;
			continue;
		}

		field_max_size = dict_col_get_max_size(col);
		field_ext_max_size = field_max_size < 256 ? 1 : 2;

		if (field->prefix_len
		    && field->prefix_len < field_max_size) {
			field_max_size = field->prefix_len;
		}

		if (comp) {
			/* Add the extra size for ROW_FORMAT=COMPACT.
			For ROW_FORMAT=REDUNDANT, these bytes were
			added to rec_max_size before this loop. */
			rec_max_size += field_ext_max_size;
		}

		rec_max_size += field_max_size;
	}

	return(rec_max_size);
}

/****************************************************************//**
If a record of this index might not fit on a single B-tree page,
return TRUE.
@return TRUE if the index record could become too big */
static
ibool
dict_index_too_big_for_tree(
/*========================*/
	const dict_table_t*	table,		/*!< in: table */
	const dict_index_t*	new_index,	/*!< in: index */
	bool			strict)		/*!< in: TRUE=report error if
						records could be too big to
						fit in an B-tree page */
{
	ulint	comp;
	ulint	i;
	/* maximum possible storage size of a record */
	ulint	rec_max_size;
	/* maximum allowed size of a record on a leaf page */
	ulint	page_rec_max;
	/* maximum allowed size of a node pointer record */
	ulint	page_ptr_max;

	/* FTS index consists of auxiliary tables, they shall be excluded from
	index row size check */
	if (new_index->type & DICT_FTS) {
		return(false);
	}

	DBUG_EXECUTE_IF(
		"ib_force_create_table",
		return(FALSE););

	comp = dict_table_is_comp(table);

	const page_size_t	page_size(dict_table_page_size(table));

	if (page_size.is_compressed()
	    && page_size.physical() < univ_page_size.physical()) {
		/* On a compressed page, two records must fit in the
		uncompressed page modification log. On compressed pages
		with size.physical() == univ_page_size.physical(),
		this limit will never be reached. */
		ut_ad(comp);
		/* The maximum allowed record size is the size of
		an empty page, minus a byte for recoding the heap
		number in the page modification log.  The maximum
		allowed node pointer size is half that. */
		page_rec_max = page_zip_empty_size(new_index->n_fields,
						   page_size.physical());
		if (page_rec_max) {
			page_rec_max--;
		}
		page_ptr_max = page_rec_max / 2;
		/* On a compressed page, there is a two-byte entry in
		the dense page directory for every record.  But there
		is no record header. */
		rec_max_size = 2;
	} else {
		/* The maximum allowed record size is half a B-tree
		page(16k for 64k page size).  No additional sparse
		page directory entry will be generated for the first
		few user records. */
		page_rec_max = (comp || srv_page_size < UNIV_PAGE_SIZE_MAX)
			? page_get_free_space_of_empty(comp) / 2
			: REDUNDANT_REC_MAX_DATA_SIZE;

		page_ptr_max = page_rec_max;
		/* Each record has a header. */
		rec_max_size = comp
			? REC_N_NEW_EXTRA_BYTES
			: REC_N_OLD_EXTRA_BYTES;
	}

	if (comp) {
		/* Include the "null" flags in the
		maximum possible record size. */
		rec_max_size += UT_BITS_IN_BYTES(new_index->n_nullable);
	} else {
		/* For each column, include a 2-byte offset and a
		"null" flag.  The 1-byte format is only used in short
		records that do not contain externally stored columns.
		Such records could never exceed the page limit, even
		when using the 2-byte format. */
		rec_max_size += 2 * new_index->n_fields;
	}

	/* Compute the maximum possible record size. */
	for (i = 0; i < new_index->n_fields; i++) {
		const dict_field_t*	field
			= dict_index_get_nth_field(new_index, i);
		const dict_col_t*	col
			= dict_field_get_col(field);
		ulint			field_max_size;
		ulint			field_ext_max_size;

		/* In dtuple_convert_big_rec(), variable-length columns
		that are longer than BTR_EXTERN_LOCAL_STORED_MAX_SIZE
		may be chosen for external storage.

		Fixed-length columns, and all columns of secondary
		index records are always stored inline. */

		/* Determine the maximum length of the index field.
		The field_ext_max_size should be computed as the worst
		case in rec_get_converted_size_comp() for
		REC_STATUS_ORDINARY records. */

		field_max_size = dict_col_get_fixed_size(col, comp);
		if (field_max_size && field->fixed_len != 0) {
			/* dict_index_add_col() should guarantee this */
			ut_ad(!field->prefix_len
			      || field->fixed_len == field->prefix_len);
			/* Fixed lengths are not encoded
			in ROW_FORMAT=COMPACT. */
			field_ext_max_size = 0;
			goto add_field_size;
		}

		field_max_size = dict_col_get_max_size(col);
		field_ext_max_size = field_max_size < 256 ? 1 : 2;

		if (field->prefix_len) {
			if (field->prefix_len < field_max_size) {
				field_max_size = field->prefix_len;
			}
		} else if (field_max_size > BTR_EXTERN_LOCAL_STORED_MAX_SIZE
			   && dict_index_is_clust(new_index)) {

			/* In the worst case, we have a locally stored
			column of BTR_EXTERN_LOCAL_STORED_MAX_SIZE bytes.
			The length can be stored in one byte.  If the
			column were stored externally, the lengths in
			the clustered index page would be
			BTR_EXTERN_FIELD_REF_SIZE and 2. */
			field_max_size = BTR_EXTERN_LOCAL_STORED_MAX_SIZE;
			field_ext_max_size = 1;
		}

		if (comp) {
			/* Add the extra size for ROW_FORMAT=COMPACT.
			For ROW_FORMAT=REDUNDANT, these bytes were
			added to rec_max_size before this loop. */
			rec_max_size += field_ext_max_size;
		}
add_field_size:
		rec_max_size += field_max_size;

		/* Check the size limit on leaf pages. */
		if (rec_max_size >= page_rec_max) {
			ib::error_or_warn(strict)
				<< "Cannot add field " << field->name
				<< " in table " << table->name
				<< " because after adding it, the row size is "
				<< rec_max_size
				<< " which is greater than maximum allowed"
				" size (" << page_rec_max
				<< ") for a record on index leaf page.";

			return(TRUE);
		}

		/* Check the size limit on non-leaf pages.  Records
		stored in non-leaf B-tree pages consist of the unique
		columns of the record (the key columns of the B-tree)
		and a node pointer field.  When we have processed the
		unique columns, rec_max_size equals the size of the
		node pointer record minus the node pointer column. */
		if (i + 1 == dict_index_get_n_unique_in_tree(new_index)
		    && rec_max_size + REC_NODE_PTR_SIZE >= page_ptr_max) {

			return(TRUE);
		}
	}

	return(FALSE);
}

/** Adds an index to the dictionary cache.
@param[in,out]	table	table on which the index is
@param[in,out]	index	index; NOTE! The index memory
			object is freed in this function!
@param[in]	page_no	root page number of the index
@param[in]	strict	TRUE=refuse to create the index
			if records could be too big to fit in
			an B-tree page
@return DB_SUCCESS, DB_TOO_BIG_RECORD, or DB_CORRUPTION */
dberr_t
dict_index_add_to_cache(
	dict_table_t*	table,
	dict_index_t*	index,
	ulint		page_no,
	ibool		strict)
{
	return(dict_index_add_to_cache_w_vcol(
		table, index, NULL, page_no, strict));
}

/** Adds an index to the dictionary cache, with possible indexing newly
added column.
@param[in,out]	table	table on which the index is
@param[in,out]	index	index; NOTE! The index memory
			object is freed in this function!
@param[in]	add_v	new virtual column that being added along with
			an add index call
@param[in]	page_no	root page number of the index
@param[in]	strict	TRUE=refuse to create the index
			if records could be too big to fit in
			an B-tree page
@return DB_SUCCESS, DB_TOO_BIG_RECORD, or DB_CORRUPTION */
dberr_t
dict_index_add_to_cache_w_vcol(
	dict_table_t*		table,
	dict_index_t*		index,
	const dict_add_v_col_t* add_v,
	ulint			page_no,
	ibool			strict)
{
	dict_index_t*	new_index;
	ulint		n_ord;
	ulint		i;

	ut_ad(index);
	ut_ad(mutex_own(&dict_sys->mutex));
	ut_ad(index->n_def == index->n_fields);
	ut_ad(index->magic_n == DICT_INDEX_MAGIC_N);
	ut_ad(!dict_index_is_online_ddl(index));
	ut_ad(!dict_index_is_ibuf(index));

	ut_d(mem_heap_validate(index->heap));
	ut_a(!dict_index_is_clust(index)
	     || UT_LIST_GET_LEN(table->indexes) == 0);
	ut_ad(dict_index_is_clust(index) || !table->no_rollback());

	if (!dict_index_find_cols(table, index, add_v)) {

		dict_mem_index_free(index);
		return(DB_CORRUPTION);
	}

	/* Build the cache internal representation of the index,
	containing also the added system fields */

	if (dict_index_is_clust(index)) {
		new_index = dict_index_build_internal_clust(table, index);
	} else {
		new_index = (index->type & DICT_FTS)
			? dict_index_build_internal_fts(table, index)
			: dict_index_build_internal_non_clust(table, index);
		new_index->n_core_null_bytes = UT_BITS_IN_BYTES(
			new_index->n_nullable);
	}

	/* Set the n_fields value in new_index to the actual defined
	number of fields in the cache internal representation */

	new_index->n_fields = new_index->n_def;
	new_index->trx_id = index->trx_id;
	new_index->set_committed(index->is_committed());
	new_index->nulls_equal = index->nulls_equal;
#ifdef MYSQL_INDEX_DISABLE_AHI
	new_index->disable_ahi = index->disable_ahi;
#endif

	if (dict_index_too_big_for_tree(table, new_index, strict)) {

		if (strict) {
			dict_mem_index_free(new_index);
			dict_mem_index_free(index);
			return(DB_TOO_BIG_RECORD);
		} else if (current_thd != NULL) {
			/* Avoid the warning to be printed
			during recovery. */
			ib_warn_row_too_big((const dict_table_t*)table);
		}
	}

	n_ord = new_index->n_uniq;
	/* Flag the ordering columns and also set column max_prefix */

	for (i = 0; i < n_ord; i++) {
		const dict_field_t*	field
			= dict_index_get_nth_field(new_index, i);

		/* Check the column being added in the index for
		the first time and flag the ordering column. */
		if (field->col->ord_part == 0 ) {
			field->col->max_prefix = field->prefix_len;
			field->col->ord_part = 1;
		} else if (field->prefix_len == 0) {
			/* Set the max_prefix for a column to 0 if
			its prefix length is 0 (for this index)
			even if it was a part of any other index
			with some prefix length. */
			field->col->max_prefix = 0;
		} else if (field->col->max_prefix != 0
			   && field->prefix_len
			   > field->col->max_prefix) {
			/* Set the max_prefix value based on the
			prefix_len. */
			field->col->max_prefix = field->prefix_len;
		}
		ut_ad(field->col->ord_part == 1);
	}

	new_index->stat_n_diff_key_vals =
		static_cast<ib_uint64_t*>(mem_heap_zalloc(
			new_index->heap,
			dict_index_get_n_unique(new_index)
			* sizeof(*new_index->stat_n_diff_key_vals)));

	new_index->stat_n_sample_sizes =
		static_cast<ib_uint64_t*>(mem_heap_zalloc(
			new_index->heap,
			dict_index_get_n_unique(new_index)
			* sizeof(*new_index->stat_n_sample_sizes)));

	new_index->stat_n_non_null_key_vals =
		static_cast<ib_uint64_t*>(mem_heap_zalloc(
			new_index->heap,
			dict_index_get_n_unique(new_index)
			* sizeof(*new_index->stat_n_non_null_key_vals)));

	new_index->stat_index_size = 1;
	new_index->stat_n_leaf_pages = 1;

	new_index->stat_defrag_n_pages_freed = 0;
	new_index->stat_defrag_n_page_split = 0;

	new_index->stat_defrag_sample_next_slot = 0;
	memset(&new_index->stat_defrag_data_size_sample,
	       0x0, sizeof(ulint) * STAT_DEFRAG_DATA_SIZE_N_SAMPLE);

	/* Add the new index as the last index for the table */

	UT_LIST_ADD_LAST(table->indexes, new_index);
	new_index->table = table;
	new_index->table_name = table->name.m_name;
#ifdef BTR_CUR_ADAPT
	new_index->search_info = btr_search_info_create(new_index->heap);
#endif /* BTR_CUR_ADAPT */

	new_index->page = unsigned(page_no);
	rw_lock_create(index_tree_rw_lock_key, &new_index->lock,
		       SYNC_INDEX_TREE);

	new_index->n_core_fields = new_index->n_fields;

	dict_mem_index_free(index);

	return(DB_SUCCESS);
}

/**********************************************************************//**
Removes an index from the dictionary cache. */
static
void
dict_index_remove_from_cache_low(
/*=============================*/
	dict_table_t*	table,		/*!< in/out: table */
	dict_index_t*	index,		/*!< in, own: index */
	ibool		lru_evict)	/*!< in: TRUE if index being evicted
					to make room in the table LRU list */
{
	ut_ad(table && index);
	ut_ad(table->magic_n == DICT_TABLE_MAGIC_N);
	ut_ad(index->magic_n == DICT_INDEX_MAGIC_N);
	ut_ad(mutex_own(&dict_sys->mutex));

	/* No need to acquire the dict_index_t::lock here because
	there can't be any active operations on this index (or table). */

	if (index->online_log) {
		ut_ad(index->online_status == ONLINE_INDEX_CREATION);
		row_log_free(index->online_log);
	}

#ifdef BTR_CUR_HASH_ADAPT
	/* We always create search info whether or not adaptive
	hash index is enabled or not. */
	btr_search_t*	info = btr_search_get_info(index);
	ulint		retries = 0;
	ut_ad(info);

	/* We are not allowed to free the in-memory index struct
	dict_index_t until all entries in the adaptive hash index
	that point to any of the page belonging to his b-tree index
	are dropped. This is so because dropping of these entries
	require access to dict_index_t struct. To avoid such scenario
	We keep a count of number of such pages in the search_info and
	only free the dict_index_t struct when this count drops to
	zero. See also: dict_table_can_be_evicted() */

	do {
		ulint ref_count = btr_search_info_get_ref_count(info, index);

		if (ref_count == 0) {
			break;
		}

		/* Sleep for 10ms before trying again. */
		os_thread_sleep(10000);
		++retries;

		if (retries % 500 == 0) {
			/* No luck after 5 seconds of wait. */
			ib::error() << "Waited for " << retries / 100
				<< " secs for hash index"
				" ref_count (" << ref_count << ") to drop to 0."
				" index: " << index->name
				<< " table: " << table->name;
		}

		/* To avoid a hang here we commit suicide if the
		ref_count doesn't drop to zero in 600 seconds. */
		ut_a(retries < 60000);
	} while (srv_shutdown_state == SRV_SHUTDOWN_NONE || !lru_evict);
#endif /* BTR_CUR_HASH_ADAPT */

	rw_lock_free(&index->lock);

	/* The index is being dropped, remove any compression stats for it. */
	if (!lru_evict && DICT_TF_GET_ZIP_SSIZE(index->table->flags)) {
		mutex_enter(&page_zip_stat_per_index_mutex);
		page_zip_stat_per_index.erase(index->id);
		mutex_exit(&page_zip_stat_per_index_mutex);
	}

	/* Remove the index from the list of indexes of the table */
	UT_LIST_REMOVE(table->indexes, index);

	/* Remove the index from affected virtual column index list */
	if (dict_index_has_virtual(index)) {
		const dict_col_t*	col;
		const dict_v_col_t*	vcol;

		for (ulint i = 0; i < dict_index_get_n_fields(index); i++) {
			col =  dict_index_get_nth_col(index, i);
			if (dict_col_is_virtual(col)) {
				vcol = reinterpret_cast<const dict_v_col_t*>(
					col);

				/* This could be NULL, when we do add virtual
				column, add index together. We do not need to
				track this virtual column's index */
				if (vcol->v_indexes == NULL) {
					continue;
				}

				dict_v_idx_list::iterator	it;

				for (it = vcol->v_indexes->begin();
				     it != vcol->v_indexes->end(); ++it) {
					dict_v_idx_t	v_index = *it;
					if (v_index.index == index) {
						vcol->v_indexes->erase(it);
						break;
					}
				}
			}

		}
	}

	dict_mem_index_free(index);
}

/**********************************************************************//**
Removes an index from the dictionary cache. */
void
dict_index_remove_from_cache(
/*=========================*/
	dict_table_t*	table,	/*!< in/out: table */
	dict_index_t*	index)	/*!< in, own: index */
{
	dict_index_remove_from_cache_low(table, index, FALSE);
}

/** Tries to find column names for the index and sets the col field of the
index.
@param[in]	table	table
@param[in,out]	index	index
@param[in]	add_v	new virtual columns added along with an add index call
@return TRUE if the column names were found */
static
ibool
dict_index_find_cols(
	const dict_table_t*	table,
	dict_index_t*		index,
	const dict_add_v_col_t*	add_v)
{
	std::vector<ulint, ut_allocator<ulint> >	col_added;
	std::vector<ulint, ut_allocator<ulint> >	v_col_added;

	ut_ad(table != NULL && index != NULL);
	ut_ad(table->magic_n == DICT_TABLE_MAGIC_N);
	ut_ad(mutex_own(&dict_sys->mutex));

	for (ulint i = 0; i < index->n_fields; i++) {
		ulint		j;
		dict_field_t*	field = dict_index_get_nth_field(index, i);

		for (j = 0; j < table->n_cols; j++) {
			if (!innobase_strcasecmp(dict_table_get_col_name(table, j),
				    field->name)) {

				/* Check if same column is being assigned again
				which suggest that column has duplicate name. */
				bool exists =
					std::find(col_added.begin(),
						  col_added.end(), j)
					!= col_added.end();

				if (exists) {
					/* Duplicate column found. */
					goto dup_err;
				}

				field->col = dict_table_get_nth_col(table, j);

				col_added.push_back(j);

				goto found;
			}
		}

		/* Let's check if it is a virtual column */
		for (j = 0; j < table->n_v_cols; j++) {
			if (!strcmp(dict_table_get_v_col_name(table, j),
				    field->name)) {

				/* Check if same column is being assigned again
				which suggest that column has duplicate name. */
				bool exists =
					std::find(v_col_added.begin(),
						  v_col_added.end(), j)
					!= v_col_added.end();

				if (exists) {
					/* Duplicate column found. */
					break;
				}

				field->col = reinterpret_cast<dict_col_t*>(
					dict_table_get_nth_v_col(table, j));

				v_col_added.push_back(j);

				goto found;
			}
		}

		if (add_v) {
			for (j = 0; j < add_v->n_v_col; j++) {
				if (!strcmp(add_v->v_col_name[j],
					    field->name)) {
					field->col = const_cast<dict_col_t*>(
						&add_v->v_col[j].m_col);
					goto found;
				}
			}
		}

dup_err:
#ifdef UNIV_DEBUG
		/* It is an error not to find a matching column. */
		ib::error() << "No matching column for " << field->name
			<< " in index " << index->name
			<< " of table " << table->name;
#endif /* UNIV_DEBUG */
		return(FALSE);

found:
		;
	}

	return(TRUE);
}

/*******************************************************************//**
Adds a column to index. */
void
dict_index_add_col(
/*===============*/
	dict_index_t*		index,		/*!< in/out: index */
	const dict_table_t*	table,		/*!< in: table */
	dict_col_t*		col,		/*!< in: column */
	ulint			prefix_len)	/*!< in: column prefix length */
{
	dict_field_t*	field;
	const char*	col_name;

	if (dict_col_is_virtual(col)) {
		dict_v_col_t*	v_col = reinterpret_cast<dict_v_col_t*>(col);

		/* When v_col->v_indexes==NULL,
		ha_innobase::commit_inplace_alter_table(commit=true)
		will evict and reload the table definition, and
		v_col->v_indexes will not be NULL for the new table. */
		if (v_col->v_indexes != NULL) {
			/* Register the index with the virtual column index
			list */
			v_col->v_indexes->push_back(
				dict_v_idx_t(index, index->n_def));
		}

		col_name = dict_table_get_v_col_name_mysql(
			table, dict_col_get_no(col));
	} else {
		col_name = dict_table_get_col_name(table, dict_col_get_no(col));
	}

	dict_mem_index_add_field(index, col_name, prefix_len);

	field = dict_index_get_nth_field(index, index->n_def - 1);

	field->col = col;
	field->fixed_len = static_cast<unsigned int>(
		dict_col_get_fixed_size(
			col, dict_table_is_comp(table)));

	if (prefix_len && field->fixed_len > prefix_len) {
		field->fixed_len = (unsigned int) prefix_len;
	}

	/* Long fixed-length fields that need external storage are treated as
	variable-length fields, so that the extern flag can be embedded in
	the length word. */

	if (field->fixed_len > DICT_MAX_FIXED_COL_LEN) {
		field->fixed_len = 0;
	}
#if DICT_MAX_FIXED_COL_LEN != 768
	/* The comparison limit above must be constant.  If it were
	changed, the disk format of some fixed-length columns would
	change, which would be a disaster. */
# error "DICT_MAX_FIXED_COL_LEN != 768"
#endif

	if (!(col->prtype & DATA_NOT_NULL)) {
		index->n_nullable++;
	}
}

/*******************************************************************//**
Copies fields contained in index2 to index1. */
static
void
dict_index_copy(
/*============*/
	dict_index_t*		index1,	/*!< in: index to copy to */
	dict_index_t*		index2,	/*!< in: index to copy from */
	const dict_table_t*	table,	/*!< in: table */
	ulint			start,	/*!< in: first position to copy */
	ulint			end)	/*!< in: last position to copy */
{
	dict_field_t*	field;
	ulint		i;

	/* Copy fields contained in index2 */

	for (i = start; i < end; i++) {

		field = dict_index_get_nth_field(index2, i);

		dict_index_add_col(index1, table, field->col,
				   field->prefix_len);
	}
}

/*******************************************************************//**
Copies types of fields contained in index to tuple. */
void
dict_index_copy_types(
/*==================*/
	dtuple_t*		tuple,		/*!< in/out: data tuple */
	const dict_index_t*	index,		/*!< in: index */
	ulint			n_fields)	/*!< in: number of
						field types to copy */
{
	ulint		i;

	if (dict_index_is_ibuf(index)) {
		dtuple_set_types_binary(tuple, n_fields);

		return;
	}

	for (i = 0; i < n_fields; i++) {
		const dict_field_t*	ifield;
		dtype_t*		dfield_type;

		ifield = dict_index_get_nth_field(index, i);
		dfield_type = dfield_get_type(dtuple_get_nth_field(tuple, i));
		dict_col_copy_type(dict_field_get_col(ifield), dfield_type);
		if (dict_index_is_spatial(index)
		    && DATA_GEOMETRY_MTYPE(dfield_type->mtype)) {
			dfield_type->prtype |= DATA_GIS_MBR;
		}
	}
}

/** Copies types of virtual columns contained in table to tuple and sets all
fields of the tuple to the SQL NULL value.  This function should
be called right after dtuple_create().
@param[in,out]	tuple	data tuple
@param[in]	table	table
*/
void
dict_table_copy_v_types(
	dtuple_t*		tuple,
	const dict_table_t*	table)
{
	/* tuple could have more virtual columns than existing table,
	if we are calling this for creating index along with adding
	virtual columns */
	ulint	n_fields = ut_min(dtuple_get_n_v_fields(tuple),
				  static_cast<ulint>(table->n_v_def));

	for (ulint i = 0; i < n_fields; i++) {

		dfield_t*	dfield	= dtuple_get_nth_v_field(tuple, i);
		dtype_t*	dtype	= dfield_get_type(dfield);

		dfield_set_null(dfield);
		dict_col_copy_type(
			&(dict_table_get_nth_v_col(table, i)->m_col),
			dtype);
	}
}
/*******************************************************************//**
Copies types of columns contained in table to tuple and sets all
fields of the tuple to the SQL NULL value.  This function should
be called right after dtuple_create(). */
void
dict_table_copy_types(
/*==================*/
	dtuple_t*		tuple,	/*!< in/out: data tuple */
	const dict_table_t*	table)	/*!< in: table */
{
	ulint		i;

	for (i = 0; i < dtuple_get_n_fields(tuple); i++) {

		dfield_t*	dfield	= dtuple_get_nth_field(tuple, i);
		dtype_t*	dtype	= dfield_get_type(dfield);

		dfield_set_null(dfield);
		dict_col_copy_type(dict_table_get_nth_col(table, i), dtype);
	}

	dict_table_copy_v_types(tuple, table);
}

/********************************************************************
Wait until all the background threads of the given table have exited, i.e.,
bg_threads == 0. Note: bg_threads_mutex must be reserved when
calling this. */
void
dict_table_wait_for_bg_threads_to_exit(
/*===================================*/
	dict_table_t*	table,	/*< in: table */
	ulint		delay)	/*< in: time in microseconds to wait between
				checks of bg_threads. */
{
	fts_t*		fts = table->fts;

	ut_ad(mutex_own(&fts->bg_threads_mutex));

	while (fts->bg_threads > 0) {
		mutex_exit(&fts->bg_threads_mutex);

		os_thread_sleep(delay);

		mutex_enter(&fts->bg_threads_mutex);
	}
}

/*******************************************************************//**
Builds the internal dictionary cache representation for a clustered
index, containing also system fields not defined by the user.
@return own: the internal representation of the clustered index */
static
dict_index_t*
dict_index_build_internal_clust(
/*============================*/
	const dict_table_t*	table,	/*!< in: table */
	dict_index_t*		index)	/*!< in: user representation of
					a clustered index */
{
	dict_index_t*	new_index;
	dict_field_t*	field;
	ulint		trx_id_pos;
	ulint		i;
	ibool*		indexed;

	ut_ad(table && index);
	ut_ad(dict_index_is_clust(index));
	ut_ad(!dict_index_is_ibuf(index));

	ut_ad(mutex_own(&dict_sys->mutex));
	ut_ad(table->magic_n == DICT_TABLE_MAGIC_N);

	/* Create a new index object with certainly enough fields */
	new_index = dict_mem_index_create(table->name.m_name,
					  index->name, table->space,
					  index->type,
					  index->n_fields + table->n_cols);

	/* Copy other relevant data from the old index struct to the new
	struct: it inherits the values */

	new_index->n_user_defined_cols = index->n_fields;

	new_index->id = index->id;

	/* Copy the fields of index */
	dict_index_copy(new_index, index, table, 0, index->n_fields);

	if (dict_index_is_unique(index)) {
		/* Only the fields defined so far are needed to identify
		the index entry uniquely */

		new_index->n_uniq = new_index->n_def;
	} else {
		/* Also the row id is needed to identify the entry */
		new_index->n_uniq = 1 + new_index->n_def;
	}

	new_index->trx_id_offset = 0;

	/* Add system columns, trx id first */

	trx_id_pos = new_index->n_def;

#if DATA_ROW_ID != 0
# error "DATA_ROW_ID != 0"
#endif
#if DATA_TRX_ID != 1
# error "DATA_TRX_ID != 1"
#endif
#if DATA_ROLL_PTR != 2
# error "DATA_ROLL_PTR != 2"
#endif

	if (!dict_index_is_unique(index)) {
		dict_index_add_col(new_index, table,
				   dict_table_get_sys_col(
					   table, DATA_ROW_ID),
				   0);
		trx_id_pos++;
	}

	dict_index_add_col(
		new_index, table,
		dict_table_get_sys_col(table, DATA_TRX_ID), 0);

	for (i = 0; i < trx_id_pos; i++) {

		ulint	fixed_size = dict_col_get_fixed_size(
			dict_index_get_nth_col(new_index, i),
			dict_table_is_comp(table));

		if (fixed_size == 0) {
			new_index->trx_id_offset = 0;

			break;
		}

		dict_field_t* field = dict_index_get_nth_field(
			new_index, i);
		if (field->prefix_len > 0) {
			new_index->trx_id_offset = 0;

			break;
		}

		/* Add fixed_size to new_index->trx_id_offset.
		Because the latter is a bit-field, an overflow
		can theoretically occur. Check for it. */
		fixed_size += new_index->trx_id_offset;

		new_index->trx_id_offset = unsigned(fixed_size);

		if (new_index->trx_id_offset != fixed_size) {
			/* Overflow. Pretend that this is a
			variable-length PRIMARY KEY. */
			ut_ad(0);
			new_index->trx_id_offset = 0;
			break;
		}
	}

	dict_index_add_col(
		new_index, table,
		dict_table_get_sys_col(table, DATA_ROLL_PTR), 0);

	/* Remember the table columns already contained in new_index */
	indexed = static_cast<ibool*>(
		ut_zalloc_nokey(table->n_cols * sizeof *indexed));

	/* Mark the table columns already contained in new_index */
	for (i = 0; i < new_index->n_def; i++) {

		field = dict_index_get_nth_field(new_index, i);

		/* If there is only a prefix of the column in the index
		field, do not mark the column as contained in the index */

		if (field->prefix_len == 0) {

			indexed[field->col->ind] = TRUE;
		}
	}

	/* Add to new_index non-system columns of table not yet included
	there */
	for (i = 0; i + DATA_N_SYS_COLS < ulint(table->n_cols); i++) {

		dict_col_t*	col = dict_table_get_nth_col(table, i);
		ut_ad(col->mtype != DATA_SYS);

		if (!indexed[col->ind]) {
			dict_index_add_col(new_index, table, col, 0);
		}
	}

	ut_free(indexed);

	ut_ad(UT_LIST_GET_LEN(table->indexes) == 0);

	new_index->n_core_null_bytes = table->supports_instant()
		? dict_index_t::NO_CORE_NULL_BYTES
		: UT_BITS_IN_BYTES(new_index->n_nullable);
	new_index->cached = TRUE;

	return(new_index);
}

/*******************************************************************//**
Builds the internal dictionary cache representation for a non-clustered
index, containing also system fields not defined by the user.
@return own: the internal representation of the non-clustered index */
static
dict_index_t*
dict_index_build_internal_non_clust(
/*================================*/
	const dict_table_t*	table,	/*!< in: table */
	dict_index_t*		index)	/*!< in: user representation of
					a non-clustered index */
{
	dict_field_t*	field;
	dict_index_t*	new_index;
	dict_index_t*	clust_index;
	ulint		i;
	ibool*		indexed;

	ut_ad(table && index);
	ut_ad(!dict_index_is_clust(index));
	ut_ad(!dict_index_is_ibuf(index));
	ut_ad(mutex_own(&dict_sys->mutex));
	ut_ad(table->magic_n == DICT_TABLE_MAGIC_N);

	/* The clustered index should be the first in the list of indexes */
	clust_index = UT_LIST_GET_FIRST(table->indexes);

	ut_ad(clust_index);
	ut_ad(dict_index_is_clust(clust_index));
	ut_ad(!dict_index_is_ibuf(clust_index));

	/* Create a new index */
	new_index = dict_mem_index_create(
		table->name.m_name, index->name, index->space, index->type,
		index->n_fields + 1 + clust_index->n_uniq);

	/* Copy other relevant data from the old index
	struct to the new struct: it inherits the values */

	new_index->n_user_defined_cols = index->n_fields;

	new_index->id = index->id;

	/* Copy fields from index to new_index */
	dict_index_copy(new_index, index, table, 0, index->n_fields);

	/* Remember the table columns already contained in new_index */
	indexed = static_cast<ibool*>(
		ut_zalloc_nokey(table->n_cols * sizeof *indexed));

	/* Mark the table columns already contained in new_index */
	for (i = 0; i < new_index->n_def; i++) {

		field = dict_index_get_nth_field(new_index, i);

		if (dict_col_is_virtual(field->col)) {
			continue;
		}

		/* If there is only a prefix of the column in the index
		field, do not mark the column as contained in the index */

		if (field->prefix_len == 0) {

			indexed[field->col->ind] = TRUE;
		}
	}

	/* Add to new_index the columns necessary to determine the clustered
	index entry uniquely */

	for (i = 0; i < clust_index->n_uniq; i++) {

		field = dict_index_get_nth_field(clust_index, i);

		if (!indexed[field->col->ind]) {
			dict_index_add_col(new_index, table, field->col,
					   field->prefix_len);
		} else if (dict_index_is_spatial(index)) {
			/*For spatial index, we still need to add the
			field to index. */
			dict_index_add_col(new_index, table, field->col,
					   field->prefix_len);
		}
	}

	ut_free(indexed);

	if (dict_index_is_unique(index)) {
		new_index->n_uniq = index->n_fields;
	} else {
		new_index->n_uniq = new_index->n_def;
	}

	/* Set the n_fields value in new_index to the actual defined
	number of fields */

	new_index->n_fields = new_index->n_def;

	new_index->cached = TRUE;

	return(new_index);
}

/***********************************************************************
Builds the internal dictionary cache representation for an FTS index.
@return own: the internal representation of the FTS index */
static
dict_index_t*
dict_index_build_internal_fts(
/*==========================*/
	dict_table_t*	table,	/*!< in: table */
	dict_index_t*	index)	/*!< in: user representation of an FTS index */
{
	dict_index_t*	new_index;

	ut_ad(table && index);
	ut_ad(index->type == DICT_FTS);
	ut_ad(mutex_own(&dict_sys->mutex));
	ut_ad(table->magic_n == DICT_TABLE_MAGIC_N);

	/* Create a new index */
	new_index = dict_mem_index_create(
		table->name.m_name, index->name, index->space, index->type,
		index->n_fields);

	/* Copy other relevant data from the old index struct to the new
	struct: it inherits the values */

	new_index->n_user_defined_cols = index->n_fields;

	new_index->id = index->id;

	/* Copy fields from index to new_index */
	dict_index_copy(new_index, index, table, 0, index->n_fields);

	new_index->n_uniq = 0;
	new_index->cached = TRUE;

	if (table->fts->cache == NULL) {
		table->fts->cache = fts_cache_create(table);
	}

	rw_lock_x_lock(&table->fts->cache->init_lock);
	/* Notify the FTS cache about this index. */
	fts_cache_index_cache_create(table, new_index);
	rw_lock_x_unlock(&table->fts->cache->init_lock);

	return(new_index);
}
/*====================== FOREIGN KEY PROCESSING ========================*/

#define  DB_FOREIGN_KEY_IS_PREFIX_INDEX 200
#define  DB_FOREIGN_KEY_COL_NOT_NULL    201
#define  DB_FOREIGN_KEY_COLS_NOT_EQUAL  202
#define  DB_FOREIGN_KEY_INDEX_NOT_FOUND 203

/** Check whether the dict_table_t is a partition.
A partitioned table on the SQL level is composed of InnoDB tables,
where each InnoDB table is a [sub]partition including its secondary indexes
which belongs to the partition.
@param[in]	table	Table to check.
@return true if the dict_table_t is a partition else false. */
UNIV_INLINE
bool
dict_table_is_partition(
	const dict_table_t*	table)
{
	/* Check both P and p on all platforms in case it was moved to/from
	WIN. */
	return(strstr(table->name.m_name, "#p#")
	       || strstr(table->name.m_name, "#P#"));
}

/*********************************************************************//**
Checks if a table is referenced by foreign keys.
@return TRUE if table is referenced by a foreign key */
ibool
dict_table_is_referenced_by_foreign_key(
/*====================================*/
	const dict_table_t*	table)	/*!< in: InnoDB table */
{
	return(!table->referenced_set.empty());
}

/**********************************************************************//**
Removes a foreign constraint struct from the dictionary cache. */
void
dict_foreign_remove_from_cache(
/*===========================*/
	dict_foreign_t*	foreign)	/*!< in, own: foreign constraint */
{
	ut_ad(mutex_own(&dict_sys->mutex));
	ut_a(foreign);

	if (foreign->referenced_table != NULL) {
		foreign->referenced_table->referenced_set.erase(foreign);
	}

	if (foreign->foreign_table != NULL) {
		foreign->foreign_table->foreign_set.erase(foreign);
	}

	dict_foreign_free(foreign);
}

/**********************************************************************//**
Looks for the foreign constraint from the foreign and referenced lists
of a table.
@return foreign constraint */
static
dict_foreign_t*
dict_foreign_find(
/*==============*/
	dict_table_t*	table,		/*!< in: table object */
	dict_foreign_t*	foreign)	/*!< in: foreign constraint */
{
	ut_ad(mutex_own(&dict_sys->mutex));

	ut_ad(dict_foreign_set_validate(table->foreign_set));
	ut_ad(dict_foreign_set_validate(table->referenced_set));

	dict_foreign_set::iterator it = table->foreign_set.find(foreign);

	if (it != table->foreign_set.end()) {
		return(*it);
	}

	it = table->referenced_set.find(foreign);

	if (it != table->referenced_set.end()) {
		return(*it);
	}

	return(NULL);
}

/*********************************************************************//**
Tries to find an index whose first fields are the columns in the array,
in the same order and is not marked for deletion and is not the same
as types_idx.
@return matching index, NULL if not found */
dict_index_t*
dict_foreign_find_index(
/*====================*/
	const dict_table_t*	table,	/*!< in: table */
	const char**		col_names,
					/*!< in: column names, or NULL
					to use table->col_names */
	const char**		columns,/*!< in: array of column names */
	ulint			n_cols,	/*!< in: number of columns */
	const dict_index_t*	types_idx,
					/*!< in: NULL or an index
					whose types the column types
					must match */
	bool			check_charsets,
					/*!< in: whether to check
					charsets.  only has an effect
					if types_idx != NULL */
	ulint			check_null,
					/*!< in: nonzero if none of
					the columns must be declared
					NOT NULL */
	ulint*			error,	/*!< out: error code */
	ulint*			err_col_no,
					/*!< out: column number where
					error happened */
	dict_index_t**		err_index)
					/*!< out: index where error
					happened */
{
	dict_index_t*	index;

	ut_ad(mutex_own(&dict_sys->mutex));

	if (error) {
		*error = DB_FOREIGN_KEY_INDEX_NOT_FOUND;
	}

	index = dict_table_get_first_index(table);

	while (index != NULL) {
		if (types_idx != index
		    && !(index->type & DICT_FTS)
		    && !dict_index_is_spatial(index)
		    && !index->to_be_dropped
		    && dict_foreign_qualify_index(
			    table, col_names, columns, n_cols,
			    index, types_idx,
			    check_charsets, check_null,
			    error, err_col_no,err_index)) {
			if (error) {
				*error = DB_SUCCESS;
			}

			return(index);
		}

		index = dict_table_get_next_index(index);
	}

	return(NULL);
}
#ifdef WITH_WSREP
dict_index_t*
wsrep_dict_foreign_find_index(
/*====================*/
	dict_table_t*	table,	/*!< in: table */
	const char**	col_names, /*!< in: column names, or NULL
					to use table->col_names */
	const char**	columns,/*!< in: array of column names */
	ulint		n_cols,	/*!< in: number of columns */
	dict_index_t*	types_idx, /*!< in: NULL or an index to whose types the
				   column types must match */
	ibool		check_charsets,
				/*!< in: whether to check charsets.
				only has an effect if types_idx != NULL */
	ulint		check_null)
				/*!< in: nonzero if none of the columns must
				be declared NOT NULL */
{
	return dict_foreign_find_index(
		table, col_names, columns, n_cols, types_idx, check_charsets,
		check_null, NULL, NULL, NULL);
}
#endif /* WITH_WSREP */
/**********************************************************************//**
Report an error in a foreign key definition. */
static
void
dict_foreign_error_report_low(
/*==========================*/
	FILE*		file,	/*!< in: output stream */
	const char*	name)	/*!< in: table name */
{
	rewind(file);
	ut_print_timestamp(file);
	fprintf(file, " Error in foreign key constraint of table %s:\n",
		name);
}

/**********************************************************************//**
Report an error in a foreign key definition. */
static
void
dict_foreign_error_report(
/*======================*/
	FILE*		file,	/*!< in: output stream */
	dict_foreign_t*	fk,	/*!< in: foreign key constraint */
	const char*	msg)	/*!< in: the error message */
{
	std::string fk_str;
	mutex_enter(&dict_foreign_err_mutex);
	dict_foreign_error_report_low(file, fk->foreign_table_name);
	fputs(msg, file);
	fputs(" Constraint:\n", file);
	fk_str = dict_print_info_on_foreign_key_in_create_format(NULL, fk, TRUE);
	fputs(fk_str.c_str(), file);
	putc('\n', file);
	if (fk->foreign_index) {
		fprintf(file, "The index in the foreign key in table is"
			" %s\n%s\n", fk->foreign_index->name(),
			FOREIGN_KEY_CONSTRAINTS_MSG);
	}
	mutex_exit(&dict_foreign_err_mutex);
}

/**********************************************************************//**
Adds a foreign key constraint object to the dictionary cache. May free
the object if there already is an object with the same identifier in.
At least one of the foreign table and the referenced table must already
be in the dictionary cache!
@return DB_SUCCESS or error code */
dberr_t
dict_foreign_add_to_cache(
/*======================*/
	dict_foreign_t*		foreign,
				/*!< in, own: foreign key constraint */
	const char**		col_names,
				/*!< in: column names, or NULL to use
				foreign->foreign_table->col_names */
	bool			check_charsets,
				/*!< in: whether to check charset
				compatibility */
	dict_err_ignore_t	ignore_err)
				/*!< in: error to be ignored */
{
	dict_table_t*	for_table;
	dict_table_t*	ref_table;
	dict_foreign_t*	for_in_cache		= NULL;
	dict_index_t*	index;
	ibool		added_to_referenced_list= FALSE;
	FILE*		ef			= dict_foreign_err_file;

	DBUG_ENTER("dict_foreign_add_to_cache");
	DBUG_PRINT("dict_foreign_add_to_cache", ("id: %s", foreign->id));

	ut_ad(mutex_own(&dict_sys->mutex));

	for_table = dict_table_check_if_in_cache_low(
		foreign->foreign_table_name_lookup);

	ref_table = dict_table_check_if_in_cache_low(
		foreign->referenced_table_name_lookup);
	ut_a(for_table || ref_table);

	if (for_table) {
		for_in_cache = dict_foreign_find(for_table, foreign);
	}

	if (!for_in_cache && ref_table) {
		for_in_cache = dict_foreign_find(ref_table, foreign);
	}

	if (for_in_cache) {
		dict_foreign_free(foreign);
	} else {
		for_in_cache = foreign;

	}

	if (ref_table && !for_in_cache->referenced_table) {
		ulint index_error;
		ulint err_col;
		dict_index_t *err_index=NULL;

		index = dict_foreign_find_index(
			ref_table, NULL,
			for_in_cache->referenced_col_names,
			for_in_cache->n_fields, for_in_cache->foreign_index,
			check_charsets, false, &index_error, &err_col, &err_index);

		if (index == NULL
		    && !(ignore_err & DICT_ERR_IGNORE_FK_NOKEY)) {
			dict_foreign_error_report(
				ef, for_in_cache,
				"there is no index in referenced table"
				" which would contain\n"
				"the columns as the first columns,"
				" or the data types in the\n"
				"referenced table do not match"
				" the ones in table.");

			if (for_in_cache == foreign) {
				dict_foreign_free(foreign);
			}

			DBUG_RETURN(DB_CANNOT_ADD_CONSTRAINT);
		}

		for_in_cache->referenced_table = ref_table;
		for_in_cache->referenced_index = index;

		std::pair<dict_foreign_set::iterator, bool>	ret
			= ref_table->referenced_set.insert(for_in_cache);

		ut_a(ret.second);	/* second is true if the insertion
					took place */
		added_to_referenced_list = TRUE;
	}

	if (for_table && !for_in_cache->foreign_table) {
		ulint index_error;
		ulint err_col;
		dict_index_t *err_index=NULL;

		index = dict_foreign_find_index(
			for_table, col_names,
			for_in_cache->foreign_col_names,
			for_in_cache->n_fields,
			for_in_cache->referenced_index, check_charsets,
			for_in_cache->type
			& (DICT_FOREIGN_ON_DELETE_SET_NULL
				| DICT_FOREIGN_ON_UPDATE_SET_NULL),
			&index_error, &err_col, &err_index);

		if (index == NULL
		    && !(ignore_err & DICT_ERR_IGNORE_FK_NOKEY)) {
			dict_foreign_error_report(
				ef, for_in_cache,
				"there is no index in the table"
				" which would contain\n"
				"the columns as the first columns,"
				" or the data types in the\n"
				"table do not match"
				" the ones in the referenced table\n"
				"or one of the ON ... SET NULL columns"
				" is declared NOT NULL.");

			if (for_in_cache == foreign) {
				if (added_to_referenced_list) {
					const dict_foreign_set::size_type
						n = ref_table->referenced_set
						  .erase(for_in_cache);

					ut_a(n == 1);	/* the number of
							elements removed must
							be one */
				}

				dict_foreign_free(foreign);
			}

			DBUG_RETURN(DB_CANNOT_ADD_CONSTRAINT);
		}

		for_in_cache->foreign_table = for_table;
		for_in_cache->foreign_index = index;

		std::pair<dict_foreign_set::iterator, bool>	ret
			= for_table->foreign_set.insert(for_in_cache);

		ut_a(ret.second);	/* second is true if the insertion
					took place */
	}

	/* We need to move the table to the non-LRU end of the table LRU
	list. Otherwise it will be evicted from the cache. */

	if (ref_table != NULL) {
		dict_table_prevent_eviction(ref_table);
	}

	if (for_table != NULL) {
		dict_table_prevent_eviction(for_table);
	}

	ut_ad(dict_lru_validate());
	DBUG_RETURN(DB_SUCCESS);
}

/*********************************************************************//**
Scans from pointer onwards. Stops if is at the start of a copy of
'string' where characters are compared without case sensitivity, and
only outside `` or "" quotes. Stops also at NUL.
@return scanned up to this */
static
const char*
dict_scan_to(
/*=========*/
	const char*	ptr,	/*!< in: scan from */
	const char*	string)	/*!< in: look for this */
{
	char	quote	= '\0';
	bool	escape	= false;

	for (; *ptr; ptr++) {
		if (*ptr == quote) {
			/* Closing quote character: do not look for
			starting quote or the keyword. */

			/* If the quote character is escaped by a
			backslash, ignore it. */
			if (escape) {
				escape = false;
			} else {
				quote = '\0';
			}
		} else if (quote) {
			/* Within quotes: do nothing. */
			if (escape) {
				escape = false;
			} else if (*ptr == '\\') {
				escape = true;
			}
		} else if (*ptr == '`' || *ptr == '"' || *ptr == '\'') {
			/* Starting quote: remember the quote character. */
			quote = *ptr;
		} else {
			/* Outside quotes: look for the keyword. */
			ulint	i;
			for (i = 0; string[i]; i++) {
				if (toupper((int)(unsigned char)(ptr[i]))
				    != toupper((int)(unsigned char)
					       (string[i]))) {
					goto nomatch;
				}
			}
			break;
nomatch:
			;
		}
	}

	return(ptr);
}

/*********************************************************************//**
Accepts a specified string. Comparisons are case-insensitive.
@return if string was accepted, the pointer is moved after that, else
ptr is returned */
static
const char*
dict_accept(
/*========*/
	CHARSET_INFO*	cs,	/*!< in: the character set of ptr */
	const char*	ptr,	/*!< in: scan from this */
	const char*	string,	/*!< in: accept only this string as the next
				non-whitespace string */
	ibool*		success)/*!< out: TRUE if accepted */
{
	const char*	old_ptr = ptr;
	const char*	old_ptr2;

	*success = FALSE;

	while (my_isspace(cs, *ptr)) {
		ptr++;
	}

	old_ptr2 = ptr;

	ptr = dict_scan_to(ptr, string);

	if (*ptr == '\0' || old_ptr2 != ptr) {
		return(old_ptr);
	}

	*success = TRUE;

	return(ptr + ut_strlen(string));
}

/*********************************************************************//**
Scans an id. For the lexical definition of an 'id', see the code below.
Strips backquotes or double quotes from around the id.
@return scanned to */
static
const char*
dict_scan_id(
/*=========*/
	CHARSET_INFO*	cs,	/*!< in: the character set of ptr */
	const char*	ptr,	/*!< in: scanned to */
	mem_heap_t*	heap,	/*!< in: heap where to allocate the id
				(NULL=id will not be allocated, but it
				will point to string near ptr) */
	const char**	id,	/*!< out,own: the id; NULL if no id was
				scannable */
	ibool		table_id,/*!< in: TRUE=convert the allocated id
				as a table name; FALSE=convert to UTF-8 */
	ibool		accept_also_dot)
				/*!< in: TRUE if also a dot can appear in a
				non-quoted id; in a quoted id it can appear
				always */
{
	char		quote	= '\0';
	ulint		len	= 0;
	const char*	s;
	char*		str;
	char*		dst;

	*id = NULL;

	while (my_isspace(cs, *ptr)) {
		ptr++;
	}

	if (*ptr == '\0') {

		return(ptr);
	}

	if (*ptr == '`' || *ptr == '"') {
		quote = *ptr++;
	}

	s = ptr;

	if (quote) {
		for (;;) {
			if (!*ptr) {
				/* Syntax error */
				return(ptr);
			}
			if (*ptr == quote) {
				ptr++;
				if (*ptr != quote) {
					break;
				}
			}
			ptr++;
			len++;
		}
	} else {
		while (!my_isspace(cs, *ptr) && *ptr != '(' && *ptr != ')'
		       && (accept_also_dot || *ptr != '.')
		       && *ptr != ',' && *ptr != '\0') {

			ptr++;
		}

		len = ptr - s;
	}

	if (heap == NULL) {
		/* no heap given: id will point to source string */
		*id = s;
		return(ptr);
	}

	if (quote) {
		char*	d;

		str = d = static_cast<char*>(
			mem_heap_alloc(heap, len + 1));

		while (len--) {
			if ((*d++ = *s++) == quote) {
				s++;
			}
		}
		*d++ = 0;
		len = d - str;
		ut_ad(*s == quote);
		ut_ad(s + 1 == ptr);
	} else {
		str = mem_heap_strdupl(heap, s, len);
	}

	if (!table_id) {
convert_id:
		/* Convert the identifier from connection character set
		to UTF-8. */
		len = 3 * len + 1;
		*id = dst = static_cast<char*>(mem_heap_alloc(heap, len));

		innobase_convert_from_id(cs, dst, str, len);
	} else if (!strncmp(str, srv_mysql50_table_name_prefix,
			    sizeof(srv_mysql50_table_name_prefix) - 1)) {
		/* This is a pre-5.1 table name
		containing chars other than [A-Za-z0-9].
		Discard the prefix and use raw UTF-8 encoding. */
		str += sizeof(srv_mysql50_table_name_prefix) - 1;
		len -= sizeof(srv_mysql50_table_name_prefix) - 1;
		goto convert_id;
	} else {
		/* Encode using filename-safe characters. */
		len = 5 * len + 1;
		*id = dst = static_cast<char*>(mem_heap_alloc(heap, len));

		innobase_convert_from_table_id(cs, dst, str, len);
	}

	return(ptr);
}

/*********************************************************************//**
Tries to scan a column name.
@return scanned to */
static
const char*
dict_scan_col(
/*==========*/
	CHARSET_INFO*		cs,	/*!< in: the character set of ptr */
	const char*		ptr,	/*!< in: scanned to */
	ibool*			success,/*!< out: TRUE if success */
	dict_table_t*		table,	/*!< in: table in which the column is */
	const dict_col_t**	column,	/*!< out: pointer to column if success */
	mem_heap_t*		heap,	/*!< in: heap where to allocate */
	const char**		name)	/*!< out,own: the column name;
					NULL if no name was scannable */
{
	ulint		i;

	*success = FALSE;

	ptr = dict_scan_id(cs, ptr, heap, name, FALSE, TRUE);

	if (*name == NULL) {

		return(ptr);	/* Syntax error */
	}

	if (table == NULL) {
		*success = TRUE;
		*column = NULL;
	} else {
		for (i = 0; i < dict_table_get_n_cols(table); i++) {

			const char*	col_name = dict_table_get_col_name(
				table, i);

			if (0 == innobase_strcasecmp(col_name, *name)) {
				/* Found */

				*success = TRUE;
				*column = dict_table_get_nth_col(table, i);
				strcpy((char*) *name, col_name);

				break;
			}
		}

		for (i = 0; i < dict_table_get_n_v_cols(table); i++) {

			const char*	col_name = dict_table_get_v_col_name(
				table, i);

			if (0 == innobase_strcasecmp(col_name, *name)) {
				/* Found */
				dict_v_col_t * vcol;
				*success = TRUE;
				vcol = dict_table_get_nth_v_col(table, i);
				*column = &vcol->m_col;
				strcpy((char*) *name, col_name);

				break;
			}
		}
	}

	return(ptr);
}

/*********************************************************************//**
Open a table from its database and table name, this is currently used by
foreign constraint parser to get the referenced table.
@return complete table name with database and table name, allocated from
heap memory passed in */
char*
dict_get_referenced_table(
/*======================*/
	const char*	name,		/*!< in: foreign key table name */
	const char*	database_name,	/*!< in: table db name */
	ulint		database_name_len, /*!< in: db name length */
	const char*	table_name,	/*!< in: table name */
	ulint		table_name_len, /*!< in: table name length */
	dict_table_t**	table,		/*!< out: table object or NULL */
	mem_heap_t*	heap)		/*!< in/out: heap memory */
{
	char*		ref;
	const char*	db_name;

	if (!database_name) {
		/* Use the database name of the foreign key table */

		db_name = name;
		database_name_len = dict_get_db_name_len(name);
	} else {
		db_name = database_name;
	}

	/* Copy database_name, '/', table_name, '\0' */
	ref = static_cast<char*>(
		mem_heap_alloc(heap, database_name_len + table_name_len + 2));

	memcpy(ref, db_name, database_name_len);
	ref[database_name_len] = '/';
	memcpy(ref + database_name_len + 1, table_name, table_name_len + 1);

	/* Values;  0 = Store and compare as given; case sensitive
	            1 = Store and compare in lower; case insensitive
	            2 = Store as given, compare in lower; case semi-sensitive */
	if (innobase_get_lower_case_table_names() == 2) {
		innobase_casedn_str(ref);
		*table = dict_table_get_low(ref);
		memcpy(ref, db_name, database_name_len);
		ref[database_name_len] = '/';
		memcpy(ref + database_name_len + 1, table_name, table_name_len + 1);

	} else {
#ifndef _WIN32
		if (innobase_get_lower_case_table_names() == 1) {
			innobase_casedn_str(ref);
		}
#else
		innobase_casedn_str(ref);
#endif /* !_WIN32 */
		*table = dict_table_get_low(ref);
	}

	return(ref);
}
/*********************************************************************//**
Scans a table name from an SQL string.
@return scanned to */
static
const char*
dict_scan_table_name(
/*=================*/
	CHARSET_INFO*	cs,	/*!< in: the character set of ptr */
	const char*	ptr,	/*!< in: scanned to */
	dict_table_t**	table,	/*!< out: table object or NULL */
	const char*	name,	/*!< in: foreign key table name */
	ibool*		success,/*!< out: TRUE if ok name found */
	mem_heap_t*	heap,	/*!< in: heap where to allocate the id */
	const char**	ref_name)/*!< out,own: the table name;
				NULL if no name was scannable */
{
	const char*	database_name	= NULL;
	ulint		database_name_len = 0;
	const char*	table_name	= NULL;
	const char*	scan_name;

	*success = FALSE;
	*table = NULL;

	ptr = dict_scan_id(cs, ptr, heap, &scan_name, TRUE, FALSE);

	if (scan_name == NULL) {

		return(ptr);	/* Syntax error */
	}

	if (*ptr == '.') {
		/* We scanned the database name; scan also the table name */

		ptr++;

		database_name = scan_name;
		database_name_len = strlen(database_name);

		ptr = dict_scan_id(cs, ptr, heap, &table_name, TRUE, FALSE);

		if (table_name == NULL) {

			return(ptr);	/* Syntax error */
		}
	} else {
		/* To be able to read table dumps made with InnoDB-4.0.17 or
		earlier, we must allow the dot separator between the database
		name and the table name also to appear within a quoted
		identifier! InnoDB used to print a constraint as:
		... REFERENCES `databasename.tablename` ...
		starting from 4.0.18 it is
		... REFERENCES `databasename`.`tablename` ... */
		const char* s;

		for (s = scan_name; *s; s++) {
			if (*s == '.') {
				database_name = scan_name;
				database_name_len = s - scan_name;
				scan_name = ++s;
				break;/* to do: multiple dots? */
			}
		}

		table_name = scan_name;
	}

	*ref_name = dict_get_referenced_table(
		name, database_name, database_name_len,
		table_name, strlen(table_name), table, heap);

	*success = TRUE;
	return(ptr);
}

/*********************************************************************//**
Skips one id. The id is allowed to contain also '.'.
@return scanned to */
static
const char*
dict_skip_word(
/*===========*/
	CHARSET_INFO*	cs,	/*!< in: the character set of ptr */
	const char*	ptr,	/*!< in: scanned to */
	ibool*		success)/*!< out: TRUE if success, FALSE if just spaces
				left in string or a syntax error */
{
	const char*	start;

	*success = FALSE;

	ptr = dict_scan_id(cs, ptr, NULL, &start, FALSE, TRUE);

	if (start) {
		*success = TRUE;
	}

	return(ptr);
}

/*********************************************************************//**
Removes MySQL comments from an SQL string. A comment is either
(a) '#' to the end of the line,
(b) '--[space]' to the end of the line, or
(c) '[slash][asterisk]' till the next '[asterisk][slash]' (like the familiar
C comment syntax).
@return own: SQL string stripped from comments; the caller must free
this with ut_free()! */
static
char*
dict_strip_comments(
/*================*/
	const char*	sql_string,	/*!< in: SQL string */
	size_t		sql_length)	/*!< in: length of sql_string */
{
	char*		str;
	const char*	sptr;
	const char*	eptr	= sql_string + sql_length;
	char*		ptr;
	/* unclosed quote character (0 if none) */
	char		quote	= 0;
	bool		escape = false;

	DBUG_ENTER("dict_strip_comments");

	DBUG_PRINT("dict_strip_comments", ("%s", sql_string));

	str = static_cast<char*>(ut_malloc_nokey(sql_length + 1));

	sptr = sql_string;
	ptr = str;

	for (;;) {
scan_more:
		if (sptr >= eptr || *sptr == '\0') {
end_of_string:
			*ptr = '\0';

			ut_a(ptr <= str + sql_length);

			DBUG_PRINT("dict_strip_comments", ("%s", str));
			DBUG_RETURN(str);
		}

		if (*sptr == quote) {
			/* Closing quote character: do not look for
			starting quote or comments. */

			/* If the quote character is escaped by a
			backslash, ignore it. */
			if (escape) {
				escape = false;
			} else {
				quote = 0;
			}
		} else if (quote) {
			/* Within quotes: do not look for
			starting quotes or comments. */
			if (escape) {
				escape = false;
			} else if (*sptr == '\\') {
				escape = true;
			}
		} else if (*sptr == '"' || *sptr == '`' || *sptr == '\'') {
			/* Starting quote: remember the quote character. */
			quote = *sptr;
		} else if (*sptr == '#'
			   || (sptr[0] == '-' && sptr[1] == '-'
			       && sptr[2] == ' ')) {
			for (;;) {
				if (++sptr >= eptr) {
					goto end_of_string;
				}

				/* In Unix a newline is 0x0A while in Windows
				it is 0x0D followed by 0x0A */

				switch (*sptr) {
				case (char) 0X0A:
				case (char) 0x0D:
				case '\0':
					goto scan_more;
				}
			}
		} else if (!quote && *sptr == '/' && *(sptr + 1) == '*') {
			sptr += 2;
			for (;;) {
				if (sptr >= eptr) {
					goto end_of_string;
				}

				switch (*sptr) {
				case '\0':
					goto scan_more;
				case '*':
					if (sptr[1] == '/') {
						sptr += 2;
						goto scan_more;
					}
				}

				sptr++;
			}
		}

		*ptr = *sptr;

		ptr++;
		sptr++;
	}
}

/*********************************************************************//**
Finds the highest [number] for foreign key constraints of the table. Looks
only at the >= 4.0.18-format id's, which are of the form
databasename/tablename_ibfk_[number].
@return highest number, 0 if table has no new format foreign key constraints */
ulint
dict_table_get_highest_foreign_id(
/*==============================*/
	dict_table_t*	table)	/*!< in: table in the dictionary memory cache */
{
	dict_foreign_t*	foreign;
	char*		endp;
	ulint		biggest_id	= 0;
	ulint		id;
	ulint		len;

	DBUG_ENTER("dict_table_get_highest_foreign_id");

	ut_a(table);

	len = ut_strlen(table->name.m_name);

	for (dict_foreign_set::iterator it = table->foreign_set.begin();
	     it != table->foreign_set.end();
	     ++it) {
		char    fkid[MAX_TABLE_NAME_LEN+20];
		foreign = *it;

		strcpy(fkid, foreign->id);
		/* Convert foreign key identifier on dictionary memory
		cache to filename charset. */
		innobase_convert_to_filename_charset(
				strchr(fkid, '/') + 1,
				strchr(foreign->id, '/') + 1,
				MAX_TABLE_NAME_LEN);

		if (ut_strlen(fkid) > ((sizeof dict_ibfk) - 1) + len
		    && 0 == ut_memcmp(fkid, table->name.m_name, len)
		    && 0 == ut_memcmp(fkid + len,
				      dict_ibfk, (sizeof dict_ibfk) - 1)
		    && fkid[len + ((sizeof dict_ibfk) - 1)] != '0') {
			/* It is of the >= 4.0.18 format */

			id = strtoul(fkid + len
				     + ((sizeof dict_ibfk) - 1),
				     &endp, 10);
			if (*endp == '\0') {
				ut_a(id != biggest_id);

				if (id > biggest_id) {
					biggest_id = id;
				}
			}
		}
	}

	DBUG_PRINT("dict_table_get_highest_foreign_id",
		   ("id: " ULINTPF, biggest_id));

	DBUG_RETURN(biggest_id);
}

/*********************************************************************//**
Reports a simple foreign key create clause syntax error. */
static
void
dict_foreign_report_syntax_err(
/*===========================*/
	const char*     fmt,		/*!< in: syntax err msg */
	const char*	oper,		/*!< in: operation */
	const char*	name,		/*!< in: table name */
	const char*	start_of_latest_foreign,
					/*!< in: start of the foreign key clause
					in the SQL string */
	const char*	ptr)		/*!< in: place of the syntax error */
{
	ut_ad(!srv_read_only_mode);

	FILE*	ef = dict_foreign_err_file;

	mutex_enter(&dict_foreign_err_mutex);
	dict_foreign_error_report_low(ef, name);
	fprintf(ef, fmt, oper, name, start_of_latest_foreign, ptr);
	mutex_exit(&dict_foreign_err_mutex);
}

/*********************************************************************//**
Push warning message to SQL-layer based on foreign key constraint
index match error. */
static
void
dict_foreign_push_index_error(
/*==========================*/
	trx_t*		trx,		/*!< in: trx */
	const char*	operation,	/*!< in: operation create or alter
					*/
	const char*	create_name,	/*!< in: table name in create or
					alter table */
	const char*	latest_foreign,	/*!< in: start of latest foreign key
					constraint name */
	const char**	columns,	/*!< in: foreign key columns */
	ulint		index_error,	/*!< in: error code */
	ulint		err_col,	/*!< in: column where error happened
					*/
	dict_index_t*	err_index,	/*!< in: index where error happened
					*/
	dict_table_t*	table,		/*!< in: table */
	FILE*		ef)		/*!< in: output stream */
{
	switch (index_error) {
	case DB_FOREIGN_KEY_INDEX_NOT_FOUND: {
		fprintf(ef,
			"%s table '%s' with foreign key constraint"
			" failed. There is no index in the referenced"
			" table where the referenced columns appear"
			" as the first columns near '%s'.\n",
			operation, create_name, latest_foreign);
		ib_push_warning(trx, DB_CANNOT_ADD_CONSTRAINT,
			"%s table '%s' with foreign key constraint"
			" failed. There is no index in the referenced"
			" table where the referenced columns appear"
			" as the first columns near '%s'.",
			operation, create_name, latest_foreign);
		break;
	}
	case DB_FOREIGN_KEY_IS_PREFIX_INDEX: {
		fprintf(ef,
			"%s table '%s' with foreign key constraint"
			" failed. There is only prefix index in the referenced"
			" table where the referenced columns appear"
			" as the first columns near '%s'.\n",
			operation, create_name, latest_foreign);
		ib_push_warning(trx, DB_CANNOT_ADD_CONSTRAINT,
			"%s table '%s' with foreign key constraint"
			" failed. There is only prefix index in the referenced"
			" table where the referenced columns appear"
			" as the first columns near '%s'.",
			operation, create_name, latest_foreign);
		break;
	}
	case DB_FOREIGN_KEY_COL_NOT_NULL: {
		fprintf(ef,
			"%s table %s with foreign key constraint"
			" failed. You have defined a SET NULL condition but "
			"column '%s' on index is defined as NOT NULL near '%s'.\n",
			operation, create_name, columns[err_col], latest_foreign);
		ib_push_warning(trx, DB_CANNOT_ADD_CONSTRAINT,
			"%s table %s with foreign key constraint"
			" failed. You have defined a SET NULL condition but "
			"column '%s' on index is defined as NOT NULL near '%s'.",
			operation, create_name, columns[err_col], latest_foreign);
		break;
	}
	case DB_FOREIGN_KEY_COLS_NOT_EQUAL: {
		dict_field_t*	field;
		const char*	col_name;
		field = dict_index_get_nth_field(err_index, err_col);

		col_name = dict_table_get_col_name(
			table, dict_col_get_no(field->col));
		fprintf(ef,
			"%s table %s with foreign key constraint"
			" failed. Field type or character set for column '%s' "
			"does not mach referenced column '%s' near '%s'.\n",
			operation, create_name, columns[err_col], col_name, latest_foreign);
		ib_push_warning(trx, DB_CANNOT_ADD_CONSTRAINT,
			"%s table %s with foreign key constraint"
			" failed. Field type or character set for column '%s' "
			"does not mach referenced column '%s' near '%s'.",
			operation, create_name, columns[err_col], col_name, latest_foreign);
		break;
	}
	default:
		ut_error;
	}
}

/*********************************************************************//**
Scans a table create SQL string and adds to the data dictionary the foreign key
constraints declared in the string. This function should be called after the
indexes for a table have been created. Each foreign key constraint must be
accompanied with indexes in bot participating tables. The indexes are allowed
to contain more fields than mentioned in the constraint.
@return error code or DB_SUCCESS */
static
dberr_t
dict_create_foreign_constraints_low(
	trx_t*			trx,
	mem_heap_t*		heap,
	CHARSET_INFO*		cs,
	const char*		sql_string,
	const char*		name,
	ibool			reject_fks)
{
	dict_table_t*	table			= NULL;
	dict_table_t*	referenced_table	= NULL;
	dict_table_t*	table_to_alter		= NULL;
	dict_table_t*	table_to_create		= NULL;
	ulint		highest_id_so_far	= 0;
	ulint		number			= 1;
	dict_index_t*	index			= NULL;
	dict_foreign_t*	foreign			= NULL;
	const char*	ptr			= sql_string;
	const char*	start_of_latest_foreign	= sql_string;
	const char*	start_of_latest_set     = NULL;
	FILE*		ef			= dict_foreign_err_file;
	ulint		index_error		= DB_SUCCESS;
	dict_index_t*	err_index		= NULL;
	ulint		err_col;
	const char*	constraint_name;
	ibool		success;
	dberr_t		error;
	const char*	ptr1;
	const char*	ptr2;
	ulint		i;
	ulint		j;
	ibool		is_on_delete;
	ulint		n_on_deletes;
	ulint		n_on_updates;
	const dict_col_t*columns[500];
	const char*	column_names[500];
	const char*	ref_column_names[500];
	const char*	referenced_table_name;
	dict_foreign_set	local_fk_set;
	dict_foreign_set_free	local_fk_set_free(local_fk_set);
	const char*	create_table_name;
	const char*	orig;
	char	create_name[MAX_TABLE_NAME_LEN + 1];
	char	operation[8];

	ut_ad(!srv_read_only_mode);
	ut_ad(mutex_own(&dict_sys->mutex));

	table = dict_table_get_low(name);
	/* First check if we are actually doing an ALTER TABLE, and in that
	case look for the table being altered */
	orig = ptr;
	ptr = dict_accept(cs, ptr, "ALTER", &success);

	strcpy((char *)operation, success ? "Alter " : "Create ");

	if (!success) {
		orig = ptr;
		ptr = dict_scan_to(ptr, "CREATE");
		ptr = dict_scan_to(ptr, "TABLE");
		ptr = dict_accept(cs, ptr, "TABLE", &success);

		if (success) {
			ptr = dict_scan_table_name(cs, ptr, &table_to_create, name,
					&success, heap, &create_table_name);
		}

		if (success) {
			char *bufend;
			bufend = innobase_convert_name((char *)create_name, MAX_TABLE_NAME_LEN,
					create_table_name, strlen(create_table_name),
					trx->mysql_thd);
			create_name[bufend-create_name]='\0';
			ptr = orig;
		} else {
			char *bufend;
			ptr = orig;
			bufend = innobase_convert_name((char *)create_name, MAX_TABLE_NAME_LEN,
					name, strlen(name), trx->mysql_thd);
			create_name[bufend-create_name]='\0';
		}

		goto loop;
	}

	if (table == NULL) {
		mutex_enter(&dict_foreign_err_mutex);
		dict_foreign_error_report_low(ef, create_name);
		dict_foreign_error_report_low(ef, create_name);
		fprintf(ef, "%s table %s with foreign key constraint"
			" failed. Table %s not found from data dictionary."
			" Error close to %s.\n",
			operation, create_name, create_name, start_of_latest_foreign);
		mutex_exit(&dict_foreign_err_mutex);
		ib_push_warning(trx, DB_ERROR,
			"%s table %s with foreign key constraint"
			" failed. Table %s not found from data dictionary."
			" Error close to %s.",
			operation, create_name, create_name, start_of_latest_foreign);

		return(DB_ERROR);
	}

	/* If not alter table jump to loop */
	if (!success) {

		goto loop;
	}

	orig = ptr;
	ptr = dict_accept(cs, ptr, "TABLE", &success);

	if (!success) {

		goto loop;
	}

	/* We are doing an ALTER TABLE: scan the table name we are altering */

	orig = ptr;
	ptr = dict_scan_table_name(cs, ptr, &table_to_alter, name,
				   &success, heap, &referenced_table_name);

	if (table_to_alter) {
		char *bufend;
		bufend = innobase_convert_name((char *)create_name, MAX_TABLE_NAME_LEN,
				table_to_alter->name.m_name, strlen(table_to_alter->name.m_name),
				trx->mysql_thd);
		create_name[bufend-create_name]='\0';
	} else {
		char *bufend;
		bufend = innobase_convert_name((char *)create_name, MAX_TABLE_NAME_LEN,
				referenced_table_name, strlen(referenced_table_name),
				trx->mysql_thd);
		create_name[bufend-create_name]='\0';

	}

	if (!success) {
		ib::error() << "Could not find the table " << create_name << " being" << operation << " near to "
			<< orig;

		ib_push_warning(trx, DB_ERROR,
			"%s table %s with foreign key constraint"
			" failed. Table %s not found from data dictionary."
			" Error close to %s.",
			operation, create_name, create_name, orig);

		return(DB_ERROR);
	}

	/* Starting from 4.0.18 and 4.1.2, we generate foreign key id's in the
	format databasename/tablename_ibfk_[number], where [number] is local
	to the table; look for the highest [number] for table_to_alter, so
	that we can assign to new constraints higher numbers. */

	/* If we are altering a temporary table, the table name after ALTER
	TABLE does not correspond to the internal table name, and
	table_to_alter is NULL. TODO: should we fix this somehow? */

	if (table_to_alter == NULL) {
		highest_id_so_far = 0;
	} else {
		highest_id_so_far = dict_table_get_highest_foreign_id(
			table_to_alter);
	}

	number = highest_id_so_far + 1;
	/* Scan for foreign key declarations in a loop */
loop:
	/* Scan either to "CONSTRAINT" or "FOREIGN", whichever is closer */

	ptr1 = dict_scan_to(ptr, "CONSTRAINT");
	ptr2 = dict_scan_to(ptr, "FOREIGN");

	constraint_name = NULL;

	if (ptr1 < ptr2) {
		/* The user may have specified a constraint name. Pick it so
		that we can store 'databasename/constraintname' as the id of
		of the constraint to system tables. */
		ptr = ptr1;

		orig = ptr;
		ptr = dict_accept(cs, ptr, "CONSTRAINT", &success);

		ut_a(success);

		if (!my_isspace(cs, *ptr) && *ptr != '"' && *ptr != '`') {
			goto loop;
		}

		while (my_isspace(cs, *ptr)) {
			ptr++;
		}

		/* read constraint name unless got "CONSTRAINT FOREIGN" */
		if (ptr != ptr2) {
			ptr = dict_scan_id(cs, ptr, heap,
					   &constraint_name, FALSE, FALSE);
		}
	} else {
		ptr = ptr2;
	}

	if (*ptr == '\0') {
		/* The proper way to reject foreign keys for temporary
		tables would be to split the lexing and syntactical
		analysis of foreign key clauses from the actual adding
		of them, so that ha_innodb.cc could first parse the SQL
		command, determine if there are any foreign keys, and
		if so, immediately reject the command if the table is a
		temporary one. For now, this kludge will work. */
		if (reject_fks && !local_fk_set.empty()) {
			mutex_enter(&dict_foreign_err_mutex);
			dict_foreign_error_report_low(ef, create_name);
			fprintf(ef, "%s table %s with foreign key constraint"
				" failed. Temporary tables can't have foreign key constraints."
				" Error close to %s.\n",
				operation, create_name, start_of_latest_foreign);
			mutex_exit(&dict_foreign_err_mutex);

			ib_push_warning(trx, DB_CANNOT_ADD_CONSTRAINT,
				"%s table %s with foreign key constraint"
				" failed. Temporary tables can't have foreign key constraints."
				" Error close to %s.",
				operation, create_name, start_of_latest_foreign);

			return(DB_CANNOT_ADD_CONSTRAINT);
		}

		if (dict_foreigns_has_s_base_col(local_fk_set, table)) {
			return(DB_NO_FK_ON_S_BASE_COL);
		}

		/**********************************************************/
		/* The following call adds the foreign key constraints
		to the data dictionary system tables on disk */

		error = dict_create_add_foreigns_to_dictionary(
			local_fk_set, table, trx);

		if (error == DB_SUCCESS) {

			table->foreign_set.insert(local_fk_set.begin(),
						  local_fk_set.end());
			std::for_each(local_fk_set.begin(),
				      local_fk_set.end(),
				      dict_foreign_add_to_referenced_table());
			local_fk_set.clear();

			dict_mem_table_fill_foreign_vcol_set(table);
		}
		return(error);
	}

	start_of_latest_foreign = ptr;

	orig = ptr;
	ptr = dict_accept(cs, ptr, "FOREIGN", &success);

	if (!success) {
		goto loop;
	}

	if (!my_isspace(cs, *ptr)) {
		goto loop;
	}

	orig = ptr;
	ptr = dict_accept(cs, ptr, "KEY", &success);

	if (!success) {
		goto loop;
	}

	if (my_isspace(cs, *ptr)) {
		ptr1 = dict_accept(cs, ptr, "IF", &success);

		if (success) {
			if (!my_isspace(cs, *ptr1)) {
				goto loop;
			}
			ptr1 = dict_accept(cs, ptr1, "NOT", &success);
			if (!success) {
				goto loop;
			}
			ptr1 = dict_accept(cs, ptr1, "EXISTS", &success);
			if (!success) {
				goto loop;
			}
			ptr = ptr1;
		}
	}

	orig = ptr;
	ptr = dict_accept(cs, ptr, "(", &success);

	if (!success) {
		if (constraint_name) {
			/* MySQL allows also an index id before the '('; we
			skip it */
			ptr = dict_skip_word(cs, ptr, &success);
			if (!success) {
				dict_foreign_report_syntax_err(
					"%s table %s with foreign key constraint"
					" failed. Parse error in '%s'"
					" near '%s'.\n",
					operation, create_name, start_of_latest_foreign, orig);

				ib_push_warning(trx, DB_CANNOT_ADD_CONSTRAINT,
					"%s table %s with foreign key constraint"
					" failed. Parse error in '%s'"
					" near '%s'.",
					operation, create_name, start_of_latest_foreign, orig);
				return(DB_CANNOT_ADD_CONSTRAINT);
			}
		} else {
			while (my_isspace(cs, *ptr)) {
				ptr++;
			}

			ptr = dict_scan_id(cs, ptr, heap,
				     &constraint_name, FALSE, FALSE);
		}

		ptr = dict_accept(cs, ptr, "(", &success);

		if (!success) {
			/* We do not flag a syntax error here because in an
			ALTER TABLE we may also have DROP FOREIGN KEY abc */

			goto loop;
		}
	}

	i = 0;

	/* Scan the columns in the first list */
col_loop1:
	ut_a(i < (sizeof column_names) / sizeof *column_names);
	orig = ptr;
	ptr = dict_scan_col(cs, ptr, &success, table, columns + i,
			    heap, column_names + i);
	if (!success) {
		mutex_enter(&dict_foreign_err_mutex);
		dict_foreign_error_report_low(ef, create_name);
		fprintf(ef,
			"%s table %s with foreign key constraint"
			" failed. Parse error in '%s'"
			" near '%s'.\n",
			operation, create_name, start_of_latest_foreign, orig);

		mutex_exit(&dict_foreign_err_mutex);

		ib_push_warning(trx, DB_CANNOT_ADD_CONSTRAINT,
			"%s table %s with foreign key constraint"
			" failed. Parse error in '%s'"
			" near '%s'.",
			operation, create_name, start_of_latest_foreign, orig);

		return(DB_CANNOT_ADD_CONSTRAINT);
	}

	i++;

	ptr = dict_accept(cs, ptr, ",", &success);

	if (success) {
		goto col_loop1;
	}

	orig = ptr;
	ptr = dict_accept(cs, ptr, ")", &success);

	if (!success) {
		dict_foreign_report_syntax_err(
			"%s table %s with foreign key constraint"
			" failed. Parse error in '%s'"
			" near '%s'.\n",
			operation, create_name, start_of_latest_foreign, orig);

		ib_push_warning(trx, DB_CANNOT_ADD_CONSTRAINT,
			"%s table %s with foreign key constraint"
			" failed. Parse error in '%s'"
			" near '%s'.",
			operation, create_name, start_of_latest_foreign, orig);

		return(DB_CANNOT_ADD_CONSTRAINT);
	}

	/* Try to find an index which contains the columns
	as the first fields and in the right order. There is
	no need to check column type match (on types_idx), since
	the referenced table can be NULL if foreign_key_checks is
	set to 0 */

	index = dict_foreign_find_index(
		table, NULL, column_names, i,
		NULL, TRUE, FALSE, &index_error, &err_col, &err_index);

	if (!index) {
		mutex_enter(&dict_foreign_err_mutex);
		dict_foreign_error_report_low(ef, create_name);
		fputs("There is no index in table ", ef);
		ut_print_name(ef, NULL, create_name);
		fprintf(ef, " where the columns appear\n"
			"as the first columns. Constraint:\n%s\n%s",
			start_of_latest_foreign,
			FOREIGN_KEY_CONSTRAINTS_MSG);
		dict_foreign_push_index_error(trx, operation, create_name, start_of_latest_foreign,
			column_names, index_error, err_col, err_index, table, ef);

		mutex_exit(&dict_foreign_err_mutex);
		return(DB_CANNOT_ADD_CONSTRAINT);
	}

	orig = ptr;
	ptr = dict_accept(cs, ptr, "REFERENCES", &success);

	if (!success || !my_isspace(cs, *ptr)) {
		dict_foreign_report_syntax_err(
			"%s table %s with foreign key constraint"
			" failed. Parse error in '%s'"
			" near '%s'.\n",
			operation, create_name, start_of_latest_foreign, orig);

		ib_push_warning(trx, DB_CANNOT_ADD_CONSTRAINT,
			"%s table %s with foreign key constraint"
			" failed. Parse error in '%s'"
			" near '%s'.",
			operation, create_name, start_of_latest_foreign, orig);
		return(DB_CANNOT_ADD_CONSTRAINT);
	}

	/* Don't allow foreign keys on partitioned tables yet. */
	ptr1 = dict_scan_to(ptr, "PARTITION");
	if (ptr1) {
		ptr1 = dict_accept(cs, ptr1, "PARTITION", &success);
		if (success && my_isspace(cs, *ptr1)) {
			ptr2 = dict_accept(cs, ptr1, "BY", &success);
			if (success) {
				my_error(ER_FOREIGN_KEY_ON_PARTITIONED,MYF(0));
				return(DB_CANNOT_ADD_CONSTRAINT);
			}
		}
	}
	if (dict_table_is_partition(table)) {
		my_error(ER_FOREIGN_KEY_ON_PARTITIONED,MYF(0));
		return(DB_CANNOT_ADD_CONSTRAINT);
	}

	/* Don't allow foreign keys on partitioned tables yet. */
	ptr1 = dict_scan_to(ptr, "PARTITION");
	if (ptr1) {
		ptr1 = dict_accept(cs, ptr1, "PARTITION", &success);
		if (success && my_isspace(cs, *ptr1)) {
			ptr2 = dict_accept(cs, ptr1, "BY", &success);
			if (success) {
				my_error(ER_FOREIGN_KEY_ON_PARTITIONED,MYF(0));
				return(DB_CANNOT_ADD_CONSTRAINT);
			}
		}
	}
	if (dict_table_is_partition(table)) {
		my_error(ER_FOREIGN_KEY_ON_PARTITIONED,MYF(0));
		return(DB_CANNOT_ADD_CONSTRAINT);
	}

	/* Let us create a constraint struct */

	foreign = dict_mem_foreign_create();

	if (constraint_name) {
		ulint	db_len;

		/* Catenate 'databasename/' to the constraint name specified
		by the user: we conceive the constraint as belonging to the
		same MySQL 'database' as the table itself. We store the name
		to foreign->id. */

		db_len = dict_get_db_name_len(table->name.m_name);

		foreign->id = static_cast<char*>(mem_heap_alloc(
			foreign->heap, db_len + strlen(constraint_name) + 2));

		ut_memcpy(foreign->id, table->name.m_name, db_len);
		foreign->id[db_len] = '/';
		strcpy(foreign->id + db_len + 1, constraint_name);
	}

	if (foreign->id == NULL) {
		error = dict_create_add_foreign_id(
			&number, table->name.m_name, foreign);
		if (error != DB_SUCCESS) {
			dict_foreign_free(foreign);
			return(error);
		}
	}

	std::pair<dict_foreign_set::iterator, bool>	ret
		= local_fk_set.insert(foreign);

	if (!ret.second) {
		/* A duplicate foreign key name has been found */
		dict_foreign_free(foreign);
		return(DB_CANNOT_ADD_CONSTRAINT);
	}

	foreign->foreign_table = table;
	foreign->foreign_table_name = mem_heap_strdup(
		foreign->heap, table->name.m_name);
	dict_mem_foreign_table_name_lookup_set(foreign, TRUE);

	foreign->foreign_index = index;
	foreign->n_fields = (unsigned int) i;

	foreign->foreign_col_names = static_cast<const char**>(
		mem_heap_alloc(foreign->heap, i * sizeof(void*)));

	for (i = 0; i < foreign->n_fields; i++) {
		foreign->foreign_col_names[i] = mem_heap_strdup(
                        foreign->heap, column_names[i]);
	}

	ptr = dict_scan_table_name(cs, ptr, &referenced_table, name,
				   &success, heap, &referenced_table_name);

	/* Note that referenced_table can be NULL if the user has suppressed
	checking of foreign key constraints! */

	if (!success || (!referenced_table && trx->check_foreigns)) {
		char	buf[MAX_TABLE_NAME_LEN + 1] = "";
		char*	bufend;

		bufend = innobase_convert_name(buf, MAX_TABLE_NAME_LEN,
				referenced_table_name, strlen(referenced_table_name),
				trx->mysql_thd);
		buf[bufend - buf] = '\0';

		ib_push_warning(trx, DB_CANNOT_ADD_CONSTRAINT,
			"%s table %s with foreign key constraint failed. Referenced table %s not found in the data dictionary "
			"near '%s'.",
			operation, create_name, buf, start_of_latest_foreign);
		mutex_enter(&dict_foreign_err_mutex);
		dict_foreign_error_report_low(ef, create_name);
		fprintf(ef,
			"%s table %s with foreign key constraint failed. Referenced table %s not found in the data dictionary "
			"near '%s'.\n",
			operation, create_name, buf, start_of_latest_foreign);

		mutex_exit(&dict_foreign_err_mutex);

		return(DB_CANNOT_ADD_CONSTRAINT);
	}

	/* Don't allow foreign keys on partitioned tables yet. */
	if (referenced_table && dict_table_is_partition(referenced_table)) {
		/* How could one make a referenced table to be a partition? */
		ut_ad(0);
		my_error(ER_FOREIGN_KEY_ON_PARTITIONED,MYF(0));
		return(DB_CANNOT_ADD_CONSTRAINT);
	}

	ptr = dict_accept(cs, ptr, "(", &success);

	if (!success) {
		dict_foreign_report_syntax_err(
			"%s table %s with foreign key constraint"
			" failed. Parse error in '%s'"
			" near '%s'.\n",
			operation, create_name, start_of_latest_foreign, orig);

		ib_push_warning(trx, DB_CANNOT_ADD_CONSTRAINT,
			"%s table %s with foreign key constraint"
			" failed. Parse error in '%s'"
			" near '%s'.",
			operation, create_name, start_of_latest_foreign, orig);

		return(DB_CANNOT_ADD_CONSTRAINT);
	}

	/* Scan the columns in the second list */
	i = 0;

col_loop2:
	orig = ptr;
	ptr = dict_scan_col(cs, ptr, &success, referenced_table, columns + i,
			    heap, ref_column_names + i);
	i++;

	if (!success) {

		mutex_enter(&dict_foreign_err_mutex);
		dict_foreign_error_report_low(ef, create_name);
		fprintf(ef,
			"%s table %s with foreign key constraint"
			" failed. Parse error in '%s'"
			" near '%s'.\n",
			operation, create_name, start_of_latest_foreign, orig);
		mutex_exit(&dict_foreign_err_mutex);
		ib_push_warning(trx, DB_CANNOT_ADD_CONSTRAINT,
			"%s table %s with foreign key constraint"
			" failed. Parse error in '%s'"
			" near '%s'.",
			operation, create_name, start_of_latest_foreign, orig);

		return(DB_CANNOT_ADD_CONSTRAINT);
	}

	orig = ptr;
	ptr = dict_accept(cs, ptr, ",", &success);

	if (success) {
		goto col_loop2;
	}

	orig = ptr;
	ptr = dict_accept(cs, ptr, ")", &success);

	if (!success || foreign->n_fields != i) {

		dict_foreign_report_syntax_err(
			"%s table %s with foreign key constraint"
			" failed. Parse error in '%s' near '%s'.  Referencing column count does not match referenced column count.\n",
			operation, create_name, start_of_latest_foreign, orig);

		ib_push_warning(trx, DB_CANNOT_ADD_CONSTRAINT,
			"%s table %s with foreign key constraint"
			" failed. Parse error in '%s' near '%s'.  Referencing column count %d does not match referenced column count %d.\n",
			operation, create_name, start_of_latest_foreign, orig, i, foreign->n_fields);

		return(DB_CANNOT_ADD_CONSTRAINT);
	}

	n_on_deletes = 0;
	n_on_updates = 0;

scan_on_conditions:
	/* Loop here as long as we can find ON ... conditions */

	start_of_latest_set = ptr;
	ptr = dict_accept(cs, ptr, "ON", &success);

	if (!success) {

		goto try_find_index;
	}

	orig = ptr;
	ptr = dict_accept(cs, ptr, "DELETE", &success);

	if (!success) {
		orig = ptr;
		ptr = dict_accept(cs, ptr, "UPDATE", &success);

		if (!success) {

			dict_foreign_report_syntax_err(
				"%s table %s with foreign key constraint"
				" failed. Parse error in '%s'"
				" near '%s'.\n",
				operation, create_name, start_of_latest_foreign, start_of_latest_set);

			ib_push_warning(trx, DB_CANNOT_ADD_CONSTRAINT,
				"%s table %s with foreign key constraint"
				" failed. Parse error in '%s'"
				" near '%s'.",
				operation, create_name, start_of_latest_foreign, start_of_latest_set);

			return(DB_CANNOT_ADD_CONSTRAINT);
		}

		is_on_delete = FALSE;
		n_on_updates++;
	} else {
		is_on_delete = TRUE;
		n_on_deletes++;
	}

	orig = ptr;
	ptr = dict_accept(cs, ptr, "RESTRICT", &success);

	if (success) {
		goto scan_on_conditions;
	}

	orig = ptr;
	ptr = dict_accept(cs, ptr, "CASCADE", &success);

	if (success) {
		if (is_on_delete) {
			foreign->type |= DICT_FOREIGN_ON_DELETE_CASCADE;
		} else {
			foreign->type |= DICT_FOREIGN_ON_UPDATE_CASCADE;
		}

		goto scan_on_conditions;
	}

	orig = ptr;
	ptr = dict_accept(cs, ptr, "NO", &success);

	if (success) {
		orig = ptr;
		ptr = dict_accept(cs, ptr, "ACTION", &success);

		if (!success) {
			dict_foreign_report_syntax_err(
				"%s table %s with foreign key constraint"
				" failed. Parse error in '%s'"
				" near '%s'.\n",
				operation, create_name, start_of_latest_foreign, start_of_latest_set);

			ib_push_warning(trx, DB_CANNOT_ADD_CONSTRAINT,
				"%s table %s with foreign key constraint"
				" failed. Parse error in '%s'"
				" near '%s'.",
				operation, create_name, start_of_latest_foreign, start_of_latest_set);

			return(DB_CANNOT_ADD_CONSTRAINT);
		}

		if (is_on_delete) {
			foreign->type |= DICT_FOREIGN_ON_DELETE_NO_ACTION;
		} else {
			foreign->type |= DICT_FOREIGN_ON_UPDATE_NO_ACTION;
		}

		goto scan_on_conditions;
	}

	orig = ptr;
	ptr = dict_accept(cs, ptr, "SET", &success);

	if (!success) {
		dict_foreign_report_syntax_err(
			"%s table %s with foreign key constraint"
			" failed. Parse error in '%s'"
			" near '%s'.\n",
			operation, create_name, start_of_latest_foreign, start_of_latest_set);

		ib_push_warning(trx, DB_CANNOT_ADD_CONSTRAINT,
			"%s table %s with foreign key constraint"
			" failed. Parse error in '%s'"
			" near '%s'.",
			operation, create_name, start_of_latest_foreign, start_of_latest_set);
		return(DB_CANNOT_ADD_CONSTRAINT);
	}

	orig = ptr;
	ptr = dict_accept(cs, ptr, "NULL", &success);

	if (!success) {
		dict_foreign_report_syntax_err(
			"%s table %s with foreign key constraint"
			" failed. Parse error in '%s'"
			" near '%s'.\n",
			operation, create_name, start_of_latest_foreign, start_of_latest_set);

		ib_push_warning(trx, DB_CANNOT_ADD_CONSTRAINT,
			"%s table %s with foreign key constraint"
			" failed. Parse error in '%s'"
			" near '%s'.",
			operation, create_name, start_of_latest_foreign, start_of_latest_set);

		return(DB_CANNOT_ADD_CONSTRAINT);
	}

	for (j = 0; j < foreign->n_fields; j++) {
		if ((dict_index_get_nth_col(foreign->foreign_index, j)->prtype)
		    & DATA_NOT_NULL) {
			const dict_col_t*	col
				= dict_index_get_nth_col(foreign->foreign_index, j);
			const char* col_name = dict_table_get_col_name(foreign->foreign_index->table,
				dict_col_get_no(col));

			/* It is not sensible to define SET NULL
			if the column is not allowed to be NULL! */

			mutex_enter(&dict_foreign_err_mutex);
			dict_foreign_error_report_low(ef, create_name);
			fprintf(ef,
				"%s table %s with foreign key constraint"
				" failed. You have defined a SET NULL condition but column '%s' is defined as NOT NULL"
				" in '%s' near '%s'.\n",
				operation, create_name, col_name, start_of_latest_foreign, start_of_latest_set);
			mutex_exit(&dict_foreign_err_mutex);

			ib_push_warning(trx, DB_CANNOT_ADD_CONSTRAINT,
				"%s table %s with foreign key constraint"
				" failed. You have defined a SET NULL condition but column '%s' is defined as NOT NULL"
				" in '%s' near '%s'.",
				operation, create_name, col_name, start_of_latest_foreign, start_of_latest_set);

			return(DB_CANNOT_ADD_CONSTRAINT);
		}
	}

	if (is_on_delete) {
		foreign->type |= DICT_FOREIGN_ON_DELETE_SET_NULL;
	} else {
		foreign->type |= DICT_FOREIGN_ON_UPDATE_SET_NULL;
	}

	goto scan_on_conditions;

try_find_index:
	if (n_on_deletes > 1 || n_on_updates > 1) {
		/* It is an error to define more than 1 action */

		mutex_enter(&dict_foreign_err_mutex);
		dict_foreign_error_report_low(ef, create_name);
		fprintf(ef,
			"%s table %s with foreign key constraint"
			" failed. You have more than one on delete or on update clause"
			" in '%s' near '%s'.\n",
			operation, create_name, start_of_latest_foreign, start_of_latest_set);
		mutex_exit(&dict_foreign_err_mutex);

		ib_push_warning(trx, DB_CANNOT_ADD_CONSTRAINT,
			"%s table %s with foreign key constraint"
			" failed. You have more than one on delete or on update clause"
			" in '%s' near '%s'.",
			operation, create_name, start_of_latest_foreign, start_of_latest_set);

		dict_foreign_free(foreign);

		return(DB_CANNOT_ADD_CONSTRAINT);
	}

	/* Try to find an index which contains the columns as the first fields
	and in the right order, and the types are the same as in
	foreign->foreign_index */

	if (referenced_table) {
		index = dict_foreign_find_index(referenced_table, NULL,
						ref_column_names, i,
						foreign->foreign_index,
			TRUE, FALSE, &index_error, &err_col, &err_index);

		if (!index) {
			mutex_enter(&dict_foreign_err_mutex);
			dict_foreign_error_report_low(ef, create_name);
			fprintf(ef, "%s:\n"
				"Cannot find an index in the"
				" referenced table where the\n"
				"referenced columns appear as the"
				" first columns, or column types\n"
				"in the table and the referenced table"
				" do not match for constraint.\n"
				"Note that the internal storage type of"
				" ENUM and SET changed in\n"
				"tables created with >= InnoDB-4.1.12,"
				" and such columns in old tables\n"
				"cannot be referenced by such columns"
				" in new tables.\n%s\n",
				start_of_latest_foreign,
				FOREIGN_KEY_CONSTRAINTS_MSG);

			dict_foreign_push_index_error(trx, operation, create_name, start_of_latest_foreign,
				column_names, index_error, err_col, err_index, referenced_table, ef);

			mutex_exit(&dict_foreign_err_mutex);

			return(DB_CANNOT_ADD_CONSTRAINT);
		}
	} else {
		ut_a(trx->check_foreigns == FALSE);
		index = NULL;
	}

	foreign->referenced_index = index;
	foreign->referenced_table = referenced_table;

	foreign->referenced_table_name = mem_heap_strdup(
		foreign->heap, referenced_table_name);
	dict_mem_referenced_table_name_lookup_set(foreign, TRUE);

	foreign->referenced_col_names = static_cast<const char**>(
		mem_heap_alloc(foreign->heap, i * sizeof(void*)));

	for (i = 0; i < foreign->n_fields; i++) {
		foreign->referenced_col_names[i]
			= mem_heap_strdup(foreign->heap, ref_column_names[i]);
	}

	goto loop;
}

/** Scans a table create SQL string and adds to the data dictionary
the foreign key constraints declared in the string. This function
should be called after the indexes for a table have been created.
Each foreign key constraint must be accompanied with indexes in
bot participating tables. The indexes are allowed to contain more
fields than mentioned in the constraint.

@param[in]	trx		transaction
@param[in]	sql_string	table create statement where
				foreign keys are declared like:
				FOREIGN KEY (a, b) REFERENCES table2(c, d),
				table2 can be written also with the database
				name before it: test.table2; the default
				database id the database of parameter name
@param[in]	sql_length	length of sql_string
@param[in]	name		table full name in normalized form
@param[in]	reject_fks	if TRUE, fail with error code
				DB_CANNOT_ADD_CONSTRAINT if any
				foreign keys are found.
@return error code or DB_SUCCESS */
dberr_t
dict_create_foreign_constraints(
	trx_t*			trx,
	const char*		sql_string,
	size_t			sql_length,
	const char*		name,
	ibool			reject_fks)
{
	char*		str;
	dberr_t		err;
	mem_heap_t*	heap;

	ut_a(trx);
	ut_a(trx->mysql_thd);

	str = dict_strip_comments(sql_string, sql_length);
	heap = mem_heap_create(10000);

	err = dict_create_foreign_constraints_low(
		trx, heap, innobase_get_charset(trx->mysql_thd),
		str, name, reject_fks);

	mem_heap_free(heap);
	ut_free(str);

	return(err);
}

/**********************************************************************//**
Parses the CONSTRAINT id's to be dropped in an ALTER TABLE statement.
@return DB_SUCCESS or DB_CANNOT_DROP_CONSTRAINT if syntax error or the
constraint id does not match */
dberr_t
dict_foreign_parse_drop_constraints(
/*================================*/
	mem_heap_t*	heap,			/*!< in: heap from which we can
						allocate memory */
	trx_t*		trx,			/*!< in: transaction */
	dict_table_t*	table,			/*!< in: table */
	ulint*		n,			/*!< out: number of constraints
						to drop */
	const char***	constraints_to_drop)	/*!< out: id's of the
						constraints to drop */
{
	ibool			success;
	char*			str;
	size_t			len;
	const char*		ptr;
	const char*		ptr1;
	const char*		id;
	CHARSET_INFO*		cs;

	ut_a(trx);
	ut_a(trx->mysql_thd);

	cs = innobase_get_charset(trx->mysql_thd);

	*n = 0;

	*constraints_to_drop = static_cast<const char**>(
		mem_heap_alloc(heap, 1000 * sizeof(char*)));

	ptr = innobase_get_stmt_unsafe(trx->mysql_thd, &len);

	str = dict_strip_comments(ptr, len);

	ptr = str;

	ut_ad(mutex_own(&dict_sys->mutex));
loop:
	ptr = dict_scan_to(ptr, "DROP");

	if (*ptr == '\0') {
		ut_free(str);

		return(DB_SUCCESS);
	}

	ptr = dict_accept(cs, ptr, "DROP", &success);

	if (!my_isspace(cs, *ptr)) {

		goto loop;
	}

	ptr = dict_accept(cs, ptr, "FOREIGN", &success);

	if (!success || !my_isspace(cs, *ptr)) {

		goto loop;
	}

	ptr = dict_accept(cs, ptr, "KEY", &success);

	if (!success) {

		goto syntax_error;
	}

	ptr1 = dict_accept(cs, ptr, "IF", &success);

	if (success && my_isspace(cs, *ptr1)) {
		ptr1 = dict_accept(cs, ptr1, "EXISTS", &success);
		if (success) {
			ptr = ptr1;
		}
	}

	ptr = dict_scan_id(cs, ptr, heap, &id, FALSE, TRUE);

	if (id == NULL) {

		goto syntax_error;
	}

	ut_a(*n < 1000);
	(*constraints_to_drop)[*n] = id;
	(*n)++;

	if (std::find_if(table->foreign_set.begin(),
			 table->foreign_set.end(),
			 dict_foreign_matches_id(id))
	    == table->foreign_set.end()) {

		if (!srv_read_only_mode) {
			FILE*	ef = dict_foreign_err_file;

			mutex_enter(&dict_foreign_err_mutex);
			rewind(ef);
			ut_print_timestamp(ef);
			fputs(" Error in dropping of a foreign key"
			      " constraint of table ", ef);
			ut_print_name(ef, NULL, table->name.m_name);
			fprintf(ef, ",\nin SQL command\n%s"
				"\nCannot find a constraint with the"
				" given id %s.\n", str, id);
			mutex_exit(&dict_foreign_err_mutex);
		}

		ut_free(str);

		return(DB_CANNOT_DROP_CONSTRAINT);
	}

	goto loop;

syntax_error:
	if (!srv_read_only_mode) {
		FILE*	ef = dict_foreign_err_file;

		mutex_enter(&dict_foreign_err_mutex);
		rewind(ef);
		ut_print_timestamp(ef);
		fputs(" Syntax error in dropping of a"
		      " foreign key constraint of table ", ef);
		ut_print_name(ef, NULL, table->name.m_name);
		fprintf(ef, ",\n"
			"close to:\n%s\n in SQL command\n%s\n", ptr, str);
		mutex_exit(&dict_foreign_err_mutex);
	}

	ut_free(str);

	return(DB_CANNOT_DROP_CONSTRAINT);
}

/*==================== END OF FOREIGN KEY PROCESSING ====================*/

/**********************************************************************//**
Returns an index object if it is found in the dictionary cache.
Assumes that dict_sys->mutex is already being held.
@return index, NULL if not found */
dict_index_t*
dict_index_get_if_in_cache_low(
/*===========================*/
	index_id_t	index_id)	/*!< in: index id */
{
	ut_ad(mutex_own(&dict_sys->mutex));

	return(dict_index_find_on_id_low(index_id));
}

#if defined UNIV_DEBUG || defined UNIV_BUF_DEBUG
/**********************************************************************//**
Returns an index object if it is found in the dictionary cache.
@return index, NULL if not found */
dict_index_t*
dict_index_get_if_in_cache(
/*=======================*/
	index_id_t	index_id)	/*!< in: index id */
{
	dict_index_t*	index;

	if (dict_sys == NULL) {
		return(NULL);
	}

	mutex_enter(&dict_sys->mutex);

	index = dict_index_get_if_in_cache_low(index_id);

	mutex_exit(&dict_sys->mutex);

	return(index);
}
#endif /* UNIV_DEBUG || UNIV_BUF_DEBUG */

#ifdef UNIV_DEBUG
/**********************************************************************//**
Checks that a tuple has n_fields_cmp value in a sensible range, so that
no comparison can occur with the page number field in a node pointer.
@return TRUE if ok */
ibool
dict_index_check_search_tuple(
/*==========================*/
	const dict_index_t*	index,	/*!< in: index tree */
	const dtuple_t*		tuple)	/*!< in: tuple used in a search */
{
	ut_a(index);
	ut_a(dtuple_get_n_fields_cmp(tuple)
	     <= dict_index_get_n_unique_in_tree(index));
	return(TRUE);
}
#endif /* UNIV_DEBUG */

/**********************************************************************//**
Builds a node pointer out of a physical record and a page number.
@return own: node pointer */
dtuple_t*
dict_index_build_node_ptr(
/*======================*/
	const dict_index_t*	index,	/*!< in: index */
	const rec_t*		rec,	/*!< in: record for which to build node
					pointer */
	ulint			page_no,/*!< in: page number to put in node
					pointer */
	mem_heap_t*		heap,	/*!< in: memory heap where pointer
					created */
	ulint			level)	/*!< in: level of rec in tree:
					0 means leaf level */
{
	dtuple_t*	tuple;
	dfield_t*	field;
	byte*		buf;
	ulint		n_unique;

	if (dict_index_is_ibuf(index)) {
		/* In a universal index tree, we take the whole record as
		the node pointer if the record is on the leaf level,
		on non-leaf levels we remove the last field, which
		contains the page number of the child page */

		ut_a(!dict_table_is_comp(index->table));
		n_unique = rec_get_n_fields_old(rec);

		if (level > 0) {
			ut_a(n_unique > 1);
			n_unique--;
		}
	} else {
		n_unique = dict_index_get_n_unique_in_tree_nonleaf(index);
	}

	tuple = dtuple_create(heap, n_unique + 1);

	/* When searching in the tree for the node pointer, we must not do
	comparison on the last field, the page number field, as on upper
	levels in the tree there may be identical node pointers with a
	different page number; therefore, we set the n_fields_cmp to one
	less: */

	dtuple_set_n_fields_cmp(tuple, n_unique);

	dict_index_copy_types(tuple, index, n_unique);

	buf = static_cast<byte*>(mem_heap_alloc(heap, 4));

	mach_write_to_4(buf, page_no);

	field = dtuple_get_nth_field(tuple, n_unique);
	dfield_set_data(field, buf, 4);

	dtype_set(dfield_get_type(field), DATA_SYS_CHILD, DATA_NOT_NULL, 4);

	rec_copy_prefix_to_dtuple(tuple, rec, index, !level, n_unique, heap);
	dtuple_set_info_bits(tuple, dtuple_get_info_bits(tuple)
			     | REC_STATUS_NODE_PTR);

	ut_ad(dtuple_check_typed(tuple));

	return(tuple);
}

/**********************************************************************//**
Copies an initial segment of a physical record, long enough to specify an
index entry uniquely.
@return pointer to the prefix record */
rec_t*
dict_index_copy_rec_order_prefix(
/*=============================*/
	const dict_index_t*	index,	/*!< in: index */
	const rec_t*		rec,	/*!< in: record for which to
					copy prefix */
	ulint*			n_fields,/*!< out: number of fields copied */
	byte**			buf,	/*!< in/out: memory buffer for the
					copied prefix, or NULL */
	ulint*			buf_size)/*!< in/out: buffer size */
{
	ulint		n;

	UNIV_PREFETCH_R(rec);

	if (dict_index_is_ibuf(index)) {
		ut_a(!dict_table_is_comp(index->table));
		n = rec_get_n_fields_old(rec);
	} else {
		if (page_rec_is_leaf(rec)) {
			n = dict_index_get_n_unique_in_tree(index);
		} else {
			n = dict_index_get_n_unique_in_tree_nonleaf(index);
			/* For internal node of R-tree, since we need to
			compare the page no field, so, we need to copy this
			field as well. */
			if (dict_index_is_spatial(index)) {
				n++;
			}
		}
	}

	*n_fields = n;
	return(rec_copy_prefix_to_buf(rec, index, n, buf, buf_size));
}

/** Convert a physical record into a search tuple.
@param[in]	rec		index record (not necessarily in an index page)
@param[in]	index		index
@param[in]	leaf		whether rec is in a leaf page
@param[in]	n_fields	number of data fields
@param[in,out]	heap		memory heap for allocation
@return own: data tuple */
dtuple_t*
dict_index_build_data_tuple(
	const rec_t*		rec,
	const dict_index_t*	index,
	bool			leaf,
	ulint			n_fields,
	mem_heap_t*		heap)
{
	dtuple_t* tuple = dtuple_create(heap, n_fields);

	dict_index_copy_types(tuple, index, n_fields);

	rec_copy_prefix_to_dtuple(tuple, rec, index, leaf, n_fields, heap);

	ut_ad(dtuple_check_typed(tuple));

	return(tuple);
}

/*********************************************************************//**
Calculates the minimum record length in an index. */
ulint
dict_index_calc_min_rec_len(
/*========================*/
	const dict_index_t*	index)	/*!< in: index */
{
	ulint	sum	= 0;
	ulint	i;
	ulint	comp	= dict_table_is_comp(index->table);

	if (comp) {
		ulint nullable = 0;
		sum = REC_N_NEW_EXTRA_BYTES;
		for (i = 0; i < dict_index_get_n_fields(index); i++) {
			const dict_col_t*	col
				= dict_index_get_nth_col(index, i);
			ulint	size = dict_col_get_fixed_size(col, comp);
			sum += size;
			if (!size) {
				size = col->len;
				sum += size < 128 ? 1 : 2;
			}
			if (!(col->prtype & DATA_NOT_NULL)) {
				nullable++;
			}
		}

		/* round the NULL flags up to full bytes */
		sum += UT_BITS_IN_BYTES(nullable);

		return(sum);
	}

	for (i = 0; i < dict_index_get_n_fields(index); i++) {
		sum += dict_col_get_fixed_size(
			dict_index_get_nth_col(index, i), comp);
	}

	if (sum > 127) {
		sum += 2 * dict_index_get_n_fields(index);
	} else {
		sum += dict_index_get_n_fields(index);
	}

	sum += REC_N_OLD_EXTRA_BYTES;

	return(sum);
}

/**********************************************************************//**
Outputs info on a foreign key of a table in a format suitable for
CREATE TABLE. */
std::string
dict_print_info_on_foreign_key_in_create_format(
/*============================================*/
	trx_t*		trx,		/*!< in: transaction */
	dict_foreign_t*	foreign,	/*!< in: foreign key constraint */
	ibool		add_newline)	/*!< in: whether to add a newline */
{
	const char*	stripped_id;
	ulint	i;
	std::string	str;

	if (strchr(foreign->id, '/')) {
		/* Strip the preceding database name from the constraint id */
		stripped_id = foreign->id + 1
			+ dict_get_db_name_len(foreign->id);
	} else {
		stripped_id = foreign->id;
	}

	str.append(",");

	if (add_newline) {
		/* SHOW CREATE TABLE wants constraints each printed nicely
		on its own line, while error messages want no newlines
		inserted. */
		str.append("\n ");
	}

	str.append(" CONSTRAINT ");

	str.append(innobase_quote_identifier(trx, stripped_id));
	str.append(" FOREIGN KEY (");

	for (i = 0;;) {
		str.append(innobase_quote_identifier(trx, foreign->foreign_col_names[i]));

		if (++i < foreign->n_fields) {
			str.append(", ");
		} else {
			break;
		}
	}

	str.append(") REFERENCES ");

	if (dict_tables_have_same_db(foreign->foreign_table_name_lookup,
				     foreign->referenced_table_name_lookup)) {
		/* Do not print the database name of the referenced table */
		str.append(ut_get_name(trx,
			      dict_remove_db_name(
				      foreign->referenced_table_name)));
	} else {
		str.append(ut_get_name(trx,
				foreign->referenced_table_name));
	}

	str.append(" (");

	for (i = 0;;) {
		str.append(innobase_quote_identifier(trx,
				foreign->referenced_col_names[i]));

		if (++i < foreign->n_fields) {
			str.append(", ");
		} else {
			break;
		}
	}

	str.append(")");

	if (foreign->type & DICT_FOREIGN_ON_DELETE_CASCADE) {
		str.append(" ON DELETE CASCADE");
	}

	if (foreign->type & DICT_FOREIGN_ON_DELETE_SET_NULL) {
		str.append(" ON DELETE SET NULL");
	}

	if (foreign->type & DICT_FOREIGN_ON_DELETE_NO_ACTION) {
		str.append(" ON DELETE NO ACTION");
	}

	if (foreign->type & DICT_FOREIGN_ON_UPDATE_CASCADE) {
		str.append(" ON UPDATE CASCADE");
	}

	if (foreign->type & DICT_FOREIGN_ON_UPDATE_SET_NULL) {
		str.append(" ON UPDATE SET NULL");
	}

	if (foreign->type & DICT_FOREIGN_ON_UPDATE_NO_ACTION) {
		str.append(" ON UPDATE NO ACTION");
	}

	return str;
}

/**********************************************************************//**
Outputs info on foreign keys of a table. */
std::string
dict_print_info_on_foreign_keys(
/*============================*/
	ibool		create_table_format, /*!< in: if TRUE then print in
				a format suitable to be inserted into
				a CREATE TABLE, otherwise in the format
				of SHOW TABLE STATUS */
	trx_t*		trx,	/*!< in: transaction */
	dict_table_t*	table)	/*!< in: table */
{
	dict_foreign_t*	foreign;
	std::string 	str;

	mutex_enter(&dict_sys->mutex);

	for (dict_foreign_set::iterator it = table->foreign_set.begin();
	     it != table->foreign_set.end();
	     ++it) {

		foreign = *it;

		if (create_table_format) {
			str.append(
				dict_print_info_on_foreign_key_in_create_format(
					trx, foreign, TRUE));
		} else {
			ulint	i;
			str.append("; (");

			for (i = 0; i < foreign->n_fields; i++) {
				if (i) {
					str.append(" ");
				}

				str.append(innobase_quote_identifier(trx,
						foreign->foreign_col_names[i]));
			}

			str.append(") REFER ");
			str.append(ut_get_name(trx,
					foreign->referenced_table_name));
			str.append(")");

			for (i = 0; i < foreign->n_fields; i++) {
				if (i) {
					str.append(" ");
				}
				str.append(innobase_quote_identifier(
						trx,
						foreign->referenced_col_names[i]));
			}

			str.append(")");

			if (foreign->type == DICT_FOREIGN_ON_DELETE_CASCADE) {
				str.append(" ON DELETE CASCADE");
			}

			if (foreign->type == DICT_FOREIGN_ON_DELETE_SET_NULL) {
				str.append(" ON DELETE SET NULL");
			}

			if (foreign->type & DICT_FOREIGN_ON_DELETE_NO_ACTION) {
				str.append(" ON DELETE NO ACTION");
			}

			if (foreign->type & DICT_FOREIGN_ON_UPDATE_CASCADE) {
				str.append(" ON UPDATE CASCADE");
			}

			if (foreign->type & DICT_FOREIGN_ON_UPDATE_SET_NULL) {
				str.append(" ON UPDATE SET NULL");
			}

			if (foreign->type & DICT_FOREIGN_ON_UPDATE_NO_ACTION) {
				str.append(" ON UPDATE NO ACTION");
			}
		}
	}

	mutex_exit(&dict_sys->mutex);
	return str;
}

/** Given a space_id of a file-per-table tablespace, search the
dict_sys->table_LRU list and return the dict_table_t* pointer for it.
@param	space_id	Tablespace ID
@return table if found, NULL if not */
static
dict_table_t*
dict_find_single_table_by_space(
	ulint	space_id)
{
	dict_table_t*	table;
	ulint		num_item;
	ulint		count = 0;

	ut_ad(space_id > 0);

	if (dict_sys == NULL) {
		/* This could happen when it's in redo processing. */
		return(NULL);
	}

	table = UT_LIST_GET_FIRST(dict_sys->table_LRU);
	num_item =  UT_LIST_GET_LEN(dict_sys->table_LRU);

	/* This function intentionally does not acquire mutex as it is used
	by error handling code in deep call stack as last means to avoid
	killing the server, so it worth to risk some consequences for
	the action. */
	while (table && count < num_item) {
		if (table->space == space_id) {
			if (dict_table_is_file_per_table(table)) {
				return(table);
			}
			return(NULL);
		}

		table = UT_LIST_GET_NEXT(table_LRU, table);
		count++;
	}

	return(NULL);
}

/**********************************************************************//**
Flags a table with specified space_id corrupted in the data dictionary
cache
@return TRUE if successful */
ibool
dict_set_corrupted_by_space(
/*========================*/
	ulint	space_id)		/*!< in: space ID */
{
	dict_table_t*   table;

	table = dict_find_single_table_by_space(space_id);

	if (!table) {
		return(FALSE);
	}

	/* mark the table->corrupted bit only, since the caller
	could be too deep in the stack for SYS_INDEXES update */
	table->corrupted = true;
	table->file_unreadable = true;

	return(TRUE);
}


/** Flag a table with specified space_id encrypted in the data dictionary
cache
@param[in]	space_id	Tablespace id */
UNIV_INTERN
void
dict_set_encrypted_by_space(ulint	space_id)
{
	dict_table_t*   table;

	table = dict_find_single_table_by_space(space_id);

	if (table) {
		table->file_unreadable = true;
	}
}

/**********************************************************************//**
Flags an index corrupted both in the data dictionary cache
and in the SYS_INDEXES */
void
dict_set_corrupted(
/*===============*/
	dict_index_t*	index,	/*!< in/out: index */
	trx_t*		trx,	/*!< in/out: transaction */
	const char*	ctx)	/*!< in: context */
{
	mem_heap_t*	heap;
	mtr_t		mtr;
	dict_index_t*	sys_index;
	dtuple_t*	tuple;
	dfield_t*	dfield;
	byte*		buf;
	const char*	status;
	btr_cur_t	cursor;
	bool		locked	= RW_X_LATCH == trx->dict_operation_lock_mode;

	if (!locked) {
		row_mysql_lock_data_dictionary(trx);
	}

	ut_ad(mutex_own(&dict_sys->mutex));
	ut_ad(!dict_table_is_comp(dict_sys->sys_tables));
	ut_ad(!dict_table_is_comp(dict_sys->sys_indexes));
	ut_ad(!sync_check_iterate(dict_sync_check()));

	/* Mark the table as corrupted only if the clustered index
	is corrupted */
	if (dict_index_is_clust(index)) {
		index->table->corrupted = TRUE;
	}

	if (index->type & DICT_CORRUPT) {
		/* The index was already flagged corrupted. */
		ut_ad(!dict_index_is_clust(index) || index->table->corrupted);
		goto func_exit;
	}

	/* If this is read only mode, do not update SYS_INDEXES, just
	mark it as corrupted in memory */
	if (srv_read_only_mode) {
		index->type |= DICT_CORRUPT;
		goto func_exit;
	}

	heap = mem_heap_create(sizeof(dtuple_t) + 2 * (sizeof(dfield_t)
			       + sizeof(que_fork_t) + sizeof(upd_node_t)
			       + sizeof(upd_t) + 12));
	mtr_start(&mtr);
	index->type |= DICT_CORRUPT;

	sys_index = UT_LIST_GET_FIRST(dict_sys->sys_indexes->indexes);

	/* Find the index row in SYS_INDEXES */
	tuple = dtuple_create(heap, 2);

	dfield = dtuple_get_nth_field(tuple, 0);
	buf = static_cast<byte*>(mem_heap_alloc(heap, 8));
	mach_write_to_8(buf, index->table->id);
	dfield_set_data(dfield, buf, 8);

	dfield = dtuple_get_nth_field(tuple, 1);
	buf = static_cast<byte*>(mem_heap_alloc(heap, 8));
	mach_write_to_8(buf, index->id);
	dfield_set_data(dfield, buf, 8);

	dict_index_copy_types(tuple, sys_index, 2);

	btr_cur_search_to_nth_level(sys_index, 0, tuple, PAGE_CUR_LE,
				    BTR_MODIFY_LEAF,
				    &cursor, 0, __FILE__, __LINE__, &mtr);

	if (cursor.low_match == dtuple_get_n_fields(tuple)) {
		/* UPDATE SYS_INDEXES SET TYPE=index->type
		WHERE TABLE_ID=index->table->id AND INDEX_ID=index->id */
		ulint	len;
		byte*	field	= rec_get_nth_field_old(
			btr_cur_get_rec(&cursor),
			DICT_FLD__SYS_INDEXES__TYPE, &len);
		if (len != 4) {
			goto fail;
		}
		mlog_write_ulint(field, index->type, MLOG_4BYTES, &mtr);
		status = "Flagged";
	} else {
fail:
		status = "Unable to flag";
	}

	mtr_commit(&mtr);
	mem_heap_empty(heap);
	ib::error() << status << " corruption of " << index->name
		<< " in table " << index->table->name << " in " << ctx;
	mem_heap_free(heap);

func_exit:
	if (!locked) {
		row_mysql_unlock_data_dictionary(trx);
	}
}

/** Flags an index corrupted in the data dictionary cache only. This
is used mostly to mark a corrupted index when index's own dictionary
is corrupted, and we force to load such index for repair purpose
@param[in,out]	index	index which is corrupted */
void
dict_set_corrupted_index_cache_only(
	dict_index_t*	index)
{
	ut_ad(index != NULL);
	ut_ad(index->table != NULL);
	ut_ad(mutex_own(&dict_sys->mutex));
	ut_ad(!dict_table_is_comp(dict_sys->sys_tables));
	ut_ad(!dict_table_is_comp(dict_sys->sys_indexes));

	/* Mark the table as corrupted only if the clustered index
	is corrupted */
	if (dict_index_is_clust(index)) {
		index->table->corrupted = TRUE;
	}

	index->type |= DICT_CORRUPT;
}

/** Sets merge_threshold in the SYS_INDEXES
@param[in,out]	index		index
@param[in]	merge_threshold	value to set */
void
dict_index_set_merge_threshold(
	dict_index_t*	index,
	ulint		merge_threshold)
{
	mem_heap_t*	heap;
	mtr_t		mtr;
	dict_index_t*	sys_index;
	dtuple_t*	tuple;
	dfield_t*	dfield;
	byte*		buf;
	btr_cur_t	cursor;

	ut_ad(index != NULL);
	ut_ad(!dict_table_is_comp(dict_sys->sys_tables));
	ut_ad(!dict_table_is_comp(dict_sys->sys_indexes));

	rw_lock_x_lock(dict_operation_lock);
	mutex_enter(&(dict_sys->mutex));

	heap = mem_heap_create(sizeof(dtuple_t) + 2 * (sizeof(dfield_t)
			       + sizeof(que_fork_t) + sizeof(upd_node_t)
			       + sizeof(upd_t) + 12));

	mtr_start(&mtr);

	sys_index = UT_LIST_GET_FIRST(dict_sys->sys_indexes->indexes);

	/* Find the index row in SYS_INDEXES */
	tuple = dtuple_create(heap, 2);

	dfield = dtuple_get_nth_field(tuple, 0);
	buf = static_cast<byte*>(mem_heap_alloc(heap, 8));
	mach_write_to_8(buf, index->table->id);
	dfield_set_data(dfield, buf, 8);

	dfield = dtuple_get_nth_field(tuple, 1);
	buf = static_cast<byte*>(mem_heap_alloc(heap, 8));
	mach_write_to_8(buf, index->id);
	dfield_set_data(dfield, buf, 8);

	dict_index_copy_types(tuple, sys_index, 2);

	btr_cur_search_to_nth_level(sys_index, 0, tuple, PAGE_CUR_GE,
				    BTR_MODIFY_LEAF,
				    &cursor, 0, __FILE__, __LINE__, &mtr);

	if (cursor.up_match == dtuple_get_n_fields(tuple)
	    && rec_get_n_fields_old(btr_cur_get_rec(&cursor))
	       == DICT_NUM_FIELDS__SYS_INDEXES) {
		ulint	len;
		byte*	field	= rec_get_nth_field_old(
			btr_cur_get_rec(&cursor),
			DICT_FLD__SYS_INDEXES__MERGE_THRESHOLD, &len);

		ut_ad(len == 4);

		if (len == 4) {
			mlog_write_ulint(field, merge_threshold,
					 MLOG_4BYTES, &mtr);
		}
	}

	mtr_commit(&mtr);
	mem_heap_free(heap);

	mutex_exit(&(dict_sys->mutex));
	rw_lock_x_unlock(dict_operation_lock);
}

#ifdef UNIV_DEBUG
/** Sets merge_threshold for all indexes in the list of tables
@param[in]	list	pointer to the list of tables */
inline
void
dict_set_merge_threshold_list_debug(
	UT_LIST_BASE_NODE_T(dict_table_t)*	list,
	uint					merge_threshold_all)
{
	for (dict_table_t* table = UT_LIST_GET_FIRST(*list);
	     table != NULL;
	     table = UT_LIST_GET_NEXT(table_LRU, table)) {
		for (dict_index_t* index = UT_LIST_GET_FIRST(table->indexes);
		     index != NULL;
		     index = UT_LIST_GET_NEXT(indexes, index)) {
			rw_lock_x_lock(dict_index_get_lock(index));
			index->merge_threshold = merge_threshold_all;
			rw_lock_x_unlock(dict_index_get_lock(index));
		}
	}
}

/** Sets merge_threshold for all indexes in dictionary cache for debug.
@param[in]	merge_threshold_all	value to set for all indexes */
void
dict_set_merge_threshold_all_debug(
	uint	merge_threshold_all)
{
	mutex_enter(&dict_sys->mutex);

	dict_set_merge_threshold_list_debug(
		&dict_sys->table_LRU, merge_threshold_all);
	dict_set_merge_threshold_list_debug(
		&dict_sys->table_non_LRU, merge_threshold_all);

	mutex_exit(&dict_sys->mutex);
}

#endif /* UNIV_DEBUG */

/** Initialize dict_ind_redundant. */
void
dict_ind_init()
{
	dict_table_t*		table;

	/* create dummy table and index for REDUNDANT infimum and supremum */
	table = dict_mem_table_create("SYS_DUMMY1", DICT_HDR_SPACE, 1, 0, 0, 0);
	dict_mem_table_add_col(table, NULL, NULL, DATA_CHAR,
			       DATA_ENGLISH | DATA_NOT_NULL, 8);

	dict_ind_redundant = dict_mem_index_create("SYS_DUMMY1", "SYS_DUMMY1",
						   DICT_HDR_SPACE, 0, 1);
	dict_index_add_col(dict_ind_redundant, table,
			   dict_table_get_nth_col(table, 0), 0);
	dict_ind_redundant->table = table;
	/* avoid ut_ad(index->cached) in dict_index_get_n_unique_in_tree */
	dict_ind_redundant->cached = TRUE;
}

/** Free dict_ind_redundant. */
void
dict_ind_free()
{
	dict_table_t*	table = dict_ind_redundant->table;
	dict_mem_index_free(dict_ind_redundant);
	dict_ind_redundant = NULL;
	dict_mem_table_free(table);
}

/** Get an index by name.
@param[in]	table		the table where to look for the index
@param[in]	name		the index name to look for
@param[in]	committed	true=search for committed,
false=search for uncommitted
@return index, NULL if does not exist */
dict_index_t*
dict_table_get_index_on_name(
	dict_table_t*	table,
	const char*	name,
	bool		committed)
{
	dict_index_t*	index;

	index = dict_table_get_first_index(table);

	while (index != NULL) {
		if (index->is_committed() == committed
		    && innobase_strcasecmp(index->name, name) == 0) {

			return(index);
		}

		index = dict_table_get_next_index(index);
	}

	return(NULL);
}

/**********************************************************************//**
Replace the index passed in with another equivalent index in the
foreign key lists of the table.
@return whether all replacements were found */
bool
dict_foreign_replace_index(
/*=======================*/
	dict_table_t*		table,  /*!< in/out: table */
	const char**		col_names,
					/*!< in: column names, or NULL
					to use table->col_names */
	const dict_index_t*	index)	/*!< in: index to be replaced */
{
	bool		found	= true;
	dict_foreign_t*	foreign;

	ut_ad(index->to_be_dropped);
	ut_ad(index->table == table);

	for (dict_foreign_set::iterator it = table->foreign_set.begin();
	     it != table->foreign_set.end();
	     ++it) {

		foreign = *it;
		if (foreign->foreign_index == index) {
			ut_ad(foreign->foreign_table == index->table);

			dict_index_t* new_index = dict_foreign_find_index(
				foreign->foreign_table, col_names,
				foreign->foreign_col_names,
				foreign->n_fields, index,
				/*check_charsets=*/TRUE, /*check_null=*/FALSE,
				NULL, NULL, NULL);
			if (new_index) {
				ut_ad(new_index->table == index->table);
				ut_ad(!new_index->to_be_dropped);
			} else {
				found = false;
			}

			foreign->foreign_index = new_index;
		}
	}

	for (dict_foreign_set::iterator it = table->referenced_set.begin();
	     it != table->referenced_set.end();
	     ++it) {

		foreign = *it;
		if (foreign->referenced_index == index) {
			ut_ad(foreign->referenced_table == index->table);

			dict_index_t* new_index = dict_foreign_find_index(
				foreign->referenced_table, NULL,
				foreign->referenced_col_names,
				foreign->n_fields, index,
				/*check_charsets=*/TRUE, /*check_null=*/FALSE,
				NULL, NULL, NULL);
			/* There must exist an alternative index,
			since this must have been checked earlier. */
			if (new_index) {
				ut_ad(new_index->table == index->table);
				ut_ad(!new_index->to_be_dropped);
			} else {
				found = false;
			}

			foreign->referenced_index = new_index;
		}
	}

	return(found);
}

#ifdef UNIV_DEBUG
/**********************************************************************//**
Check for duplicate index entries in a table [using the index name] */
void
dict_table_check_for_dup_indexes(
/*=============================*/
	const dict_table_t*	table,	/*!< in: Check for dup indexes
					in this table */
	enum check_name		check)	/*!< in: whether and when to allow
					temporary index names */
{
	/* Check for duplicates, ignoring indexes that are marked
	as to be dropped */

	const dict_index_t*	index1;
	const dict_index_t*	index2;

	ut_ad(mutex_own(&dict_sys->mutex));

	/* The primary index _must_ exist */
	ut_a(UT_LIST_GET_LEN(table->indexes) > 0);

	index1 = UT_LIST_GET_FIRST(table->indexes);

	do {
		if (!index1->is_committed()) {
			ut_a(!dict_index_is_clust(index1));

			switch (check) {
			case CHECK_ALL_COMPLETE:
				ut_error;
			case CHECK_ABORTED_OK:
				switch (dict_index_get_online_status(index1)) {
				case ONLINE_INDEX_COMPLETE:
				case ONLINE_INDEX_CREATION:
					ut_error;
					break;
				case ONLINE_INDEX_ABORTED:
				case ONLINE_INDEX_ABORTED_DROPPED:
					break;
				}
				/* fall through */
			case CHECK_PARTIAL_OK:
				break;
			}
		}

		for (index2 = UT_LIST_GET_NEXT(indexes, index1);
		     index2 != NULL;
		     index2 = UT_LIST_GET_NEXT(indexes, index2)) {
			ut_ad(index1->is_committed()
			      != index2->is_committed()
			      || strcmp(index1->name, index2->name) != 0);
		}

		index1 = UT_LIST_GET_NEXT(indexes, index1);
	} while (index1);
}
#endif /* UNIV_DEBUG */

/** Auxiliary macro used inside dict_table_schema_check(). */
#define CREATE_TYPES_NAMES() \
	dtype_sql_name((unsigned) req_schema->columns[i].mtype, \
		       (unsigned) req_schema->columns[i].prtype_mask, \
		       (unsigned) req_schema->columns[i].len, \
		       req_type, sizeof(req_type)); \
	dtype_sql_name(table->cols[j].mtype, \
		       table->cols[j].prtype, \
		       table->cols[j].len, \
		       actual_type, sizeof(actual_type))

/*********************************************************************//**
Checks whether a table exists and whether it has the given structure.
The table must have the same number of columns with the same names and
types. The order of the columns does not matter.
The caller must own the dictionary mutex.
dict_table_schema_check() @{
@return DB_SUCCESS if the table exists and contains the necessary columns */
dberr_t
dict_table_schema_check(
/*====================*/
	dict_table_schema_t*	req_schema,	/*!< in/out: required table
						schema */
	char*			errstr,		/*!< out: human readable error
						message if != DB_SUCCESS is
						returned */
	size_t			errstr_sz)	/*!< in: errstr size */
{
	char		buf[MAX_FULL_NAME_LEN];
	char		req_type[64];
	char		actual_type[64];
	dict_table_t*	table;
	ulint		i;

	ut_ad(mutex_own(&dict_sys->mutex));

	table = dict_table_get_low(req_schema->table_name);

	if (table == NULL) {
		bool should_print=true;
		/* no such table */

		if (innobase_strcasecmp(req_schema->table_name, "mysql/innodb_table_stats") == 0) {
			if (innodb_table_stats_not_found_reported == false) {
				innodb_table_stats_not_found = true;
				innodb_table_stats_not_found_reported = true;
			} else {
				should_print = false;
			}
		} else if (innobase_strcasecmp(req_schema->table_name, "mysql/innodb_index_stats") == 0 ) {
			if (innodb_index_stats_not_found_reported == false) {
				innodb_index_stats_not_found = true;
				innodb_index_stats_not_found_reported = true;
			} else {
				should_print = false;
			}
		}

		if (should_print) {
			snprintf(errstr, errstr_sz,
				"Table %s not found.",
				ut_format_name(req_schema->table_name,
					   buf, sizeof(buf)));
			return(DB_TABLE_NOT_FOUND);
		} else {
			return(DB_STATS_DO_NOT_EXIST);
		}
	}

	if (!table->is_readable() &&
	    fil_space_get(table->space) == NULL) {
		/* missing tablespace */

		snprintf(errstr, errstr_sz,
			    "Tablespace for table %s is missing.",
			    ut_format_name(req_schema->table_name,
					   buf, sizeof(buf)));

		return(DB_TABLE_NOT_FOUND);
	}

	if (ulint(table->n_def - DATA_N_SYS_COLS) != req_schema->n_cols) {
		/* the table has a different number of columns than required */
<<<<<<< HEAD
		ut_snprintf(errstr, errstr_sz,
			    "%s has %d columns but should have " ULINTPF ".",
			    ut_format_name(req_schema->table_name,
					   buf, sizeof(buf)),
			    table->n_def - DATA_N_SYS_COLS,
			    req_schema->n_cols);
=======
		snprintf(errstr, errstr_sz,
			 "%s has " ULINTPF " columns but should have "
			 ULINTPF ".",
			 ut_format_name(req_schema->table_name, buf,
					sizeof buf),
			 table->n_def - n_sys_cols,
			 req_schema->n_cols);
>>>>>>> 5b697c5a

		return(DB_ERROR);
	}

	/* For each column from req_schema->columns[] search
	whether it is present in table->cols[].
	The following algorithm is O(n_cols^2), but is optimized to
	be O(n_cols) if the columns are in the same order in both arrays. */

	for (i = 0; i < req_schema->n_cols; i++) {
		ulint	j = dict_table_has_column(
			table, req_schema->columns[i].name, i);

		if (j == table->n_def) {

			snprintf(errstr, errstr_sz,
				    "required column %s"
				    " not found in table %s.",
				    req_schema->columns[i].name,
				    ut_format_name(
					    req_schema->table_name,
					    buf, sizeof(buf)));

			return(DB_ERROR);
		}

		/* we found a column with the same name on j'th position,
		compare column types and flags */

		/* check length for exact match */
		if (req_schema->columns[i].len != table->cols[j].len) {

			CREATE_TYPES_NAMES();

			snprintf(errstr, errstr_sz,
				    "Column %s in table %s is %s"
				    " but should be %s (length mismatch).",
				    req_schema->columns[i].name,
				    ut_format_name(req_schema->table_name,
						   buf, sizeof(buf)),
				    actual_type, req_type);

			return(DB_ERROR);
		}

		/*
                  check mtype for exact match.
                  This check is relaxed to allow use to use TIMESTAMP
                  (ie INT) for last_update instead of DATA_BINARY.
                  We have to test for both values as the innodb_table_stats
                  table may come from MySQL and have the old type.
                */
		if (req_schema->columns[i].mtype != table->cols[j].mtype &&
                    !(req_schema->columns[i].mtype == DATA_INT &&
                      table->cols[j].mtype == DATA_FIXBINARY))
                {
			CREATE_TYPES_NAMES();

			snprintf(errstr, errstr_sz,
				    "Column %s in table %s is %s"
				    " but should be %s (type mismatch).",
				    req_schema->columns[i].name,
				    ut_format_name(req_schema->table_name,
						   buf, sizeof(buf)),
				    actual_type, req_type);

			return(DB_ERROR);
		}

		/* check whether required prtype mask is set */
		if (req_schema->columns[i].prtype_mask != 0
		    && (table->cols[j].prtype
			& req_schema->columns[i].prtype_mask)
		       != req_schema->columns[i].prtype_mask) {

			CREATE_TYPES_NAMES();

			snprintf(errstr, errstr_sz,
				    "Column %s in table %s is %s"
				    " but should be %s (flags mismatch).",
				    req_schema->columns[i].name,
				    ut_format_name(req_schema->table_name,
						   buf, sizeof(buf)),
				    actual_type, req_type);

			return(DB_ERROR);
		}
	}

	if (req_schema->n_foreign != table->foreign_set.size()) {
		snprintf(
			errstr, errstr_sz,
			"Table %s has " ULINTPF " foreign key(s) pointing"
			" to other tables, but it must have " ULINTPF ".",
			ut_format_name(req_schema->table_name,
				       buf, sizeof(buf)),
			static_cast<ulint>(table->foreign_set.size()),
			req_schema->n_foreign);
		return(DB_ERROR);
	}

	if (req_schema->n_referenced != table->referenced_set.size()) {
		snprintf(
			errstr, errstr_sz,
			"There are " ULINTPF " foreign key(s) pointing to %s, "
			"but there must be " ULINTPF ".",
			static_cast<ulint>(table->referenced_set.size()),
			ut_format_name(req_schema->table_name,
				       buf, sizeof(buf)),
			req_schema->n_referenced);
		return(DB_ERROR);
	}

	return(DB_SUCCESS);
}
/* @} */

/*********************************************************************//**
Converts a database and table name from filesystem encoding
(e.g. d@i1b/a@q1b@1Kc, same format as used in dict_table_t::name) in two
strings in UTF8 encoding (e.g. dцb and aюbØc). The output buffers must be
at least MAX_DB_UTF8_LEN and MAX_TABLE_UTF8_LEN bytes. */
void
dict_fs2utf8(
/*=========*/
	const char*	db_and_table,	/*!< in: database and table names,
					e.g. d@i1b/a@q1b@1Kc */
	char*		db_utf8,	/*!< out: database name, e.g. dцb */
	size_t		db_utf8_size,	/*!< in: dbname_utf8 size */
	char*		table_utf8,	/*!< out: table name, e.g. aюbØc */
	size_t		table_utf8_size)/*!< in: table_utf8 size */
{
	char	db[MAX_DATABASE_NAME_LEN + 1];
	ulint	db_len;
	uint	errors;

	db_len = dict_get_db_name_len(db_and_table);

	ut_a(db_len <= sizeof(db));

	memcpy(db, db_and_table, db_len);
	db[db_len] = '\0';

	strconvert(
		&my_charset_filename, db, uint(db_len), system_charset_info,
		db_utf8, uint(db_utf8_size), &errors);

	/* convert each # to @0023 in table name and store the result in buf */
	const char*	table = dict_remove_db_name(db_and_table);
	const char*	table_p;
	char		buf[MAX_TABLE_NAME_LEN * 5 + 1];
	char*		buf_p;
	for (table_p = table, buf_p = buf; table_p[0] != '\0'; table_p++) {
		if (table_p[0] != '#') {
			buf_p[0] = table_p[0];
			buf_p++;
		} else {
			buf_p[0] = '@';
			buf_p[1] = '0';
			buf_p[2] = '0';
			buf_p[3] = '2';
			buf_p[4] = '3';
			buf_p += 5;
		}
		ut_a((size_t) (buf_p - buf) < sizeof(buf));
	}
	buf_p[0] = '\0';

	errors = 0;
	strconvert(
		&my_charset_filename, buf, (uint) (buf_p - buf),
		system_charset_info,
		table_utf8, uint(table_utf8_size),
		&errors);

	if (errors != 0) {
		snprintf(table_utf8, table_utf8_size, "%s%s",
			    srv_mysql50_table_name_prefix, table);
	}
}

/** Resize the hash tables besed on the current buffer pool size. */
void
dict_resize()
{
	dict_table_t*	table;

	mutex_enter(&dict_sys->mutex);

	/* all table entries are in table_LRU and table_non_LRU lists */
	hash_table_free(dict_sys->table_hash);
	hash_table_free(dict_sys->table_id_hash);

	dict_sys->table_hash = hash_create(
		buf_pool_get_curr_size()
		/ (DICT_POOL_PER_TABLE_HASH * UNIV_WORD_SIZE));

	dict_sys->table_id_hash = hash_create(
		buf_pool_get_curr_size()
		/ (DICT_POOL_PER_TABLE_HASH * UNIV_WORD_SIZE));

	for (table = UT_LIST_GET_FIRST(dict_sys->table_LRU); table;
	     table = UT_LIST_GET_NEXT(table_LRU, table)) {
		ulint	fold = ut_fold_string(table->name.m_name);
		ulint	id_fold = ut_fold_ull(table->id);

		HASH_INSERT(dict_table_t, name_hash, dict_sys->table_hash,
			    fold, table);

		HASH_INSERT(dict_table_t, id_hash, dict_sys->table_id_hash,
			    id_fold, table);
	}

	for (table = UT_LIST_GET_FIRST(dict_sys->table_non_LRU); table;
	     table = UT_LIST_GET_NEXT(table_LRU, table)) {
		ulint	fold = ut_fold_string(table->name.m_name);
		ulint	id_fold = ut_fold_ull(table->id);

		HASH_INSERT(dict_table_t, name_hash, dict_sys->table_hash,
			    fold, table);

		HASH_INSERT(dict_table_t, id_hash, dict_sys->table_id_hash,
			    id_fold, table);
	}

	mutex_exit(&dict_sys->mutex);
}

/**********************************************************************//**
Closes the data dictionary module. */
void
dict_close(void)
/*============*/
{
	ulint	i;

	/* Free the hash elements. We don't remove them from the table
	because we are going to destroy the table anyway. */
	for (i = 0; i < hash_get_n_cells(dict_sys->table_hash); i++) {
		dict_table_t*	table;

		table = static_cast<dict_table_t*>(
			HASH_GET_FIRST(dict_sys->table_hash, i));

		while (table) {
			dict_table_t*	prev_table = table;

			table = static_cast<dict_table_t*>(
				HASH_GET_NEXT(name_hash, prev_table));
			ut_ad(prev_table->magic_n == DICT_TABLE_MAGIC_N);
			/* Acquire only because it's a pre-condition. */
			mutex_enter(&dict_sys->mutex);

			dict_table_remove_from_cache(prev_table);

			mutex_exit(&dict_sys->mutex);
		}
	}

	hash_table_free(dict_sys->table_hash);

	/* The elements are the same instance as in dict_sys->table_hash,
	therefore we don't delete the individual elements. */
	hash_table_free(dict_sys->table_id_hash);

	mutex_free(&dict_sys->mutex);

	rw_lock_free(dict_operation_lock);

	ut_free(dict_operation_lock);
	dict_operation_lock = NULL;

	mutex_free(&dict_foreign_err_mutex);

	ut_free(dict_sys);

	dict_sys = NULL;
}

#ifdef UNIV_DEBUG
/**********************************************************************//**
Validate the dictionary table LRU list.
@return TRUE if valid */
static
ibool
dict_lru_validate(void)
/*===================*/
{
	dict_table_t*	table;

	ut_ad(mutex_own(&dict_sys->mutex));

	for (table = UT_LIST_GET_FIRST(dict_sys->table_LRU);
	     table != NULL;
	     table = UT_LIST_GET_NEXT(table_LRU, table)) {

		ut_a(table->can_be_evicted);
	}

	for (table = UT_LIST_GET_FIRST(dict_sys->table_non_LRU);
	     table != NULL;
	     table = UT_LIST_GET_NEXT(table_LRU, table)) {

		ut_a(!table->can_be_evicted);
	}

	return(TRUE);
}

/**********************************************************************//**
Check if a table exists in the dict table LRU list.
@return TRUE if table found in LRU list */
static
ibool
dict_lru_find_table(
/*================*/
	const dict_table_t*	find_table)	/*!< in: table to find */
{
	dict_table_t*		table;

	ut_ad(find_table != NULL);
	ut_ad(mutex_own(&dict_sys->mutex));

	for (table = UT_LIST_GET_FIRST(dict_sys->table_LRU);
	     table != NULL;
	     table = UT_LIST_GET_NEXT(table_LRU, table)) {

		ut_a(table->can_be_evicted);

		if (table == find_table) {
			return(TRUE);
		}
	}

	return(FALSE);
}

/**********************************************************************//**
Check if a table exists in the dict table non-LRU list.
@return TRUE if table found in non-LRU list */
static
ibool
dict_non_lru_find_table(
/*====================*/
	const dict_table_t*	find_table)	/*!< in: table to find */
{
	dict_table_t*		table;

	ut_ad(find_table != NULL);
	ut_ad(mutex_own(&dict_sys->mutex));

	for (table = UT_LIST_GET_FIRST(dict_sys->table_non_LRU);
	     table != NULL;
	     table = UT_LIST_GET_NEXT(table_LRU, table)) {

		ut_a(!table->can_be_evicted);

		if (table == find_table) {
			return(TRUE);
		}
	}

	return(FALSE);
}
#endif /* UNIV_DEBUG */
/*********************************************************************//**
Check an index to see whether its first fields are the columns in the array,
in the same order and is not marked for deletion and is not the same
as types_idx.
@return true if the index qualifies, otherwise false */
bool
dict_foreign_qualify_index(
/*=======================*/
	const dict_table_t*	table,	/*!< in: table */
	const char**		col_names,
					/*!< in: column names, or NULL
					to use table->col_names */
	const char**		columns,/*!< in: array of column names */
	ulint			n_cols,	/*!< in: number of columns */
	const dict_index_t*	index,	/*!< in: index to check */
	const dict_index_t*	types_idx,
					/*!< in: NULL or an index
					whose types the column types
					must match */
	bool			check_charsets,
					/*!< in: whether to check
					charsets.  only has an effect
					if types_idx != NULL */
	ulint			check_null,
					/*!< in: nonzero if none of
					the columns must be declared
					NOT NULL */
	ulint*			error,	/*!< out: error code */
	ulint*			err_col_no,
					/*!< out: column number where
					error happened */
	dict_index_t**		err_index)
					/*!< out: index where error
					happened */
{
	if (dict_index_get_n_fields(index) < n_cols) {
		return(false);
	}

	for (ulint i = 0; i < n_cols; i++) {
		dict_field_t*	field;
		const char*	col_name;
		ulint		col_no;

		field = dict_index_get_nth_field(index, i);
		col_no = dict_col_get_no(field->col);

		if (field->prefix_len != 0) {
			/* We do not accept column prefix
			indexes here */
			if (error && err_col_no && err_index) {
				*error = DB_FOREIGN_KEY_IS_PREFIX_INDEX;
				*err_col_no = i;
				*err_index = (dict_index_t*)index;
			}
			return(false);
		}

		if (check_null
		    && (field->col->prtype & DATA_NOT_NULL)) {
			if (error && err_col_no && err_index) {
				*error = DB_FOREIGN_KEY_COL_NOT_NULL;
				*err_col_no = i;
				*err_index = (dict_index_t*)index;
			}
			return(false);
		}

		col_name = col_names
			? col_names[col_no]
			: dict_table_get_col_name(table, col_no);

		if (dict_col_is_virtual(field->col)) {
			for (ulint j = 0; j < table->n_v_def; j++) {
				col_name = dict_table_get_v_col_name(table, j);
				if (innobase_strcasecmp(field->name,col_name) == 0) {
					break;
				}
			}
		}

		if (0 != innobase_strcasecmp(columns[i], col_name)) {
			return(false);
		}

		if (types_idx && !cmp_cols_are_equal(
			    dict_index_get_nth_col(index, i),
			    dict_index_get_nth_col(types_idx, i),
			    check_charsets)) {
			if (error && err_col_no && err_index) {
				*error = DB_FOREIGN_KEY_COLS_NOT_EQUAL;
				*err_col_no = i;
				*err_index = (dict_index_t*)index;
			}

			return(false);
		}
	}

	return(true);
}

/*********************************************************************//**
Update the state of compression failure padding heuristics. This is
called whenever a compression operation succeeds or fails.
The caller must be holding info->mutex */
static
void
dict_index_zip_pad_update(
/*======================*/
	zip_pad_info_t*	info,	/*<! in/out: info to be updated */
	ulint	zip_threshold)	/*<! in: zip threshold value */
{
	ulint	total;
	ulint	fail_pct;

	ut_ad(info);

	total = info->success + info->failure;

	ut_ad(total > 0);

	if (zip_threshold == 0) {
		/* User has just disabled the padding. */
		return;
	}

	if (total < ZIP_PAD_ROUND_LEN) {
		/* We are in middle of a round. Do nothing. */
		return;
	}

	/* We are at a 'round' boundary. Reset the values but first
	calculate fail rate for our heuristic. */
	fail_pct = (info->failure * 100) / total;
	info->failure = 0;
	info->success = 0;

	if (fail_pct > zip_threshold) {
		/* Compression failures are more then user defined
		threshold. Increase the pad size to reduce chances of
		compression failures. */
		ut_ad(info->pad % ZIP_PAD_INCR == 0);

		/* Only do increment if it won't increase padding
		beyond max pad size. */
		if (info->pad + ZIP_PAD_INCR
		    < (UNIV_PAGE_SIZE * zip_pad_max) / 100) {
			/* Use atomics even though we have the mutex.
			This is to ensure that we are able to read
			info->pad atomically. */
			my_atomic_addlint(&info->pad, ZIP_PAD_INCR);

			MONITOR_INC(MONITOR_PAD_INCREMENTS);
		}

		info->n_rounds = 0;

	} else {
		/* Failure rate was OK. Another successful round
		completed. */
		++info->n_rounds;

		/* If enough successful rounds are completed with
		compression failure rate in control, decrease the
		padding. */
		if (info->n_rounds >= ZIP_PAD_SUCCESSFUL_ROUND_LIMIT
		    && info->pad > 0) {

			ut_ad(info->pad % ZIP_PAD_INCR == 0);
			/* Use atomics even though we have the mutex.
			This is to ensure that we are able to read
			info->pad atomically. */
			my_atomic_addlint(&info->pad, -ZIP_PAD_INCR);

			info->n_rounds = 0;

			MONITOR_INC(MONITOR_PAD_DECREMENTS);
		}
	}
}

/*********************************************************************//**
This function should be called whenever a page is successfully
compressed. Updates the compression padding information. */
void
dict_index_zip_success(
/*===================*/
	dict_index_t*	index)	/*!< in/out: index to be updated. */
{
	ut_ad(index);

	ulint zip_threshold = zip_failure_threshold_pct;
	if (!zip_threshold) {
		/* Disabled by user. */
		return;
	}

	dict_index_zip_pad_lock(index);
	++index->zip_pad.success;
	dict_index_zip_pad_update(&index->zip_pad, zip_threshold);
	dict_index_zip_pad_unlock(index);
}

/*********************************************************************//**
This function should be called whenever a page compression attempt
fails. Updates the compression padding information. */
void
dict_index_zip_failure(
/*===================*/
	dict_index_t*	index)	/*!< in/out: index to be updated. */
{
	ut_ad(index);

	ulint zip_threshold = zip_failure_threshold_pct;
	if (!zip_threshold) {
		/* Disabled by user. */
		return;
	}

	dict_index_zip_pad_lock(index);
	++index->zip_pad.failure;
	dict_index_zip_pad_update(&index->zip_pad, zip_threshold);
	dict_index_zip_pad_unlock(index);
}

/*********************************************************************//**
Return the optimal page size, for which page will likely compress.
@return page size beyond which page might not compress */
ulint
dict_index_zip_pad_optimal_page_size(
/*=================================*/
	dict_index_t*	index)	/*!< in: index for which page size
				is requested */
{
	ulint	pad;
	ulint	min_sz;
	ulint	sz;

	ut_ad(index);

	if (!zip_failure_threshold_pct) {
		/* Disabled by user. */
		return(UNIV_PAGE_SIZE);
	}

	pad = my_atomic_loadlint(&index->zip_pad.pad);

	ut_ad(pad < UNIV_PAGE_SIZE);
	sz = UNIV_PAGE_SIZE - pad;

	/* Min size allowed by user. */
	ut_ad(zip_pad_max < 100);
	min_sz = (UNIV_PAGE_SIZE * (100 - zip_pad_max)) / 100;

	return(ut_max(sz, min_sz));
}

/*************************************************************//**
Convert table flag to row format string.
@return row format name. */
const char*
dict_tf_to_row_format_string(
/*=========================*/
	ulint	table_flag)		/*!< in: row format setting */
{
	switch (dict_tf_get_rec_format(table_flag)) {
	case REC_FORMAT_REDUNDANT:
		return("ROW_TYPE_REDUNDANT");
	case REC_FORMAT_COMPACT:
		return("ROW_TYPE_COMPACT");
	case REC_FORMAT_COMPRESSED:
		return("ROW_TYPE_COMPRESSED");
	case REC_FORMAT_DYNAMIC:
		return("ROW_TYPE_DYNAMIC");
	}

	ut_error;
	return(0);
}

/** Calculate the used memory occupied by the data dictionary
table and index objects.
@return number of bytes occupied. */
UNIV_INTERN
ulint
dict_sys_get_size()
{
	ulint size = 0;

	ut_ad(dict_sys);

	mutex_enter(&dict_sys->mutex);

	for(ulint i = 0; i < hash_get_n_cells(dict_sys->table_hash); i++) {
		dict_table_t* table;

		for (table = static_cast<dict_table_t*>(HASH_GET_FIRST(dict_sys->table_hash,i));
		     table != NULL;
		     table = static_cast<dict_table_t*>(HASH_GET_NEXT(name_hash, table))) {
			dict_index_t* index;
			size += mem_heap_get_size(table->heap) + strlen(table->name.m_name) +1;

			for(index = dict_table_get_first_index(table);
			    index != NULL;
			    index = dict_table_get_next_index(index)) {
				size += mem_heap_get_size(index->heap);
			}
		}
	}

	mutex_exit(&dict_sys->mutex);

	return (size);
}

/** Look for any dictionary objects that are found in the given tablespace.
@param[in]	space_id	Tablespace ID to search for.
@return true if tablespace is empty. */
bool
dict_space_is_empty(
	ulint	space_id)
{
	btr_pcur_t	pcur;
	const rec_t*	rec;
	mtr_t		mtr;
	bool		found = false;

	rw_lock_x_lock(dict_operation_lock);
	mutex_enter(&dict_sys->mutex);
	mtr_start(&mtr);

	for (rec = dict_startscan_system(&pcur, &mtr, SYS_TABLES);
	     rec != NULL;
	     rec = dict_getnext_system(&pcur, &mtr)) {
		const byte*	field;
		ulint		len;
		ulint		space_id_for_table;

		field = rec_get_nth_field_old(
			rec, DICT_FLD__SYS_TABLES__SPACE, &len);
		ut_ad(len == 4);
		space_id_for_table = mach_read_from_4(field);

		if (space_id_for_table == space_id) {
			found = true;
		}
	}

	mtr_commit(&mtr);
	mutex_exit(&dict_sys->mutex);
	rw_lock_x_unlock(dict_operation_lock);

	return(!found);
}

/** Find the space_id for the given name in sys_tablespaces.
@param[in]	name	Tablespace name to search for.
@return the tablespace ID. */
ulint
dict_space_get_id(
	const char*	name)
{
	btr_pcur_t	pcur;
	const rec_t*	rec;
	mtr_t		mtr;
	ulint		name_len = strlen(name);
	ulint		id = ULINT_UNDEFINED;

	rw_lock_x_lock(dict_operation_lock);
	mutex_enter(&dict_sys->mutex);
	mtr_start(&mtr);

	for (rec = dict_startscan_system(&pcur, &mtr, SYS_TABLESPACES);
	     rec != NULL;
	     rec = dict_getnext_system(&pcur, &mtr)) {
		const byte*	field;
		ulint		len;

		field = rec_get_nth_field_old(
			rec, DICT_FLD__SYS_TABLESPACES__NAME, &len);
		ut_ad(len > 0);
		ut_ad(len < OS_FILE_MAX_PATH);

		if (len == name_len && ut_memcmp(name, field, len) == 0) {

			field = rec_get_nth_field_old(
				rec, DICT_FLD__SYS_TABLESPACES__SPACE, &len);
			ut_ad(len == 4);
			id = mach_read_from_4(field);

			/* This is normally called by dict_getnext_system()
			at the end of the index. */
			btr_pcur_close(&pcur);
			break;
		}
	}

	mtr_commit(&mtr);
	mutex_exit(&dict_sys->mutex);
	rw_lock_x_unlock(dict_operation_lock);

	return(id);
}

/** Determine the extent size (in pages) for the given table
@param[in]	table	the table whose extent size is being
			calculated.
@return extent size in pages (256, 128 or 64) */
ulint
dict_table_extent_size(
	const dict_table_t*	table)
{
	const ulint	mb_1 = 1024 * 1024;
	const ulint	mb_2 = 2 * mb_1;
	const ulint	mb_4 = 4 * mb_1;

	page_size_t	page_size = dict_table_page_size(table);
	ulint	pages_in_extent = FSP_EXTENT_SIZE;

	if (page_size.is_compressed()) {

		ulint	disk_page_size	= page_size.physical();

		switch (disk_page_size) {
		case 1024:
			pages_in_extent = mb_1/1024;
			break;
		case 2048:
			pages_in_extent = mb_1/2048;
			break;
		case 4096:
			pages_in_extent = mb_1/4096;
			break;
		case 8192:
			pages_in_extent = mb_1/8192;
			break;
		case 16384:
			pages_in_extent = mb_1/16384;
			break;
		case 32768:
			pages_in_extent = mb_2/32768;
			break;
		case 65536:
			pages_in_extent = mb_4/65536;
			break;
		default:
			ut_ad(0);
		}
	}

	return(pages_in_extent);
}<|MERGE_RESOLUTION|>--- conflicted
+++ resolved
@@ -6522,22 +6522,12 @@
 
 	if (ulint(table->n_def - DATA_N_SYS_COLS) != req_schema->n_cols) {
 		/* the table has a different number of columns than required */
-<<<<<<< HEAD
-		ut_snprintf(errstr, errstr_sz,
-			    "%s has %d columns but should have " ULINTPF ".",
-			    ut_format_name(req_schema->table_name,
-					   buf, sizeof(buf)),
-			    table->n_def - DATA_N_SYS_COLS,
-			    req_schema->n_cols);
-=======
 		snprintf(errstr, errstr_sz,
-			 "%s has " ULINTPF " columns but should have "
-			 ULINTPF ".",
+			 "%s has %d columns but should have " ULINTPF ".",
 			 ut_format_name(req_schema->table_name, buf,
 					sizeof buf),
-			 table->n_def - n_sys_cols,
+			 table->n_def - DATA_N_SYS_COLS,
 			 req_schema->n_cols);
->>>>>>> 5b697c5a
 
 		return(DB_ERROR);
 	}
