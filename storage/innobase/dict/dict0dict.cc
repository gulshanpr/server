--- conflicted
+++ resolved
@@ -1795,12 +1795,7 @@
 
 	const ulint zip_size = dict_tf_get_zip_size(table->flags);
 
-<<<<<<< HEAD
 	if (zip_size && zip_size < srv_page_size) {
-=======
-        if (page_size.is_compressed()
-	    && page_size.physical() < srv_page_size) {
->>>>>>> f3eb82f0
 		/* On a compressed page, two records must fit in the
 		uncompressed page modification log. On compressed pages
 		with size.physical() == srv_page_size,
@@ -1810,13 +1805,7 @@
 		an empty page, minus a byte for recoding the heap
 		number in the page modification log.  The maximum
 		allowed node pointer size is half that. */
-<<<<<<< HEAD
-		page_rec_max = page_zip_empty_size(new_index->n_fields,
-						   zip_size);
-=======
-		page_rec_max = page_zip_empty_size(n_fields,
-						   page_size.physical());
->>>>>>> f3eb82f0
+		page_rec_max = page_zip_empty_size(n_fields, zip_size);
 		if (page_rec_max) {
 			page_rec_max--;
 		}
@@ -6612,67 +6601,4 @@
 	dict_sys_unlock();
 
 	return(id);
-<<<<<<< HEAD
-=======
-}
-
-/** Determine the extent size (in pages) for the given table
-@param[in]	table	the table whose extent size is being
-			calculated.
-@return extent size in pages (256, 128 or 64) */
-ulint
-dict_table_extent_size(
-	const dict_table_t*	table)
-{
-	const ulint	mb_1 = 1024 * 1024;
-	const ulint	mb_2 = 2 * mb_1;
-	const ulint	mb_4 = 4 * mb_1;
-
-	page_size_t	page_size = dict_table_page_size(table);
-	ulint	pages_in_extent = FSP_EXTENT_SIZE;
-
-	if (page_size.is_compressed()) {
-
-		ulint	disk_page_size	= page_size.physical();
-
-		switch (disk_page_size) {
-		case 1024:
-			pages_in_extent = mb_1/1024;
-			break;
-		case 2048:
-			pages_in_extent = mb_1/2048;
-			break;
-		case 4096:
-			pages_in_extent = mb_1/4096;
-			break;
-		case 8192:
-			pages_in_extent = mb_1/8192;
-			break;
-		case 16384:
-			pages_in_extent = mb_1/16384;
-			break;
-		case 32768:
-			pages_in_extent = mb_2/32768;
-			break;
-		case 65536:
-			pages_in_extent = mb_4/65536;
-			break;
-		default:
-			ut_ad(0);
-		}
-	}
-
-	return(pages_in_extent);
-}
-
-size_t
-dict_table_t::get_overflow_field_local_len() const
-{
-	if (dict_table_has_atomic_blobs(this)) {
-		/* new-format table: do not store any BLOB prefix locally */
-		return BTR_EXTERN_FIELD_REF_SIZE;
-	}
-	/* up to MySQL 5.1: store a 768-byte prefix locally */
-	return BTR_EXTERN_FIELD_REF_SIZE + DICT_ANTELOPE_MAX_INDEX_COL_LEN;
->>>>>>> f3eb82f0
 }