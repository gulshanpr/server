--- conflicted
+++ resolved
@@ -157,12 +157,8 @@
 	table->flags2 = (unsigned int) flags2;
 	table->name.m_name = mem_strdup(name);
 	table->is_system_db = dict_mem_table_is_system(table->name.m_name);
-<<<<<<< HEAD
 	table->space = space;
 	table->space_id = space ? space->id : ULINT_UNDEFINED;
-=======
-	table->space = (unsigned int) space;
->>>>>>> 03672a05
 	table->n_t_cols = unsigned(n_cols + DATA_N_SYS_COLS);
 	table->n_v_cols = (unsigned int) (n_v_cols);
 	table->n_cols = unsigned(table->n_t_cols - table->n_v_cols);
