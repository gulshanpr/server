--- conflicted
+++ resolved
@@ -3344,19 +3344,11 @@
   if (prev == FIL_NULL);
   else if (space->acquire())
     buf_read_page_background(space, page_id_t(space->id, prev),
-<<<<<<< HEAD
-                             block->zip_size(), false);
-  if (next == FIL_NULL);
-  else if (space->acquire())
-    buf_read_page_background(space, page_id_t(space->id, next),
-                             block->zip_size(), false);
-=======
                              block->zip_size());
   if (next == FIL_NULL);
   else if (space->acquire())
     buf_read_page_background(space, page_id_t(space->id, next),
                              block->zip_size());
->>>>>>> 84c578c7
 }
 
 /*************************************************************//**
