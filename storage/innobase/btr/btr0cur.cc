/*****************************************************************************

Copyright (c) 1994, 2019, Oracle and/or its affiliates. All Rights Reserved.
Copyright (c) 2008, Google Inc.
Copyright (c) 2012, Facebook Inc.
Copyright (c) 2015, 2020, MariaDB Corporation.

Portions of this file contain modifications contributed and copyrighted by
Google, Inc. Those modifications are gratefully acknowledged and are described
briefly in the InnoDB documentation. The contributions by Google are
incorporated with their permission, and subject to the conditions contained in
the file COPYING.Google.

This program is free software; you can redistribute it and/or modify it under
the terms of the GNU General Public License as published by the Free Software
Foundation; version 2 of the License.

This program is distributed in the hope that it will be useful, but WITHOUT
ANY WARRANTY; without even the implied warranty of MERCHANTABILITY or FITNESS
FOR A PARTICULAR PURPOSE. See the GNU General Public License for more details.

You should have received a copy of the GNU General Public License along with
this program; if not, write to the Free Software Foundation, Inc.,
51 Franklin Street, Fifth Floor, Boston, MA 02110-1335 USA

*****************************************************************************/

/**************************************************//**
@file btr/btr0cur.cc
The index tree cursor

All changes that row operations make to a B-tree or the records
there must go through this module! Undo log records are written here
of every modify or insert of a clustered index record.

			NOTE!!!
To make sure we do not run out of disk space during a pessimistic
insert or update, we have to reserve 2 x the height of the index tree
many pages in the tablespace before we start the operation, because
if leaf splitting has been started, it is difficult to undo, except
by crashing the database and doing a roll-forward.

Created 10/16/1994 Heikki Tuuri
*******************************************************/

#include "btr0cur.h"
#include "row0upd.h"
#include "mtr0log.h"
#include "page0page.h"
#include "page0zip.h"
#include "rem0rec.h"
#include "rem0cmp.h"
#include "buf0lru.h"
#include "btr0btr.h"
#include "btr0sea.h"
#include "row0log.h"
#include "row0purge.h"
#include "row0upd.h"
#include "trx0rec.h"
#include "trx0roll.h"
#include "que0que.h"
#include "row0row.h"
#include "srv0srv.h"
#include "ibuf0ibuf.h"
#include "lock0lock.h"
#include "zlib.h"
#include "srv0start.h"
#include "mysql_com.h"
#include "dict0stats.h"

/** Buffered B-tree operation types, introduced as part of delete buffering. */
enum btr_op_t {
	BTR_NO_OP = 0,			/*!< Not buffered */
	BTR_INSERT_OP,			/*!< Insert, do not ignore UNIQUE */
	BTR_INSERT_IGNORE_UNIQUE_OP,	/*!< Insert, ignoring UNIQUE */
	BTR_DELETE_OP,			/*!< Purge a delete-marked record */
	BTR_DELMARK_OP			/*!< Mark a record for deletion */
};

/** Modification types for the B-tree operation.
    Note that the order must be DELETE, BOTH, INSERT !!
 */
enum btr_intention_t {
	BTR_INTENTION_DELETE,
	BTR_INTENTION_BOTH,
	BTR_INTENTION_INSERT
};

/** For the index->lock scalability improvement, only possibility of clear
performance regression observed was caused by grown huge history list length.
That is because the exclusive use of index->lock also worked as reserving
free blocks and read IO bandwidth with priority. To avoid huge glowing history
list as same level with previous implementation, prioritizes pessimistic tree
operations by purge as the previous, when it seems to be growing huge.

 Experimentally, the history list length starts to affect to performance
throughput clearly from about 100000. */
#define BTR_CUR_FINE_HISTORY_LENGTH	100000

/** Number of searches down the B-tree in btr_cur_search_to_nth_level(). */
Atomic_counter<ulint>	btr_cur_n_non_sea;
/** Old value of btr_cur_n_non_sea.  Copied by
srv_refresh_innodb_monitor_stats().  Referenced by
srv_printf_innodb_monitor(). */
ulint	btr_cur_n_non_sea_old;
#ifdef BTR_CUR_HASH_ADAPT
/** Number of successful adaptive hash index lookups in
btr_cur_search_to_nth_level(). */
ulint	btr_cur_n_sea;
/** Old value of btr_cur_n_sea.  Copied by
srv_refresh_innodb_monitor_stats().  Referenced by
srv_printf_innodb_monitor(). */
ulint	btr_cur_n_sea_old;
#endif /* BTR_CUR_HASH_ADAPT */

#ifdef UNIV_DEBUG
/* Flag to limit optimistic insert records */
uint	btr_cur_limit_optimistic_insert_debug;
#endif /* UNIV_DEBUG */

/** In the optimistic insert, if the insert does not fit, but this much space
can be released by page reorganize, then it is reorganized */
#define BTR_CUR_PAGE_REORGANIZE_LIMIT	(srv_page_size / 32)

/** The structure of a BLOB part header */
/* @{ */
/*--------------------------------------*/
#define BTR_BLOB_HDR_PART_LEN		0	/*!< BLOB part len on this
						page */
#define BTR_BLOB_HDR_NEXT_PAGE_NO	4	/*!< next BLOB part page no,
						FIL_NULL if none */
/*--------------------------------------*/
#define BTR_BLOB_HDR_SIZE		8	/*!< Size of a BLOB
						part header, in bytes */

/** Estimated table level stats from sampled value.
@param value sampled stats
@param index index being sampled
@param sample number of sampled rows
@param ext_size external stored data size
@param not_empty table not empty
@return estimated table wide stats from sampled value */
#define BTR_TABLE_STATS_FROM_SAMPLE(value, index, sample, ext_size, not_empty) \
	(((value) * static_cast<ib_uint64_t>(index->stat_n_leaf_pages) \
	  + (sample) - 1 + (ext_size) + (not_empty)) / ((sample) + (ext_size)))

/* @} */

/*******************************************************************//**
Marks all extern fields in a record as owned by the record. This function
should be called if the delete mark of a record is removed: a not delete
marked record always owns all its extern fields. */
static
void
btr_cur_unmark_extern_fields(
/*=========================*/
	page_zip_des_t*	page_zip,/*!< in/out: compressed page whose uncompressed
				part will be updated, or NULL */
	rec_t*		rec,	/*!< in/out: record in a clustered index */
	dict_index_t*	index,	/*!< in: index of the page */
	const rec_offs*	offsets,/*!< in: array returned by rec_get_offsets() */
	mtr_t*		mtr);	/*!< in: mtr, or NULL if not logged */
/*******************************************************************//**
Adds path information to the cursor for the current page, for which
the binary search has been performed. */
static
void
btr_cur_add_path_info(
/*==================*/
	btr_cur_t*	cursor,		/*!< in: cursor positioned on a page */
	ulint		height,		/*!< in: height of the page in tree;
					0 means leaf node */
	ulint		root_height);	/*!< in: root node height in tree */
/***********************************************************//**
Frees the externally stored fields for a record, if the field is mentioned
in the update vector. */
static
void
btr_rec_free_updated_extern_fields(
/*===============================*/
	dict_index_t*	index,	/*!< in: index of rec; the index tree MUST be
				X-latched */
	rec_t*		rec,	/*!< in: record */
	page_zip_des_t*	page_zip,/*!< in: compressed page whose uncompressed
				part will be updated, or NULL */
	const rec_offs*	offsets,/*!< in: rec_get_offsets(rec, index) */
	const upd_t*	update,	/*!< in: update vector */
	bool		rollback,/*!< in: performing rollback? */
	mtr_t*		mtr);	/*!< in: mini-transaction handle which contains
				an X-latch to record page and to the tree */
/***********************************************************//**
Frees the externally stored fields for a record. */
static
void
btr_rec_free_externally_stored_fields(
/*==================================*/
	dict_index_t*	index,	/*!< in: index of the data, the index
				tree MUST be X-latched */
	rec_t*		rec,	/*!< in: record */
	const rec_offs*	offsets,/*!< in: rec_get_offsets(rec, index) */
	page_zip_des_t*	page_zip,/*!< in: compressed page whose uncompressed
				part will be updated, or NULL */
	bool		rollback,/*!< in: performing rollback? */
	mtr_t*		mtr);	/*!< in: mini-transaction handle which contains
				an X-latch to record page and to the index
				tree */

/*==================== B-TREE SEARCH =========================*/

/** Latches the leaf page or pages requested.
@param[in]	block		leaf page where the search converged
@param[in]	page_id		page id of the leaf
@param[in]	zip_size	ROW_FORMAT=COMPRESSED page size, or 0
@param[in]	latch_mode	BTR_SEARCH_LEAF, ...
@param[in]	cursor		cursor
@param[in]	mtr		mini-transaction
@return	blocks and savepoints which actually latched. */
btr_latch_leaves_t
btr_cur_latch_leaves(
	buf_block_t*		block,
	const page_id_t		page_id,
	ulint			zip_size,
	ulint			latch_mode,
	btr_cur_t*		cursor,
	mtr_t*			mtr)
{
	ulint		mode;
	ulint		left_page_no;
	ulint		right_page_no;
	buf_block_t*	get_block;
	page_t*		page = buf_block_get_frame(block);
	bool		spatial;
	btr_latch_leaves_t latch_leaves = {{NULL, NULL, NULL}, {0, 0, 0}};

	compile_time_assert(int(MTR_MEMO_PAGE_S_FIX) == int(RW_S_LATCH));
	compile_time_assert(int(MTR_MEMO_PAGE_X_FIX) == int(RW_X_LATCH));
	compile_time_assert(int(MTR_MEMO_PAGE_SX_FIX) == int(RW_SX_LATCH));

	spatial = dict_index_is_spatial(cursor->index) && cursor->rtr_info;
	ut_ad(buf_page_in_file(&block->page));

	switch (latch_mode) {
	case BTR_SEARCH_LEAF:
	case BTR_MODIFY_LEAF:
	case BTR_SEARCH_TREE:
		if (spatial) {
			cursor->rtr_info->tree_savepoints[RTR_MAX_LEVELS]
				= mtr_set_savepoint(mtr);
		}

		mode = latch_mode == BTR_MODIFY_LEAF ? RW_X_LATCH : RW_S_LATCH;
		latch_leaves.savepoints[1] = mtr_set_savepoint(mtr);
		get_block = btr_block_get(page_id, zip_size, mode,
					  cursor->index, mtr);
		latch_leaves.blocks[1] = get_block;
#ifdef UNIV_BTR_DEBUG
		ut_a(page_is_comp(get_block->frame) == page_is_comp(page));
#endif /* UNIV_BTR_DEBUG */
		if (spatial) {
			cursor->rtr_info->tree_blocks[RTR_MAX_LEVELS]
				= get_block;
		}

		return(latch_leaves);
	case BTR_MODIFY_TREE:
		/* It is exclusive for other operations which calls
		btr_page_set_prev() */
		ut_ad(mtr_memo_contains_flagged(
			      mtr,
			      dict_index_get_lock(cursor->index),
			      MTR_MEMO_X_LOCK | MTR_MEMO_SX_LOCK));
		/* x-latch also siblings from left to right */
		left_page_no = btr_page_get_prev(page);
		mode = latch_mode;

		if (left_page_no != FIL_NULL) {

			if (spatial) {
				cursor->rtr_info->tree_savepoints[
					RTR_MAX_LEVELS] = mtr_set_savepoint(mtr);
			}

			latch_leaves.savepoints[0] = mtr_set_savepoint(mtr);
			get_block = btr_block_get(
				page_id_t(page_id.space(), left_page_no),
				zip_size, RW_X_LATCH, cursor->index, mtr);
			latch_leaves.blocks[0] = get_block;

			if (spatial) {
				cursor->rtr_info->tree_blocks[RTR_MAX_LEVELS]
					= get_block;
			}
		}

		if (spatial) {
			cursor->rtr_info->tree_savepoints[RTR_MAX_LEVELS + 1]
				= mtr_set_savepoint(mtr);
		}

		latch_leaves.savepoints[1] = mtr_set_savepoint(mtr);
		get_block = btr_block_get(
			page_id, zip_size, RW_X_LATCH, cursor->index, mtr);
		latch_leaves.blocks[1] = get_block;

#ifdef UNIV_BTR_DEBUG
		/* Sanity check only after both the blocks are latched. */
		if (latch_leaves.blocks[0] != NULL) {
			ut_a(page_is_comp(latch_leaves.blocks[0]->frame)
			     == page_is_comp(page));
			ut_a(btr_page_get_next(latch_leaves.blocks[0]->frame)
			     == page_get_page_no(page));
		}
		ut_a(page_is_comp(get_block->frame) == page_is_comp(page));
#endif /* UNIV_BTR_DEBUG */

		if (spatial) {
			cursor->rtr_info->tree_blocks[RTR_MAX_LEVELS + 1]
				= get_block;
		}

		right_page_no = btr_page_get_next(page);

		if (right_page_no != FIL_NULL) {
			if (spatial) {
				cursor->rtr_info->tree_savepoints[
					RTR_MAX_LEVELS + 2] = mtr_set_savepoint(
								mtr);
			}
			latch_leaves.savepoints[2] = mtr_set_savepoint(mtr);
			get_block = btr_block_get(
				page_id_t(page_id.space(), right_page_no),
				zip_size, RW_X_LATCH, cursor->index, mtr);
			latch_leaves.blocks[2] = get_block;
#ifdef UNIV_BTR_DEBUG
			ut_a(page_is_comp(get_block->frame)
			     == page_is_comp(page));
			ut_a(btr_page_get_prev(get_block->frame)
			     == page_get_page_no(page));
#endif /* UNIV_BTR_DEBUG */
			if (spatial) {
				cursor->rtr_info->tree_blocks[
					RTR_MAX_LEVELS + 2] = get_block;
			}
		}

		return(latch_leaves);

	case BTR_SEARCH_PREV:
	case BTR_MODIFY_PREV:
		mode = latch_mode == BTR_SEARCH_PREV ? RW_S_LATCH : RW_X_LATCH;
		/* latch also left sibling */
		rw_lock_s_lock(&block->lock);
		left_page_no = btr_page_get_prev(page);
		rw_lock_s_unlock(&block->lock);

		if (left_page_no != FIL_NULL) {
			latch_leaves.savepoints[0] = mtr_set_savepoint(mtr);
			get_block = btr_block_get(
				page_id_t(page_id.space(), left_page_no),
				zip_size, mode, cursor->index, mtr);
			latch_leaves.blocks[0] = get_block;
			cursor->left_block = get_block;
#ifdef UNIV_BTR_DEBUG
			ut_a(page_is_comp(get_block->frame)
			     == page_is_comp(page));
			ut_a(btr_page_get_next(get_block->frame)
			     == page_get_page_no(page));
#endif /* UNIV_BTR_DEBUG */
		}

		latch_leaves.savepoints[1] = mtr_set_savepoint(mtr);
		get_block = btr_block_get(page_id, zip_size, mode,
					  cursor->index, mtr);
		latch_leaves.blocks[1] = get_block;
#ifdef UNIV_BTR_DEBUG
		ut_a(page_is_comp(get_block->frame) == page_is_comp(page));
#endif /* UNIV_BTR_DEBUG */
		return(latch_leaves);
	case BTR_CONT_MODIFY_TREE:
		ut_ad(dict_index_is_spatial(cursor->index));
		return(latch_leaves);
	}

	ut_error;
	return(latch_leaves);
}

/** Load the instant ALTER TABLE metadata from the clustered index
when loading a table definition.
@param[in,out]	index	clustered index definition
@param[in,out]	mtr	mini-transaction
@return	error code
@retval	DB_SUCCESS	if no error occurred
@retval	DB_CORRUPTION	if any corruption was noticed */
static dberr_t btr_cur_instant_init_low(dict_index_t* index, mtr_t* mtr)
{
	ut_ad(index->is_primary());
	ut_ad(index->n_core_null_bytes == dict_index_t::NO_CORE_NULL_BYTES);
	ut_ad(index->table->supports_instant());
	ut_ad(index->table->is_readable());

	const fil_space_t* space = index->table->space;
	if (!space) {
unreadable:
		ib::error() << "Table " << index->table->name
			    << " has an unreadable root page";
		index->table->corrupted = true;
		return DB_CORRUPTION;
	}

	page_t* root = btr_root_get(index, mtr);

	if (!root || btr_cur_instant_root_init(index, root)) {
		goto unreadable;
	}

	ut_ad(index->n_core_null_bytes != dict_index_t::NO_CORE_NULL_BYTES);

	if (fil_page_get_type(root) == FIL_PAGE_INDEX) {
		ut_ad(!index->is_instant());
		return DB_SUCCESS;
	}

	btr_cur_t cur;
	/* Relax the assertion in rec_init_offsets(). */
	ut_ad(!index->in_instant_init);
	ut_d(index->in_instant_init = true);
	dberr_t err = btr_cur_open_at_index_side(true, index, BTR_SEARCH_LEAF,
						 &cur, 0, mtr);
	ut_d(index->in_instant_init = false);
	if (err != DB_SUCCESS) {
		index->table->corrupted = true;
		return err;
	}

	ut_ad(page_cur_is_before_first(&cur.page_cur));
	ut_ad(page_is_leaf(cur.page_cur.block->frame));

	page_cur_move_to_next(&cur.page_cur);

	const rec_t* rec = cur.page_cur.rec;
	const ulint comp = dict_table_is_comp(index->table);
	const ulint info_bits = rec_get_info_bits(rec, comp);

	if (page_rec_is_supremum(rec)
	    || !(info_bits & REC_INFO_MIN_REC_FLAG)) {
		if (!index->is_instant()) {
			/* The FIL_PAGE_TYPE_INSTANT and PAGE_INSTANT may be
			assigned even if instant ADD COLUMN was not
			committed. Changes to these page header fields are not
			undo-logged, but changes to the hidden metadata record
			are. If the server is killed and restarted, the page
			header fields could remain set even though no metadata
			record is present. */
			return DB_SUCCESS;
		}

		ib::error() << "Table " << index->table->name
			    << " is missing instant ALTER metadata";
		index->table->corrupted = true;
		return DB_CORRUPTION;
	}

	if ((info_bits & ~REC_INFO_DELETED_FLAG) != REC_INFO_MIN_REC_FLAG
	    || (comp && rec_get_status(rec) != REC_STATUS_INSTANT)) {
incompatible:
		ib::error() << "Table " << index->table->name
			<< " contains unrecognizable instant ALTER metadata";
		index->table->corrupted = true;
		return DB_CORRUPTION;
	}

	/* Read the metadata. We can get here on server restart
	or when the table was evicted from the data dictionary cache
	and is now being accessed again.

	Here, READ COMMITTED and REPEATABLE READ should be equivalent.
	Committing the ADD COLUMN operation would acquire
	MDL_EXCLUSIVE and LOCK_X|LOCK_TABLE, which would prevent any
	concurrent operations on the table, including table eviction
	from the cache. */

	if (info_bits & REC_INFO_DELETED_FLAG) {
		/* This metadata record includes a BLOB that identifies
		any dropped or reordered columns. */
		ulint trx_id_offset = index->trx_id_offset;
		/* If !index->trx_id_offset, the PRIMARY KEY contains
		variable-length columns. For the metadata record,
		variable-length columns should be written with zero
		length. However, before MDEV-21088 was fixed, for
		variable-length encoded PRIMARY KEY column of type
		CHAR, we wrote more than zero bytes. That is why we
		must determine the actual length of each PRIMARY KEY
		column.  The DB_TRX_ID will start right after any
		PRIMARY KEY columns. */
		ut_ad(index->n_uniq);

		/* We cannot invoke rec_get_offsets() before
		index->table->deserialise_columns(). Therefore,
		we must duplicate some logic here. */
		if (trx_id_offset) {
		} else if (index->table->not_redundant()) {
			/* The PRIMARY KEY contains variable-length columns.
			For the metadata record, variable-length columns are
			always written with zero length. The DB_TRX_ID will
			start right after any fixed-length columns. */

			/* OK, before MDEV-21088 was fixed, for
			variable-length encoded PRIMARY KEY column of
			type CHAR, we wrote more than zero bytes. In
			order to allow affected tables to be accessed,
			it would be nice to determine the actual
			length of each PRIMARY KEY column. However, to
			be able to do that, we should determine the
			size of the null-bit bitmap in the metadata
			record. And we cannot know that before reading
			the metadata BLOB, whose starting point we are
			trying to find here. (Although the PRIMARY KEY
			columns cannot be NULL, we would have to know
			where the lengths of variable-length PRIMARY KEY
			columns start.)

			So, unfortunately we cannot help users who
			were affected by MDEV-21088 on a ROW_FORMAT=COMPACT
			or ROW_FORMAT=DYNAMIC table. */

			for (uint i = index->n_uniq; i--; ) {
				trx_id_offset += index->fields[i].fixed_len;
			}
		} else if (rec_get_1byte_offs_flag(rec)) {
			trx_id_offset = rec_1_get_field_end_info(
				rec, index->n_uniq - 1);
			ut_ad(!(trx_id_offset & REC_1BYTE_SQL_NULL_MASK));
			trx_id_offset &= ~REC_1BYTE_SQL_NULL_MASK;
		} else {
			trx_id_offset = rec_2_get_field_end_info(
				rec, index->n_uniq - 1);
			ut_ad(!(trx_id_offset & REC_2BYTE_SQL_NULL_MASK));
			trx_id_offset &= ~REC_2BYTE_SQL_NULL_MASK;
		}

		const byte* ptr = rec + trx_id_offset
			+ (DATA_TRX_ID_LEN + DATA_ROLL_PTR_LEN);

		if (mach_read_from_4(ptr + BTR_EXTERN_LEN)) {
			goto incompatible;
		}

		uint len = mach_read_from_4(ptr + BTR_EXTERN_LEN + 4);
		if (!len
		    || mach_read_from_4(ptr + BTR_EXTERN_OFFSET)
		    != FIL_PAGE_DATA
		    || mach_read_from_4(ptr + BTR_EXTERN_SPACE_ID)
		    != space->id) {
			goto incompatible;
		}

		buf_block_t* block = buf_page_get(
			page_id_t(space->id,
				  mach_read_from_4(ptr + BTR_EXTERN_PAGE_NO)),
			0, RW_S_LATCH, mtr);
		buf_block_dbg_add_level(block, SYNC_EXTERN_STORAGE);
		if (fil_page_get_type(block->frame) != FIL_PAGE_TYPE_BLOB
		    || mach_read_from_4(&block->frame[FIL_PAGE_DATA
						      + BTR_BLOB_HDR_NEXT_PAGE_NO])
		    != FIL_NULL
		    || mach_read_from_4(&block->frame[FIL_PAGE_DATA
						      + BTR_BLOB_HDR_PART_LEN])
		    != len) {
			goto incompatible;
		}

		/* The unused part of the BLOB page should be zero-filled. */
		for (const byte* b = block->frame
		       + (FIL_PAGE_DATA + BTR_BLOB_HDR_SIZE) + len,
		       * const end = block->frame + srv_page_size
		       - BTR_EXTERN_LEN;
		     b < end; ) {
			if (*b++) {
				goto incompatible;
			}
		}

		if (index->table->deserialise_columns(
			    &block->frame[FIL_PAGE_DATA + BTR_BLOB_HDR_SIZE],
			    len)) {
			goto incompatible;
		}

		/* Proceed to initialize the default values of
		any instantly added columns. */
	}

	mem_heap_t* heap = NULL;
	rec_offs* offsets = rec_get_offsets(rec, index, NULL, true,
					    ULINT_UNDEFINED, &heap);
	if (rec_offs_any_default(offsets)) {
inconsistent:
		mem_heap_free(heap);
		goto incompatible;
	}

	/* In fact, because we only ever append fields to the metadata
	record, it is also OK to perform READ UNCOMMITTED and
	then ignore any extra fields, provided that
	trx_sys.is_registered(DB_TRX_ID). */
	if (rec_offs_n_fields(offsets)
	    > ulint(index->n_fields) + !!index->table->instant
	    && !trx_sys.is_registered(current_trx(),
				      row_get_rec_trx_id(rec, index,
							 offsets))) {
		goto inconsistent;
	}

	for (unsigned i = index->n_core_fields; i < index->n_fields; i++) {
		dict_col_t* col = index->fields[i].col;
		const unsigned o = i + !!index->table->instant;
		ulint len;
		const byte* data = rec_get_nth_field(rec, offsets, o, &len);
		ut_ad(!col->is_added());
		ut_ad(!col->def_val.data);
		col->def_val.len = len;
		switch (len) {
		case UNIV_SQL_NULL:
			continue;
		case 0:
			col->def_val.data = field_ref_zero;
			continue;
		}
		ut_ad(len != UNIV_SQL_DEFAULT);
		if (!rec_offs_nth_extern(offsets, o)) {
			col->def_val.data = mem_heap_dup(
				index->table->heap, data, len);
		} else if (len < BTR_EXTERN_FIELD_REF_SIZE
			   || !memcmp(data + len - BTR_EXTERN_FIELD_REF_SIZE,
				      field_ref_zero,
				      BTR_EXTERN_FIELD_REF_SIZE)) {
			col->def_val.len = UNIV_SQL_DEFAULT;
			goto inconsistent;
		} else {
			col->def_val.data = btr_copy_externally_stored_field(
				&col->def_val.len, data,
				cur.page_cur.block->zip_size(),
				len, index->table->heap);
		}
	}

	mem_heap_free(heap);
	return DB_SUCCESS;
}

/** Load the instant ALTER TABLE metadata from the clustered index
when loading a table definition.
@param[in,out]	table	table definition from the data dictionary
@return	error code
@retval	DB_SUCCESS	if no error occurred */
dberr_t
btr_cur_instant_init(dict_table_t* table)
{
	mtr_t		mtr;
	dict_index_t*	index = dict_table_get_first_index(table);
	mtr.start();
	dberr_t	err = index
		? btr_cur_instant_init_low(index, &mtr)
		: DB_CORRUPTION;
	mtr.commit();
	return(err);
}

/** Initialize the n_core_null_bytes on first access to a clustered
index root page.
@param[in]	index	clustered index that is on its first access
@param[in]	page	clustered index root page
@return	whether the page is corrupted */
bool btr_cur_instant_root_init(dict_index_t* index, const page_t* page)
{
	ut_ad(!index->is_dummy);
	ut_ad(fil_page_index_page_check(page));
	ut_ad(!page_has_siblings(page));
	ut_ad(page_get_space_id(page) == index->table->space_id);
	ut_ad(page_get_page_no(page) == index->page);
	ut_ad(!page_is_comp(page) == !dict_table_is_comp(index->table));
	ut_ad(index->is_primary());
	ut_ad(!index->is_instant());
	ut_ad(index->table->supports_instant());
	/* This is normally executed as part of btr_cur_instant_init()
	when dict_load_table_one() is loading a table definition.
	Other threads should not access or modify the n_core_null_bytes,
	n_core_fields before dict_load_table_one() returns.

	This can also be executed during IMPORT TABLESPACE, where the
	table definition is exclusively locked. */

	switch (fil_page_get_type(page)) {
	default:
		ut_ad(!"wrong page type");
		return true;
	case FIL_PAGE_INDEX:
		/* The field PAGE_INSTANT is guaranteed 0 on clustered
		index root pages of ROW_FORMAT=COMPACT or
		ROW_FORMAT=DYNAMIC when instant ADD COLUMN is not used. */
		ut_ad(!page_is_comp(page) || !page_get_instant(page));
		index->n_core_null_bytes = UT_BITS_IN_BYTES(
			unsigned(index->n_nullable));
		return false;
	case FIL_PAGE_TYPE_INSTANT:
		break;
	}

	const uint16_t n = page_get_instant(page);

	if (n < index->n_uniq + DATA_ROLL_PTR) {
		/* The PRIMARY KEY (or hidden DB_ROW_ID) and
		DB_TRX_ID,DB_ROLL_PTR columns must always be present
		as 'core' fields. */
		return true;
	}

	if (n > REC_MAX_N_FIELDS) {
		return true;
	}

	index->n_core_fields = n;

	const rec_t* infimum = page_get_infimum_rec(page);
	const rec_t* supremum = page_get_supremum_rec(page);

	if (!memcmp(infimum, "infimum", 8)
	    && !memcmp(supremum, "supremum", 8)) {
		if (n > index->n_fields) {
			/* All fields, including those for instantly
			added columns, must be present in the
			data dictionary. */
			return true;
		}

		ut_ad(!index->is_dummy);
		ut_d(index->is_dummy = true);
		index->n_core_null_bytes = UT_BITS_IN_BYTES(
			index->get_n_nullable(n));
		ut_d(index->is_dummy = false);
		return false;
	}

	if (memcmp(infimum, field_ref_zero, 8)
	    || memcmp(supremum, field_ref_zero, 7)) {
		/* The infimum and supremum records must either contain
		the original strings, or they must be filled with zero
		bytes, except for the bytes that we have repurposed. */
		return true;
	}

	index->n_core_null_bytes = supremum[7];
	return index->n_core_null_bytes > 128;
}

/** Optimistically latches the leaf page or pages requested.
@param[in]	block		guessed buffer block
@param[in]	modify_clock	modify clock value
@param[in,out]	latch_mode	BTR_SEARCH_LEAF, ...
@param[in,out]	cursor		cursor
@param[in]	file		file name
@param[in]	line		line where called
@param[in]	mtr		mini-transaction
@return true if success */
bool
btr_cur_optimistic_latch_leaves(
	buf_block_t*	block,
	ib_uint64_t	modify_clock,
	ulint*		latch_mode,
	btr_cur_t*	cursor,
	const char*	file,
	unsigned	line,
	mtr_t*		mtr)
{
	ulint		mode;
	ulint		left_page_no;

	switch (*latch_mode) {
	case BTR_SEARCH_LEAF:
	case BTR_MODIFY_LEAF:
		return(buf_page_optimistic_get(*latch_mode, block,
				modify_clock, file, line, mtr));
	case BTR_SEARCH_PREV:
	case BTR_MODIFY_PREV:
		mode = *latch_mode == BTR_SEARCH_PREV
			? RW_S_LATCH : RW_X_LATCH;

		buf_page_mutex_enter(block);
		if (buf_block_get_state(block) != BUF_BLOCK_FILE_PAGE) {
			buf_page_mutex_exit(block);
			return(false);
		}
		/* pin the block not to be relocated */
		buf_block_buf_fix_inc(block, file, line);
		buf_page_mutex_exit(block);

		rw_lock_s_lock(&block->lock);
		if (block->modify_clock != modify_clock) {
			rw_lock_s_unlock(&block->lock);

			goto unpin_failed;
		}
		left_page_no = btr_page_get_prev(
			buf_block_get_frame(block));
		rw_lock_s_unlock(&block->lock);

		if (left_page_no != FIL_NULL) {
			cursor->left_block = btr_block_get(
				page_id_t(cursor->index->table->space_id,
					  left_page_no),
				cursor->index->table->space->zip_size(),
				mode, cursor->index, mtr);
		} else {
			cursor->left_block = NULL;
		}

		if (buf_page_optimistic_get(mode, block, modify_clock,
					    file, line, mtr)) {
			if (btr_page_get_prev(buf_block_get_frame(block))
			    == left_page_no) {
				buf_block_buf_fix_dec(block);
				*latch_mode = mode;
				return(true);
			} else {
				/* release the block */
				btr_leaf_page_release(block, mode, mtr);
			}
		}

		/* release the left block */
		if (cursor->left_block != NULL) {
			btr_leaf_page_release(cursor->left_block,
					      mode, mtr);
		}
unpin_failed:
		/* unpin the block */
		buf_block_buf_fix_dec(block);
		return(false);

	default:
		ut_error;
		return(false);
	}
}

/**
Gets intention in btr_intention_t from latch_mode, and cleares the intention
at the latch_mode.
@param latch_mode	in/out: pointer to latch_mode
@return intention for latching tree */
static
btr_intention_t
btr_cur_get_and_clear_intention(
	ulint	*latch_mode)
{
	btr_intention_t	intention;

	switch (*latch_mode & (BTR_LATCH_FOR_INSERT | BTR_LATCH_FOR_DELETE)) {
	case BTR_LATCH_FOR_INSERT:
		intention = BTR_INTENTION_INSERT;
		break;
	case BTR_LATCH_FOR_DELETE:
		intention = BTR_INTENTION_DELETE;
		break;
	default:
		/* both or unknown */
		intention = BTR_INTENTION_BOTH;
	}
	*latch_mode &= ulint(~(BTR_LATCH_FOR_INSERT | BTR_LATCH_FOR_DELETE));

	return(intention);
}

/**
Gets the desired latch type for the root leaf (root page is root leaf)
at the latch mode.
@param latch_mode	in: BTR_SEARCH_LEAF, ...
@return latch type */
static
rw_lock_type_t
btr_cur_latch_for_root_leaf(
	ulint	latch_mode)
{
	switch (latch_mode) {
	case BTR_SEARCH_LEAF:
	case BTR_SEARCH_TREE:
	case BTR_SEARCH_PREV:
		return(RW_S_LATCH);
	case BTR_MODIFY_LEAF:
	case BTR_MODIFY_TREE:
	case BTR_MODIFY_PREV:
		return(RW_X_LATCH);
	case BTR_CONT_MODIFY_TREE:
	case BTR_CONT_SEARCH_TREE:
		/* A root page should be latched already,
		and don't need to be latched here.
		fall through (RW_NO_LATCH) */
	case BTR_NO_LATCHES:
		return(RW_NO_LATCH);
	}

	ut_error;
	return(RW_NO_LATCH); /* avoid compiler warnings */
}

/** Detects whether the modifying record might need a modifying tree structure.
@param[in]	index		index
@param[in]	page		page
@param[in]	lock_intention	lock intention for the tree operation
@param[in]	rec		record (current node_ptr)
@param[in]	rec_size	size of the record or max size of node_ptr
@param[in]	zip_size	ROW_FORMAT=COMPRESSED page size, or 0
@param[in]	mtr		mtr
@return true if tree modification is needed */
static
bool
btr_cur_will_modify_tree(
	dict_index_t*	index,
	const page_t*	page,
	btr_intention_t	lock_intention,
	const rec_t*	rec,
	ulint		rec_size,
	ulint		zip_size,
	mtr_t*		mtr)
{
	ut_ad(!page_is_leaf(page));
	ut_ad(mtr_memo_contains_flagged(mtr, dict_index_get_lock(index),
					MTR_MEMO_X_LOCK | MTR_MEMO_SX_LOCK));

	/* Pessimistic delete of the first record causes delete & insert
	of node_ptr at upper level. And a subsequent page shrink is
	possible. It causes delete of node_ptr at the upper level.
	So we should pay attention also to 2nd record not only
	first record and last record. Because if the "delete & insert" are
	done for the different page, the 2nd record become
	first record and following compress might delete the record and causes
	the uppper level node_ptr modification. */

	const ulint n_recs = page_get_n_recs(page);

	if (lock_intention <= BTR_INTENTION_BOTH) {
		compile_time_assert(BTR_INTENTION_DELETE < BTR_INTENTION_BOTH);
		compile_time_assert(BTR_INTENTION_BOTH < BTR_INTENTION_INSERT);

		if (!page_has_siblings(page)) {
			return true;
		}

		ulint margin = rec_size;

		if (lock_intention == BTR_INTENTION_BOTH) {
			ulint	level = btr_page_get_level(page);

			/* This value is the worst expectation for the node_ptr
			records to be deleted from this page. It is used to
			expect whether the cursor position can be the left_most
			record in this page or not. */
			ulint   max_nodes_deleted = 0;

			/* By modifying tree operations from the under of this
			level, logically (2 ^ (level - 1)) opportunities to
			deleting records in maximum even unreally rare case. */
			if (level > 7) {
				/* TODO: adjust this practical limit. */
				max_nodes_deleted = 64;
			} else if (level > 0) {
				max_nodes_deleted = (ulint)1 << (level - 1);
			}
			/* check delete will cause. (BTR_INTENTION_BOTH
			or BTR_INTENTION_DELETE) */
			if (n_recs <= max_nodes_deleted * 2
			    || page_rec_is_first(rec, page)) {
				/* The cursor record can be the left most record
				in this page. */
				return true;
			}

			if (page_has_prev(page)
			    && page_rec_distance_is_at_most(
				    page_get_infimum_rec(page), rec,
				    max_nodes_deleted)) {
				return true;
			}

			if (page_has_next(page)
			    && page_rec_distance_is_at_most(
				    rec, page_get_supremum_rec(page),
				    max_nodes_deleted)) {
				return true;
			}

			/* Delete at leftmost record in a page causes delete
			& insert at its parent page. After that, the delete
			might cause btr_compress() and delete record at its
			parent page. Thus we should consider max deletes. */
			margin *= max_nodes_deleted;
		}

		/* Safe because we already have SX latch of the index tree */
		if (page_get_data_size(page)
		    < margin + BTR_CUR_PAGE_COMPRESS_LIMIT(index)) {
			return(true);
		}
	}

	if (lock_intention >= BTR_INTENTION_BOTH) {
		/* check insert will cause. BTR_INTENTION_BOTH
		or BTR_INTENTION_INSERT*/

		/* Once we invoke the btr_cur_limit_optimistic_insert_debug,
		we should check it here in advance, since the max allowable
		records in a page is limited. */
		LIMIT_OPTIMISTIC_INSERT_DEBUG(n_recs, return true);

		/* needs 2 records' space for the case the single split and
		insert cannot fit.
		page_get_max_insert_size_after_reorganize() includes space
		for page directory already */
		ulint	max_size
			= page_get_max_insert_size_after_reorganize(page, 2);

		if (max_size < BTR_CUR_PAGE_REORGANIZE_LIMIT + rec_size
		    || max_size < rec_size * 2) {
			return(true);
		}

		/* TODO: optimize this condition for ROW_FORMAT=COMPRESSED.
		This is based on the worst case, and we could invoke
		page_zip_available() on the block->page.zip. */
		/* needs 2 records' space also for worst compress rate. */
		if (zip_size
		    && page_zip_empty_size(index->n_fields, zip_size)
		    <= rec_size * 2 + page_get_data_size(page)
		    + page_dir_calc_reserved_space(n_recs + 2)) {
			return(true);
		}
	}

	return(false);
}

/** Detects whether the modifying record might need a opposite modification
to the intention.
@param[in]	page		page
@param[in]	lock_intention	lock intention for the tree operation
@param[in]	rec		record (current node_ptr)
@return	true if tree modification is needed */
static
bool
btr_cur_need_opposite_intention(
	const page_t*	page,
	btr_intention_t	lock_intention,
	const rec_t*	rec)
{
	switch (lock_intention) {
	case BTR_INTENTION_DELETE:
		return (page_has_prev(page) && page_rec_is_first(rec, page)) ||
			(page_has_next(page) && page_rec_is_last(rec, page));
	case BTR_INTENTION_INSERT:
		return page_has_next(page) && page_rec_is_last(rec, page);
	case BTR_INTENTION_BOTH:
		return(false);
	}

	ut_error;
	return(false);
}

/**
@param[in]	index b-tree
@return maximum size of a node pointer record in bytes */
static ulint btr_node_ptr_max_size(const dict_index_t* index)
{
	if (dict_index_is_ibuf(index)) {
		/* cannot estimate accurately */
		/* This is universal index for change buffer.
		The max size of the entry is about max key length * 2.
		(index key + primary key to be inserted to the index)
		(The max key length is UNIV_PAGE_SIZE / 16 * 3 at
		 ha_innobase::max_supported_key_length(),
		 considering MAX_KEY_LENGTH = 3072 at MySQL imposes
		 the 3500 historical InnoDB value for 16K page size case.)
		For the universal index, node_ptr contains most of the entry.
		And 512 is enough to contain ibuf columns and meta-data */
		return srv_page_size / 8 * 3 + 512;
	}

	/* Each record has page_no, length of page_no and header. */
	ulint comp = dict_table_is_comp(index->table);
	ulint rec_max_size = comp
		? REC_NODE_PTR_SIZE + 1 + REC_N_NEW_EXTRA_BYTES
		+ UT_BITS_IN_BYTES(index->n_nullable)
		: REC_NODE_PTR_SIZE + 2 + REC_N_OLD_EXTRA_BYTES
		+ 2 * index->n_fields;

	/* Compute the maximum possible record size. */
	for (ulint i = 0; i < dict_index_get_n_unique_in_tree(index); i++) {
		const dict_field_t*	field
			= dict_index_get_nth_field(index, i);
		const dict_col_t*	col
			= dict_field_get_col(field);
		ulint			field_max_size;
		ulint			field_ext_max_size;

		/* Determine the maximum length of the index field. */

		field_max_size = dict_col_get_fixed_size(col, comp);
		if (field_max_size) {
			/* dict_index_add_col() should guarantee this */
			ut_ad(!field->prefix_len
			      || field->fixed_len == field->prefix_len);
			/* Fixed lengths are not encoded
			in ROW_FORMAT=COMPACT. */
			rec_max_size += field_max_size;
			continue;
		}

		field_max_size = dict_col_get_max_size(col);
		if (UNIV_UNLIKELY(!field_max_size)) {
			switch (col->mtype) {
			case DATA_VARCHAR:
				if (!comp
				    && (!strcmp(index->table->name.m_name,
						"SYS_FOREIGN")
					|| !strcmp(index->table->name.m_name,
						   "SYS_FOREIGN_COLS"))) {
					break;
				}
				/* fall through */
			case DATA_VARMYSQL:
			case DATA_CHAR:
			case DATA_MYSQL:
				/* CHAR(0) and VARCHAR(0) are possible
				data type definitions in MariaDB.
				The InnoDB internal SQL parser maps
				CHAR to DATA_VARCHAR, so DATA_CHAR (or
				DATA_MYSQL) is only coming from the
				MariaDB SQL layer. */
				if (comp) {
					/* Add a length byte, because
					fixed-length empty field are
					encoded as variable-length.
					For ROW_FORMAT=REDUNDANT,
					these bytes were added to
					rec_max_size before this loop. */
					rec_max_size++;
				}
				continue;
			}

			/* SYS_FOREIGN.ID is defined as CHAR in the
			InnoDB internal SQL parser, which translates
			into the incorrect VARCHAR(0).  InnoDB does
			not enforce maximum lengths of columns, so
			that is why any data can be inserted in the
			first place.

			Likewise, SYS_FOREIGN.FOR_NAME,
			SYS_FOREIGN.REF_NAME, SYS_FOREIGN_COLS.ID, are
			defined as CHAR, and also they are part of a key. */

			ut_ad(!strcmp(index->table->name.m_name,
				      "SYS_FOREIGN")
			      || !strcmp(index->table->name.m_name,
					 "SYS_FOREIGN_COLS"));
			ut_ad(!comp);
			ut_ad(col->mtype == DATA_VARCHAR);

			rec_max_size += (srv_page_size == UNIV_PAGE_SIZE_MAX)
				? REDUNDANT_REC_MAX_DATA_SIZE
				: page_get_free_space_of_empty(FALSE) / 2;
		} else if (field_max_size == NAME_LEN && i == 1
			   && (!strcmp(index->table->name.m_name,
				       TABLE_STATS_NAME)
			       || !strcmp(index->table->name.m_name,
					  INDEX_STATS_NAME))) {
			ut_ad(!strcmp(field->name, "table_name"));
			/* Interpret "table_name" as VARCHAR(199) even
			if it was incorrectly defined as VARCHAR(64).
			While the caller of ha_innobase enforces the
			maximum length on any data written, the InnoDB
			internal SQL parser will happily write as much
			data as is provided. The purpose of this hack
			is to avoid InnoDB hangs after persistent
			statistics on partitioned tables are
			deleted. */
			field_max_size = 199 * SYSTEM_CHARSET_MBMAXLEN;
		}
		field_ext_max_size = field_max_size < 256 ? 1 : 2;

		if (field->prefix_len
		    && field->prefix_len < field_max_size) {
			field_max_size = field->prefix_len;
		}

		if (comp) {
			/* Add the extra size for ROW_FORMAT=COMPACT.
			For ROW_FORMAT=REDUNDANT, these bytes were
			added to rec_max_size before this loop. */
			rec_max_size += field_ext_max_size;
		}

		rec_max_size += field_max_size;
	}

	return rec_max_size;
}

/********************************************************************//**
Searches an index tree and positions a tree cursor on a given level.
NOTE: n_fields_cmp in tuple must be set so that it cannot be compared
to node pointer page number fields on the upper levels of the tree!
Note that if mode is PAGE_CUR_LE, which is used in inserts, then
cursor->up_match and cursor->low_match both will have sensible values.
If mode is PAGE_CUR_GE, then up_match will a have a sensible value.

If mode is PAGE_CUR_LE , cursor is left at the place where an insert of the
search tuple should be performed in the B-tree. InnoDB does an insert
immediately after the cursor. Thus, the cursor may end up on a user record,
or on a page infimum record. */
dberr_t
btr_cur_search_to_nth_level_func(
	dict_index_t*	index,	/*!< in: index */
	ulint		level,	/*!< in: the tree level of search */
	const dtuple_t*	tuple,	/*!< in: data tuple; NOTE: n_fields_cmp in
				tuple must be set so that it cannot get
				compared to the node ptr page number field! */
	page_cur_mode_t	mode,	/*!< in: PAGE_CUR_L, ...;
				Inserts should always be made using
				PAGE_CUR_LE to search the position! */
	ulint		latch_mode, /*!< in: BTR_SEARCH_LEAF, ..., ORed with
				at most one of BTR_INSERT, BTR_DELETE_MARK,
				BTR_DELETE, or BTR_ESTIMATE;
				cursor->left_block is used to store a pointer
				to the left neighbor page, in the cases
				BTR_SEARCH_PREV and BTR_MODIFY_PREV;
				NOTE that if ahi_latch, we might not have a
				cursor page latch, we assume that ahi_latch
				protects the record! */
	btr_cur_t*	cursor, /*!< in/out: tree cursor; the cursor page is
				s- or x-latched, but see also above! */
#ifdef BTR_CUR_HASH_ADAPT
	rw_lock_t*	ahi_latch,
				/*!< in: currently held btr_search_latch
				(in RW_S_LATCH mode), or NULL */
#endif /* BTR_CUR_HASH_ADAPT */
	const char*	file,	/*!< in: file name */
	unsigned	line,	/*!< in: line where called */
	mtr_t*		mtr,	/*!< in: mtr */
	ib_uint64_t	autoinc)/*!< in: PAGE_ROOT_AUTO_INC to be written
				(0 if none) */
{
	page_t*		page = NULL; /* remove warning */
	buf_block_t*	block;
	buf_block_t*	guess;
	ulint		height;
	ulint		up_match;
	ulint		up_bytes;
	ulint		low_match;
	ulint		low_bytes;
	ulint		savepoint;
	ulint		rw_latch;
	page_cur_mode_t	page_mode;
	page_cur_mode_t	search_mode = PAGE_CUR_UNSUPP;
	ulint		buf_mode;
	ulint		estimate;
	ulint		node_ptr_max_size = srv_page_size / 2;
	page_cur_t*	page_cursor;
	btr_op_t	btr_op;
	ulint		root_height = 0; /* remove warning */
	dberr_t		err = DB_SUCCESS;

	ulint		upper_rw_latch, root_leaf_rw_latch;
	btr_intention_t	lock_intention;
	bool		modify_external;
	buf_block_t*	tree_blocks[BTR_MAX_LEVELS];
	ulint		tree_savepoints[BTR_MAX_LEVELS];
	ulint		n_blocks = 0;
	ulint		n_releases = 0;
	bool		detected_same_key_root = false;

	bool		retrying_for_search_prev = false;
	ulint		leftmost_from_level = 0;
	buf_block_t**	prev_tree_blocks = NULL;
	ulint*		prev_tree_savepoints = NULL;
	ulint		prev_n_blocks = 0;
	ulint		prev_n_releases = 0;
	bool		need_path = true;
	bool		rtree_parent_modified = false;
	bool		mbr_adj = false;
	bool		found = false;

	DBUG_ENTER("btr_cur_search_to_nth_level");

#ifdef BTR_CUR_ADAPT
	btr_search_t*	info;
#endif /* BTR_CUR_ADAPT */
	mem_heap_t*	heap		= NULL;
	rec_offs	offsets_[REC_OFFS_NORMAL_SIZE];
	rec_offs*	offsets		= offsets_;
	rec_offs	offsets2_[REC_OFFS_NORMAL_SIZE];
	rec_offs*	offsets2	= offsets2_;
	rec_offs_init(offsets_);
	rec_offs_init(offsets2_);
	/* Currently, PAGE_CUR_LE is the only search mode used for searches
	ending to upper levels */

	ut_ad(level == 0 || mode == PAGE_CUR_LE
	      || RTREE_SEARCH_MODE(mode));
	ut_ad(dict_index_check_search_tuple(index, tuple));
	ut_ad(!dict_index_is_ibuf(index) || ibuf_inside(mtr));
	ut_ad(dtuple_check_typed(tuple));
	ut_ad(!(index->type & DICT_FTS));
	ut_ad(index->page != FIL_NULL);

	MEM_UNDEFINED(&cursor->up_match, sizeof cursor->up_match);
	MEM_UNDEFINED(&cursor->up_bytes, sizeof cursor->up_bytes);
	MEM_UNDEFINED(&cursor->low_match, sizeof cursor->low_match);
	MEM_UNDEFINED(&cursor->low_bytes, sizeof cursor->low_bytes);
#ifdef UNIV_DEBUG
	cursor->up_match = ULINT_UNDEFINED;
	cursor->low_match = ULINT_UNDEFINED;
#endif /* UNIV_DEBUG */

	ibool	s_latch_by_caller;

	s_latch_by_caller = latch_mode & BTR_ALREADY_S_LATCHED;

	ut_ad(!s_latch_by_caller
	      || srv_read_only_mode
	      || mtr_memo_contains_flagged(mtr,
					   dict_index_get_lock(index),
					   MTR_MEMO_S_LOCK
					   | MTR_MEMO_SX_LOCK));

	/* These flags are mutually exclusive, they are lumped together
	with the latch mode for historical reasons. It's possible for
	none of the flags to be set. */
	switch (UNIV_EXPECT(latch_mode
			    & (BTR_INSERT | BTR_DELETE | BTR_DELETE_MARK),
			    0)) {
	case 0:
		btr_op = BTR_NO_OP;
		break;
	case BTR_INSERT:
		btr_op = (latch_mode & BTR_IGNORE_SEC_UNIQUE)
			? BTR_INSERT_IGNORE_UNIQUE_OP
			: BTR_INSERT_OP;
		break;
	case BTR_DELETE:
		btr_op = BTR_DELETE_OP;
		ut_a(cursor->purge_node);
		break;
	case BTR_DELETE_MARK:
		btr_op = BTR_DELMARK_OP;
		break;
	default:
		/* only one of BTR_INSERT, BTR_DELETE, BTR_DELETE_MARK
		should be specified at a time */
		ut_error;
	}

	/* Operations on the insert buffer tree cannot be buffered. */
	ut_ad(btr_op == BTR_NO_OP || !dict_index_is_ibuf(index));
	/* Operations on the clustered index cannot be buffered. */
	ut_ad(btr_op == BTR_NO_OP || !dict_index_is_clust(index));
	/* Operations on the temporary table(indexes) cannot be buffered. */
	ut_ad(btr_op == BTR_NO_OP || !index->table->is_temporary());
	/* Operation on the spatial index cannot be buffered. */
	ut_ad(btr_op == BTR_NO_OP || !dict_index_is_spatial(index));

	estimate = latch_mode & BTR_ESTIMATE;

	lock_intention = btr_cur_get_and_clear_intention(&latch_mode);

	modify_external = latch_mode & BTR_MODIFY_EXTERNAL;

	/* Turn the flags unrelated to the latch mode off. */
	latch_mode = BTR_LATCH_MODE_WITHOUT_FLAGS(latch_mode);

	ut_ad(!modify_external || latch_mode == BTR_MODIFY_LEAF);

	ut_ad(!s_latch_by_caller
	      || latch_mode == BTR_SEARCH_LEAF
	      || latch_mode == BTR_SEARCH_TREE
	      || latch_mode == BTR_MODIFY_LEAF);

	ut_ad(autoinc == 0 || dict_index_is_clust(index));
	ut_ad(autoinc == 0
	      || latch_mode == BTR_MODIFY_TREE
	      || latch_mode == BTR_MODIFY_LEAF);
	ut_ad(autoinc == 0 || level == 0);

	cursor->flag = BTR_CUR_BINARY;
	cursor->index = index;

#ifndef BTR_CUR_ADAPT
	guess = NULL;
#else
	info = btr_search_get_info(index);

	if (!buf_pool_is_obsolete(info->withdraw_clock)) {
		guess = info->root_guess;
	} else {
		guess = NULL;
	}

#ifdef BTR_CUR_HASH_ADAPT

# ifdef UNIV_SEARCH_PERF_STAT
	info->n_searches++;
# endif
	if (autoinc == 0
	    && latch_mode <= BTR_MODIFY_LEAF
	    && info->last_hash_succ
# ifdef MYSQL_INDEX_DISABLE_AHI
	    && !index->disable_ahi
# endif
	    && !estimate
# ifdef PAGE_CUR_LE_OR_EXTENDS
	    && mode != PAGE_CUR_LE_OR_EXTENDS
# endif /* PAGE_CUR_LE_OR_EXTENDS */
	    && !dict_index_is_spatial(index)
	    /* If !ahi_latch, we do a dirty read of
	    btr_search_enabled below, and btr_search_guess_on_hash()
	    will have to check it again. */
	    && btr_search_enabled
	    && !modify_external
	    && !(tuple->info_bits & REC_INFO_MIN_REC_FLAG)
	    && btr_search_guess_on_hash(index, info, tuple, mode,
					latch_mode, cursor,
					ahi_latch, mtr)) {

		/* Search using the hash index succeeded */

		ut_ad(cursor->up_match != ULINT_UNDEFINED
		      || mode != PAGE_CUR_GE);
		ut_ad(cursor->up_match != ULINT_UNDEFINED
		      || mode != PAGE_CUR_LE);
		ut_ad(cursor->low_match != ULINT_UNDEFINED
		      || mode != PAGE_CUR_LE);
		btr_cur_n_sea++;

		DBUG_RETURN(err);
	}
# endif /* BTR_CUR_HASH_ADAPT */
#endif /* BTR_CUR_ADAPT */
	btr_cur_n_non_sea++;

	/* If the hash search did not succeed, do binary search down the
	tree */

#ifdef BTR_CUR_HASH_ADAPT
	if (ahi_latch) {
		/* Release possible search latch to obey latching order */
		rw_lock_s_unlock(ahi_latch);
	}
#endif /* BTR_CUR_HASH_ADAPT */

	/* Store the position of the tree latch we push to mtr so that we
	know how to release it when we have latched leaf node(s) */

	savepoint = mtr_set_savepoint(mtr);

	switch (latch_mode) {
	case BTR_MODIFY_TREE:
		/* Most of delete-intended operations are purging.
		Free blocks and read IO bandwidth should be prior
		for them, when the history list is glowing huge. */
		if (lock_intention == BTR_INTENTION_DELETE
		    && trx_sys.rseg_history_len > BTR_CUR_FINE_HISTORY_LENGTH
			&& buf_get_n_pending_read_ios()) {
x_latch_index:
			mtr_x_lock_index(index, mtr);
		} else if (index->is_spatial()
			   && lock_intention <= BTR_INTENTION_BOTH) {
			/* X lock the if there is possibility of
			pessimistic delete on spatial index. As we could
			lock upward for the tree */
			goto x_latch_index;
		} else {
			mtr_sx_lock_index(index, mtr);
		}
		upper_rw_latch = RW_X_LATCH;
		break;
	case BTR_CONT_MODIFY_TREE:
	case BTR_CONT_SEARCH_TREE:
		/* Do nothing */
		ut_ad(srv_read_only_mode
		      || mtr_memo_contains_flagged(mtr,
						   dict_index_get_lock(index),
						   MTR_MEMO_X_LOCK
						   | MTR_MEMO_SX_LOCK));
		if (dict_index_is_spatial(index)
		    && latch_mode == BTR_CONT_MODIFY_TREE) {
			/* If we are about to locating parent page for split
			and/or merge operation for R-Tree index, X latch
			the parent */
			upper_rw_latch = RW_X_LATCH;
		} else {
			upper_rw_latch = RW_NO_LATCH;
		}
		break;
	default:
		if (!srv_read_only_mode) {
			if (s_latch_by_caller) {
				ut_ad(rw_lock_own(dict_index_get_lock(index),
				              RW_LOCK_S));
			} else if (!modify_external) {
				/* BTR_SEARCH_TREE is intended to be used with
				BTR_ALREADY_S_LATCHED */
				ut_ad(latch_mode != BTR_SEARCH_TREE);

				mtr_s_lock_index(index, mtr);
			} else {
				/* BTR_MODIFY_EXTERNAL needs to be excluded */
				mtr_sx_lock_index(index, mtr);
			}
			upper_rw_latch = RW_S_LATCH;
		} else {
			upper_rw_latch = RW_NO_LATCH;
		}
	}
	root_leaf_rw_latch = btr_cur_latch_for_root_leaf(latch_mode);

	page_cursor = btr_cur_get_page_cur(cursor);

	const ulint		zip_size = index->table->space->zip_size();

	/* Start with the root page. */
	page_id_t		page_id(index->table->space_id, index->page);

	if (root_leaf_rw_latch == RW_X_LATCH) {
		node_ptr_max_size = btr_node_ptr_max_size(index);
	}

	up_match = 0;
	up_bytes = 0;
	low_match = 0;
	low_bytes = 0;

	height = ULINT_UNDEFINED;

	/* We use these modified search modes on non-leaf levels of the
	B-tree. These let us end up in the right B-tree leaf. In that leaf
	we use the original search mode. */

	switch (mode) {
	case PAGE_CUR_GE:
		page_mode = PAGE_CUR_L;
		break;
	case PAGE_CUR_G:
		page_mode = PAGE_CUR_LE;
		break;
	default:
#ifdef PAGE_CUR_LE_OR_EXTENDS
		ut_ad(mode == PAGE_CUR_L || mode == PAGE_CUR_LE
		      || RTREE_SEARCH_MODE(mode)
		      || mode == PAGE_CUR_LE_OR_EXTENDS);
#else /* PAGE_CUR_LE_OR_EXTENDS */
		ut_ad(mode == PAGE_CUR_L || mode == PAGE_CUR_LE
		      || RTREE_SEARCH_MODE(mode));
#endif /* PAGE_CUR_LE_OR_EXTENDS */
		page_mode = mode;
		break;
	}

	/* Loop and search until we arrive at the desired level */
	btr_latch_leaves_t latch_leaves = {{NULL, NULL, NULL}, {0, 0, 0}};

search_loop:
	buf_mode = BUF_GET;
	rw_latch = RW_NO_LATCH;
	rtree_parent_modified = false;

	if (height != 0) {
		/* We are about to fetch the root or a non-leaf page. */
		if ((latch_mode != BTR_MODIFY_TREE || height == level)
		    && !retrying_for_search_prev) {
			/* If doesn't have SX or X latch of index,
			each pages should be latched before reading. */
			if (height == ULINT_UNDEFINED
			    && upper_rw_latch == RW_S_LATCH
			    && (modify_external || autoinc)) {
				/* needs sx-latch of root page
				for fseg operation or for writing
				PAGE_ROOT_AUTO_INC */
				rw_latch = RW_SX_LATCH;
			} else {
				rw_latch = upper_rw_latch;
			}
		}
	} else if (latch_mode <= BTR_MODIFY_LEAF) {
		rw_latch = latch_mode;

		if (btr_op != BTR_NO_OP
		    && ibuf_should_try(index, btr_op != BTR_INSERT_OP)) {

			/* Try to buffer the operation if the leaf
			page is not in the buffer pool. */

			buf_mode = btr_op == BTR_DELETE_OP
				? BUF_GET_IF_IN_POOL_OR_WATCH
				: BUF_GET_IF_IN_POOL;
		}
	}

retry_page_get:
	ut_ad(n_blocks < BTR_MAX_LEVELS);
	tree_savepoints[n_blocks] = mtr_set_savepoint(mtr);
	block = buf_page_get_gen(page_id, zip_size, rw_latch, guess,
				 buf_mode, file, line, mtr, &err);
	tree_blocks[n_blocks] = block;

	/* Note that block==NULL signifies either an error or change
	buffering. */

	if (err != DB_SUCCESS) {
		ut_ad(block == NULL);
		if (err == DB_DECRYPTION_FAILED) {
			ib_push_warning((void *)NULL,
				DB_DECRYPTION_FAILED,
				"Table %s is encrypted but encryption service or"
				" used key_id is not available. "
				" Can't continue reading table.",
				index->table->name.m_name);
			index->table->file_unreadable = true;
		}

		goto func_exit;
	}

	if (block == NULL) {
		/* This must be a search to perform an insert/delete
		mark/ delete; try using the insert/delete buffer */

		ut_ad(height == 0);
		ut_ad(cursor->thr);

		switch (btr_op) {
		case BTR_INSERT_OP:
		case BTR_INSERT_IGNORE_UNIQUE_OP:
			ut_ad(buf_mode == BUF_GET_IF_IN_POOL);
			ut_ad(!dict_index_is_spatial(index));

			if (ibuf_insert(IBUF_OP_INSERT, tuple, index,
					page_id, zip_size, cursor->thr)) {

				cursor->flag = BTR_CUR_INSERT_TO_IBUF;

				goto func_exit;
			}
			break;

		case BTR_DELMARK_OP:
			ut_ad(buf_mode == BUF_GET_IF_IN_POOL);
			ut_ad(!dict_index_is_spatial(index));

			if (ibuf_insert(IBUF_OP_DELETE_MARK, tuple,
					index, page_id, zip_size,
					cursor->thr)) {

				cursor->flag = BTR_CUR_DEL_MARK_IBUF;

				goto func_exit;
			}

			break;

		case BTR_DELETE_OP:
			ut_ad(buf_mode == BUF_GET_IF_IN_POOL_OR_WATCH);
			ut_ad(!dict_index_is_spatial(index));

			if (!row_purge_poss_sec(cursor->purge_node,
						index, tuple)) {

				/* The record cannot be purged yet. */
				cursor->flag = BTR_CUR_DELETE_REF;
			} else if (ibuf_insert(IBUF_OP_DELETE, tuple,
					       index, page_id, zip_size,
					       cursor->thr)) {

				/* The purge was buffered. */
				cursor->flag = BTR_CUR_DELETE_IBUF;
			} else {
				/* The purge could not be buffered. */
				buf_pool_watch_unset(page_id);
				break;
			}

			buf_pool_watch_unset(page_id);
			goto func_exit;

		default:
			ut_error;
		}

		/* Insert to the insert/delete buffer did not succeed, we
		must read the page from disk. */

		buf_mode = BUF_GET;

		goto retry_page_get;
	}

	if (retrying_for_search_prev && height != 0) {
		/* also latch left sibling */
		ulint		left_page_no;
		buf_block_t*	get_block;

		ut_ad(rw_latch == RW_NO_LATCH);

		rw_latch = upper_rw_latch;

		rw_lock_s_lock(&block->lock);
		left_page_no = btr_page_get_prev(buf_block_get_frame(block));
		rw_lock_s_unlock(&block->lock);

		if (left_page_no != FIL_NULL) {
			ut_ad(prev_n_blocks < leftmost_from_level);

			prev_tree_savepoints[prev_n_blocks]
				= mtr_set_savepoint(mtr);
			get_block = buf_page_get_gen(
				page_id_t(page_id.space(), left_page_no),
				zip_size, rw_latch, NULL, buf_mode,
				file, line, mtr, &err);
			prev_tree_blocks[prev_n_blocks] = get_block;
			prev_n_blocks++;

			if (err != DB_SUCCESS) {
				if (err == DB_DECRYPTION_FAILED) {
					ib_push_warning((void *)NULL,
						DB_DECRYPTION_FAILED,
						"Table %s is encrypted but encryption service or"
						" used key_id is not available. "
						" Can't continue reading table.",
						index->table->name.m_name);
					index->table->file_unreadable = true;
				}

				goto func_exit;
			}

			/* BTR_MODIFY_TREE doesn't update prev/next_page_no,
			without their parent page's lock. So, not needed to
			retry here, because we have the parent page's lock. */
		}

		/* release RW_NO_LATCH page and lock with RW_S_LATCH */
		mtr_release_block_at_savepoint(
			mtr, tree_savepoints[n_blocks],
			tree_blocks[n_blocks]);

		tree_savepoints[n_blocks] = mtr_set_savepoint(mtr);
		block = buf_page_get_gen(page_id, zip_size, rw_latch, NULL,
					 buf_mode, file, line, mtr, &err);
		tree_blocks[n_blocks] = block;

		if (err != DB_SUCCESS) {
			if (err == DB_DECRYPTION_FAILED) {
				ib_push_warning((void *)NULL,
					DB_DECRYPTION_FAILED,
					"Table %s is encrypted but encryption service or"
					" used key_id is not available. "
					" Can't continue reading table.",
					index->table->name.m_name);
				index->table->file_unreadable = true;
			}

			goto func_exit;
		}
	}

	page = buf_block_get_frame(block);

	if (height == ULINT_UNDEFINED
	    && page_is_leaf(page)
	    && rw_latch != RW_NO_LATCH
	    && rw_latch != root_leaf_rw_latch) {
		/* The root page is also a leaf page (root_leaf).
		We should reacquire the page, because the root page
		is latched differently from leaf pages. */
		ut_ad(root_leaf_rw_latch != RW_NO_LATCH);
		ut_ad(rw_latch == RW_S_LATCH || rw_latch == RW_SX_LATCH);
		ut_ad(rw_latch == RW_S_LATCH || modify_external || autoinc);
		ut_ad(!autoinc || root_leaf_rw_latch == RW_X_LATCH);

		ut_ad(n_blocks == 0);
		mtr_release_block_at_savepoint(
			mtr, tree_savepoints[n_blocks],
			tree_blocks[n_blocks]);

		upper_rw_latch = root_leaf_rw_latch;
		goto search_loop;
	}

	if (rw_latch != RW_NO_LATCH) {
#ifdef UNIV_ZIP_DEBUG
		const page_zip_des_t*	page_zip
			= buf_block_get_page_zip(block);
		ut_a(!page_zip || page_zip_validate(page_zip, page, index));
#endif /* UNIV_ZIP_DEBUG */

		buf_block_dbg_add_level(
			block, dict_index_is_ibuf(index)
			? SYNC_IBUF_TREE_NODE : SYNC_TREE_NODE);
	}

	ut_ad(fil_page_index_page_check(page));
	ut_ad(index->id == btr_page_get_index_id(page));

	if (height == ULINT_UNDEFINED) {
		/* We are in the root node */

		height = btr_page_get_level(page);
		root_height = height;
		cursor->tree_height = root_height + 1;

		if (dict_index_is_spatial(index)) {
			ut_ad(cursor->rtr_info);

			/* If SSN in memory is not initialized, fetch
			it from root page */
			if (!rtr_get_current_ssn_id(index)) {
				/* FIXME: do this in dict_load_table_one() */
				index->set_ssn(page_get_ssn_id(page) + 1);
			}

			/* Save the MBR */
			cursor->rtr_info->thr = cursor->thr;
			rtr_get_mbr_from_tuple(tuple, &cursor->rtr_info->mbr);
		}

#ifdef BTR_CUR_ADAPT
		if (block != guess) {
			info->root_guess = block;
			info->withdraw_clock = buf_withdraw_clock;
		}
#endif
	}

	if (height == 0) {
		if (rw_latch == RW_NO_LATCH) {

			latch_leaves = btr_cur_latch_leaves(
				block, page_id, zip_size, latch_mode,
				cursor, mtr);
		}

		switch (latch_mode) {
		case BTR_MODIFY_TREE:
		case BTR_CONT_MODIFY_TREE:
		case BTR_CONT_SEARCH_TREE:
			break;
		default:
			if (!s_latch_by_caller
			    && !srv_read_only_mode
			    && !modify_external) {
				/* Release the tree s-latch */
				/* NOTE: BTR_MODIFY_EXTERNAL
				needs to keep tree sx-latch */
				mtr_release_s_latch_at_savepoint(
					mtr, savepoint,
					dict_index_get_lock(index));
			}

			/* release upper blocks */
			if (retrying_for_search_prev) {
				ut_ad(!autoinc);
				for (;
				     prev_n_releases < prev_n_blocks;
				     prev_n_releases++) {
					mtr_release_block_at_savepoint(
						mtr,
						prev_tree_savepoints[
							prev_n_releases],
						prev_tree_blocks[
							prev_n_releases]);
				}
			}

			for (; n_releases < n_blocks; n_releases++) {
				if (n_releases == 0
				    && (modify_external || autoinc)) {
					/* keep the root page latch */
					ut_ad(mtr_memo_contains_flagged(
						mtr, tree_blocks[n_releases],
						MTR_MEMO_PAGE_SX_FIX
						| MTR_MEMO_PAGE_X_FIX));
					continue;
				}

				mtr_release_block_at_savepoint(
					mtr, tree_savepoints[n_releases],
					tree_blocks[n_releases]);
			}
		}

		page_mode = mode;
	}

	if (dict_index_is_spatial(index)) {
		/* Remember the page search mode */
		search_mode = page_mode;

		/* Some adjustment on search mode, when the
		page search mode is PAGE_CUR_RTREE_LOCATE
		or PAGE_CUR_RTREE_INSERT, as we are searching
		with MBRs. When it is not the target level, we
		should search all sub-trees that "CONTAIN" the
		search range/MBR. When it is at the target
		level, the search becomes PAGE_CUR_LE */
		if (page_mode == PAGE_CUR_RTREE_LOCATE
		    && level == height) {
			if (level == 0) {
				page_mode = PAGE_CUR_LE;
			} else {
				page_mode = PAGE_CUR_RTREE_GET_FATHER;
			}
		}

		if (page_mode == PAGE_CUR_RTREE_INSERT) {
			page_mode = (level == height)
					? PAGE_CUR_LE
					: PAGE_CUR_RTREE_INSERT;

			ut_ad(!page_is_leaf(page) || page_mode == PAGE_CUR_LE);
		}

		/* "need_path" indicates if we need to tracking the parent
		pages, if it is not spatial comparison, then no need to
		track it */
		if (page_mode < PAGE_CUR_CONTAIN) {
			need_path = false;
		}

		up_match = 0;
		low_match = 0;

		if (latch_mode == BTR_MODIFY_TREE
		    || latch_mode == BTR_CONT_MODIFY_TREE
		    || latch_mode == BTR_CONT_SEARCH_TREE) {
			/* Tree are locked, no need for Page Lock to protect
			the "path" */
			cursor->rtr_info->need_page_lock = false;
		}
        }

	if (dict_index_is_spatial(index) && page_mode >= PAGE_CUR_CONTAIN) {
		ut_ad(need_path);
		found = rtr_cur_search_with_match(
			block, index, tuple, page_mode, page_cursor,
			cursor->rtr_info);

		/* Need to use BTR_MODIFY_TREE to do the MBR adjustment */
		if (search_mode == PAGE_CUR_RTREE_INSERT
		    && cursor->rtr_info->mbr_adj) {
			if (latch_mode & BTR_MODIFY_LEAF) {
				/* Parent MBR needs updated, should retry
				with BTR_MODIFY_TREE */
				goto func_exit;
			} else if (latch_mode & BTR_MODIFY_TREE) {
				rtree_parent_modified = true;
				cursor->rtr_info->mbr_adj = false;
				mbr_adj = true;
			} else {
				ut_ad(0);
			}
		}

		if (found && page_mode == PAGE_CUR_RTREE_GET_FATHER) {
			cursor->low_match =
				DICT_INDEX_SPATIAL_NODEPTR_SIZE + 1;
		}
#ifdef BTR_CUR_HASH_ADAPT
	} else if (height == 0 && btr_search_enabled
		   && !(tuple->info_bits & REC_INFO_MIN_REC_FLAG)
		   && !dict_index_is_spatial(index)) {
		/* The adaptive hash index is only used when searching
		for leaf pages (height==0), but not in r-trees.
		We only need the byte prefix comparison for the purpose
		of updating the adaptive hash index. */
		page_cur_search_with_match_bytes(
			block, index, tuple, page_mode, &up_match, &up_bytes,
			&low_match, &low_bytes, page_cursor);
#endif /* BTR_CUR_HASH_ADAPT */
	} else {
		/* Search for complete index fields. */
		up_bytes = low_bytes = 0;
		page_cur_search_with_match(
			block, index, tuple, page_mode, &up_match,
			&low_match, page_cursor,
			need_path ? cursor->rtr_info : NULL);
	}

	if (estimate) {
		btr_cur_add_path_info(cursor, height, root_height);
	}

	/* If this is the desired level, leave the loop */

	ut_ad(height == btr_page_get_level(page_cur_get_page(page_cursor)));

	/* Add Predicate lock if it is serializable isolation
	and only if it is in the search case */
	if (dict_index_is_spatial(index)
	    && cursor->rtr_info->need_prdt_lock
	    && mode != PAGE_CUR_RTREE_INSERT
	    && mode != PAGE_CUR_RTREE_LOCATE
	    && mode >= PAGE_CUR_CONTAIN) {
		trx_t*		trx = thr_get_trx(cursor->thr);
		lock_prdt_t	prdt;

		lock_mutex_enter();
		lock_init_prdt_from_mbr(
			&prdt, &cursor->rtr_info->mbr, mode,
			trx->lock.lock_heap);
		lock_mutex_exit();

		if (rw_latch == RW_NO_LATCH && height != 0) {
			rw_lock_s_lock(&(block->lock));
		}

		lock_prdt_lock(block, &prdt, index, LOCK_S,
			       LOCK_PREDICATE, cursor->thr);

		if (rw_latch == RW_NO_LATCH && height != 0) {
			rw_lock_s_unlock(&(block->lock));
		}
	}

	if (level != height) {

		const rec_t*	node_ptr;
		ut_ad(height > 0);

		height--;
		guess = NULL;

		node_ptr = page_cur_get_rec(page_cursor);

		offsets = rec_get_offsets(node_ptr, index, offsets, false,
					  ULINT_UNDEFINED, &heap);

		/* If the rec is the first or last in the page for
		pessimistic delete intention, it might cause node_ptr insert
		for the upper level. We should change the intention and retry.
		*/
		if (latch_mode == BTR_MODIFY_TREE
		    && btr_cur_need_opposite_intention(
			page, lock_intention, node_ptr)) {

need_opposite_intention:
			ut_ad(upper_rw_latch == RW_X_LATCH);

			if (n_releases > 0) {
				/* release root block */
				mtr_release_block_at_savepoint(
					mtr, tree_savepoints[0],
					tree_blocks[0]);
			}

			/* release all blocks */
			for (; n_releases <= n_blocks; n_releases++) {
				mtr_release_block_at_savepoint(
					mtr, tree_savepoints[n_releases],
					tree_blocks[n_releases]);
			}

			lock_intention = BTR_INTENTION_BOTH;

			page_id.set_page_no(index->page);
			up_match = 0;
			low_match = 0;
			height = ULINT_UNDEFINED;

			n_blocks = 0;
			n_releases = 0;

			goto search_loop;
		}

		if (dict_index_is_spatial(index)) {
			if (page_rec_is_supremum(node_ptr)) {
				cursor->low_match = 0;
				cursor->up_match = 0;
				goto func_exit;
			}

			/* If we are doing insertion or record locating,
			remember the tree nodes we visited */
			if (page_mode == PAGE_CUR_RTREE_INSERT
			    || (search_mode == PAGE_CUR_RTREE_LOCATE
			        && (latch_mode != BTR_MODIFY_LEAF))) {
				bool		add_latch = false;

				if (latch_mode == BTR_MODIFY_TREE
				    && rw_latch == RW_NO_LATCH) {
					ut_ad(mtr_memo_contains_flagged(
						mtr, dict_index_get_lock(index),
						MTR_MEMO_X_LOCK
						| MTR_MEMO_SX_LOCK));
					rw_lock_s_lock(&block->lock);
					add_latch = true;
				}

				/* Store the parent cursor location */
#ifdef UNIV_DEBUG
				ulint	num_stored = rtr_store_parent_path(
					block, cursor, latch_mode,
					height + 1, mtr);
#else
				rtr_store_parent_path(
					block, cursor, latch_mode,
					height + 1, mtr);
#endif

				if (page_mode == PAGE_CUR_RTREE_INSERT) {
					btr_pcur_t*     r_cursor =
						rtr_get_parent_cursor(
							cursor, height + 1,
							true);
					/* If it is insertion, there should
					be only one parent for each level
					traverse */
#ifdef UNIV_DEBUG
					ut_ad(num_stored == 1);
#endif

					node_ptr = btr_pcur_get_rec(r_cursor);

				}

				if (add_latch) {
					rw_lock_s_unlock(&block->lock);
				}

				ut_ad(!page_rec_is_supremum(node_ptr));
			}

			ut_ad(page_mode == search_mode
			      || (page_mode == PAGE_CUR_WITHIN
				  && search_mode == PAGE_CUR_RTREE_LOCATE));

			page_mode = search_mode;
		}

		/* If the first or the last record of the page
		or the same key value to the first record or last record,
		the another page might be choosen when BTR_CONT_MODIFY_TREE.
		So, the parent page should not released to avoiding deadlock
		with blocking the another search with the same key value. */
		if (!detected_same_key_root
		    && lock_intention == BTR_INTENTION_BOTH
		    && !dict_index_is_unique(index)
		    && latch_mode == BTR_MODIFY_TREE
		    && (up_match >= rec_offs_n_fields(offsets) - 1
			|| low_match >= rec_offs_n_fields(offsets) - 1)) {
			const rec_t*	first_rec = page_rec_get_next_const(
				page_get_infimum_rec(page));
			ulint		matched_fields;

			ut_ad(upper_rw_latch == RW_X_LATCH);

			if (node_ptr == first_rec
			    || page_rec_is_last(node_ptr, page)) {
				detected_same_key_root = true;
			} else {
				matched_fields = 0;

				offsets2 = rec_get_offsets(
					first_rec, index, offsets2,
					false, ULINT_UNDEFINED, &heap);
				cmp_rec_rec(node_ptr, first_rec,
					    offsets, offsets2, index, false,
					    &matched_fields);

				if (matched_fields
				    >= rec_offs_n_fields(offsets) - 1) {
					detected_same_key_root = true;
				} else {
					const rec_t*	last_rec;

					last_rec = page_rec_get_prev_const(
						page_get_supremum_rec(page));

					matched_fields = 0;

					offsets2 = rec_get_offsets(
						last_rec, index, offsets2,
						false, ULINT_UNDEFINED, &heap);
					cmp_rec_rec(
						node_ptr, last_rec,
						offsets, offsets2, index,
						false, &matched_fields);
					if (matched_fields
					    >= rec_offs_n_fields(offsets) - 1) {
						detected_same_key_root = true;
					}
				}
			}
		}

		/* If the page might cause modify_tree,
		we should not release the parent page's lock. */
		if (!detected_same_key_root
		    && latch_mode == BTR_MODIFY_TREE
		    && !btr_cur_will_modify_tree(
				index, page, lock_intention, node_ptr,
				node_ptr_max_size, zip_size, mtr)
		    && !rtree_parent_modified) {
			ut_ad(upper_rw_latch == RW_X_LATCH);
			ut_ad(n_releases <= n_blocks);

			/* we can release upper blocks */
			for (; n_releases < n_blocks; n_releases++) {
				if (n_releases == 0) {
					/* we should not release root page
					to pin to same block. */
					continue;
				}

				/* release unused blocks to unpin */
				mtr_release_block_at_savepoint(
					mtr, tree_savepoints[n_releases],
					tree_blocks[n_releases]);
			}
		}

		if (height == level
		    && latch_mode == BTR_MODIFY_TREE) {
			ut_ad(upper_rw_latch == RW_X_LATCH);
			/* we should sx-latch root page, if released already.
			It contains seg_header. */
			if (n_releases > 0) {
				mtr_block_sx_latch_at_savepoint(
					mtr, tree_savepoints[0],
					tree_blocks[0]);
			}

			/* x-latch the branch blocks not released yet. */
			for (ulint i = n_releases; i <= n_blocks; i++) {
				mtr_block_x_latch_at_savepoint(
					mtr, tree_savepoints[i],
					tree_blocks[i]);
			}
		}

		/* We should consider prev_page of parent page, if the node_ptr
		is the leftmost of the page. because BTR_SEARCH_PREV and
		BTR_MODIFY_PREV latches prev_page of the leaf page. */
		if ((latch_mode == BTR_SEARCH_PREV
		     || latch_mode == BTR_MODIFY_PREV)
		    && !retrying_for_search_prev) {
			/* block should be latched for consistent
			   btr_page_get_prev() */
			ut_ad(mtr_memo_contains_flagged(mtr, block,
				MTR_MEMO_PAGE_S_FIX
				| MTR_MEMO_PAGE_X_FIX));

			if (page_has_prev(page)
			    && page_rec_is_first(node_ptr, page)) {

				if (leftmost_from_level == 0) {
					leftmost_from_level = height + 1;
				}
			} else {
				leftmost_from_level = 0;
			}

			if (height == 0 && leftmost_from_level > 0) {
				/* should retry to get also prev_page
				from level==leftmost_from_level. */
				retrying_for_search_prev = true;

				prev_tree_blocks = static_cast<buf_block_t**>(
					ut_malloc_nokey(sizeof(buf_block_t*)
							* leftmost_from_level));

				prev_tree_savepoints = static_cast<ulint*>(
					ut_malloc_nokey(sizeof(ulint)
							* leftmost_from_level));

				/* back to the level (leftmost_from_level+1) */
				ulint	idx = n_blocks
					- (leftmost_from_level - 1);

				page_id.set_page_no(
					tree_blocks[idx]->page.id.page_no());

				for (ulint i = n_blocks
					       - (leftmost_from_level - 1);
				     i <= n_blocks; i++) {
					mtr_release_block_at_savepoint(
						mtr, tree_savepoints[i],
						tree_blocks[i]);
				}

				n_blocks -= (leftmost_from_level - 1);
				height = leftmost_from_level;
				ut_ad(n_releases == 0);

				/* replay up_match, low_match */
				up_match = 0;
				low_match = 0;
				rtr_info_t*	rtr_info	= need_path
					? cursor->rtr_info : NULL;

				for (ulint i = 0; i < n_blocks; i++) {
					page_cur_search_with_match(
						tree_blocks[i], index, tuple,
						page_mode, &up_match,
						&low_match, page_cursor,
						rtr_info);
				}

				goto search_loop;
			}
		}

		/* Go to the child node */
		page_id.set_page_no(
			btr_node_ptr_get_child_page_no(node_ptr, offsets));

		n_blocks++;

		if (UNIV_UNLIKELY(height == 0 && dict_index_is_ibuf(index))) {
			/* We're doing a search on an ibuf tree and we're one
			level above the leaf page. */

			ut_ad(level == 0);

			buf_mode = BUF_GET;
			rw_latch = RW_NO_LATCH;
			goto retry_page_get;
		}

		if (dict_index_is_spatial(index)
		    && page_mode >= PAGE_CUR_CONTAIN
		    && page_mode != PAGE_CUR_RTREE_INSERT) {
			ut_ad(need_path);
			rtr_node_path_t* path =
				cursor->rtr_info->path;

			if (!path->empty() && found) {
				ut_ad(path->back().page_no
				      == page_id.page_no());
				path->pop_back();
#ifdef UNIV_DEBUG
				if (page_mode == PAGE_CUR_RTREE_LOCATE
				    && (latch_mode != BTR_MODIFY_LEAF)) {
					btr_pcur_t*	cur
					= cursor->rtr_info->parent_path->back(
					  ).cursor;
					rec_t*	my_node_ptr
						= btr_pcur_get_rec(cur);

					offsets = rec_get_offsets(
						my_node_ptr, index, offsets,
						false, ULINT_UNDEFINED, &heap);

					ulint	my_page_no
					= btr_node_ptr_get_child_page_no(
						my_node_ptr, offsets);

					ut_ad(page_id.page_no() == my_page_no);
				}
#endif
			}
		}

		goto search_loop;
	} else if (!dict_index_is_spatial(index)
		   && latch_mode == BTR_MODIFY_TREE
		   && lock_intention == BTR_INTENTION_INSERT
		   && page_has_next(page)
		   && page_rec_is_last(page_cur_get_rec(page_cursor), page)) {

		/* btr_insert_into_right_sibling() might cause
		deleting node_ptr at upper level */

		guess = NULL;

		if (height == 0) {
			/* release the leaf pages if latched */
			for (uint i = 0; i < 3; i++) {
				if (latch_leaves.blocks[i] != NULL) {
					mtr_release_block_at_savepoint(
						mtr, latch_leaves.savepoints[i],
						latch_leaves.blocks[i]);
					latch_leaves.blocks[i] = NULL;
				}
			}
		}

		goto need_opposite_intention;
	}

	if (level != 0) {
		ut_ad(!autoinc);

		if (upper_rw_latch == RW_NO_LATCH) {
			/* latch the page */
			buf_block_t*	child_block;

			if (latch_mode == BTR_CONT_MODIFY_TREE) {
				child_block = btr_block_get(
					page_id, zip_size, RW_X_LATCH,
					index, mtr);
			} else {
				ut_ad(latch_mode == BTR_CONT_SEARCH_TREE);
				child_block = btr_block_get(
					page_id, zip_size, RW_SX_LATCH,
					index, mtr);
			}

			btr_assert_not_corrupted(child_block, index);
		} else {
			ut_ad(mtr_memo_contains(mtr, block, upper_rw_latch));
			btr_assert_not_corrupted(block, index);

			if (s_latch_by_caller) {
				ut_ad(latch_mode == BTR_SEARCH_TREE);
				/* to exclude modifying tree operations
				should sx-latch the index. */
				ut_ad(mtr_memo_contains(
					mtr, dict_index_get_lock(index),
					MTR_MEMO_SX_LOCK));
				/* because has sx-latch of index,
				can release upper blocks. */
				for (; n_releases < n_blocks; n_releases++) {
					mtr_release_block_at_savepoint(
						mtr,
						tree_savepoints[n_releases],
						tree_blocks[n_releases]);
				}
			}
		}

		if (page_mode <= PAGE_CUR_LE) {
			cursor->low_match = low_match;
			cursor->up_match = up_match;
		}
	} else {
		cursor->low_match = low_match;
		cursor->low_bytes = low_bytes;
		cursor->up_match = up_match;
		cursor->up_bytes = up_bytes;

		if (autoinc) {
			page_set_autoinc(tree_blocks[0],
					 index, autoinc, mtr, false);
		}

#ifdef BTR_CUR_HASH_ADAPT
		/* We do a dirty read of btr_search_enabled here.  We
		will properly check btr_search_enabled again in
		btr_search_build_page_hash_index() before building a
		page hash index, while holding search latch. */
		if (!btr_search_enabled) {
# ifdef MYSQL_INDEX_DISABLE_AHI
		} else if (index->disable_ahi) {
# endif
		} else if (tuple->info_bits & REC_INFO_MIN_REC_FLAG) {
			ut_ad(index->is_instant());
			/* This may be a search tuple for
			btr_pcur_restore_position(). */
			ut_ad(tuple->is_metadata()
			      || (tuple->is_metadata(tuple->info_bits
						     ^ REC_STATUS_INSTANT)));
		} else if (rec_is_metadata(btr_cur_get_rec(cursor), *index)) {
			/* Only user records belong in the adaptive
			hash index. */
		} else {
			btr_search_info_update(index, cursor);
		}
#endif /* BTR_CUR_HASH_ADAPT */
		ut_ad(cursor->up_match != ULINT_UNDEFINED
		      || mode != PAGE_CUR_GE);
		ut_ad(cursor->up_match != ULINT_UNDEFINED
		      || mode != PAGE_CUR_LE);
		ut_ad(cursor->low_match != ULINT_UNDEFINED
		      || mode != PAGE_CUR_LE);
	}

	/* For spatial index, remember  what blocks are still latched */
	if (dict_index_is_spatial(index)
	    && (latch_mode == BTR_MODIFY_TREE
		|| latch_mode == BTR_MODIFY_LEAF)) {
		for (ulint i = 0; i < n_releases; i++) {
			cursor->rtr_info->tree_blocks[i] = NULL;
			cursor->rtr_info->tree_savepoints[i] = 0;
		}

		for (ulint i = n_releases; i <= n_blocks; i++) {
			cursor->rtr_info->tree_blocks[i] = tree_blocks[i];
			cursor->rtr_info->tree_savepoints[i] = tree_savepoints[i];
		}
	}

func_exit:

	if (UNIV_LIKELY_NULL(heap)) {
		mem_heap_free(heap);
	}

	if (retrying_for_search_prev) {
		ut_free(prev_tree_blocks);
		ut_free(prev_tree_savepoints);
	}

	if (mbr_adj) {
		/* remember that we will need to adjust parent MBR */
		cursor->rtr_info->mbr_adj = true;
	}

#ifdef BTR_CUR_HASH_ADAPT
	if (ahi_latch) {
		rw_lock_s_lock(ahi_latch);
	}
#endif /* BTR_CUR_HASH_ADAPT */

	DBUG_RETURN(err);
}

/*****************************************************************//**
Opens a cursor at either end of an index. */
dberr_t
btr_cur_open_at_index_side_func(
/*============================*/
	bool		from_left,	/*!< in: true if open to the low end,
					false if to the high end */
	dict_index_t*	index,		/*!< in: index */
	ulint		latch_mode,	/*!< in: latch mode */
	btr_cur_t*	cursor,		/*!< in/out: cursor */
	ulint		level,		/*!< in: level to search for
					(0=leaf). */
	const char*	file,		/*!< in: file name */
	unsigned	line,		/*!< in: line where called */
	mtr_t*		mtr)		/*!< in/out: mini-transaction */
{
	page_cur_t*	page_cursor;
	ulint		node_ptr_max_size = srv_page_size / 2;
	ulint		height;
	ulint		root_height = 0; /* remove warning */
	rec_t*		node_ptr;
	ulint		estimate;
	ulint		savepoint;
	ulint		upper_rw_latch, root_leaf_rw_latch;
	btr_intention_t	lock_intention;
	buf_block_t*	tree_blocks[BTR_MAX_LEVELS];
	ulint		tree_savepoints[BTR_MAX_LEVELS];
	ulint		n_blocks = 0;
	ulint		n_releases = 0;
	mem_heap_t*	heap		= NULL;
	rec_offs	offsets_[REC_OFFS_NORMAL_SIZE];
	rec_offs*	offsets		= offsets_;
	dberr_t		err = DB_SUCCESS;

	rec_offs_init(offsets_);

	estimate = latch_mode & BTR_ESTIMATE;
	latch_mode &= ulint(~BTR_ESTIMATE);

	ut_ad(level != ULINT_UNDEFINED);

	bool	s_latch_by_caller;

	s_latch_by_caller = latch_mode & BTR_ALREADY_S_LATCHED;
	latch_mode &= ulint(~BTR_ALREADY_S_LATCHED);

	lock_intention = btr_cur_get_and_clear_intention(&latch_mode);

	ut_ad(!(latch_mode & BTR_MODIFY_EXTERNAL));

	/* This function doesn't need to lock left page of the leaf page */
	if (latch_mode == BTR_SEARCH_PREV) {
		latch_mode = BTR_SEARCH_LEAF;
	} else if (latch_mode == BTR_MODIFY_PREV) {
		latch_mode = BTR_MODIFY_LEAF;
	}

	/* Store the position of the tree latch we push to mtr so that we
	know how to release it when we have latched the leaf node */

	savepoint = mtr_set_savepoint(mtr);

	switch (latch_mode) {
	case BTR_CONT_MODIFY_TREE:
	case BTR_CONT_SEARCH_TREE:
		upper_rw_latch = RW_NO_LATCH;
		break;
	case BTR_MODIFY_TREE:
		/* Most of delete-intended operations are purging.
		Free blocks and read IO bandwidth should be prior
		for them, when the history list is glowing huge. */
		if (lock_intention == BTR_INTENTION_DELETE
		    && trx_sys.rseg_history_len > BTR_CUR_FINE_HISTORY_LENGTH
		    && buf_get_n_pending_read_ios()) {
			mtr_x_lock_index(index, mtr);
		} else {
			mtr_sx_lock_index(index, mtr);
		}
		upper_rw_latch = RW_X_LATCH;
		break;
	default:
		ut_ad(!s_latch_by_caller
		      || mtr_memo_contains_flagged(mtr,
						 dict_index_get_lock(index),
						 MTR_MEMO_SX_LOCK
						 | MTR_MEMO_S_LOCK));
		if (!srv_read_only_mode) {
			if (!s_latch_by_caller) {
				/* BTR_SEARCH_TREE is intended to be used with
				BTR_ALREADY_S_LATCHED */
				ut_ad(latch_mode != BTR_SEARCH_TREE);

				mtr_s_lock_index(index, mtr);
			}
			upper_rw_latch = RW_S_LATCH;
		} else {
			upper_rw_latch = RW_NO_LATCH;
		}
	}
	root_leaf_rw_latch = btr_cur_latch_for_root_leaf(latch_mode);

	page_cursor = btr_cur_get_page_cur(cursor);
	cursor->index = index;

	page_id_t		page_id(index->table->space_id, index->page);
	const ulint		zip_size = index->table->space->zip_size();

	if (root_leaf_rw_latch == RW_X_LATCH) {
		node_ptr_max_size = btr_node_ptr_max_size(index);
	}

	height = ULINT_UNDEFINED;

	for (;;) {
		buf_block_t*	block;
		ulint		rw_latch;

		ut_ad(n_blocks < BTR_MAX_LEVELS);

		if (height != 0
		    && (latch_mode != BTR_MODIFY_TREE
			|| height == level)) {
			rw_latch = upper_rw_latch;
		} else {
			rw_latch = RW_NO_LATCH;
		}

		tree_savepoints[n_blocks] = mtr_set_savepoint(mtr);
		block = buf_page_get_gen(page_id, zip_size, rw_latch, NULL,
					 BUF_GET, file, line, mtr, &err);
		ut_ad((block != NULL) == (err == DB_SUCCESS));
		tree_blocks[n_blocks] = block;

		if (err != DB_SUCCESS) {
			if (err == DB_DECRYPTION_FAILED) {
				ib_push_warning((void *)NULL,
					DB_DECRYPTION_FAILED,
					"Table %s is encrypted but encryption service or"
					" used key_id is not available. "
					" Can't continue reading table.",
					index->table->name.m_name);
				index->table->file_unreadable = true;
			}

			goto exit_loop;
		}

		const page_t* page = buf_block_get_frame(block);

		if (height == ULINT_UNDEFINED
		    && page_is_leaf(page)
		    && rw_latch != RW_NO_LATCH
		    && rw_latch != root_leaf_rw_latch) {
			/* We should retry to get the page, because the root page
			is latched with different level as a leaf page. */
			ut_ad(root_leaf_rw_latch != RW_NO_LATCH);
			ut_ad(rw_latch == RW_S_LATCH);

			ut_ad(n_blocks == 0);
			mtr_release_block_at_savepoint(
				mtr, tree_savepoints[n_blocks],
				tree_blocks[n_blocks]);

			upper_rw_latch = root_leaf_rw_latch;
			continue;
		}

		ut_ad(fil_page_index_page_check(page));
		ut_ad(index->id == btr_page_get_index_id(page));

		if (height == ULINT_UNDEFINED) {
			/* We are in the root node */

			height = btr_page_get_level(page);
			root_height = height;
			ut_a(height >= level);
		} else {
			/* TODO: flag the index corrupted if this fails */
			ut_ad(height == btr_page_get_level(page));
		}

		if (height == level) {
			if (srv_read_only_mode) {
				btr_cur_latch_leaves(
					block, page_id, zip_size,
					latch_mode, cursor, mtr);
			} else if (height == 0) {
				if (rw_latch == RW_NO_LATCH) {
					btr_cur_latch_leaves(
						block, page_id, zip_size,
						latch_mode, cursor, mtr);
				}
				/* In versions <= 3.23.52 we had
				forgotten to release the tree latch
				here. If in an index scan we had to
				scan far to find a record visible to
				the current transaction, that could
				starve others waiting for the tree
				latch. */

				switch (latch_mode) {
				case BTR_MODIFY_TREE:
				case BTR_CONT_MODIFY_TREE:
				case BTR_CONT_SEARCH_TREE:
					break;
				default:
					if (!s_latch_by_caller) {
						/* Release the tree s-latch */
						mtr_release_s_latch_at_savepoint(
							mtr, savepoint,
							dict_index_get_lock(
								index));
					}

					/* release upper blocks */
					for (; n_releases < n_blocks;
					     n_releases++) {
						mtr_release_block_at_savepoint(
							mtr,
							tree_savepoints[
								n_releases],
							tree_blocks[
								n_releases]);
					}
				}
			} else { /* height != 0 */
				/* We already have the block latched. */
				ut_ad(latch_mode == BTR_SEARCH_TREE);
				ut_ad(s_latch_by_caller);
				ut_ad(upper_rw_latch == RW_S_LATCH);

				ut_ad(mtr_memo_contains(mtr, block,
							upper_rw_latch));

				if (s_latch_by_caller) {
					/* to exclude modifying tree operations
					should sx-latch the index. */
					ut_ad(mtr_memo_contains(
						mtr,
						dict_index_get_lock(index),
						MTR_MEMO_SX_LOCK));
					/* because has sx-latch of index,
					can release upper blocks. */
					for (; n_releases < n_blocks;
					     n_releases++) {
						mtr_release_block_at_savepoint(
							mtr,
							tree_savepoints[
								n_releases],
							tree_blocks[
								n_releases]);
					}
				}
			}
		}

		if (from_left) {
			page_cur_set_before_first(block, page_cursor);
		} else {
			page_cur_set_after_last(block, page_cursor);
		}

		if (height == level) {
			if (estimate) {
				btr_cur_add_path_info(cursor, height,
						      root_height);
			}

			break;
		}

		ut_ad(height > 0);

		if (from_left) {
			page_cur_move_to_next(page_cursor);
		} else {
			page_cur_move_to_prev(page_cursor);
		}

		if (estimate) {
			btr_cur_add_path_info(cursor, height, root_height);
		}

		height--;

		node_ptr = page_cur_get_rec(page_cursor);
		offsets = rec_get_offsets(node_ptr, cursor->index, offsets,
					  false, ULINT_UNDEFINED, &heap);

		/* If the rec is the first or last in the page for
		pessimistic delete intention, it might cause node_ptr insert
		for the upper level. We should change the intention and retry.
		*/
		if (latch_mode == BTR_MODIFY_TREE
		    && btr_cur_need_opposite_intention(
			page, lock_intention, node_ptr)) {

			ut_ad(upper_rw_latch == RW_X_LATCH);
			/* release all blocks */
			for (; n_releases <= n_blocks; n_releases++) {
				mtr_release_block_at_savepoint(
					mtr, tree_savepoints[n_releases],
					tree_blocks[n_releases]);
			}

			lock_intention = BTR_INTENTION_BOTH;

			page_id.set_page_no(dict_index_get_page(index));

			height = ULINT_UNDEFINED;

			n_blocks = 0;
			n_releases = 0;

			continue;
		}

		if (latch_mode == BTR_MODIFY_TREE
		    && !btr_cur_will_modify_tree(
				cursor->index, page, lock_intention, node_ptr,
				node_ptr_max_size, zip_size, mtr)) {
			ut_ad(upper_rw_latch == RW_X_LATCH);
			ut_ad(n_releases <= n_blocks);

			/* we can release upper blocks */
			for (; n_releases < n_blocks; n_releases++) {
				if (n_releases == 0) {
					/* we should not release root page
					to pin to same block. */
					continue;
				}

				/* release unused blocks to unpin */
				mtr_release_block_at_savepoint(
					mtr, tree_savepoints[n_releases],
					tree_blocks[n_releases]);
			}
		}

		if (height == level
		    && latch_mode == BTR_MODIFY_TREE) {
			ut_ad(upper_rw_latch == RW_X_LATCH);
			/* we should sx-latch root page, if released already.
			It contains seg_header. */
			if (n_releases > 0) {
				mtr_block_sx_latch_at_savepoint(
					mtr, tree_savepoints[0],
					tree_blocks[0]);
			}

			/* x-latch the branch blocks not released yet. */
			for (ulint i = n_releases; i <= n_blocks; i++) {
				mtr_block_x_latch_at_savepoint(
					mtr, tree_savepoints[i],
					tree_blocks[i]);
			}
		}

		/* Go to the child node */
		page_id.set_page_no(
			btr_node_ptr_get_child_page_no(node_ptr, offsets));

		n_blocks++;
	}

 exit_loop:
	if (heap) {
		mem_heap_free(heap);
	}

	return err;
}

/**********************************************************************//**
Positions a cursor at a randomly chosen position within a B-tree.
@return true if the index is available and we have put the cursor, false
if the index is unavailable */
bool
btr_cur_open_at_rnd_pos_func(
/*=========================*/
	dict_index_t*	index,		/*!< in: index */
	ulint		latch_mode,	/*!< in: BTR_SEARCH_LEAF, ... */
	btr_cur_t*	cursor,		/*!< in/out: B-tree cursor */
	const char*	file,		/*!< in: file name */
	unsigned	line,		/*!< in: line where called */
	mtr_t*		mtr)		/*!< in: mtr */
{
	page_cur_t*	page_cursor;
	ulint		node_ptr_max_size = srv_page_size / 2;
	ulint		height;
	rec_t*		node_ptr;
	ulint		savepoint;
	ulint		upper_rw_latch, root_leaf_rw_latch;
	btr_intention_t	lock_intention;
	buf_block_t*	tree_blocks[BTR_MAX_LEVELS];
	ulint		tree_savepoints[BTR_MAX_LEVELS];
	ulint		n_blocks = 0;
	ulint		n_releases = 0;
	mem_heap_t*	heap		= NULL;
	rec_offs	offsets_[REC_OFFS_NORMAL_SIZE];
	rec_offs*	offsets		= offsets_;
	rec_offs_init(offsets_);

	ut_ad(!index->is_spatial());

	lock_intention = btr_cur_get_and_clear_intention(&latch_mode);

	ut_ad(!(latch_mode & BTR_MODIFY_EXTERNAL));

	savepoint = mtr_set_savepoint(mtr);

	switch (latch_mode) {
	case BTR_MODIFY_TREE:
		/* Most of delete-intended operations are purging.
		Free blocks and read IO bandwidth should be prior
		for them, when the history list is glowing huge. */
		if (lock_intention == BTR_INTENTION_DELETE
		    && trx_sys.rseg_history_len > BTR_CUR_FINE_HISTORY_LENGTH
		    && buf_get_n_pending_read_ios()) {
			mtr_x_lock_index(index, mtr);
		} else {
			mtr_sx_lock_index(index, mtr);
		}
		upper_rw_latch = RW_X_LATCH;
		break;
	case BTR_SEARCH_PREV:
	case BTR_MODIFY_PREV:
		/* This function doesn't support left uncle
		   page lock for left leaf page lock, when
		   needed. */
	case BTR_SEARCH_TREE:
	case BTR_CONT_MODIFY_TREE:
	case BTR_CONT_SEARCH_TREE:
		ut_ad(0);
		/* fall through */
	default:
		if (!srv_read_only_mode) {
			mtr_s_lock_index(index, mtr);
			upper_rw_latch = RW_S_LATCH;
		} else {
			upper_rw_latch = RW_NO_LATCH;
		}
	}

	DBUG_EXECUTE_IF("test_index_is_unavailable",
			return(false););

	if (index->page == FIL_NULL) {
		/* Since we don't hold index lock until just now, the index
		could be modified by others, for example, if this is a
		statistics updater for referenced table, it could be marked
		as unavailable by 'DROP TABLE' in the mean time, since
		we don't hold lock for statistics updater */
		return(false);
	}

	root_leaf_rw_latch = btr_cur_latch_for_root_leaf(latch_mode);

	page_cursor = btr_cur_get_page_cur(cursor);
	cursor->index = index;

	page_id_t		page_id(index->table->space_id, index->page);
	const ulint		zip_size = index->table->space->zip_size();
	dberr_t			err = DB_SUCCESS;

	if (root_leaf_rw_latch == RW_X_LATCH) {
		node_ptr_max_size = btr_node_ptr_max_size(index);
	}

	height = ULINT_UNDEFINED;

	for (;;) {
		buf_block_t*	block;
		page_t*		page;
		ulint		rw_latch;

		ut_ad(n_blocks < BTR_MAX_LEVELS);

		if (height != 0
		    && latch_mode != BTR_MODIFY_TREE) {
			rw_latch = upper_rw_latch;
		} else {
			rw_latch = RW_NO_LATCH;
		}

		tree_savepoints[n_blocks] = mtr_set_savepoint(mtr);
		block = buf_page_get_gen(page_id, zip_size, rw_latch, NULL,
			BUF_GET, file, line, mtr, &err);
		tree_blocks[n_blocks] = block;

		ut_ad((block != NULL) == (err == DB_SUCCESS));

		if (err != DB_SUCCESS) {
			if (err == DB_DECRYPTION_FAILED) {
				ib_push_warning((void *)NULL,
					DB_DECRYPTION_FAILED,
					"Table %s is encrypted but encryption service or"
					" used key_id is not available. "
					" Can't continue reading table.",
					index->table->name.m_name);
				index->table->file_unreadable = true;
			}

			break;
		}

		page = buf_block_get_frame(block);

		if (height == ULINT_UNDEFINED
		    && page_is_leaf(page)
		    && rw_latch != RW_NO_LATCH
		    && rw_latch != root_leaf_rw_latch) {
			/* We should retry to get the page, because the root page
			is latched with different level as a leaf page. */
			ut_ad(root_leaf_rw_latch != RW_NO_LATCH);
			ut_ad(rw_latch == RW_S_LATCH);

			ut_ad(n_blocks == 0);
			mtr_release_block_at_savepoint(
				mtr, tree_savepoints[n_blocks],
				tree_blocks[n_blocks]);

			upper_rw_latch = root_leaf_rw_latch;
			continue;
		}

		ut_ad(fil_page_index_page_check(page));
		ut_ad(index->id == btr_page_get_index_id(page));

		if (height == ULINT_UNDEFINED) {
			/* We are in the root node */

			height = btr_page_get_level(page);
		}

		if (height == 0) {
			if (rw_latch == RW_NO_LATCH
			    || srv_read_only_mode) {
				btr_cur_latch_leaves(
					block, page_id, zip_size,
					latch_mode, cursor, mtr);
			}

			/* btr_cur_open_at_index_side_func() and
			btr_cur_search_to_nth_level() release
			tree s-latch here.*/
			switch (latch_mode) {
			case BTR_MODIFY_TREE:
			case BTR_CONT_MODIFY_TREE:
			case BTR_CONT_SEARCH_TREE:
				break;
			default:
				/* Release the tree s-latch */
				if (!srv_read_only_mode) {
					mtr_release_s_latch_at_savepoint(
						mtr, savepoint,
						dict_index_get_lock(index));
				}

				/* release upper blocks */
				for (; n_releases < n_blocks; n_releases++) {
					mtr_release_block_at_savepoint(
						mtr,
						tree_savepoints[n_releases],
						tree_blocks[n_releases]);
				}
			}
		}

		page_cur_open_on_rnd_user_rec(block, page_cursor);

		if (height == 0) {

			break;
		}

		ut_ad(height > 0);

		height--;

		node_ptr = page_cur_get_rec(page_cursor);
		offsets = rec_get_offsets(node_ptr, cursor->index, offsets,
					  false, ULINT_UNDEFINED, &heap);

		/* If the rec is the first or last in the page for
		pessimistic delete intention, it might cause node_ptr insert
		for the upper level. We should change the intention and retry.
		*/
		if (latch_mode == BTR_MODIFY_TREE
		    && btr_cur_need_opposite_intention(
			page, lock_intention, node_ptr)) {

			ut_ad(upper_rw_latch == RW_X_LATCH);
			/* release all blocks */
			for (; n_releases <= n_blocks; n_releases++) {
				mtr_release_block_at_savepoint(
					mtr, tree_savepoints[n_releases],
					tree_blocks[n_releases]);
			}

			lock_intention = BTR_INTENTION_BOTH;

			page_id.set_page_no(dict_index_get_page(index));

			height = ULINT_UNDEFINED;

			n_blocks = 0;
			n_releases = 0;

			continue;
		}

		if (latch_mode == BTR_MODIFY_TREE
		    && !btr_cur_will_modify_tree(
				cursor->index, page, lock_intention, node_ptr,
				node_ptr_max_size, zip_size, mtr)) {
			ut_ad(upper_rw_latch == RW_X_LATCH);
			ut_ad(n_releases <= n_blocks);

			/* we can release upper blocks */
			for (; n_releases < n_blocks; n_releases++) {
				if (n_releases == 0) {
					/* we should not release root page
					to pin to same block. */
					continue;
				}

				/* release unused blocks to unpin */
				mtr_release_block_at_savepoint(
					mtr, tree_savepoints[n_releases],
					tree_blocks[n_releases]);
			}
		}

		if (height == 0
		    && latch_mode == BTR_MODIFY_TREE) {
			ut_ad(upper_rw_latch == RW_X_LATCH);
			/* we should sx-latch root page, if released already.
			It contains seg_header. */
			if (n_releases > 0) {
				mtr_block_sx_latch_at_savepoint(
					mtr, tree_savepoints[0],
					tree_blocks[0]);
			}

			/* x-latch the branch blocks not released yet. */
			for (ulint i = n_releases; i <= n_blocks; i++) {
				mtr_block_x_latch_at_savepoint(
					mtr, tree_savepoints[i],
					tree_blocks[i]);
			}
		}

		/* Go to the child node */
		page_id.set_page_no(
			btr_node_ptr_get_child_page_no(node_ptr, offsets));

		n_blocks++;
	}

	if (UNIV_LIKELY_NULL(heap)) {
		mem_heap_free(heap);
	}

	return err == DB_SUCCESS;
}

/*==================== B-TREE INSERT =========================*/

/*************************************************************//**
Inserts a record if there is enough space, or if enough space can
be freed by reorganizing. Differs from btr_cur_optimistic_insert because
no heuristics is applied to whether it pays to use CPU time for
reorganizing the page or not.

IMPORTANT: The caller will have to update IBUF_BITMAP_FREE
if this is a compressed leaf page in a secondary index.
This has to be done either within the same mini-transaction,
or by invoking ibuf_reset_free_bits() before mtr_commit().

@return pointer to inserted record if succeed, else NULL */
static MY_ATTRIBUTE((nonnull, warn_unused_result))
rec_t*
btr_cur_insert_if_possible(
/*=======================*/
	btr_cur_t*	cursor,	/*!< in: cursor on page after which to insert;
				cursor stays valid */
	const dtuple_t*	tuple,	/*!< in: tuple to insert; the size info need not
				have been stored to tuple */
	rec_offs**	offsets,/*!< out: offsets on *rec */
	mem_heap_t**	heap,	/*!< in/out: pointer to memory heap, or NULL */
	ulint		n_ext,	/*!< in: number of externally stored columns */
	mtr_t*		mtr)	/*!< in/out: mini-transaction */
{
	page_cur_t*	page_cursor;
	rec_t*		rec;

	ut_ad(dtuple_check_typed(tuple));

	ut_ad(mtr_memo_contains(mtr, btr_cur_get_block(cursor),
			       MTR_MEMO_PAGE_X_FIX));
	page_cursor = btr_cur_get_page_cur(cursor);

	/* Now, try the insert */
	rec = page_cur_tuple_insert(page_cursor, tuple, cursor->index,
				    offsets, heap, n_ext, mtr);

	/* If the record did not fit, reorganize.
	For compressed pages, page_cur_tuple_insert()
	attempted this already. */
	if (!rec && !page_cur_get_page_zip(page_cursor)
	    && btr_page_reorganize(page_cursor, cursor->index, mtr)) {
		rec = page_cur_tuple_insert(
			page_cursor, tuple, cursor->index,
			offsets, heap, n_ext, mtr);
	}

	ut_ad(!rec || rec_offs_validate(rec, cursor->index, *offsets));
	return(rec);
}

/*************************************************************//**
For an insert, checks the locks and does the undo logging if desired.
@return DB_SUCCESS, DB_WAIT_LOCK, DB_FAIL, or error number */
UNIV_INLINE MY_ATTRIBUTE((warn_unused_result, nonnull(2,3,5,6)))
dberr_t
btr_cur_ins_lock_and_undo(
/*======================*/
	ulint		flags,	/*!< in: undo logging and locking flags: if
				not zero, the parameters index and thr
				should be specified */
	btr_cur_t*	cursor,	/*!< in: cursor on page after which to insert */
	dtuple_t*	entry,	/*!< in/out: entry to insert */
	que_thr_t*	thr,	/*!< in: query thread or NULL */
	mtr_t*		mtr,	/*!< in/out: mini-transaction */
	bool*		inherit)/*!< out: true if the inserted new record maybe
				should inherit LOCK_GAP type locks from the
				successor record */
{
	dict_index_t*	index;
	dberr_t		err = DB_SUCCESS;
	rec_t*		rec;
	roll_ptr_t	roll_ptr;

	/* Check if we have to wait for a lock: enqueue an explicit lock
	request if yes */

	rec = btr_cur_get_rec(cursor);
	index = cursor->index;

	ut_ad(!dict_index_is_online_ddl(index)
	      || dict_index_is_clust(index)
	      || (flags & BTR_CREATE_FLAG));
	ut_ad(mtr->is_named_space(index->table->space));

	/* Check if there is predicate or GAP lock preventing the insertion */
	if (!(flags & BTR_NO_LOCKING_FLAG)) {
		if (dict_index_is_spatial(index)) {
			lock_prdt_t	prdt;
			rtr_mbr_t	mbr;

			rtr_get_mbr_from_tuple(entry, &mbr);

			/* Use on stack MBR variable to test if a lock is
			needed. If so, the predicate (MBR) will be allocated
			from lock heap in lock_prdt_insert_check_and_lock() */
			lock_init_prdt_from_mbr(
				&prdt, &mbr, 0, NULL);

			err = lock_prdt_insert_check_and_lock(
				flags, rec, btr_cur_get_block(cursor),
				index, thr, mtr, &prdt);
			*inherit = false;
		} else {
			err = lock_rec_insert_check_and_lock(
				flags, rec, btr_cur_get_block(cursor),
				index, thr, mtr, inherit);
		}
	}

	if (err != DB_SUCCESS
	    || !(~flags | (BTR_NO_UNDO_LOG_FLAG | BTR_KEEP_SYS_FLAG))
	    || !dict_index_is_clust(index) || dict_index_is_ibuf(index)) {

		return(err);
	}

	if (flags & BTR_NO_UNDO_LOG_FLAG) {
		roll_ptr = roll_ptr_t(1) << ROLL_PTR_INSERT_FLAG_POS;
		if (!(flags & BTR_KEEP_SYS_FLAG)) {
upd_sys:
			dfield_t* r = dtuple_get_nth_field(
				entry, index->db_roll_ptr());
			ut_ad(r->len == DATA_ROLL_PTR_LEN);
			trx_write_roll_ptr(static_cast<byte*>(r->data),
					   roll_ptr);
		}
	} else {
		err = trx_undo_report_row_operation(thr, index, entry,
						    NULL, 0, NULL, NULL,
						    &roll_ptr);
		if (err == DB_SUCCESS) {
			goto upd_sys;
		}
	}

	return(err);
}

/**
Prefetch siblings of the leaf for the pessimistic operation.
@param block	leaf page */
static
void
btr_cur_prefetch_siblings(
	buf_block_t*	block)
{
	page_t*	page = buf_block_get_frame(block);

	ut_ad(page_is_leaf(page));

	ulint left_page_no = fil_page_get_prev(page);
	ulint right_page_no = fil_page_get_next(page);

	if (left_page_no != FIL_NULL) {
		buf_read_page_background(
			page_id_t(block->page.id.space(), left_page_no),
			block->zip_size(), false);
	}
	if (right_page_no != FIL_NULL) {
		buf_read_page_background(
			page_id_t(block->page.id.space(), right_page_no),
			block->zip_size(), false);
	}
	if (left_page_no != FIL_NULL
	    || right_page_no != FIL_NULL) {
		os_aio_simulated_wake_handler_threads();
	}
}

/*************************************************************//**
Tries to perform an insert to a page in an index tree, next to cursor.
It is assumed that mtr holds an x-latch on the page. The operation does
not succeed if there is too little space on the page. If there is just
one record on the page, the insert will always succeed; this is to
prevent trying to split a page with just one record.
@return DB_SUCCESS, DB_WAIT_LOCK, DB_FAIL, or error number */
dberr_t
btr_cur_optimistic_insert(
/*======================*/
	ulint		flags,	/*!< in: undo logging and locking flags: if not
				zero, the parameters index and thr should be
				specified */
	btr_cur_t*	cursor,	/*!< in: cursor on page after which to insert;
				cursor stays valid */
	rec_offs**	offsets,/*!< out: offsets on *rec */
	mem_heap_t**	heap,	/*!< in/out: pointer to memory heap */
	dtuple_t*	entry,	/*!< in/out: entry to insert */
	rec_t**		rec,	/*!< out: pointer to inserted record if
				succeed */
	big_rec_t**	big_rec,/*!< out: big rec vector whose fields have to
				be stored externally by the caller */
	ulint		n_ext,	/*!< in: number of externally stored columns */
	que_thr_t*	thr,	/*!< in/out: query thread; can be NULL if
				!(~flags
				& (BTR_NO_LOCKING_FLAG
				| BTR_NO_UNDO_LOG_FLAG)) */
	mtr_t*		mtr)	/*!< in/out: mini-transaction;
				if this function returns DB_SUCCESS on
				a leaf page of a secondary index in a
				compressed tablespace, the caller must
				mtr_commit(mtr) before latching
				any further pages */
{
	big_rec_t*	big_rec_vec	= NULL;
	dict_index_t*	index;
	page_cur_t*	page_cursor;
	buf_block_t*	block;
	page_t*		page;
	rec_t*		dummy;
	bool		leaf;
	bool		reorg __attribute__((unused));
	bool		inherit = true;
	ulint		rec_size;
	dberr_t		err;

	ut_ad(thr || !(~flags & (BTR_NO_LOCKING_FLAG | BTR_NO_UNDO_LOG_FLAG)));
	*big_rec = NULL;

	block = btr_cur_get_block(cursor);
	page = buf_block_get_frame(block);
	index = cursor->index;

	ut_ad(mtr_memo_contains(mtr, block, MTR_MEMO_PAGE_X_FIX));
	ut_ad(!dict_index_is_online_ddl(index)
	      || dict_index_is_clust(index)
	      || (flags & BTR_CREATE_FLAG));
	ut_ad(dtuple_check_typed(entry));

<<<<<<< HEAD
#ifdef HAVE_valgrind_or_MSAN
	if (block->page.zip.data) {
		MEM_CHECK_DEFINED(page, srv_page_size);
		MEM_CHECK_DEFINED(block->page.zip.data, block->zip_size());
=======
	const page_size_t&	page_size = block->page.size;

#ifdef HAVE_valgrind
	if (page_size.is_compressed()) {
		MEM_CHECK_DEFINED(page, page_size.logical());
		MEM_CHECK_DEFINED(block->page.zip.data, page_size.physical());
>>>>>>> b6ec1e8b
	}
#endif /* HAVE_valgrind */

	leaf = page_is_leaf(page);

	if (UNIV_UNLIKELY(entry->is_alter_metadata())) {
		ut_ad(leaf);
		goto convert_big_rec;
	}

	/* Calculate the record size when entry is converted to a record */
	rec_size = rec_get_converted_size(index, entry, n_ext);

	if (page_zip_rec_needs_ext(rec_size, page_is_comp(page),
				   dtuple_get_n_fields(entry),
				   block->zip_size())) {
convert_big_rec:
		/* The record is so big that we have to store some fields
		externally on separate database pages */
		big_rec_vec = dtuple_convert_big_rec(index, 0, entry, &n_ext);

		if (UNIV_UNLIKELY(big_rec_vec == NULL)) {

			return(DB_TOO_BIG_RECORD);
		}

		rec_size = rec_get_converted_size(index, entry, n_ext);
	}

	if (block->page.zip.data && page_zip_is_too_big(index, entry)) {
		if (big_rec_vec != NULL) {
			dtuple_convert_back_big_rec(index, entry, big_rec_vec);
		}

		return(DB_TOO_BIG_RECORD);
	}

	LIMIT_OPTIMISTIC_INSERT_DEBUG(page_get_n_recs(page),
				      goto fail);

	if (block->page.zip.data && leaf
	    && (page_get_data_size(page) + rec_size
		>= dict_index_zip_pad_optimal_page_size(index))) {
		/* If compression padding tells us that insertion will
		result in too packed up page i.e.: which is likely to
		cause compression failure then don't do an optimistic
		insertion. */
fail:
		err = DB_FAIL;

		/* prefetch siblings of the leaf for the pessimistic
		operation, if the page is leaf. */
		if (page_is_leaf(page)) {
			btr_cur_prefetch_siblings(block);
		}
fail_err:

		if (big_rec_vec) {
			dtuple_convert_back_big_rec(index, entry, big_rec_vec);
		}

		return(err);
	}

	ulint	max_size = page_get_max_insert_size_after_reorganize(page, 1);

	if (page_has_garbage(page)) {
		if ((max_size < rec_size
		     || max_size < BTR_CUR_PAGE_REORGANIZE_LIMIT)
		    && page_get_n_recs(page) > 1
		    && page_get_max_insert_size(page, 1) < rec_size) {

			goto fail;
		}
	} else if (max_size < rec_size) {
		goto fail;
	}

	/* If there have been many consecutive inserts to the
	clustered index leaf page of an uncompressed table, check if
	we have to split the page to reserve enough free space for
	future updates of records. */

	if (leaf && !block->page.zip.data && dict_index_is_clust(index)
	    && page_get_n_recs(page) >= 2
	    && dict_index_get_space_reserve() + rec_size > max_size
	    && (btr_page_get_split_rec_to_right(cursor, &dummy)
		|| btr_page_get_split_rec_to_left(cursor))) {
		goto fail;
	}

	page_cursor = btr_cur_get_page_cur(cursor);

	DBUG_LOG("ib_cur",
		 "insert " << index->name << " (" << index->id << ") by "
		 << ib::hex(thr ? thr->graph->trx->id : 0)
		 << ' ' << rec_printer(entry).str());
	DBUG_EXECUTE_IF("do_page_reorganize",
			btr_page_reorganize(page_cursor, index, mtr););

	/* Now, try the insert */
	{
		const rec_t*	page_cursor_rec = page_cur_get_rec(page_cursor);

		/* Check locks and write to the undo log,
		if specified */
		err = btr_cur_ins_lock_and_undo(flags, cursor, entry,
						thr, mtr, &inherit);
		if (err != DB_SUCCESS) {
			goto fail_err;
		}

#ifdef UNIV_DEBUG
		if (!(flags & BTR_CREATE_FLAG)
		    && index->is_primary() && page_is_leaf(page)) {
			const dfield_t* trx_id = dtuple_get_nth_field(
				entry, dict_col_get_clust_pos(
					dict_table_get_sys_col(index->table,
							       DATA_TRX_ID),
					index));

			ut_ad(trx_id->len == DATA_TRX_ID_LEN);
			ut_ad(trx_id[1].len == DATA_ROLL_PTR_LEN);
			ut_ad(*static_cast<const byte*>
			      (trx_id[1].data) & 0x80);
			if (flags & BTR_NO_UNDO_LOG_FLAG) {
				ut_ad(!memcmp(trx_id->data, reset_trx_id,
					      DATA_TRX_ID_LEN));
			} else {
				ut_ad(thr->graph->trx->id);
				ut_ad(thr->graph->trx->id
				      == trx_read_trx_id(
					      static_cast<const byte*>(
						      trx_id->data)));
			}
		}
#endif

		*rec = page_cur_tuple_insert(
			page_cursor, entry, index, offsets, heap,
			n_ext, mtr);

		reorg = page_cursor_rec != page_cur_get_rec(page_cursor);
	}

	if (*rec) {
	} else if (block->page.zip.data) {
		ut_ad(!index->table->is_temporary());
		/* Reset the IBUF_BITMAP_FREE bits, because
		page_cur_tuple_insert() will have attempted page
		reorganize before failing. */
		if (leaf
		    && !dict_index_is_clust(index)) {
			ibuf_reset_free_bits(block);
		}

		goto fail;
	} else {
		ut_ad(!reorg);

		/* If the record did not fit, reorganize */
		if (!btr_page_reorganize(page_cursor, index, mtr)) {
			ut_ad(0);
			goto fail;
		}

		ut_ad(page_get_max_insert_size(page, 1) == max_size);

		reorg = TRUE;

		*rec = page_cur_tuple_insert(page_cursor, entry, index,
					     offsets, heap, n_ext, mtr);

		if (UNIV_UNLIKELY(!*rec)) {
			ib::fatal() <<  "Cannot insert tuple " << *entry
				<< "into index " << index->name
				<< " of table " << index->table->name
				<< ". Max size: " << max_size;
		}
	}

#ifdef BTR_CUR_HASH_ADAPT
	if (!leaf) {
# ifdef MYSQL_INDEX_DISABLE_AHI
	} else if (index->disable_ahi) {
# endif
	} else if (entry->info_bits & REC_INFO_MIN_REC_FLAG) {
		ut_ad(entry->is_metadata());
		ut_ad(index->is_instant());
		ut_ad(flags == BTR_NO_LOCKING_FLAG);
	} else {
		rw_lock_t* ahi_latch = btr_get_search_latch(index);
		if (!reorg && cursor->flag == BTR_CUR_HASH) {
			btr_search_update_hash_node_on_insert(
				cursor, ahi_latch);
		} else {
			btr_search_update_hash_on_insert(cursor, ahi_latch);
		}
	}
#endif /* BTR_CUR_HASH_ADAPT */

	if (!(flags & BTR_NO_LOCKING_FLAG) && inherit) {

		lock_update_insert(block, *rec);
	}

	if (leaf
	    && !dict_index_is_clust(index)
	    && !index->table->is_temporary()) {
		/* Update the free bits of the B-tree page in the
		insert buffer bitmap. */

		/* The free bits in the insert buffer bitmap must
		never exceed the free space on a page.  It is safe to
		decrement or reset the bits in the bitmap in a
		mini-transaction that is committed before the
		mini-transaction that affects the free space. */

		/* It is unsafe to increment the bits in a separately
		committed mini-transaction, because in crash recovery,
		the free bits could momentarily be set too high. */

		if (block->page.zip.data) {
			/* Update the bits in the same mini-transaction. */
			ibuf_update_free_bits_zip(block, mtr);
		} else {
			/* Decrement the bits in a separate
			mini-transaction. */
			ibuf_update_free_bits_if_full(
				block, max_size,
				rec_size + PAGE_DIR_SLOT_SIZE);
		}
	}

	*big_rec = big_rec_vec;

	return(DB_SUCCESS);
}

/*************************************************************//**
Performs an insert on a page of an index tree. It is assumed that mtr
holds an x-latch on the tree and on the cursor page. If the insert is
made on the leaf level, to avoid deadlocks, mtr must also own x-latches
to brothers of page, if those brothers exist.
@return DB_SUCCESS or error number */
dberr_t
btr_cur_pessimistic_insert(
/*=======================*/
	ulint		flags,	/*!< in: undo logging and locking flags: if not
				zero, the parameter thr should be
				specified; if no undo logging is specified,
				then the caller must have reserved enough
				free extents in the file space so that the
				insertion will certainly succeed */
	btr_cur_t*	cursor,	/*!< in: cursor after which to insert;
				cursor stays valid */
	rec_offs**	offsets,/*!< out: offsets on *rec */
	mem_heap_t**	heap,	/*!< in/out: pointer to memory heap
				that can be emptied */
	dtuple_t*	entry,	/*!< in/out: entry to insert */
	rec_t**		rec,	/*!< out: pointer to inserted record if
				succeed */
	big_rec_t**	big_rec,/*!< out: big rec vector whose fields have to
				be stored externally by the caller */
	ulint		n_ext,	/*!< in: number of externally stored columns */
	que_thr_t*	thr,	/*!< in/out: query thread; can be NULL if
				!(~flags
				& (BTR_NO_LOCKING_FLAG
				| BTR_NO_UNDO_LOG_FLAG)) */
	mtr_t*		mtr)	/*!< in/out: mini-transaction */
{
	dict_index_t*	index		= cursor->index;
	big_rec_t*	big_rec_vec	= NULL;
	dberr_t		err;
	bool		inherit = false;
	bool		success;
	ulint		n_reserved	= 0;

	ut_ad(dtuple_check_typed(entry));
	ut_ad(thr || !(~flags & (BTR_NO_LOCKING_FLAG | BTR_NO_UNDO_LOG_FLAG)));

	*big_rec = NULL;

	ut_ad(mtr_memo_contains_flagged(
		      mtr, dict_index_get_lock(btr_cur_get_index(cursor)),
		      MTR_MEMO_X_LOCK | MTR_MEMO_SX_LOCK));
	ut_ad(mtr_memo_contains(mtr, btr_cur_get_block(cursor),
			       MTR_MEMO_PAGE_X_FIX));
	ut_ad(!dict_index_is_online_ddl(index)
	      || dict_index_is_clust(index)
	      || (flags & BTR_CREATE_FLAG));

	cursor->flag = BTR_CUR_BINARY;

	/* Check locks and write to undo log, if specified */

	err = btr_cur_ins_lock_and_undo(flags, cursor, entry,
					thr, mtr, &inherit);

	if (err != DB_SUCCESS) {

		return(err);
	}

	if (!(flags & BTR_NO_UNDO_LOG_FLAG)) {
		/* First reserve enough free space for the file segments
		of the index tree, so that the insert will not fail because
		of lack of space */

		ulint	n_extents = cursor->tree_height / 16 + 3;

		success = fsp_reserve_free_extents(&n_reserved,
						   index->table->space,
						   n_extents, FSP_NORMAL, mtr);
		if (!success) {
			return(DB_OUT_OF_FILE_SPACE);
		}
	}

	if (page_zip_rec_needs_ext(rec_get_converted_size(index, entry, n_ext),
				   index->table->not_redundant(),
				   dtuple_get_n_fields(entry),
				   btr_cur_get_block(cursor)->zip_size())
	    || UNIV_UNLIKELY(entry->is_alter_metadata()
			     && !dfield_is_ext(
				     dtuple_get_nth_field(
					     entry,
					     index->first_user_field())))) {
		/* The record is so big that we have to store some fields
		externally on separate database pages */

		if (UNIV_LIKELY_NULL(big_rec_vec)) {
			/* This should never happen, but we handle
			the situation in a robust manner. */
			ut_ad(0);
			dtuple_convert_back_big_rec(index, entry, big_rec_vec);
		}

		big_rec_vec = dtuple_convert_big_rec(index, 0, entry, &n_ext);

		if (big_rec_vec == NULL) {

			index->table->space->release_free_extents(n_reserved);
			return(DB_TOO_BIG_RECORD);
		}
	}

	if (dict_index_get_page(index)
	    == btr_cur_get_block(cursor)->page.id.page_no()) {

		/* The page is the root page */
		*rec = btr_root_raise_and_insert(
			flags, cursor, offsets, heap, entry, n_ext, mtr);
	} else {
		*rec = btr_page_split_and_insert(
			flags, cursor, offsets, heap, entry, n_ext, mtr);
	}

	if (*rec == NULL && os_has_said_disk_full) {
		return(DB_OUT_OF_FILE_SPACE);
	}

	ut_ad(page_rec_get_next(btr_cur_get_rec(cursor)) == *rec
	      || dict_index_is_spatial(index));

	if (!(flags & BTR_NO_LOCKING_FLAG)) {
		ut_ad(!index->table->is_temporary());
		if (dict_index_is_spatial(index)) {
			/* Do nothing */
		} else {
			/* The cursor might be moved to the other page
			and the max trx id field should be updated after
			the cursor was fixed. */
			if (!dict_index_is_clust(index)) {
				page_update_max_trx_id(
					btr_cur_get_block(cursor),
					btr_cur_get_page_zip(cursor),
					thr_get_trx(thr)->id, mtr);
			}

			if (!page_rec_is_infimum(btr_cur_get_rec(cursor))
			    || !page_has_prev(btr_cur_get_page(cursor))) {
				/* split and inserted need to call
				lock_update_insert() always. */
				inherit = true;
			}
		}
	}

	if (!page_is_leaf(btr_cur_get_page(cursor))) {
		ut_ad(!big_rec_vec);
	} else {
#ifdef BTR_CUR_HASH_ADAPT
# ifdef MYSQL_INDEX_DISABLE_AHI
		if (index->disable_ahi); else
# endif
		if (entry->info_bits & REC_INFO_MIN_REC_FLAG) {
			ut_ad(entry->is_metadata());
			ut_ad(index->is_instant());
			ut_ad(flags & BTR_NO_LOCKING_FLAG);
			ut_ad(!(flags & BTR_CREATE_FLAG));
		} else {
			btr_search_update_hash_on_insert(
				cursor, btr_get_search_latch(index));
		}
#endif /* BTR_CUR_HASH_ADAPT */
		if (inherit && !(flags & BTR_NO_LOCKING_FLAG)) {

			lock_update_insert(btr_cur_get_block(cursor), *rec);
		}
	}

	index->table->space->release_free_extents(n_reserved);
	*big_rec = big_rec_vec;

	return(DB_SUCCESS);
}

/*==================== B-TREE UPDATE =========================*/

/*************************************************************//**
For an update, checks the locks and does the undo logging.
@return DB_SUCCESS, DB_WAIT_LOCK, or error number */
UNIV_INLINE MY_ATTRIBUTE((warn_unused_result))
dberr_t
btr_cur_upd_lock_and_undo(
/*======================*/
	ulint		flags,	/*!< in: undo logging and locking flags */
	btr_cur_t*	cursor,	/*!< in: cursor on record to update */
	const rec_offs*	offsets,/*!< in: rec_get_offsets() on cursor */
	const upd_t*	update,	/*!< in: update vector */
	ulint		cmpl_info,/*!< in: compiler info on secondary index
				updates */
	que_thr_t*	thr,	/*!< in: query thread
				(can be NULL if BTR_NO_LOCKING_FLAG) */
	mtr_t*		mtr,	/*!< in/out: mini-transaction */
	roll_ptr_t*	roll_ptr)/*!< out: roll pointer */
{
	dict_index_t*	index;
	const rec_t*	rec;
	dberr_t		err;

	ut_ad((thr != NULL) || (flags & BTR_NO_LOCKING_FLAG));

	rec = btr_cur_get_rec(cursor);
	index = cursor->index;

	ut_ad(rec_offs_validate(rec, index, offsets));
	ut_ad(mtr->is_named_space(index->table->space));

	if (!dict_index_is_clust(index)) {
		ut_ad(dict_index_is_online_ddl(index)
		      == !!(flags & BTR_CREATE_FLAG));

		/* We do undo logging only when we update a clustered index
		record */
		return(lock_sec_rec_modify_check_and_lock(
			       flags, btr_cur_get_block(cursor), rec,
			       index, thr, mtr));
	}

	/* Check if we have to wait for a lock: enqueue an explicit lock
	request if yes */

	if (!(flags & BTR_NO_LOCKING_FLAG)) {
		err = lock_clust_rec_modify_check_and_lock(
			flags, btr_cur_get_block(cursor), rec, index,
			offsets, thr);
		if (err != DB_SUCCESS) {
			return(err);
		}
	}

	/* Append the info about the update in the undo log */

	return((flags & BTR_NO_UNDO_LOG_FLAG)
	       ? DB_SUCCESS
	       : trx_undo_report_row_operation(
		       thr, index, NULL, update,
		       cmpl_info, rec, offsets, roll_ptr));
}

/** Copy DB_TRX_ID,DB_ROLL_PTR to the redo log.
@param[in]	index	clustered index
@param[in]	trx_id_t	DB_TRX_ID
@param[in]	roll_ptr	DB_ROLL_PTR
@param[in,out]	log_ptr		redo log buffer
@return current end of the redo log buffer */
static byte*
btr_cur_log_sys(
	const dict_index_t*	index,
	trx_id_t		trx_id,
	roll_ptr_t		roll_ptr,
	byte*			log_ptr)
{
	log_ptr += mach_write_compressed(log_ptr, index->db_trx_id());
	/* Yes, we are writing DB_ROLL_PTR,DB_TRX_ID in reverse order,
	after emitting the position of DB_TRX_ID in the index.
	This is how row_upd_write_sys_vals_to_log()
	originally worked, and it is part of the redo log format. */
	trx_write_roll_ptr(log_ptr, roll_ptr);
	log_ptr += DATA_ROLL_PTR_LEN;
	log_ptr += mach_u64_write_compressed(log_ptr, trx_id);

	return log_ptr;
}

/** Write DB_TRX_ID,DB_ROLL_PTR to a clustered index entry.
@param[in,out]	entry		clustered index entry
@param[in]	index		clustered index
@param[in]	trx_id		DB_TRX_ID
@param[in]	roll_ptr	DB_ROLL_PTR */
static void btr_cur_write_sys(
	dtuple_t*		entry,
	const dict_index_t*	index,
	trx_id_t		trx_id,
	roll_ptr_t		roll_ptr)
{
	dfield_t* t = dtuple_get_nth_field(entry, index->db_trx_id());
	ut_ad(t->len == DATA_TRX_ID_LEN);
	trx_write_trx_id(static_cast<byte*>(t->data), trx_id);
	dfield_t* r = dtuple_get_nth_field(entry, index->db_roll_ptr());
	ut_ad(r->len == DATA_ROLL_PTR_LEN);
	trx_write_roll_ptr(static_cast<byte*>(r->data), roll_ptr);
}

/***********************************************************//**
Writes a redo log record of updating a record in-place. */
void
btr_cur_update_in_place_log(
/*========================*/
	ulint		flags,		/*!< in: flags */
	const rec_t*	rec,		/*!< in: record */
	dict_index_t*	index,		/*!< in: index of the record */
	const upd_t*	update,		/*!< in: update vector */
	trx_id_t	trx_id,		/*!< in: transaction id */
	roll_ptr_t	roll_ptr,	/*!< in: roll ptr */
	mtr_t*		mtr)		/*!< in: mtr */
{
	byte*		log_ptr;
	const page_t*	page	= page_align(rec);
	ut_ad(flags < 256);
	ut_ad(!!page_is_comp(page) == dict_table_is_comp(index->table));

	log_ptr = mlog_open_and_write_index(mtr, rec, index, page_is_comp(page)
					    ? MLOG_COMP_REC_UPDATE_IN_PLACE
					    : MLOG_REC_UPDATE_IN_PLACE,
					    1 + DATA_ROLL_PTR_LEN + 14 + 2
					    + MLOG_BUF_MARGIN);

	if (!log_ptr) {
		/* Logging in mtr is switched off during crash recovery */
		return;
	}

	/* For secondary indexes, we could skip writing the dummy system fields
	to the redo log but we have to change redo log parsing of
	MLOG_REC_UPDATE_IN_PLACE/MLOG_COMP_REC_UPDATE_IN_PLACE or we have to add
	new redo log record. For now, just write dummy sys fields to the redo
	log if we are updating a secondary index record.
	*/
	mach_write_to_1(log_ptr, flags);
	log_ptr++;

	if (dict_index_is_clust(index)) {
		log_ptr = btr_cur_log_sys(index, trx_id, roll_ptr, log_ptr);
	} else {
		/* Dummy system fields for a secondary index */
		/* TRX_ID Position */
		log_ptr += mach_write_compressed(log_ptr, 0);
		/* ROLL_PTR */
		trx_write_roll_ptr(log_ptr, 0);
		log_ptr += DATA_ROLL_PTR_LEN;
		/* TRX_ID */
		log_ptr += mach_u64_write_compressed(log_ptr, 0);
	}

	mach_write_to_2(log_ptr, page_offset(rec));
	log_ptr += 2;

	row_upd_index_write_log(update, log_ptr, mtr);
}

/***********************************************************//**
Parses a redo log record of updating a record in-place.
@return end of log record or NULL */
byte*
btr_cur_parse_update_in_place(
/*==========================*/
	byte*		ptr,	/*!< in: buffer */
	byte*		end_ptr,/*!< in: buffer end */
	page_t*		page,	/*!< in/out: page or NULL */
	page_zip_des_t*	page_zip,/*!< in/out: compressed page, or NULL */
	dict_index_t*	index)	/*!< in: index corresponding to page */
{
	ulint		flags;
	rec_t*		rec;
	upd_t*		update;
	ulint		pos;
	trx_id_t	trx_id;
	roll_ptr_t	roll_ptr;
	ulint		rec_offset;
	mem_heap_t*	heap;
	rec_offs*	offsets;

	if (end_ptr < ptr + 1) {

		return(NULL);
	}

	flags = mach_read_from_1(ptr);
	ptr++;

	ptr = row_upd_parse_sys_vals(ptr, end_ptr, &pos, &trx_id, &roll_ptr);

	if (ptr == NULL) {

		return(NULL);
	}

	if (end_ptr < ptr + 2) {

		return(NULL);
	}

	rec_offset = mach_read_from_2(ptr);
	ptr += 2;

	ut_a(rec_offset <= srv_page_size);

	heap = mem_heap_create(256);

	ptr = row_upd_index_parse(ptr, end_ptr, heap, &update);

	if (!ptr || !page) {

		goto func_exit;
	}

	ut_a((ibool)!!page_is_comp(page) == dict_table_is_comp(index->table));
	rec = page + rec_offset;

	/* We do not need to reserve search latch, as the page is only
	being recovered, and there cannot be a hash index to it. */

	/* The function rtr_update_mbr_field_in_place() is generating
	these records on node pointer pages; therefore we have to
	check if this is a leaf page. */

	offsets = rec_get_offsets(rec, index, NULL,
				  flags != (BTR_NO_UNDO_LOG_FLAG
					    | BTR_NO_LOCKING_FLAG
					    | BTR_KEEP_SYS_FLAG)
				  || page_is_leaf(page),
				  ULINT_UNDEFINED, &heap);

	if (!(flags & BTR_KEEP_SYS_FLAG)) {
		row_upd_rec_sys_fields_in_recovery(rec, page_zip, offsets,
						   pos, trx_id, roll_ptr);
	}

	row_upd_rec_in_place(rec, index, offsets, update, page_zip);

func_exit:
	mem_heap_free(heap);

	return(ptr);
}

/*************************************************************//**
See if there is enough place in the page modification log to log
an update-in-place.

@retval false if out of space; IBUF_BITMAP_FREE will be reset
outside mtr if the page was recompressed
@retval true if enough place;

IMPORTANT: The caller will have to update IBUF_BITMAP_FREE if this is
a secondary index leaf page. This has to be done either within the
same mini-transaction, or by invoking ibuf_reset_free_bits() before
mtr_commit(mtr). */
bool
btr_cur_update_alloc_zip_func(
/*==========================*/
	page_zip_des_t*	page_zip,/*!< in/out: compressed page */
	page_cur_t*	cursor,	/*!< in/out: B-tree page cursor */
	dict_index_t*	index,	/*!< in: the index corresponding to cursor */
#ifdef UNIV_DEBUG
	rec_offs*	offsets,/*!< in/out: offsets of the cursor record */
#endif /* UNIV_DEBUG */
	ulint		length,	/*!< in: size needed */
	bool		create,	/*!< in: true=delete-and-insert,
				false=update-in-place */
	mtr_t*		mtr)	/*!< in/out: mini-transaction */
{

	/* Have a local copy of the variables as these can change
	dynamically. */
	const page_t*	page = page_cur_get_page(cursor);

	ut_ad(page_zip == page_cur_get_page_zip(cursor));
	ut_ad(!dict_index_is_ibuf(index));
	ut_ad(rec_offs_validate(page_cur_get_rec(cursor), index, offsets));

	if (page_zip_available(page_zip, dict_index_is_clust(index),
			       length, create)) {
		return(true);
	}

	if (!page_zip->m_nonempty && !page_has_garbage(page)) {
		/* The page has been freshly compressed, so
		reorganizing it will not help. */
		return(false);
	}

	if (create && page_is_leaf(page)
	    && (length + page_get_data_size(page)
		>= dict_index_zip_pad_optimal_page_size(index))) {
		return(false);
	}

	if (!btr_page_reorganize(cursor, index, mtr)) {
		goto out_of_space;
	}

	rec_offs_make_valid(page_cur_get_rec(cursor), index,
			    page_is_leaf(page), offsets);

	/* After recompressing a page, we must make sure that the free
	bits in the insert buffer bitmap will not exceed the free
	space on the page.  Because this function will not attempt
	recompression unless page_zip_available() fails above, it is
	safe to reset the free bits if page_zip_available() fails
	again, below.  The free bits can safely be reset in a separate
	mini-transaction.  If page_zip_available() succeeds below, we
	can be sure that the btr_page_reorganize() above did not reduce
	the free space available on the page. */

	if (page_zip_available(page_zip, dict_index_is_clust(index),
			       length, create)) {
		return(true);
	}

out_of_space:
	ut_ad(rec_offs_validate(page_cur_get_rec(cursor), index, offsets));

	/* Out of space: reset the free bits. */
	if (!dict_index_is_clust(index)
	    && !index->table->is_temporary()
	    && page_is_leaf(page)) {
		ibuf_reset_free_bits(page_cur_get_block(cursor));
	}

	return(false);
}

/*************************************************************//**
Updates a record when the update causes no size changes in its fields.
We assume here that the ordering fields of the record do not change.
@return locking or undo log related error code, or
@retval DB_SUCCESS on success
@retval DB_ZIP_OVERFLOW if there is not enough space left
on the compressed page (IBUF_BITMAP_FREE was reset outside mtr) */
dberr_t
btr_cur_update_in_place(
/*====================*/
	ulint		flags,	/*!< in: undo logging and locking flags */
	btr_cur_t*	cursor,	/*!< in: cursor on the record to update;
				cursor stays valid and positioned on the
				same record */
	rec_offs*	offsets,/*!< in/out: offsets on cursor->page_cur.rec */
	const upd_t*	update,	/*!< in: update vector */
	ulint		cmpl_info,/*!< in: compiler info on secondary index
				updates */
	que_thr_t*	thr,	/*!< in: query thread */
	trx_id_t	trx_id,	/*!< in: transaction id */
	mtr_t*		mtr)	/*!< in/out: mini-transaction; if this
				is a secondary index, the caller must
				mtr_commit(mtr) before latching any
				further pages */
{
	dict_index_t*	index;
	buf_block_t*	block;
	page_zip_des_t*	page_zip;
	dberr_t		err;
	rec_t*		rec;
	roll_ptr_t	roll_ptr	= 0;
	ulint		was_delete_marked;

	ut_ad(page_is_leaf(cursor->page_cur.block->frame));
	rec = btr_cur_get_rec(cursor);
	index = cursor->index;
	ut_ad(rec_offs_validate(rec, index, offsets));
	ut_ad(!!page_rec_is_comp(rec) == dict_table_is_comp(index->table));
	ut_ad(trx_id > 0 || (flags & BTR_KEEP_SYS_FLAG));
	/* The insert buffer tree should never be updated in place. */
	ut_ad(!dict_index_is_ibuf(index));
	ut_ad(dict_index_is_online_ddl(index) == !!(flags & BTR_CREATE_FLAG)
	      || dict_index_is_clust(index));
	ut_ad(thr_get_trx(thr)->id == trx_id
	      || (flags & ulint(~(BTR_KEEP_POS_FLAG | BTR_KEEP_IBUF_BITMAP)))
	      == (BTR_NO_UNDO_LOG_FLAG | BTR_NO_LOCKING_FLAG
		  | BTR_CREATE_FLAG | BTR_KEEP_SYS_FLAG));
	ut_ad(fil_page_index_page_check(btr_cur_get_page(cursor)));
	ut_ad(btr_page_get_index_id(btr_cur_get_page(cursor)) == index->id);
	ut_ad(!(update->info_bits & REC_INFO_MIN_REC_FLAG));

	DBUG_LOG("ib_cur",
		 "update-in-place " << index->name << " (" << index->id
		 << ") by " << ib::hex(trx_id) << ": "
		 << rec_printer(rec, offsets).str());

	block = btr_cur_get_block(cursor);
	page_zip = buf_block_get_page_zip(block);

	/* Check that enough space is available on the compressed page. */
	if (page_zip) {
		ut_ad(!index->table->is_temporary());

		if (!btr_cur_update_alloc_zip(
			    page_zip, btr_cur_get_page_cur(cursor),
			    index, offsets, rec_offs_size(offsets),
			    false, mtr)) {
			return(DB_ZIP_OVERFLOW);
		}

		rec = btr_cur_get_rec(cursor);
	}

	/* Do lock checking and undo logging */
	err = btr_cur_upd_lock_and_undo(flags, cursor, offsets,
					update, cmpl_info,
					thr, mtr, &roll_ptr);
	if (UNIV_UNLIKELY(err != DB_SUCCESS)) {
		/* We may need to update the IBUF_BITMAP_FREE
		bits after a reorganize that was done in
		btr_cur_update_alloc_zip(). */
		goto func_exit;
	}

	if (!(flags & BTR_KEEP_SYS_FLAG)) {
		row_upd_rec_sys_fields(rec, NULL, index, offsets,
				       thr_get_trx(thr), roll_ptr);
	}

	was_delete_marked = rec_get_deleted_flag(
		rec, page_is_comp(buf_block_get_frame(block)));
	/* In delete-marked records, DB_TRX_ID must always refer to an
	existing undo log record. */
	ut_ad(!was_delete_marked
	      || !dict_index_is_clust(index)
	      || row_get_rec_trx_id(rec, index, offsets));

#ifdef BTR_CUR_HASH_ADAPT
	{
		rw_lock_t* ahi_latch = block->index
			? btr_get_search_latch(index) : NULL;
		if (ahi_latch) {
			/* TO DO: Can we skip this if none of the fields
			index->search_info->curr_n_fields
			are being updated? */

			/* The function row_upd_changes_ord_field_binary
			does not work on a secondary index. */

			if (!dict_index_is_clust(index)
			    || row_upd_changes_ord_field_binary(
				    index, update, thr, NULL, NULL)) {
				ut_ad(!(update->info_bits
					& REC_INFO_MIN_REC_FLAG));
				/* Remove possible hash index pointer
				to this record */
				btr_search_update_hash_on_delete(cursor);
			}

			rw_lock_x_lock(ahi_latch);
		}

		assert_block_ahi_valid(block);
#endif /* BTR_CUR_HASH_ADAPT */

		row_upd_rec_in_place(rec, index, offsets, update, page_zip);

#ifdef BTR_CUR_HASH_ADAPT
		if (ahi_latch) {
			rw_lock_x_unlock(ahi_latch);
		}
	}
#endif /* BTR_CUR_HASH_ADAPT */

	btr_cur_update_in_place_log(flags, rec, index, update,
				    trx_id, roll_ptr, mtr);

	if (was_delete_marked
	    && !rec_get_deleted_flag(
		    rec, page_is_comp(buf_block_get_frame(block)))) {
		/* The new updated record owns its possible externally
		stored fields */

		btr_cur_unmark_extern_fields(page_zip,
					     rec, index, offsets, mtr);
	}

	ut_ad(err == DB_SUCCESS);

func_exit:
	if (page_zip
	    && !(flags & BTR_KEEP_IBUF_BITMAP)
	    && !dict_index_is_clust(index)
	    && page_is_leaf(buf_block_get_frame(block))) {
		/* Update the free bits in the insert buffer. */
		ut_ad(!index->table->is_temporary());
		ibuf_update_free_bits_zip(block, mtr);
	}

	return(err);
}

/** Trim a metadata record during the rollback of instant ALTER TABLE.
@param[in]	entry	metadata tuple
@param[in]	index	primary key
@param[in]	update	update vector for the rollback */
ATTRIBUTE_COLD
static void btr_cur_trim_alter_metadata(dtuple_t* entry,
					const dict_index_t* index,
					const upd_t* update)
{
	ut_ad(index->is_instant());
	ut_ad(update->is_alter_metadata());
	ut_ad(entry->is_alter_metadata());

	ut_ad(update->fields[0].field_no == index->first_user_field());
	ut_ad(update->fields[0].new_val.ext);
	ut_ad(update->fields[0].new_val.len == FIELD_REF_SIZE);
	ut_ad(entry->n_fields - 1 == index->n_fields);

	const byte* ptr = static_cast<const byte*>(
		update->fields[0].new_val.data);
	ut_ad(!mach_read_from_4(ptr + BTR_EXTERN_LEN));
	ut_ad(mach_read_from_4(ptr + BTR_EXTERN_LEN + 4) > 4);
	ut_ad(mach_read_from_4(ptr + BTR_EXTERN_OFFSET) == FIL_PAGE_DATA);
	ut_ad(mach_read_from_4(ptr + BTR_EXTERN_SPACE_ID)
	      == index->table->space->id);

	ulint n_fields = update->fields[1].field_no;
	ut_ad(n_fields <= index->n_fields);
	if (n_fields != index->n_uniq) {
		ut_ad(n_fields
		      >= index->n_core_fields);
		entry->n_fields = n_fields;
		return;
	}

	/* This is based on dict_table_t::deserialise_columns()
	and btr_cur_instant_init_low(). */
	mtr_t mtr;
	mtr.start();
	buf_block_t* block = buf_page_get(
		page_id_t(index->table->space->id,
			  mach_read_from_4(ptr + BTR_EXTERN_PAGE_NO)),
		0, RW_S_LATCH, &mtr);
	buf_block_dbg_add_level(block, SYNC_EXTERN_STORAGE);
	ut_ad(fil_page_get_type(block->frame) == FIL_PAGE_TYPE_BLOB);
	ut_ad(mach_read_from_4(&block->frame[FIL_PAGE_DATA
					     + BTR_BLOB_HDR_NEXT_PAGE_NO])
	      == FIL_NULL);
	ut_ad(mach_read_from_4(&block->frame[FIL_PAGE_DATA
					     + BTR_BLOB_HDR_PART_LEN])
	      == mach_read_from_4(ptr + BTR_EXTERN_LEN + 4));
	n_fields = mach_read_from_4(
		&block->frame[FIL_PAGE_DATA + BTR_BLOB_HDR_SIZE])
		+ index->first_user_field();
	/* Rollback should not increase the number of fields. */
	ut_ad(n_fields <= index->n_fields);
	ut_ad(n_fields + 1 <= entry->n_fields);
	/* dict_index_t::clear_instant_alter() cannot be invoked while
	rollback of an instant ALTER TABLE transaction is in progress
	for an is_alter_metadata() record. */
	ut_ad(n_fields >= index->n_core_fields);

	mtr.commit();
	entry->n_fields = n_fields + 1;
}

/** Trim an update tuple due to instant ADD COLUMN, if needed.
For normal records, the trailing instantly added fields that match
the initial default values are omitted.

For the special metadata record on a table on which instant
ADD COLUMN has already been executed, both ADD COLUMN and the
rollback of ADD COLUMN need to be handled specially.

@param[in,out]	entry	index entry
@param[in]	index	index
@param[in]	update	update vector
@param[in]	thr	execution thread */
static inline
void
btr_cur_trim(
	dtuple_t*		entry,
	const dict_index_t*	index,
	const upd_t*		update,
	const que_thr_t*	thr)
{
	if (!index->is_instant()) {
	} else if (UNIV_UNLIKELY(update->is_metadata())) {
		/* We are either updating a metadata record
		(instant ALTER TABLE on a table where instant ALTER was
		already executed) or rolling back such an operation. */
		ut_ad(!upd_get_nth_field(update, 0)->orig_len);
		ut_ad(entry->is_metadata());

		if (thr->graph->trx->in_rollback) {
			/* This rollback can occur either as part of
			ha_innobase::commit_inplace_alter_table() rolling
			back after a failed innobase_add_instant_try(),
			or as part of crash recovery. Either way, the
			table will be in the data dictionary cache, with
			the instantly added columns going to be removed
			later in the rollback. */
			ut_ad(index->table->cached);
			/* The DB_TRX_ID,DB_ROLL_PTR are always last,
			and there should be some change to roll back.
			The first field in the update vector is the
			first instantly added column logged by
			innobase_add_instant_try(). */
			ut_ad(update->n_fields > 2);
			if (update->is_alter_metadata()) {
				btr_cur_trim_alter_metadata(
					entry, index, update);
				return;
			}
			ut_ad(!entry->is_alter_metadata());

			ulint n_fields = upd_get_nth_field(update, 0)
				->field_no;
			ut_ad(n_fields + 1 >= entry->n_fields);
			entry->n_fields = n_fields;
		}
	} else {
		entry->trim(*index);
	}
}

/*************************************************************//**
Tries to update a record on a page in an index tree. It is assumed that mtr
holds an x-latch on the page. The operation does not succeed if there is too
little space on the page or if the update would result in too empty a page,
so that tree compression is recommended. We assume here that the ordering
fields of the record do not change.
@return error code, including
@retval DB_SUCCESS on success
@retval DB_OVERFLOW if the updated record does not fit
@retval DB_UNDERFLOW if the page would become too empty
@retval DB_ZIP_OVERFLOW if there is not enough space left
on the compressed page (IBUF_BITMAP_FREE was reset outside mtr) */
dberr_t
btr_cur_optimistic_update(
/*======================*/
	ulint		flags,	/*!< in: undo logging and locking flags */
	btr_cur_t*	cursor,	/*!< in: cursor on the record to update;
				cursor stays valid and positioned on the
				same record */
	rec_offs**	offsets,/*!< out: offsets on cursor->page_cur.rec */
	mem_heap_t**	heap,	/*!< in/out: pointer to NULL or memory heap */
	const upd_t*	update,	/*!< in: update vector; this must also
				contain trx id and roll ptr fields */
	ulint		cmpl_info,/*!< in: compiler info on secondary index
				updates */
	que_thr_t*	thr,	/*!< in: query thread */
	trx_id_t	trx_id,	/*!< in: transaction id */
	mtr_t*		mtr)	/*!< in/out: mini-transaction; if this
				is a secondary index, the caller must
				mtr_commit(mtr) before latching any
				further pages */
{
	dict_index_t*	index;
	page_cur_t*	page_cursor;
	dberr_t		err;
	buf_block_t*	block;
	page_t*		page;
	page_zip_des_t*	page_zip;
	rec_t*		rec;
	ulint		max_size;
	ulint		new_rec_size;
	ulint		old_rec_size;
	ulint		max_ins_size = 0;
	dtuple_t*	new_entry;
	roll_ptr_t	roll_ptr;
	ulint		i;

	block = btr_cur_get_block(cursor);
	page = buf_block_get_frame(block);
	rec = btr_cur_get_rec(cursor);
	index = cursor->index;
	ut_ad(trx_id > 0 || (flags & BTR_KEEP_SYS_FLAG));
	ut_ad(!!page_rec_is_comp(rec) == dict_table_is_comp(index->table));
	ut_ad(mtr_memo_contains(mtr, block, MTR_MEMO_PAGE_X_FIX));
	/* This is intended only for leaf page updates */
	ut_ad(page_is_leaf(page));
	/* The insert buffer tree should never be updated in place. */
	ut_ad(!dict_index_is_ibuf(index));
	ut_ad(dict_index_is_online_ddl(index) == !!(flags & BTR_CREATE_FLAG)
	      || dict_index_is_clust(index));
	ut_ad(thr_get_trx(thr)->id == trx_id
	      || (flags & ulint(~(BTR_KEEP_POS_FLAG | BTR_KEEP_IBUF_BITMAP)))
	      == (BTR_NO_UNDO_LOG_FLAG | BTR_NO_LOCKING_FLAG
		  | BTR_CREATE_FLAG | BTR_KEEP_SYS_FLAG));
	ut_ad(fil_page_index_page_check(page));
	ut_ad(btr_page_get_index_id(page) == index->id);

	*offsets = rec_get_offsets(rec, index, *offsets, true,
				   ULINT_UNDEFINED, heap);
#if defined UNIV_DEBUG || defined UNIV_BLOB_LIGHT_DEBUG
	ut_a(!rec_offs_any_null_extern(rec, *offsets)
	     || thr_get_trx(thr) == trx_roll_crash_recv_trx);
#endif /* UNIV_DEBUG || UNIV_BLOB_LIGHT_DEBUG */

	if (UNIV_LIKELY(!update->is_metadata())
	    && !row_upd_changes_field_size_or_external(index, *offsets,
						       update)) {

		/* The simplest and the most common case: the update does not
		change the size of any field and none of the updated fields is
		externally stored in rec or update, and there is enough space
		on the compressed page to log the update. */

		return(btr_cur_update_in_place(
			       flags, cursor, *offsets, update,
			       cmpl_info, thr, trx_id, mtr));
	}

	if (rec_offs_any_extern(*offsets)) {
any_extern:
		/* Externally stored fields are treated in pessimistic
		update */

		/* prefetch siblings of the leaf for the pessimistic
		operation. */
		btr_cur_prefetch_siblings(block);

		return(DB_OVERFLOW);
	}

	if (rec_is_metadata(rec, *index) && index->table->instant) {
		goto any_extern;
	}

	for (i = 0; i < upd_get_n_fields(update); i++) {
		if (dfield_is_ext(&upd_get_nth_field(update, i)->new_val)) {

			goto any_extern;
		}
	}

	DBUG_LOG("ib_cur",
		 "update " << index->name << " (" << index->id << ") by "
		 << ib::hex(trx_id) << ": "
		 << rec_printer(rec, *offsets).str());

	page_cursor = btr_cur_get_page_cur(cursor);

	if (!*heap) {
		*heap = mem_heap_create(
			rec_offs_size(*offsets)
			+ DTUPLE_EST_ALLOC(rec_offs_n_fields(*offsets)));
	}

	new_entry = row_rec_to_index_entry(rec, index, *offsets, *heap);
	ut_ad(!dtuple_get_n_ext(new_entry));

	/* The page containing the clustered index record
	corresponding to new_entry is latched in mtr.
	Thus the following call is safe. */
	row_upd_index_replace_new_col_vals_index_pos(new_entry, index, update,
						     *heap);
	btr_cur_trim(new_entry, index, update, thr);
	old_rec_size = rec_offs_size(*offsets);
	new_rec_size = rec_get_converted_size(index, new_entry, 0);

	page_zip = buf_block_get_page_zip(block);
#ifdef UNIV_ZIP_DEBUG
	ut_a(!page_zip || page_zip_validate(page_zip, page, index));
#endif /* UNIV_ZIP_DEBUG */

	if (page_zip) {
		ut_ad(!index->table->is_temporary());

		if (page_zip_rec_needs_ext(new_rec_size, page_is_comp(page),
					   dict_index_get_n_fields(index),
					   block->zip_size())) {
			goto any_extern;
		}

		if (!btr_cur_update_alloc_zip(
			    page_zip, page_cursor, index, *offsets,
			    new_rec_size, true, mtr)) {
			return(DB_ZIP_OVERFLOW);
		}

		rec = page_cur_get_rec(page_cursor);
	}

	/* We limit max record size to 16k even for 64k page size. */
	if (new_rec_size >= COMPRESSED_REC_MAX_DATA_SIZE ||
			(!dict_table_is_comp(index->table)
			 && new_rec_size >= REDUNDANT_REC_MAX_DATA_SIZE)) {
		err = DB_OVERFLOW;

		goto func_exit;
	}

	if (UNIV_UNLIKELY(new_rec_size
			  >= (page_get_free_space_of_empty(page_is_comp(page))
			      / 2))) {
		/* We may need to update the IBUF_BITMAP_FREE
		bits after a reorganize that was done in
		btr_cur_update_alloc_zip(). */
		err = DB_OVERFLOW;
		goto func_exit;
	}

	if (UNIV_UNLIKELY(page_get_data_size(page)
			  - old_rec_size + new_rec_size
			  < BTR_CUR_PAGE_COMPRESS_LIMIT(index))) {
		/* We may need to update the IBUF_BITMAP_FREE
		bits after a reorganize that was done in
		btr_cur_update_alloc_zip(). */

		/* The page would become too empty */
		err = DB_UNDERFLOW;
		goto func_exit;
	}

	/* We do not attempt to reorganize if the page is compressed.
	This is because the page may fail to compress after reorganization. */
	max_size = page_zip
		? page_get_max_insert_size(page, 1)
		: (old_rec_size
		   + page_get_max_insert_size_after_reorganize(page, 1));

	if (!page_zip) {
		max_ins_size = page_get_max_insert_size_after_reorganize(
				page, 1);
	}

	if (!(((max_size >= BTR_CUR_PAGE_REORGANIZE_LIMIT)
	       && (max_size >= new_rec_size))
	      || (page_get_n_recs(page) <= 1))) {

		/* We may need to update the IBUF_BITMAP_FREE
		bits after a reorganize that was done in
		btr_cur_update_alloc_zip(). */

		/* There was not enough space, or it did not pay to
		reorganize: for simplicity, we decide what to do assuming a
		reorganization is needed, though it might not be necessary */

		err = DB_OVERFLOW;
		goto func_exit;
	}

	/* Do lock checking and undo logging */
	err = btr_cur_upd_lock_and_undo(flags, cursor, *offsets,
					update, cmpl_info,
					thr, mtr, &roll_ptr);
	if (err != DB_SUCCESS) {
		/* We may need to update the IBUF_BITMAP_FREE
		bits after a reorganize that was done in
		btr_cur_update_alloc_zip(). */
		goto func_exit;
	}

	/* Ok, we may do the replacement. Store on the page infimum the
	explicit locks on rec, before deleting rec (see the comment in
	btr_cur_pessimistic_update). */
	if (!dict_table_is_locking_disabled(index->table)) {
		lock_rec_store_on_page_infimum(block, rec);
	}

	if (UNIV_UNLIKELY(update->is_metadata())) {
		ut_ad(new_entry->is_metadata());
		ut_ad(index->is_instant());
		/* This can be innobase_add_instant_try() performing a
		subsequent instant ADD COLUMN, or its rollback by
		row_undo_mod_clust_low(). */
		ut_ad(flags & BTR_NO_LOCKING_FLAG);
	} else {
		btr_search_update_hash_on_delete(cursor);
	}

	page_cur_delete_rec(page_cursor, index, *offsets, mtr);

	page_cur_move_to_prev(page_cursor);

	if (!(flags & BTR_KEEP_SYS_FLAG)) {
		btr_cur_write_sys(new_entry, index, trx_id, roll_ptr);
	}

	/* There are no externally stored columns in new_entry */
	rec = btr_cur_insert_if_possible(
		cursor, new_entry, offsets, heap, 0/*n_ext*/, mtr);
	ut_a(rec); /* <- We calculated above the insert would fit */

	if (UNIV_UNLIKELY(update->is_metadata())) {
		/* We must empty the PAGE_FREE list, because if this
		was a rollback, the shortened metadata record
		would have too many fields, and we would be unable to
		know the size of the freed record. */
		btr_page_reorganize(page_cursor, index, mtr);
	} else if (!dict_table_is_locking_disabled(index->table)) {
		/* Restore the old explicit lock state on the record */
		lock_rec_restore_from_page_infimum(block, rec, block);
	}

	page_cur_move_to_next(page_cursor);
	ut_ad(err == DB_SUCCESS);

func_exit:
	if (!(flags & BTR_KEEP_IBUF_BITMAP)
	    && !dict_index_is_clust(index)) {
		/* Update the free bits in the insert buffer. */
		if (page_zip) {
			ut_ad(!index->table->is_temporary());
			ibuf_update_free_bits_zip(block, mtr);
		} else if (!index->table->is_temporary()) {
			ibuf_update_free_bits_low(block, max_ins_size, mtr);
		}
	}

	if (err != DB_SUCCESS) {
		/* prefetch siblings of the leaf for the pessimistic
		operation. */
		btr_cur_prefetch_siblings(block);
	}

	return(err);
}

/*************************************************************//**
If, in a split, a new supremum record was created as the predecessor of the
updated record, the supremum record must inherit exactly the locks on the
updated record. In the split it may have inherited locks from the successor
of the updated record, which is not correct. This function restores the
right locks for the new supremum. */
static
void
btr_cur_pess_upd_restore_supremum(
/*==============================*/
	buf_block_t*	block,	/*!< in: buffer block of rec */
	const rec_t*	rec,	/*!< in: updated record */
	mtr_t*		mtr)	/*!< in: mtr */
{
	page_t*		page;
	buf_block_t*	prev_block;

	page = buf_block_get_frame(block);

	if (page_rec_get_next(page_get_infimum_rec(page)) != rec) {
		/* Updated record is not the first user record on its page */

		return;
	}

	const uint32_t	prev_page_no = btr_page_get_prev(page);

	const page_id_t	page_id(block->page.id.space(), prev_page_no);

	ut_ad(prev_page_no != FIL_NULL);
	prev_block = buf_page_get_with_no_latch(page_id, block->zip_size(),
						mtr);
#ifdef UNIV_BTR_DEBUG
	ut_a(btr_page_get_next(prev_block->frame) == block->page.id.page_no());
#endif /* UNIV_BTR_DEBUG */

	/* We must already have an x-latch on prev_block! */
	ut_ad(mtr_memo_contains(mtr, prev_block, MTR_MEMO_PAGE_X_FIX));

	lock_rec_reset_and_inherit_gap_locks(prev_block, block,
					     PAGE_HEAP_NO_SUPREMUM,
					     page_rec_get_heap_no(rec));
}

/*************************************************************//**
Performs an update of a record on a page of a tree. It is assumed
that mtr holds an x-latch on the tree and on the cursor page. If the
update is made on the leaf level, to avoid deadlocks, mtr must also
own x-latches to brothers of page, if those brothers exist. We assume
here that the ordering fields of the record do not change.
@return DB_SUCCESS or error code */
dberr_t
btr_cur_pessimistic_update(
/*=======================*/
	ulint		flags,	/*!< in: undo logging, locking, and rollback
				flags */
	btr_cur_t*	cursor,	/*!< in/out: cursor on the record to update;
				cursor may become invalid if *big_rec == NULL
				|| !(flags & BTR_KEEP_POS_FLAG) */
	rec_offs**	offsets,/*!< out: offsets on cursor->page_cur.rec */
	mem_heap_t**	offsets_heap,
				/*!< in/out: pointer to memory heap
				that can be emptied */
	mem_heap_t*	entry_heap,
				/*!< in/out: memory heap for allocating
				big_rec and the index tuple */
	big_rec_t**	big_rec,/*!< out: big rec vector whose fields have to
				be stored externally by the caller */
	upd_t*		update,	/*!< in/out: update vector; this is allowed to
				also contain trx id and roll ptr fields.
				Non-updated columns that are moved offpage will
				be appended to this. */
	ulint		cmpl_info,/*!< in: compiler info on secondary index
				updates */
	que_thr_t*	thr,	/*!< in: query thread */
	trx_id_t	trx_id,	/*!< in: transaction id */
	mtr_t*		mtr)	/*!< in/out: mini-transaction; must be
				committed before latching any further pages */
{
	big_rec_t*	big_rec_vec	= NULL;
	big_rec_t*	dummy_big_rec;
	dict_index_t*	index;
	buf_block_t*	block;
	page_t*		page;
	page_zip_des_t*	page_zip;
	rec_t*		rec;
	page_cur_t*	page_cursor;
	dberr_t		err;
	dberr_t		optim_err;
	roll_ptr_t	roll_ptr;
	ibool		was_first;
	ulint		n_reserved	= 0;
	ulint		max_ins_size	= 0;

	*offsets = NULL;
	*big_rec = NULL;

	block = btr_cur_get_block(cursor);
	page = buf_block_get_frame(block);
	page_zip = buf_block_get_page_zip(block);
	index = cursor->index;

	ut_ad(mtr_memo_contains_flagged(mtr, dict_index_get_lock(index),
					MTR_MEMO_X_LOCK |
					MTR_MEMO_SX_LOCK));
	ut_ad(mtr_memo_contains(mtr, block, MTR_MEMO_PAGE_X_FIX));
#ifdef UNIV_ZIP_DEBUG
	ut_a(!page_zip || page_zip_validate(page_zip, page, index));
#endif /* UNIV_ZIP_DEBUG */
	ut_ad(!page_zip || !index->table->is_temporary());
	/* The insert buffer tree should never be updated in place. */
	ut_ad(!dict_index_is_ibuf(index));
	ut_ad(trx_id > 0
	      || (flags & BTR_KEEP_SYS_FLAG));
	ut_ad(dict_index_is_online_ddl(index) == !!(flags & BTR_CREATE_FLAG)
	      || dict_index_is_clust(index));
	ut_ad(thr_get_trx(thr)->id == trx_id
	      || (flags & ulint(~BTR_KEEP_POS_FLAG))
	      == (BTR_NO_UNDO_LOG_FLAG | BTR_NO_LOCKING_FLAG
		  | BTR_CREATE_FLAG | BTR_KEEP_SYS_FLAG));

	err = optim_err = btr_cur_optimistic_update(
		flags | BTR_KEEP_IBUF_BITMAP,
		cursor, offsets, offsets_heap, update,
		cmpl_info, thr, trx_id, mtr);

	switch (err) {
	case DB_ZIP_OVERFLOW:
	case DB_UNDERFLOW:
	case DB_OVERFLOW:
		break;
	default:
	err_exit:
		/* We suppressed this with BTR_KEEP_IBUF_BITMAP.
		For DB_ZIP_OVERFLOW, the IBUF_BITMAP_FREE bits were
		already reset by btr_cur_update_alloc_zip() if the
		page was recompressed. */
		if (page_zip
		    && optim_err != DB_ZIP_OVERFLOW
		    && !dict_index_is_clust(index)
		    && page_is_leaf(page)) {
			ut_ad(!index->table->is_temporary());
			ibuf_update_free_bits_zip(block, mtr);
		}

		if (big_rec_vec != NULL) {
			dtuple_big_rec_free(big_rec_vec);
		}

		return(err);
	}

	rec = btr_cur_get_rec(cursor);
	ut_ad(rec_offs_validate(rec, index, *offsets));

	dtuple_t* new_entry;

	const bool is_metadata = rec_is_metadata(rec, *index);

	if (UNIV_UNLIKELY(is_metadata)) {
		ut_ad(update->is_metadata());
		ut_ad(flags & BTR_NO_LOCKING_FLAG);
		ut_ad(index->is_instant());
		new_entry = row_metadata_to_tuple(
			rec, index, *offsets, entry_heap,
			update->info_bits, !thr_get_trx(thr)->in_rollback);
		ut_ad(new_entry->n_fields
		      == ulint(index->n_fields)
		      + update->is_alter_metadata());
	} else {
		new_entry = row_rec_to_index_entry(rec, index, *offsets,
						   entry_heap);
	}

	/* The page containing the clustered index record
	corresponding to new_entry is latched in mtr.  If the
	clustered index record is delete-marked, then its externally
	stored fields cannot have been purged yet, because then the
	purge would also have removed the clustered index record
	itself.  Thus the following call is safe. */
	row_upd_index_replace_new_col_vals_index_pos(new_entry, index, update,
						     entry_heap);
	btr_cur_trim(new_entry, index, update, thr);

	/* We have to set appropriate extern storage bits in the new
	record to be inserted: we have to remember which fields were such */

	ut_ad(!page_is_comp(page) || !rec_get_node_ptr_flag(rec));
	ut_ad(rec_offs_validate(rec, index, *offsets));

	if ((flags & BTR_NO_UNDO_LOG_FLAG)
	    && rec_offs_any_extern(*offsets)) {
		/* We are in a transaction rollback undoing a row
		update: we must free possible externally stored fields
		which got new values in the update, if they are not
		inherited values. They can be inherited if we have
		updated the primary key to another value, and then
		update it back again. */

		ut_ad(big_rec_vec == NULL);
		ut_ad(dict_index_is_clust(index));
		ut_ad(thr_get_trx(thr)->in_rollback);

		DEBUG_SYNC_C("blob_rollback_middle");

		btr_rec_free_updated_extern_fields(
			index, rec, page_zip, *offsets, update, true, mtr);
	}

	ulint n_ext = index->is_primary() ? dtuple_get_n_ext(new_entry) : 0;

	if (page_zip_rec_needs_ext(
		    rec_get_converted_size(index, new_entry, n_ext),
		    page_is_comp(page),
		    dict_index_get_n_fields(index),
		    block->zip_size())
	    || (UNIV_UNLIKELY(update->is_alter_metadata())
		&& !dfield_is_ext(dtuple_get_nth_field(
					  new_entry,
					  index->first_user_field())))) {
		big_rec_vec = dtuple_convert_big_rec(index, update, new_entry, &n_ext);
		if (UNIV_UNLIKELY(big_rec_vec == NULL)) {

			/* We cannot goto return_after_reservations,
			because we may need to update the
			IBUF_BITMAP_FREE bits, which was suppressed by
			BTR_KEEP_IBUF_BITMAP. */
#ifdef UNIV_ZIP_DEBUG
			ut_a(!page_zip
			     || page_zip_validate(page_zip, page, index));
#endif /* UNIV_ZIP_DEBUG */
			index->table->space->release_free_extents(n_reserved);
			err = DB_TOO_BIG_RECORD;
			goto err_exit;
		}

		ut_ad(page_is_leaf(page));
		ut_ad(dict_index_is_clust(index));
		ut_ad(flags & BTR_KEEP_POS_FLAG);
	}

	/* Do lock checking and undo logging */
	err = btr_cur_upd_lock_and_undo(flags, cursor, *offsets,
					update, cmpl_info,
					thr, mtr, &roll_ptr);
	if (err != DB_SUCCESS) {
		goto err_exit;
	}

	if (optim_err == DB_OVERFLOW) {

		/* First reserve enough free space for the file segments
		of the index tree, so that the update will not fail because
		of lack of space */

		ulint	n_extents = cursor->tree_height / 16 + 3;

		if (!fsp_reserve_free_extents(
		            &n_reserved, index->table->space, n_extents,
		            flags & BTR_NO_UNDO_LOG_FLAG
		            ? FSP_CLEANING : FSP_NORMAL,
		            mtr)) {
			err = DB_OUT_OF_FILE_SPACE;
			goto err_exit;
		}
	}

	if (!(flags & BTR_KEEP_SYS_FLAG)) {
		btr_cur_write_sys(new_entry, index, trx_id, roll_ptr);
	}

	if (!page_zip) {
		max_ins_size = page_get_max_insert_size_after_reorganize(
				page, 1);
	}

	if (UNIV_UNLIKELY(is_metadata)) {
		ut_ad(new_entry->is_metadata());
		ut_ad(index->is_instant());
		/* This can be innobase_add_instant_try() performing a
		subsequent instant ALTER TABLE, or its rollback by
		row_undo_mod_clust_low(). */
		ut_ad(flags & BTR_NO_LOCKING_FLAG);
	} else {
		btr_search_update_hash_on_delete(cursor);

		/* Store state of explicit locks on rec on the page
		infimum record, before deleting rec. The page infimum
		acts as a dummy carrier of the locks, taking care also
		of lock releases, before we can move the locks back on
		the actual record. There is a special case: if we are
		inserting on the root page and the insert causes a
		call of btr_root_raise_and_insert. Therefore we cannot
		in the lock system delete the lock structs set on the
		root page even if the root page carries just node
		pointers. */
		if (!dict_table_is_locking_disabled(index->table)) {
			lock_rec_store_on_page_infimum(block, rec);
		}
	}

#ifdef UNIV_ZIP_DEBUG
	ut_a(!page_zip || page_zip_validate(page_zip, page, index));
#endif /* UNIV_ZIP_DEBUG */
	page_cursor = btr_cur_get_page_cur(cursor);

	page_cur_delete_rec(page_cursor, index, *offsets, mtr);

	page_cur_move_to_prev(page_cursor);

	rec = btr_cur_insert_if_possible(cursor, new_entry,
					 offsets, offsets_heap, n_ext, mtr);

	if (rec) {
		page_cursor->rec = rec;

		if (UNIV_UNLIKELY(is_metadata)) {
			/* We must empty the PAGE_FREE list, because if this
			was a rollback, the shortened metadata record
			would have too many fields, and we would be unable to
			know the size of the freed record. */
			btr_page_reorganize(page_cursor, index, mtr);
			rec = page_cursor->rec;
			rec_offs_make_valid(rec, index, true, *offsets);
		} else if (!dict_table_is_locking_disabled(index->table)) {
			lock_rec_restore_from_page_infimum(
				btr_cur_get_block(cursor), rec, block);
		}

		if (!rec_get_deleted_flag(rec, rec_offs_comp(*offsets))
		    || rec_is_alter_metadata(rec, *index)) {
			/* The new inserted record owns its possible externally
			stored fields */
			btr_cur_unmark_extern_fields(
				page_zip, rec, index, *offsets, mtr);
		} else {
			/* In delete-marked records, DB_TRX_ID must
			always refer to an existing undo log record. */
			ut_ad(row_get_rec_trx_id(rec, index, *offsets));
		}

		bool adjust = big_rec_vec && (flags & BTR_KEEP_POS_FLAG);
		ut_ad(!adjust || page_is_leaf(page));

		if (btr_cur_compress_if_useful(cursor, adjust, mtr)) {
			if (adjust) {
				rec_offs_make_valid(page_cursor->rec, index,
						    true, *offsets);
			}
		} else if (!dict_index_is_clust(index)
			   && page_is_leaf(page)) {
			/* Update the free bits in the insert buffer.
			This is the same block which was skipped by
			BTR_KEEP_IBUF_BITMAP. */
			if (page_zip) {
				ut_ad(!index->table->is_temporary());
				ibuf_update_free_bits_zip(block, mtr);
			} else if (!index->table->is_temporary()) {
				ibuf_update_free_bits_low(block, max_ins_size,
							  mtr);
			}
		}

		if (!srv_read_only_mode
		    && !big_rec_vec
		    && page_is_leaf(page)
		    && !dict_index_is_online_ddl(index)) {

			mtr_memo_release(mtr, dict_index_get_lock(index),
					 MTR_MEMO_X_LOCK | MTR_MEMO_SX_LOCK);

			/* NOTE: We cannot release root block latch here, because it
			has segment header and already modified in most of cases.*/
		}

		err = DB_SUCCESS;
		goto return_after_reservations;
	} else {
		/* If the page is compressed and it initially
		compresses very well, and there is a subsequent insert
		of a badly-compressing record, it is possible for
		btr_cur_optimistic_update() to return DB_UNDERFLOW and
		btr_cur_insert_if_possible() to return FALSE. */
		ut_a(page_zip || optim_err != DB_UNDERFLOW);

		/* Out of space: reset the free bits.
		This is the same block which was skipped by
		BTR_KEEP_IBUF_BITMAP. */
		if (!dict_index_is_clust(index)
		    && !index->table->is_temporary()
		    && page_is_leaf(page)) {
			ibuf_reset_free_bits(block);
		}
	}

	if (big_rec_vec != NULL) {
		ut_ad(page_is_leaf(page));
		ut_ad(dict_index_is_clust(index));
		ut_ad(flags & BTR_KEEP_POS_FLAG);

		/* btr_page_split_and_insert() in
		btr_cur_pessimistic_insert() invokes
		mtr_memo_release(mtr, index->lock, MTR_MEMO_SX_LOCK).
		We must keep the index->lock when we created a
		big_rec, so that row_upd_clust_rec() can store the
		big_rec in the same mini-transaction. */

		ut_ad(mtr_memo_contains_flagged(mtr,
						dict_index_get_lock(index),
						MTR_MEMO_X_LOCK |
						MTR_MEMO_SX_LOCK));

		mtr_sx_lock_index(index, mtr);
	}

	/* Was the record to be updated positioned as the first user
	record on its page? */
	was_first = page_cur_is_before_first(page_cursor);

	/* Lock checks and undo logging were already performed by
	btr_cur_upd_lock_and_undo(). We do not try
	btr_cur_optimistic_insert() because
	btr_cur_insert_if_possible() already failed above. */

	err = btr_cur_pessimistic_insert(BTR_NO_UNDO_LOG_FLAG
					 | BTR_NO_LOCKING_FLAG
					 | BTR_KEEP_SYS_FLAG,
					 cursor, offsets, offsets_heap,
					 new_entry, &rec,
					 &dummy_big_rec, n_ext, NULL, mtr);
	ut_a(rec);
	ut_a(err == DB_SUCCESS);
	ut_a(dummy_big_rec == NULL);
	ut_ad(rec_offs_validate(rec, cursor->index, *offsets));
	page_cursor->rec = rec;

	/* Multiple transactions cannot simultaneously operate on the
	same temp-table in parallel.
	max_trx_id is ignored for temp tables because it not required
	for MVCC. */
	if (dict_index_is_sec_or_ibuf(index)
	    && !index->table->is_temporary()) {
		/* Update PAGE_MAX_TRX_ID in the index page header.
		It was not updated by btr_cur_pessimistic_insert()
		because of BTR_NO_LOCKING_FLAG. */
		buf_block_t*	rec_block;

		rec_block = btr_cur_get_block(cursor);

		page_update_max_trx_id(rec_block,
				       buf_block_get_page_zip(rec_block),
				       trx_id, mtr);
	}

	if (!rec_get_deleted_flag(rec, rec_offs_comp(*offsets))) {
		/* The new inserted record owns its possible externally
		stored fields */
		buf_block_t*	rec_block = btr_cur_get_block(cursor);

#ifdef UNIV_ZIP_DEBUG
		ut_a(!page_zip || page_zip_validate(page_zip, page, index));
		page = buf_block_get_frame(rec_block);
#endif /* UNIV_ZIP_DEBUG */
		page_zip = buf_block_get_page_zip(rec_block);

		btr_cur_unmark_extern_fields(page_zip,
					     rec, index, *offsets, mtr);
	} else {
		/* In delete-marked records, DB_TRX_ID must
		always refer to an existing undo log record. */
		ut_ad(row_get_rec_trx_id(rec, index, *offsets));
	}

	if (UNIV_UNLIKELY(is_metadata)) {
		/* We must empty the PAGE_FREE list, because if this
		was a rollback, the shortened metadata record
		would have too many fields, and we would be unable to
		know the size of the freed record. */
		btr_page_reorganize(page_cursor, index, mtr);
		rec = page_cursor->rec;
	} else if (!dict_table_is_locking_disabled(index->table)) {
		lock_rec_restore_from_page_infimum(
			btr_cur_get_block(cursor), rec, block);
	}

	/* If necessary, restore also the correct lock state for a new,
	preceding supremum record created in a page split. While the old
	record was nonexistent, the supremum might have inherited its locks
	from a wrong record. */

	if (!was_first && !dict_table_is_locking_disabled(index->table)) {
		btr_cur_pess_upd_restore_supremum(btr_cur_get_block(cursor),
						  rec, mtr);
	}

return_after_reservations:
#ifdef UNIV_ZIP_DEBUG
	ut_a(!page_zip || page_zip_validate(page_zip, page, index));
#endif /* UNIV_ZIP_DEBUG */

	index->table->space->release_free_extents(n_reserved);
	*big_rec = big_rec_vec;
	return(err);
}

/*==================== B-TREE DELETE MARK AND UNMARK ===============*/

/****************************************************************//**
Writes the redo log record for delete marking or unmarking of an index
record. */
UNIV_INLINE
void
btr_cur_del_mark_set_clust_rec_log(
/*===============================*/
	rec_t*		rec,	/*!< in: record */
	dict_index_t*	index,	/*!< in: index of the record */
	trx_id_t	trx_id,	/*!< in: transaction id */
	roll_ptr_t	roll_ptr,/*!< in: roll ptr to the undo log record */
	mtr_t*		mtr)	/*!< in: mtr */
{
	byte*	log_ptr;

	ut_ad(!!page_rec_is_comp(rec) == dict_table_is_comp(index->table));
	ut_ad(mtr->is_named_space(index->table->space));

	log_ptr = mlog_open_and_write_index(mtr, rec, index,
					    page_rec_is_comp(rec)
					    ? MLOG_COMP_REC_CLUST_DELETE_MARK
					    : MLOG_REC_CLUST_DELETE_MARK,
					    1 + 1 + DATA_ROLL_PTR_LEN
					    + 14 + 2);

	if (!log_ptr) {
		/* Logging in mtr is switched off during crash recovery */
		return;
	}

	*log_ptr++ = 0;
	*log_ptr++ = 1;

	log_ptr = btr_cur_log_sys(index, trx_id, roll_ptr, log_ptr);
	mach_write_to_2(log_ptr, page_offset(rec));
	log_ptr += 2;

	mlog_close(mtr, log_ptr);
}

/****************************************************************//**
Parses the redo log record for delete marking or unmarking of a clustered
index record.
@return end of log record or NULL */
byte*
btr_cur_parse_del_mark_set_clust_rec(
/*=================================*/
	byte*		ptr,	/*!< in: buffer */
	byte*		end_ptr,/*!< in: buffer end */
	page_t*		page,	/*!< in/out: page or NULL */
	page_zip_des_t*	page_zip,/*!< in/out: compressed page, or NULL */
	dict_index_t*	index)	/*!< in: index corresponding to page */
{
	ulint		flags;
	ulint		val;
	ulint		pos;
	trx_id_t	trx_id;
	roll_ptr_t	roll_ptr;
	ulint		offset;
	rec_t*		rec;

	ut_ad(!page
	      || !!page_is_comp(page) == dict_table_is_comp(index->table));

	if (end_ptr < ptr + 2) {

		return(NULL);
	}

	flags = mach_read_from_1(ptr);
	ptr++;
	val = mach_read_from_1(ptr);
	ptr++;

	ptr = row_upd_parse_sys_vals(ptr, end_ptr, &pos, &trx_id, &roll_ptr);

	if (ptr == NULL) {

		return(NULL);
	}

	if (end_ptr < ptr + 2) {

		return(NULL);
	}

	offset = mach_read_from_2(ptr);
	ptr += 2;

	ut_a(offset <= srv_page_size);

	/* In delete-marked records, DB_TRX_ID must
	always refer to an existing undo log record. */
	ut_ad(trx_id || (flags & BTR_KEEP_SYS_FLAG));

	if (page) {
		rec = page + offset;

		/* We do not need to reserve search latch, as the page
		is only being recovered, and there cannot be a hash index to
		it. Besides, these fields are being updated in place
		and the adaptive hash index does not depend on them. */

		btr_rec_set_deleted_flag(rec, page_zip, val);
		/* pos is the offset of DB_TRX_ID in the clustered index.
		Debug assertions may also access DB_ROLL_PTR at pos+1.
		Therefore, we must compute offsets for the first pos+2
		clustered index fields. */
		ut_ad(pos <= MAX_REF_PARTS);

		rec_offs offsets[REC_OFFS_HEADER_SIZE + MAX_REF_PARTS + 2];
		rec_offs_init(offsets);
		mem_heap_t*	heap	= NULL;

		if (!(flags & BTR_KEEP_SYS_FLAG)) {
			row_upd_rec_sys_fields_in_recovery(
				rec, page_zip,
				rec_get_offsets(rec, index, offsets, true,
						pos + 2, &heap),
				pos, trx_id, roll_ptr);
		} else {
			/* In delete-marked records, DB_TRX_ID must
			always refer to an existing undo log record. */
			ut_ad(memcmp(rec_get_nth_field(
					     rec,
					     rec_get_offsets(rec, index,
							     offsets, true,
							     pos, &heap),
					     pos, &offset),
				     field_ref_zero, DATA_TRX_ID_LEN));
			ut_ad(offset == DATA_TRX_ID_LEN);
		}

		if (UNIV_LIKELY_NULL(heap)) {
			mem_heap_free(heap);
		}
	}

	return(ptr);
}

/***********************************************************//**
Marks a clustered index record deleted. Writes an undo log record to
undo log on this delete marking. Writes in the trx id field the id
of the deleting transaction, and in the roll ptr field pointer to the
undo log record created.
@return DB_SUCCESS, DB_LOCK_WAIT, or error number */
dberr_t
btr_cur_del_mark_set_clust_rec(
/*===========================*/
	buf_block_t*	block,	/*!< in/out: buffer block of the record */
	rec_t*		rec,	/*!< in/out: record */
	dict_index_t*	index,	/*!< in: clustered index of the record */
	const rec_offs*	offsets,/*!< in: rec_get_offsets(rec) */
	que_thr_t*	thr,	/*!< in: query thread */
	const dtuple_t*	entry,	/*!< in: dtuple for the deleting record, also
				contains the virtual cols if there are any */
	mtr_t*		mtr)	/*!< in/out: mini-transaction */
{
	roll_ptr_t	roll_ptr;
	dberr_t		err;
	page_zip_des_t*	page_zip;
	trx_t*		trx;

	ut_ad(dict_index_is_clust(index));
	ut_ad(rec_offs_validate(rec, index, offsets));
	ut_ad(!!page_rec_is_comp(rec) == dict_table_is_comp(index->table));
	ut_ad(buf_block_get_frame(block) == page_align(rec));
	ut_ad(page_rec_is_leaf(rec));
	ut_ad(mtr->is_named_space(index->table->space));

	if (rec_get_deleted_flag(rec, rec_offs_comp(offsets))) {
		/* We may already have delete-marked this record
		when executing an ON DELETE CASCADE operation. */
		ut_ad(row_get_rec_trx_id(rec, index, offsets)
		      == thr_get_trx(thr)->id);
		return(DB_SUCCESS);
	}

	err = lock_clust_rec_modify_check_and_lock(BTR_NO_LOCKING_FLAG, block,
						   rec, index, offsets, thr);

	if (err != DB_SUCCESS) {

		return(err);
	}

	err = trx_undo_report_row_operation(thr, index,
					    entry, NULL, 0, rec, offsets,
					    &roll_ptr);
	if (err != DB_SUCCESS) {

		return(err);
	}

	/* The search latch is not needed here, because
	the adaptive hash index does not depend on the delete-mark
	and the delete-mark is being updated in place. */

	page_zip = buf_block_get_page_zip(block);

	btr_rec_set_deleted_flag(rec, page_zip, TRUE);

	trx = thr_get_trx(thr);

	DBUG_LOG("ib_cur",
		 "delete-mark clust " << index->table->name
		 << " (" << index->id << ") by "
		 << ib::hex(trx_get_id_for_print(trx)) << ": "
		 << rec_printer(rec, offsets).str());

	if (dict_index_is_online_ddl(index)) {
		row_log_table_delete(rec, index, offsets, NULL);
	}

	row_upd_rec_sys_fields(rec, page_zip, index, offsets, trx, roll_ptr);

	btr_cur_del_mark_set_clust_rec_log(rec, index, trx->id,
					   roll_ptr, mtr);

	return(err);
}

/****************************************************************//**
Writes the redo log record for a delete mark setting of a secondary
index record. */
UNIV_INLINE
void
btr_cur_del_mark_set_sec_rec_log(
/*=============================*/
	rec_t*		rec,	/*!< in: record */
	ibool		val,	/*!< in: value to set */
	mtr_t*		mtr)	/*!< in: mtr */
{
	byte*	log_ptr;
	ut_ad(val <= 1);

	log_ptr = mlog_open(mtr, 11 + 1 + 2);

	if (!log_ptr) {
		/* Logging in mtr is switched off during crash recovery:
		in that case mlog_open returns NULL */
		return;
	}

	log_ptr = mlog_write_initial_log_record_fast(
		rec, MLOG_REC_SEC_DELETE_MARK, log_ptr, mtr);
	mach_write_to_1(log_ptr, val);
	log_ptr++;

	mach_write_to_2(log_ptr, page_offset(rec));
	log_ptr += 2;

	mlog_close(mtr, log_ptr);
}

/****************************************************************//**
Parses the redo log record for delete marking or unmarking of a secondary
index record.
@return end of log record or NULL */
byte*
btr_cur_parse_del_mark_set_sec_rec(
/*===============================*/
	byte*		ptr,	/*!< in: buffer */
	byte*		end_ptr,/*!< in: buffer end */
	page_t*		page,	/*!< in/out: page or NULL */
	page_zip_des_t*	page_zip)/*!< in/out: compressed page, or NULL */
{
	ulint	val;
	ulint	offset;
	rec_t*	rec;

	if (end_ptr < ptr + 3) {

		return(NULL);
	}

	val = mach_read_from_1(ptr);
	ptr++;

	offset = mach_read_from_2(ptr);
	ptr += 2;

	ut_a(offset <= srv_page_size);

	if (page) {
		rec = page + offset;

		/* We do not need to reserve search latch, as the page
		is only being recovered, and there cannot be a hash index to
		it. Besides, the delete-mark flag is being updated in place
		and the adaptive hash index does not depend on it. */

		btr_rec_set_deleted_flag(rec, page_zip, val);
	}

	return(ptr);
}

/***********************************************************//**
Sets a secondary index record delete mark to TRUE or FALSE.
@return DB_SUCCESS, DB_LOCK_WAIT, or error number */
dberr_t
btr_cur_del_mark_set_sec_rec(
/*=========================*/
	ulint		flags,	/*!< in: locking flag */
	btr_cur_t*	cursor,	/*!< in: cursor */
	ibool		val,	/*!< in: value to set */
	que_thr_t*	thr,	/*!< in: query thread */
	mtr_t*		mtr)	/*!< in/out: mini-transaction */
{
	buf_block_t*	block;
	rec_t*		rec;
	dberr_t		err;

	block = btr_cur_get_block(cursor);
	rec = btr_cur_get_rec(cursor);

	err = lock_sec_rec_modify_check_and_lock(flags,
						 btr_cur_get_block(cursor),
						 rec, cursor->index, thr, mtr);
	if (err != DB_SUCCESS) {

		return(err);
	}

	ut_ad(!!page_rec_is_comp(rec)
	      == dict_table_is_comp(cursor->index->table));

	DBUG_PRINT("ib_cur", ("delete-mark=%u sec %u:%u:%u in %s("
			      IB_ID_FMT ") by " TRX_ID_FMT,
			      unsigned(val),
			      block->page.id.space(), block->page.id.page_no(),
			      unsigned(page_rec_get_heap_no(rec)),
			      cursor->index->name(), cursor->index->id,
			      trx_get_id_for_print(thr_get_trx(thr))));

	/* We do not need to reserve search latch, as the
	delete-mark flag is being updated in place and the adaptive
	hash index does not depend on it. */
	btr_rec_set_deleted_flag(rec, buf_block_get_page_zip(block), val);

	btr_cur_del_mark_set_sec_rec_log(rec, val, mtr);

	return(DB_SUCCESS);
}

/***********************************************************//**
Sets a secondary index record's delete mark to the given value. This
function is only used by the insert buffer merge mechanism. */
void
btr_cur_set_deleted_flag_for_ibuf(
/*==============================*/
	rec_t*		rec,		/*!< in/out: record */
	page_zip_des_t*	page_zip,	/*!< in/out: compressed page
					corresponding to rec, or NULL
					when the tablespace is
					uncompressed */
	ibool		val,		/*!< in: value to set */
	mtr_t*		mtr)		/*!< in/out: mini-transaction */
{
	/* We do not need to reserve search latch, as the page
	has just been read to the buffer pool and there cannot be
	a hash index to it.  Besides, the delete-mark flag is being
	updated in place and the adaptive hash index does not depend
	on it. */

	btr_rec_set_deleted_flag(rec, page_zip, val);

	btr_cur_del_mark_set_sec_rec_log(rec, val, mtr);
}

/*==================== B-TREE RECORD REMOVE =========================*/

/*************************************************************//**
Tries to compress a page of the tree if it seems useful. It is assumed
that mtr holds an x-latch on the tree and on the cursor page. To avoid
deadlocks, mtr must also own x-latches to brothers of page, if those
brothers exist. NOTE: it is assumed that the caller has reserved enough
free extents so that the compression will always succeed if done!
@return TRUE if compression occurred */
ibool
btr_cur_compress_if_useful(
/*=======================*/
	btr_cur_t*	cursor,	/*!< in/out: cursor on the page to compress;
				cursor does not stay valid if !adjust and
				compression occurs */
	ibool		adjust,	/*!< in: TRUE if should adjust the
				cursor position even if compression occurs */
	mtr_t*		mtr)	/*!< in/out: mini-transaction */
{
	ut_ad(mtr_memo_contains_flagged(
		mtr, dict_index_get_lock(btr_cur_get_index(cursor)),
		MTR_MEMO_X_LOCK | MTR_MEMO_SX_LOCK));
	ut_ad(mtr_memo_contains(mtr, btr_cur_get_block(cursor),
			       MTR_MEMO_PAGE_X_FIX));

	if (dict_index_is_spatial(cursor->index)) {
		const page_t*   page = btr_cur_get_page(cursor);
		const trx_t*	trx = NULL;

		if (cursor->rtr_info->thr != NULL) {
			trx = thr_get_trx(cursor->rtr_info->thr);
		}

		/* Check whether page lock prevents the compression */
		if (!lock_test_prdt_page_lock(trx, page_get_space_id(page),
					      page_get_page_no(page))) {
			return(false);
		}
	}

	return(btr_cur_compress_recommendation(cursor, mtr)
	       && btr_compress(cursor, adjust, mtr));
}

/*******************************************************//**
Removes the record on which the tree cursor is positioned on a leaf page.
It is assumed that the mtr has an x-latch on the page where the cursor is
positioned, but no latch on the whole tree.
@return TRUE if success, i.e., the page did not become too empty */
ibool
btr_cur_optimistic_delete_func(
/*===========================*/
	btr_cur_t*	cursor,	/*!< in: cursor on leaf page, on the record to
				delete; cursor stays valid: if deletion
				succeeds, on function exit it points to the
				successor of the deleted record */
#ifdef UNIV_DEBUG
	ulint		flags,	/*!< in: BTR_CREATE_FLAG or 0 */
#endif /* UNIV_DEBUG */
	mtr_t*		mtr)	/*!< in: mtr; if this function returns
				TRUE on a leaf page of a secondary
				index, the mtr must be committed
				before latching any further pages */
{
	buf_block_t*	block;
	rec_t*		rec;
	mem_heap_t*	heap		= NULL;
	rec_offs	offsets_[REC_OFFS_NORMAL_SIZE];
	rec_offs*	offsets		= offsets_;
	ibool		no_compress_needed;
	rec_offs_init(offsets_);

	ut_ad(flags == 0 || flags == BTR_CREATE_FLAG);
	ut_ad(mtr_memo_contains(mtr, btr_cur_get_block(cursor),
				MTR_MEMO_PAGE_X_FIX));
	ut_ad(mtr->is_named_space(cursor->index->table->space));
	ut_ad(!cursor->index->is_dummy);

	/* This is intended only for leaf page deletions */

	block = btr_cur_get_block(cursor);

	ut_ad(block->page.id.space() == cursor->index->table->space->id);
	ut_ad(page_is_leaf(buf_block_get_frame(block)));
	ut_ad(!dict_index_is_online_ddl(cursor->index)
	      || dict_index_is_clust(cursor->index)
	      || (flags & BTR_CREATE_FLAG));

	rec = btr_cur_get_rec(cursor);

	if (UNIV_UNLIKELY(block->page.id.page_no() == cursor->index->page
			  && page_get_n_recs(block->frame) == 1
			  + (cursor->index->is_instant()
			     && !rec_is_metadata(rec, *cursor->index)))) {
		/* The whole index (and table) becomes logically empty.
		Empty the whole page. That is, if we are deleting the
		only user record, also delete the metadata record
		if one exists for instant ADD COLUMN (not generic ALTER TABLE).
		If we are deleting the metadata record and the
		table becomes empty, clean up the whole page. */
		dict_index_t* index = cursor->index;
		const rec_t* first_rec = page_rec_get_next_const(
			page_get_infimum_rec(block->frame));
		ut_ad(!index->is_instant()
		      || rec_is_metadata(first_rec, *index));
		const bool is_metadata = rec_is_metadata(rec, *index);
		/* We can remove the metadata when rolling back an
		instant ALTER TABLE operation, or when deleting the
		last user record on the page such that only metadata for
		instant ADD COLUMN (not generic ALTER TABLE) remains. */
		const bool empty_table = is_metadata
			|| !index->is_instant()
			|| (first_rec != rec
			    && rec_is_add_metadata(first_rec, *index));
		if (UNIV_LIKELY(empty_table)) {
			if (UNIV_LIKELY(!is_metadata)) {
				lock_update_delete(block, rec);
			}
			btr_page_empty(block, buf_block_get_page_zip(block),
				       index, 0, mtr);
			if (index->is_instant()) {
				/* MDEV-17383: free metadata BLOBs! */
				index->clear_instant_alter();
			}
			page_cur_set_after_last(block,
						btr_cur_get_page_cur(cursor));
			return true;
		}
	}

	offsets = rec_get_offsets(rec, cursor->index, offsets, true,
				  ULINT_UNDEFINED, &heap);

	no_compress_needed = !rec_offs_any_extern(offsets)
		&& btr_cur_can_delete_without_compress(
			cursor, rec_offs_size(offsets), mtr);

	if (no_compress_needed) {

		page_t*		page	= buf_block_get_frame(block);
		page_zip_des_t*	page_zip= buf_block_get_page_zip(block);

		if (UNIV_UNLIKELY(rec_get_info_bits(rec, page_rec_is_comp(rec))
				  & REC_INFO_MIN_REC_FLAG)) {
			/* This should be rolling back instant ADD COLUMN.
			If this is a recovered transaction, then
			index->is_instant() will hold until the
			insert into SYS_COLUMNS is rolled back. */
			ut_ad(cursor->index->table->supports_instant());
			ut_ad(cursor->index->is_primary());
			ut_ad(!page_zip);
			page_cur_delete_rec(btr_cur_get_page_cur(cursor),
					    cursor->index, offsets, mtr);
			/* We must empty the PAGE_FREE list, because
			after rollback, this deleted metadata record
			would have too many fields, and we would be
			unable to know the size of the freed record. */
			btr_page_reorganize(btr_cur_get_page_cur(cursor),
					    cursor->index, mtr);
			goto func_exit;
		} else {
			lock_update_delete(block, rec);

			btr_search_update_hash_on_delete(cursor);
		}

		if (page_zip) {
#ifdef UNIV_ZIP_DEBUG
			ut_a(page_zip_validate(page_zip, page, cursor->index));
#endif /* UNIV_ZIP_DEBUG */
			page_cur_delete_rec(btr_cur_get_page_cur(cursor),
					    cursor->index, offsets, mtr);
#ifdef UNIV_ZIP_DEBUG
			ut_a(page_zip_validate(page_zip, page, cursor->index));
#endif /* UNIV_ZIP_DEBUG */

			/* On compressed pages, the IBUF_BITMAP_FREE
			space is not affected by deleting (purging)
			records, because it is defined as the minimum
			of space available *without* reorganize, and
			space available in the modification log. */
		} else {
			const ulint	max_ins
				= page_get_max_insert_size_after_reorganize(
					page, 1);

			page_cur_delete_rec(btr_cur_get_page_cur(cursor),
					    cursor->index, offsets, mtr);

			/* The change buffer does not handle inserts
			into non-leaf pages, into clustered indexes,
			or into the change buffer. */
			if (!dict_index_is_clust(cursor->index)
			    && !cursor->index->table->is_temporary()
			    && !dict_index_is_ibuf(cursor->index)) {
				ibuf_update_free_bits_low(block, max_ins, mtr);
			}
		}
	} else {
		/* prefetch siblings of the leaf for the pessimistic
		operation. */
		btr_cur_prefetch_siblings(block);
	}

func_exit:
	if (UNIV_LIKELY_NULL(heap)) {
		mem_heap_free(heap);
	}

	return(no_compress_needed);
}

/*************************************************************//**
Removes the record on which the tree cursor is positioned. Tries
to compress the page if its fillfactor drops below a threshold
or if it is the only page on the level. It is assumed that mtr holds
an x-latch on the tree and on the cursor page. To avoid deadlocks,
mtr must also own x-latches to brothers of page, if those brothers
exist.
@return TRUE if compression occurred and FALSE if not or something
wrong. */
ibool
btr_cur_pessimistic_delete(
/*=======================*/
	dberr_t*	err,	/*!< out: DB_SUCCESS or DB_OUT_OF_FILE_SPACE;
				the latter may occur because we may have
				to update node pointers on upper levels,
				and in the case of variable length keys
				these may actually grow in size */
	ibool		has_reserved_extents, /*!< in: TRUE if the
				caller has already reserved enough free
				extents so that he knows that the operation
				will succeed */
	btr_cur_t*	cursor,	/*!< in: cursor on the record to delete;
				if compression does not occur, the cursor
				stays valid: it points to successor of
				deleted record on function exit */
	ulint		flags,	/*!< in: BTR_CREATE_FLAG or 0 */
	bool		rollback,/*!< in: performing rollback? */
	mtr_t*		mtr)	/*!< in: mtr */
{
	buf_block_t*	block;
	page_t*		page;
	page_zip_des_t*	page_zip;
	dict_index_t*	index;
	rec_t*		rec;
	ulint		n_reserved	= 0;
	bool		success;
	ibool		ret		= FALSE;
	mem_heap_t*	heap;
	rec_offs*	offsets;
#ifdef UNIV_DEBUG
	bool		parent_latched	= false;
#endif /* UNIV_DEBUG */

	block = btr_cur_get_block(cursor);
	page = buf_block_get_frame(block);
	index = btr_cur_get_index(cursor);

	ut_ad(flags == 0 || flags == BTR_CREATE_FLAG);
	ut_ad(!dict_index_is_online_ddl(index)
	      || dict_index_is_clust(index)
	      || (flags & BTR_CREATE_FLAG));
	ut_ad(mtr_memo_contains_flagged(mtr, dict_index_get_lock(index),
					MTR_MEMO_X_LOCK
					| MTR_MEMO_SX_LOCK));
	ut_ad(mtr_memo_contains(mtr, block, MTR_MEMO_PAGE_X_FIX));
	ut_ad(mtr->is_named_space(index->table->space));
	ut_ad(!index->is_dummy);
	ut_ad(block->page.id.space() == index->table->space->id);

	if (!has_reserved_extents) {
		/* First reserve enough free space for the file segments
		of the index tree, so that the node pointer updates will
		not fail because of lack of space */

		ulint	n_extents = cursor->tree_height / 32 + 1;

		success = fsp_reserve_free_extents(&n_reserved,
						   index->table->space,
						   n_extents,
						   FSP_CLEANING, mtr);
		if (!success) {
			*err = DB_OUT_OF_FILE_SPACE;

			return(FALSE);
		}
	}

	heap = mem_heap_create(1024);
	rec = btr_cur_get_rec(cursor);
	page_zip = buf_block_get_page_zip(block);
#ifdef UNIV_ZIP_DEBUG
	ut_a(!page_zip || page_zip_validate(page_zip, page, index));
#endif /* UNIV_ZIP_DEBUG */

	offsets = rec_get_offsets(rec, index, NULL, page_is_leaf(page),
				  ULINT_UNDEFINED, &heap);

	if (rec_offs_any_extern(offsets)) {
		btr_rec_free_externally_stored_fields(index,
						      rec, offsets, page_zip,
						      rollback, mtr);
#ifdef UNIV_ZIP_DEBUG
		ut_a(!page_zip || page_zip_validate(page_zip, page, index));
#endif /* UNIV_ZIP_DEBUG */
	}

	rec_t* next_rec = NULL;
	bool min_mark_next_rec = false;

	if (page_is_leaf(page)) {
		const bool is_metadata = rec_is_metadata(
			rec, page_rec_is_comp(rec));
		if (UNIV_UNLIKELY(is_metadata)) {
			/* This should be rolling back instant ALTER TABLE.
			If this is a recovered transaction, then
			index->is_instant() will hold until the
			insert into SYS_COLUMNS is rolled back. */
			ut_ad(rollback);
			ut_ad(index->table->supports_instant());
			ut_ad(index->is_primary());
		} else if (flags == 0) {
			lock_update_delete(block, rec);
		}

		if (block->page.id.page_no() != index->page) {
			if (page_get_n_recs(page) < 2) {
				goto discard_page;
			}
		} else if (page_get_n_recs(page) == 1
			   + (index->is_instant() && !is_metadata)) {
			/* The whole index (and table) becomes logically empty.
			Empty the whole page. That is, if we are deleting the
			only user record, also delete the metadata record
			if one exists for instant ADD COLUMN
			(not generic ALTER TABLE).
			If we are deleting the metadata record
			(in the rollback of instant ALTER TABLE) and the
			table becomes empty, clean up the whole page. */

			const rec_t* first_rec = page_rec_get_next_const(
				page_get_infimum_rec(page));
			ut_ad(!index->is_instant()
			      || rec_is_metadata(first_rec, *index));
			if (is_metadata || !index->is_instant()
			    || (first_rec != rec
				&& rec_is_add_metadata(first_rec, *index))) {
				btr_page_empty(block, page_zip, index, 0, mtr);
				if (index->is_instant()) {
					/* MDEV-17383: free metadata BLOBs! */
					index->clear_instant_alter();
				}
				page_cur_set_after_last(
					block,
					btr_cur_get_page_cur(cursor));
				ret = TRUE;
				goto return_after_reservations;
			}
		}

		if (UNIV_LIKELY(!is_metadata)) {
			btr_search_update_hash_on_delete(cursor);
		} else {
			page_cur_delete_rec(btr_cur_get_page_cur(cursor),
					    index, offsets, mtr);
			/* We must empty the PAGE_FREE list, because
			after rollback, this deleted metadata record
			would carry too many fields, and we would be
			unable to know the size of the freed record. */
			btr_page_reorganize(btr_cur_get_page_cur(cursor),
					    index, mtr);
			ut_ad(!ret);
			goto return_after_reservations;
		}
	} else if (UNIV_UNLIKELY(page_rec_is_first(rec, page))) {
		if (page_rec_is_last(rec, page)) {
discard_page:
			ut_ad(page_get_n_recs(page) == 1);
			/* If there is only one record, drop
			the whole page. */

			btr_discard_page(cursor, mtr);

			ret = TRUE;
			goto return_after_reservations;
		}

		next_rec = page_rec_get_next(rec);

		if (!page_has_prev(page)) {
			/* If we delete the leftmost node pointer on a
			non-leaf level, we must mark the new leftmost node
			pointer as the predefined minimum record */

			min_mark_next_rec = true;
		} else if (dict_index_is_spatial(index)) {
			/* For rtree, if delete the leftmost node pointer,
			we need to update parent page. */
			rtr_mbr_t	father_mbr;
			rec_t*		father_rec;
			btr_cur_t	father_cursor;
			rec_offs*	offsets;
			bool		upd_ret;
			ulint		len;

			rtr_page_get_father_block(NULL, heap, index,
						  block, mtr, NULL,
						  &father_cursor);
			offsets = rec_get_offsets(
				btr_cur_get_rec(&father_cursor), index, NULL,
				false, ULINT_UNDEFINED, &heap);

			father_rec = btr_cur_get_rec(&father_cursor);
			rtr_read_mbr(rec_get_nth_field(
				father_rec, offsets, 0, &len), &father_mbr);

			upd_ret = rtr_update_mbr_field(&father_cursor, offsets,
						       NULL, page, &father_mbr,
						       next_rec, mtr);

			if (!upd_ret) {
				*err = DB_ERROR;

				mem_heap_free(heap);
				return(FALSE);
			}

			ut_d(parent_latched = true);
		} else {
			/* Otherwise, if we delete the leftmost node pointer
			on a page, we have to change the parent node pointer
			so that it is equal to the new leftmost node pointer
			on the page */
			btr_cur_t cursor;
			btr_page_get_father(index, block, mtr, &cursor);
			btr_cur_node_ptr_delete(&cursor, mtr);
			const ulint	level = btr_page_get_level(page);
			// FIXME: reuse the node_ptr from above
			dtuple_t*	node_ptr = dict_index_build_node_ptr(
				index, next_rec, block->page.id.page_no(),
				heap, level);

			btr_insert_on_non_leaf_level(
				flags, index, level + 1, node_ptr, mtr);

			ut_d(parent_latched = true);
		}
	}

	/* SPATIAL INDEX never use SX locks; we can allow page merges
	while holding X lock on the spatial index tree.
	Do not allow merges of non-leaf B-tree pages unless it is
	safe to do so. */
	{
		const bool allow_merge = page_is_leaf(page)
			|| dict_index_is_spatial(index)
			|| btr_cur_will_modify_tree(
				index, page, BTR_INTENTION_DELETE, rec,
				btr_node_ptr_max_size(index),
				block->zip_size(), mtr);
		page_cur_delete_rec(btr_cur_get_page_cur(cursor), index,
				    offsets, mtr);

		if (min_mark_next_rec) {
			btr_set_min_rec_mark(next_rec, mtr);
		}

#ifdef UNIV_ZIP_DEBUG
		ut_a(!page_zip || page_zip_validate(page_zip, page, index));
#endif /* UNIV_ZIP_DEBUG */

		ut_ad(!parent_latched
		      || btr_check_node_ptr(index, block, mtr));

		if (!ret && btr_cur_compress_recommendation(cursor, mtr)) {
			if (UNIV_LIKELY(allow_merge)) {
				ret = btr_cur_compress_if_useful(
					cursor, FALSE, mtr);
			} else {
				ib::warn() << "Not merging page "
					   << block->page.id
					   << " in index " << index->name
					   << " of " << index->table->name;
				ut_ad(!"MDEV-14637");
			}
		}
	}

return_after_reservations:
	*err = DB_SUCCESS;

	mem_heap_free(heap);

	if (!srv_read_only_mode
	    && page_is_leaf(page)
	    && !dict_index_is_online_ddl(index)) {

		mtr_memo_release(mtr, dict_index_get_lock(index),
				 MTR_MEMO_X_LOCK | MTR_MEMO_SX_LOCK);

		/* NOTE: We cannot release root block latch here, because it
		has segment header and already modified in most of cases.*/
	}

	index->table->space->release_free_extents(n_reserved);
	return(ret);
}

/** Delete the node pointer in a parent page.
@param[in,out]	parent	cursor pointing to parent record
@param[in,out]	mtr	mini-transaction */
void btr_cur_node_ptr_delete(btr_cur_t* parent, mtr_t* mtr)
{
	ut_ad(mtr_memo_contains(mtr, btr_cur_get_block(parent),
				MTR_MEMO_PAGE_X_FIX));
	dberr_t err;
	ibool compressed = btr_cur_pessimistic_delete(&err, TRUE, parent,
						      BTR_CREATE_FLAG, false,
						      mtr);
	ut_a(err == DB_SUCCESS);
	if (!compressed) {
		btr_cur_compress_if_useful(parent, FALSE, mtr);
	}
}

/*******************************************************************//**
Adds path information to the cursor for the current page, for which
the binary search has been performed. */
static
void
btr_cur_add_path_info(
/*==================*/
	btr_cur_t*	cursor,		/*!< in: cursor positioned on a page */
	ulint		height,		/*!< in: height of the page in tree;
					0 means leaf node */
	ulint		root_height)	/*!< in: root node height in tree */
{
	btr_path_t*	slot;
	const rec_t*	rec;
	const page_t*	page;

	ut_a(cursor->path_arr);

	if (root_height >= BTR_PATH_ARRAY_N_SLOTS - 1) {
		/* Do nothing; return empty path */

		slot = cursor->path_arr;
		slot->nth_rec = ULINT_UNDEFINED;

		return;
	}

	if (height == 0) {
		/* Mark end of slots for path */
		slot = cursor->path_arr + root_height + 1;
		slot->nth_rec = ULINT_UNDEFINED;
	}

	rec = btr_cur_get_rec(cursor);

	slot = cursor->path_arr + (root_height - height);

	page = page_align(rec);

	slot->nth_rec = page_rec_get_n_recs_before(rec);
	slot->n_recs = page_get_n_recs(page);
	slot->page_no = page_get_page_no(page);
	slot->page_level = btr_page_get_level(page);
}

/*******************************************************************//**
Estimate the number of rows between slot1 and slot2 for any level on a
B-tree. This function starts from slot1->page and reads a few pages to
the right, counting their records. If we reach slot2->page quickly then
we know exactly how many records there are between slot1 and slot2 and
we set is_n_rows_exact to TRUE. If we cannot reach slot2->page quickly
then we calculate the average number of records in the pages scanned
so far and assume that all pages that we did not scan up to slot2->page
contain the same number of records, then we multiply that average to
the number of pages between slot1->page and slot2->page (which is
n_rows_on_prev_level). In this case we set is_n_rows_exact to FALSE.
@return number of rows, not including the borders (exact or estimated) */
static
ha_rows
btr_estimate_n_rows_in_range_on_level(
/*==================================*/
	dict_index_t*	index,			/*!< in: index */
	btr_path_t*	slot1,			/*!< in: left border */
	btr_path_t*	slot2,			/*!< in: right border */
	ha_rows		n_rows_on_prev_level,	/*!< in: number of rows
						on the previous level for the
						same descend paths; used to
						determine the number of pages
						on this level */
	bool*		is_n_rows_exact)	/*!< out: TRUE if the returned
						value is exact i.e. not an
						estimation */
{
	ha_rows		n_rows = 0;
	uint		n_pages_read = 0;
	ulint		level;

	/* Assume by default that we will scan all pages between
	slot1->page_no and slot2->page_no. */
	*is_n_rows_exact = true;

	/* Add records from slot1->page_no which are to the right of
	the record which serves as a left border of the range, if any
	(we don't include the record itself in this count). */
	if (slot1->nth_rec <= slot1->n_recs) {
		n_rows += slot1->n_recs - slot1->nth_rec;
	}

	/* Add records from slot2->page_no which are to the left of
	the record which servers as a right border of the range, if any
	(we don't include the record itself in this count). */
	if (slot2->nth_rec > 1) {
		n_rows += slot2->nth_rec - 1;
	}

	/* Count the records in the pages between slot1->page_no and
	slot2->page_no (non inclusive), if any. */

	/* Do not read more than this number of pages in order not to hurt
	performance with this code which is just an estimation. If we read
	this many pages before reaching slot2->page_no then we estimate the
	average from the pages scanned so far. */
#	define N_PAGES_READ_LIMIT	10

	const fil_space_t*	space = index->table->space;
	page_id_t		page_id(space->id, slot1->page_no);
	const ulint		zip_size = space->zip_size();

	level = slot1->page_level;

	do {
		mtr_t		mtr;
		page_t*		page;
		buf_block_t*	block;
		dberr_t		err=DB_SUCCESS;

		mtr_start(&mtr);

		/* Fetch the page. Because we are not holding the
		index->lock, the tree may have changed and we may be
		attempting to read a page that is no longer part of
		the B-tree. We pass BUF_GET_POSSIBLY_FREED in order to
		silence a debug assertion about this. */
		block = buf_page_get_gen(page_id, zip_size, RW_S_LATCH,
					 NULL, BUF_GET_POSSIBLY_FREED,
					 __FILE__, __LINE__, &mtr, &err);

		ut_ad((block != NULL) == (err == DB_SUCCESS));

		if (err != DB_SUCCESS) {
			if (err == DB_DECRYPTION_FAILED) {
				ib_push_warning((void *)NULL,
					DB_DECRYPTION_FAILED,
					"Table %s is encrypted but encryption service or"
					" used key_id is not available. "
					" Can't continue reading table.",
					index->table->name.m_name);
				index->table->file_unreadable = true;
			}

			mtr_commit(&mtr);
			goto inexact;
		}

		page = buf_block_get_frame(block);

		/* It is possible that the tree has been reorganized in the
		meantime and this is a different page. If this happens the
		calculated estimate will be bogus, which is not fatal as
		this is only an estimate. We are sure that a page with
		page_no exists because InnoDB never frees pages, only
		reuses them. */
		if (!fil_page_index_page_check(page)
		    || btr_page_get_index_id(page) != index->id
		    || btr_page_get_level(page) != level) {

			/* The page got reused for something else */
			mtr_commit(&mtr);
			goto inexact;
		}

		/* It is possible but highly unlikely that the page was
		originally written by an old version of InnoDB that did
		not initialize FIL_PAGE_TYPE on other than B-tree pages.
		For example, this could be an almost-empty BLOB page
		that happens to contain the magic values in the fields
		that we checked above. */

		n_pages_read++;

		if (page_id.page_no() != slot1->page_no) {
			/* Do not count the records on slot1->page_no,
			we already counted them before this loop. */
			n_rows += page_get_n_recs(page);
		}

		page_id.set_page_no(btr_page_get_next(page));

		mtr_commit(&mtr);

		if (n_pages_read == N_PAGES_READ_LIMIT
		    || page_id.page_no() == FIL_NULL) {
			/* Either we read too many pages or
			we reached the end of the level without passing
			through slot2->page_no, the tree must have changed
			in the meantime */
			goto inexact;
		}

	} while (page_id.page_no() != slot2->page_no);

	return(n_rows);

inexact:

	*is_n_rows_exact = false;

	/* We did interrupt before reaching slot2->page */

	if (n_pages_read > 0) {
		/* The number of pages on this level is
		n_rows_on_prev_level, multiply it by the
		average number of recs per page so far */
		n_rows = n_rows_on_prev_level * n_rows / n_pages_read;
	} else {
		/* The tree changed before we could even
		start with slot1->page_no */
		n_rows = 10;
	}

	return(n_rows);
}

/** If the tree gets changed too much between the two dives for the left
and right boundary then btr_estimate_n_rows_in_range_low() will retry
that many times before giving up and returning the value stored in
rows_in_range_arbitrary_ret_val. */
static const unsigned	rows_in_range_max_retries = 4;

/** We pretend that a range has that many records if the tree keeps changing
for rows_in_range_max_retries retries while we try to estimate the records
in a given range. */
static const ha_rows	rows_in_range_arbitrary_ret_val = 10;

/** Estimates the number of rows in a given index range.
@param[in]	index		index
@param[in]	tuple1		range start, may also be empty tuple
@param[in]	mode1		search mode for range start
@param[in]	tuple2		range end, may also be empty tuple
@param[in]	mode2		search mode for range end
@param[in]	nth_attempt	if the tree gets modified too much while
we are trying to analyze it, then we will retry (this function will call
itself, incrementing this parameter)
@return estimated number of rows; if after rows_in_range_max_retries
retries the tree keeps changing, then we will just return
rows_in_range_arbitrary_ret_val as a result (if
nth_attempt >= rows_in_range_max_retries and the tree is modified between
the two dives). */
static
ha_rows
btr_estimate_n_rows_in_range_low(
	dict_index_t*	index,
	const dtuple_t*	tuple1,
	page_cur_mode_t	mode1,
	const dtuple_t*	tuple2,
	page_cur_mode_t	mode2,
	unsigned	nth_attempt)
{
	btr_path_t	path1[BTR_PATH_ARRAY_N_SLOTS];
	btr_path_t	path2[BTR_PATH_ARRAY_N_SLOTS];
	btr_cur_t	cursor;
	btr_path_t*	slot1;
	btr_path_t*	slot2;
	bool		diverged;
	bool		diverged_lot;
	ulint		divergence_level;
	ha_rows		n_rows;
	bool		is_n_rows_exact;
	ulint		i;
	mtr_t		mtr;
	ha_rows		table_n_rows;

	table_n_rows = dict_table_get_n_rows(index->table);

	/* Below we dive to the two records specified by tuple1 and tuple2 and
	we remember the entire dive paths from the tree root. The place where
	the tuple1 path ends on the leaf level we call "left border" of our
	interval and the place where the tuple2 path ends on the leaf level -
	"right border". We take care to either include or exclude the interval
	boundaries depending on whether <, <=, > or >= was specified. For
	example if "5 < x AND x <= 10" then we should not include the left
	boundary, but should include the right one. */

	mtr_start(&mtr);

	cursor.path_arr = path1;

	bool	should_count_the_left_border;

	if (dtuple_get_n_fields(tuple1) > 0) {

		btr_cur_search_to_nth_level(index, 0, tuple1, mode1,
					    BTR_SEARCH_LEAF | BTR_ESTIMATE,
					    &cursor, 0,
					    __FILE__, __LINE__, &mtr);

		ut_ad(!page_rec_is_infimum(btr_cur_get_rec(&cursor)));

		/* We should count the border if there are any records to
		match the criteria, i.e. if the maximum record on the tree is
		5 and x > 3 is specified then the cursor will be positioned at
		5 and we should count the border, but if x > 7 is specified,
		then the cursor will be positioned at 'sup' on the rightmost
		leaf page in the tree and we should not count the border. */
		should_count_the_left_border
			= !page_rec_is_supremum(btr_cur_get_rec(&cursor));
	} else {
		dberr_t err = DB_SUCCESS;

		err = btr_cur_open_at_index_side(true, index,
					   BTR_SEARCH_LEAF | BTR_ESTIMATE,
					   &cursor, 0, &mtr);

		if (err != DB_SUCCESS) {
			ib::warn() << " Error code: " << err
				   << " btr_estimate_n_rows_in_range_low "
				   << " called from file: "
				   << __FILE__ << " line: " << __LINE__
				   << " table: " << index->table->name
				   << " index: " << index->name;
		}

		ut_ad(page_rec_is_infimum(btr_cur_get_rec(&cursor)));

		/* The range specified is wihout a left border, just
		'x < 123' or 'x <= 123' and btr_cur_open_at_index_side()
		positioned the cursor on the infimum record on the leftmost
		page, which must not be counted. */
		should_count_the_left_border = false;
	}

	mtr_commit(&mtr);

	if (!index->is_readable()) {
		return 0;
	}

	mtr_start(&mtr);

	cursor.path_arr = path2;

	bool	should_count_the_right_border;

	if (dtuple_get_n_fields(tuple2) > 0) {

		btr_cur_search_to_nth_level(index, 0, tuple2, mode2,
					    BTR_SEARCH_LEAF | BTR_ESTIMATE,
					    &cursor, 0,
					    __FILE__, __LINE__, &mtr);

		const rec_t*	rec = btr_cur_get_rec(&cursor);

		ut_ad(!(mode2 == PAGE_CUR_L && page_rec_is_supremum(rec)));

		should_count_the_right_border
			= (mode2 == PAGE_CUR_LE /* if the range is '<=' */
			   /* and the record was found */
			   && cursor.low_match >= dtuple_get_n_fields(tuple2))
			|| (mode2 == PAGE_CUR_L /* or if the range is '<' */
			    /* and there are any records to match the criteria,
			    i.e. if the minimum record on the tree is 5 and
			    x < 7 is specified then the cursor will be
			    positioned at 5 and we should count the border, but
			    if x < 2 is specified, then the cursor will be
			    positioned at 'inf' and we should not count the
			    border */
			    && !page_rec_is_infimum(rec));
		/* Notice that for "WHERE col <= 'foo'" MySQL passes to
		ha_innobase::records_in_range():
		min_key=NULL (left-unbounded) which is expected
		max_key='foo' flag=HA_READ_AFTER_KEY (PAGE_CUR_G), which is
		unexpected - one would expect
		flag=HA_READ_KEY_OR_PREV (PAGE_CUR_LE). In this case the
		cursor will be positioned on the first record to the right of
		the requested one (can also be positioned on the 'sup') and
		we should not count the right border. */
	} else {
		dberr_t err = DB_SUCCESS;

		err = btr_cur_open_at_index_side(false, index,
					   BTR_SEARCH_LEAF | BTR_ESTIMATE,
					   &cursor, 0, &mtr);

		if (err != DB_SUCCESS) {
			ib::warn() << " Error code: " << err
				   << " btr_estimate_n_rows_in_range_low "
				   << " called from file: "
				   << __FILE__ << " line: " << __LINE__
				   << " table: " << index->table->name
				   << " index: " << index->name;
		}

		ut_ad(page_rec_is_supremum(btr_cur_get_rec(&cursor)));

		/* The range specified is wihout a right border, just
		'x > 123' or 'x >= 123' and btr_cur_open_at_index_side()
		positioned the cursor on the supremum record on the rightmost
		page, which must not be counted. */
		should_count_the_right_border = false;
	}

	mtr_commit(&mtr);

	/* We have the path information for the range in path1 and path2 */

	n_rows = 0;
	is_n_rows_exact = true;

	/* This becomes true when the two paths do not pass through the
	same pages anymore. */
	diverged = false;

	/* This becomes true when the paths are not the same or adjacent
	any more. This means that they pass through the same or
	neighboring-on-the-same-level pages only. */
	diverged_lot = false;

	/* This is the level where paths diverged a lot. */
	divergence_level = 1000000;

	for (i = 0; ; i++) {
		ut_ad(i < BTR_PATH_ARRAY_N_SLOTS);

		slot1 = path1 + i;
		slot2 = path2 + i;

		if (slot1->nth_rec == ULINT_UNDEFINED
		    || slot2->nth_rec == ULINT_UNDEFINED) {

			/* Here none of the borders were counted. For example,
			if on the leaf level we descended to:
			(inf, a, b, c, d, e, f, sup)
			         ^        ^
			       path1    path2
			then n_rows will be 2 (c and d). */

			if (is_n_rows_exact) {
				/* Only fiddle to adjust this off-by-one
				if the number is exact, otherwise we do
				much grosser adjustments below. */

				btr_path_t*	last1 = &path1[i - 1];
				btr_path_t*	last2 = &path2[i - 1];

				/* If both paths end up on the same record on
				the leaf level. */
				if (last1->page_no == last2->page_no
				    && last1->nth_rec == last2->nth_rec) {

					/* n_rows can be > 0 here if the paths
					were first different and then converged
					to the same record on the leaf level.
					For example:
					SELECT ... LIKE 'wait/synch/rwlock%'
					mode1=PAGE_CUR_GE,
					tuple1="wait/synch/rwlock"
					path1[0]={nth_rec=58, n_recs=58,
						  page_no=3, page_level=1}
					path1[1]={nth_rec=56, n_recs=55,
						  page_no=119, page_level=0}

					mode2=PAGE_CUR_G
					tuple2="wait/synch/rwlock"
					path2[0]={nth_rec=57, n_recs=57,
						  page_no=3, page_level=1}
					path2[1]={nth_rec=56, n_recs=55,
						  page_no=119, page_level=0} */

					/* If the range is such that we should
					count both borders, then avoid
					counting that record twice - once as a
					left border and once as a right
					border. */
					if (should_count_the_left_border
					    && should_count_the_right_border) {

						n_rows = 1;
					} else {
						/* Some of the borders should
						not be counted, e.g. [3,3). */
						n_rows = 0;
					}
				} else {
					if (should_count_the_left_border) {
						n_rows++;
					}

					if (should_count_the_right_border) {
						n_rows++;
					}
				}
			}

			if (i > divergence_level + 1 && !is_n_rows_exact) {
				/* In trees whose height is > 1 our algorithm
				tends to underestimate: multiply the estimate
				by 2: */

				n_rows = n_rows * 2;
			}

			DBUG_EXECUTE_IF("bug14007649", return(n_rows););

			/* Do not estimate the number of rows in the range
			to over 1 / 2 of the estimated rows in the whole
			table */

			if (n_rows > table_n_rows / 2 && !is_n_rows_exact) {

				n_rows = table_n_rows / 2;

				/* If there are just 0 or 1 rows in the table,
				then we estimate all rows are in the range */

				if (n_rows == 0) {
					n_rows = table_n_rows;
				}
			}

			return(n_rows);
		}

		if (!diverged && slot1->nth_rec != slot2->nth_rec) {

			/* If both slots do not point to the same page,
			this means that the tree must have changed between
			the dive for slot1 and the dive for slot2 at the
			beginning of this function. */
			if (slot1->page_no != slot2->page_no
			    || slot1->page_level != slot2->page_level) {

				/* If the tree keeps changing even after a
				few attempts, then just return some arbitrary
				number. */
				if (nth_attempt >= rows_in_range_max_retries) {
					return(rows_in_range_arbitrary_ret_val);
				}

				return btr_estimate_n_rows_in_range_low(
					index, tuple1, mode1,
					tuple2, mode2, nth_attempt + 1);
			}

			diverged = true;

			if (slot1->nth_rec < slot2->nth_rec) {
				/* We do not count the borders (nor the left
				nor the right one), thus "- 1". */
				n_rows = slot2->nth_rec - slot1->nth_rec - 1;

				if (n_rows > 0) {
					/* There is at least one row between
					the two borders pointed to by slot1
					and slot2, so on the level below the
					slots will point to non-adjacent
					pages. */
					diverged_lot = true;
					divergence_level = i;
				}
			} else {
				/* It is possible that
				slot1->nth_rec >= slot2->nth_rec
				if, for example, we have a single page
				tree which contains (inf, 5, 6, supr)
				and we select where x > 20 and x < 30;
				in this case slot1->nth_rec will point
				to the supr record and slot2->nth_rec
				will point to 6. */
				n_rows = 0;
				should_count_the_left_border = false;
				should_count_the_right_border = false;
			}

		} else if (diverged && !diverged_lot) {

			if (slot1->nth_rec < slot1->n_recs
			    || slot2->nth_rec > 1) {

				diverged_lot = true;
				divergence_level = i;

				n_rows = 0;

				if (slot1->nth_rec < slot1->n_recs) {
					n_rows += slot1->n_recs
						- slot1->nth_rec;
				}

				if (slot2->nth_rec > 1) {
					n_rows += slot2->nth_rec - 1;
				}
			}
		} else if (diverged_lot) {

			n_rows = btr_estimate_n_rows_in_range_on_level(
				index, slot1, slot2, n_rows,
				&is_n_rows_exact);
		}
	}
}

/** Estimates the number of rows in a given index range.
@param[in]	index	index
@param[in]	tuple1	range start, may also be empty tuple
@param[in]	mode1	search mode for range start
@param[in]	tuple2	range end, may also be empty tuple
@param[in]	mode2	search mode for range end
@return estimated number of rows */
ha_rows
btr_estimate_n_rows_in_range(
	dict_index_t*	index,
	const dtuple_t*	tuple1,
	page_cur_mode_t	mode1,
	const dtuple_t*	tuple2,
	page_cur_mode_t	mode2)
{
	return btr_estimate_n_rows_in_range_low(
		index, tuple1, mode1, tuple2, mode2, 1);
}

/*******************************************************************//**
Record the number of non_null key values in a given index for
each n-column prefix of the index where 1 <= n <= dict_index_get_n_unique(index).
The estimates are eventually stored in the array:
index->stat_n_non_null_key_vals[], which is indexed from 0 to n-1. */
static
void
btr_record_not_null_field_in_rec(
/*=============================*/
	ulint		n_unique,	/*!< in: dict_index_get_n_unique(index),
					number of columns uniquely determine
					an index entry */
	const rec_offs*	offsets,	/*!< in: rec_get_offsets(rec, index),
					its size could be for all fields or
					that of "n_unique" */
	ib_uint64_t*	n_not_null)	/*!< in/out: array to record number of
					not null rows for n-column prefix */
{
	ulint	i;

	ut_ad(rec_offs_n_fields(offsets) >= n_unique);

	if (n_not_null == NULL) {
		return;
	}

	for (i = 0; i < n_unique; i++) {
		if (rec_offs_nth_sql_null(offsets, i)) {
			break;
		}

		n_not_null[i]++;
	}
}

/*******************************************************************//**
Estimates the number of different key values in a given index, for
each n-column prefix of the index where 1 <= n <= dict_index_get_n_unique(index).
The estimates are stored in the array index->stat_n_diff_key_vals[] (indexed
0..n_uniq-1) and the number of pages that were sampled is saved in
index->stat_n_sample_sizes[].
If innodb_stats_method is nulls_ignored, we also record the number of
non-null values for each prefix and stored the estimates in
array index->stat_n_non_null_key_vals.
@return true if the index is available and we get the estimated numbers,
false if the index is unavailable. */
bool
btr_estimate_number_of_different_key_vals(
/*======================================*/
	dict_index_t*	index)	/*!< in: index */
{
	btr_cur_t	cursor;
	page_t*		page;
	rec_t*		rec;
	ulint		n_cols;
	ib_uint64_t*	n_diff;
	ib_uint64_t*	n_not_null;
	ibool		stats_null_not_equal;
	uintmax_t	n_sample_pages=1; /* number of pages to sample */
	ulint		not_empty_flag	= 0;
	ulint		total_external_size = 0;
	ulint		i;
	ulint		j;
	uintmax_t	add_on;
	mtr_t		mtr;
	mem_heap_t*	heap		= NULL;
	rec_offs*	offsets_rec	= NULL;
	rec_offs*	offsets_next_rec = NULL;

	/* For spatial index, there is no such stats can be
	fetched. */
	if (dict_index_is_spatial(index)) {
		return(false);
	}

	n_cols = dict_index_get_n_unique(index);

	heap = mem_heap_create((sizeof *n_diff + sizeof *n_not_null)
			       * n_cols
			       + dict_index_get_n_fields(index)
			       * (sizeof *offsets_rec
				  + sizeof *offsets_next_rec));

	n_diff = (ib_uint64_t*) mem_heap_zalloc(
		heap, n_cols * sizeof(n_diff[0]));

	n_not_null = NULL;

	/* Check srv_innodb_stats_method setting, and decide whether we
	need to record non-null value and also decide if NULL is
	considered equal (by setting stats_null_not_equal value) */
	switch (srv_innodb_stats_method) {
	case SRV_STATS_NULLS_IGNORED:
		n_not_null = (ib_uint64_t*) mem_heap_zalloc(
			heap, n_cols * sizeof *n_not_null);
		/* fall through */

	case SRV_STATS_NULLS_UNEQUAL:
		/* for both SRV_STATS_NULLS_IGNORED and SRV_STATS_NULLS_UNEQUAL
		case, we will treat NULLs as unequal value */
		stats_null_not_equal = TRUE;
		break;

	case SRV_STATS_NULLS_EQUAL:
		stats_null_not_equal = FALSE;
		break;

	default:
		ut_error;
	}

	if (srv_stats_sample_traditional) {
		/* It makes no sense to test more pages than are contained
		in the index, thus we lower the number if it is too high */
		if (srv_stats_transient_sample_pages > index->stat_index_size) {
			if (index->stat_index_size > 0) {
				n_sample_pages = index->stat_index_size;
			}
		} else {
			n_sample_pages = srv_stats_transient_sample_pages;
		}
	} else {
		/* New logaritmic number of pages that are estimated.
		Number of pages estimated should be between 1 and
		index->stat_index_size.

		If we have only 0 or 1 index pages then we can only take 1
		sample. We have already initialized n_sample_pages to 1.

		So taking index size as I and sample as S and log(I)*S as L

		requirement 1) we want the out limit of the expression to not exceed I;
		requirement 2) we want the ideal pages to be at least S;
		so the current expression is min(I, max( min(S,I), L)

		looking for simplifications:

		case 1: assume S < I
		min(I, max( min(S,I), L) -> min(I , max( S, L))

		but since L=LOG2(I)*S and log2(I) >=1   L>S always so max(S,L) = L.

		so we have: min(I , L)

		case 2: assume I < S
		    min(I, max( min(S,I), L) -> min(I, max( I, L))

		case 2a: L > I
		    min(I, max( I, L)) -> min(I, L) -> I

		case 2b: when L < I
		    min(I, max( I, L))  ->  min(I, I ) -> I

		so taking all case2 paths is I, our expression is:
		n_pages = S < I? min(I,L) : I
                */
		if (index->stat_index_size > 1) {
			n_sample_pages = (srv_stats_transient_sample_pages < index->stat_index_size) ?
				ut_min(static_cast<ulint>(index->stat_index_size),
					static_cast<ulint>(log2(index->stat_index_size)*srv_stats_transient_sample_pages))
				: index->stat_index_size;

		}
	}

	/* Sanity check */
	ut_ad(n_sample_pages > 0 && n_sample_pages <= (index->stat_index_size <= 1 ? 1 : index->stat_index_size));

	/* We sample some pages in the index to get an estimate */

	for (i = 0; i < n_sample_pages; i++) {
		mtr_start(&mtr);

		bool	available;

		available = btr_cur_open_at_rnd_pos(index, BTR_SEARCH_LEAF,
						    &cursor, &mtr);

		if (!available) {
			mtr_commit(&mtr);
			mem_heap_free(heap);

			return(false);
		}

		/* Count the number of different key values for each prefix of
		the key on this index page. If the prefix does not determine
		the index record uniquely in the B-tree, then we subtract one
		because otherwise our algorithm would give a wrong estimate
		for an index where there is just one key value. */

		if (!index->is_readable()) {
			mtr_commit(&mtr);
			goto exit_loop;
		}

		page = btr_cur_get_page(&cursor);

		rec = page_rec_get_next(page_get_infimum_rec(page));
		const bool is_leaf = page_is_leaf(page);

		if (!page_rec_is_supremum(rec)) {
			not_empty_flag = 1;
			offsets_rec = rec_get_offsets(rec, index, offsets_rec,
						      is_leaf,
						      ULINT_UNDEFINED, &heap);

			if (n_not_null != NULL) {
				btr_record_not_null_field_in_rec(
					n_cols, offsets_rec, n_not_null);
			}
		}

		while (!page_rec_is_supremum(rec)) {
			ulint	matched_fields;
			rec_t*	next_rec = page_rec_get_next(rec);
			if (page_rec_is_supremum(next_rec)) {
				total_external_size +=
					btr_rec_get_externally_stored_len(
						rec, offsets_rec);
				break;
			}

			offsets_next_rec = rec_get_offsets(next_rec, index,
							   offsets_next_rec,
							   is_leaf,
							   ULINT_UNDEFINED,
							   &heap);

			cmp_rec_rec(rec, next_rec,
				    offsets_rec, offsets_next_rec,
				    index, stats_null_not_equal,
				    &matched_fields);

			for (j = matched_fields; j < n_cols; j++) {
				/* We add one if this index record has
				a different prefix from the previous */

				n_diff[j]++;
			}

			if (n_not_null != NULL) {
				btr_record_not_null_field_in_rec(
					n_cols, offsets_next_rec, n_not_null);
			}

			total_external_size
				+= btr_rec_get_externally_stored_len(
					rec, offsets_rec);

			rec = next_rec;
			/* Initialize offsets_rec for the next round
			and assign the old offsets_rec buffer to
			offsets_next_rec. */
			{
				rec_offs* offsets_tmp = offsets_rec;
				offsets_rec = offsets_next_rec;
				offsets_next_rec = offsets_tmp;
			}
		}

		if (n_cols == dict_index_get_n_unique_in_tree(index)
		    && page_has_siblings(page)) {

			/* If there is more than one leaf page in the tree,
			we add one because we know that the first record
			on the page certainly had a different prefix than the
			last record on the previous index page in the
			alphabetical order. Before this fix, if there was
			just one big record on each clustered index page, the
			algorithm grossly underestimated the number of rows
			in the table. */

			n_diff[n_cols - 1]++;
		}

		mtr_commit(&mtr);
	}

exit_loop:
	/* If we saw k borders between different key values on
	n_sample_pages leaf pages, we can estimate how many
	there will be in index->stat_n_leaf_pages */

	/* We must take into account that our sample actually represents
	also the pages used for external storage of fields (those pages are
	included in index->stat_n_leaf_pages) */

	for (j = 0; j < n_cols; j++) {
		index->stat_n_diff_key_vals[j]
			= BTR_TABLE_STATS_FROM_SAMPLE(
				n_diff[j], index, n_sample_pages,
				total_external_size, not_empty_flag);

		/* If the tree is small, smaller than
		10 * n_sample_pages + total_external_size, then
		the above estimate is ok. For bigger trees it is common that we
		do not see any borders between key values in the few pages
		we pick. But still there may be n_sample_pages
		different key values, or even more. Let us try to approximate
		that: */

		add_on = index->stat_n_leaf_pages
			/ (10 * (n_sample_pages
				 + total_external_size));

		if (add_on > n_sample_pages) {
			add_on = n_sample_pages;
		}

		index->stat_n_diff_key_vals[j] += add_on;

		index->stat_n_sample_sizes[j] = n_sample_pages;

		/* Update the stat_n_non_null_key_vals[] with our
		sampled result. stat_n_non_null_key_vals[] is created
		and initialized to zero in dict_index_add_to_cache(),
		along with stat_n_diff_key_vals[] array */
		if (n_not_null != NULL) {
			index->stat_n_non_null_key_vals[j] =
				 BTR_TABLE_STATS_FROM_SAMPLE(
					n_not_null[j], index, n_sample_pages,
					total_external_size, not_empty_flag);
		}
	}

	mem_heap_free(heap);

	return(true);
}

/*================== EXTERNAL STORAGE OF BIG FIELDS ===================*/

/***********************************************************//**
Gets the offset of the pointer to the externally stored part of a field.
@return offset of the pointer to the externally stored part */
static
ulint
btr_rec_get_field_ref_offs(
/*=======================*/
	const rec_offs*	offsets,/*!< in: array returned by rec_get_offsets() */
	ulint		n)	/*!< in: index of the external field */
{
	ulint	field_ref_offs;
	ulint	local_len;

	ut_a(rec_offs_nth_extern(offsets, n));
	field_ref_offs = rec_get_nth_field_offs(offsets, n, &local_len);
	ut_a(len_is_stored(local_len));
	ut_a(local_len >= BTR_EXTERN_FIELD_REF_SIZE);

	return(field_ref_offs + local_len - BTR_EXTERN_FIELD_REF_SIZE);
}

/** Gets a pointer to the externally stored part of a field.
@param rec record
@param offsets rec_get_offsets(rec)
@param n index of the externally stored field
@return pointer to the externally stored part */
#define btr_rec_get_field_ref(rec, offsets, n)			\
	((rec) + btr_rec_get_field_ref_offs(offsets, n))

/** Gets the externally stored size of a record, in units of a database page.
@param[in]	rec	record
@param[in]	offsets	array returned by rec_get_offsets()
@return externally stored part, in units of a database page */
ulint
btr_rec_get_externally_stored_len(
	const rec_t*	rec,
	const rec_offs*	offsets)
{
	ulint	n_fields;
	ulint	total_extern_len = 0;
	ulint	i;

	ut_ad(!rec_offs_comp(offsets) || !rec_get_node_ptr_flag(rec));

	if (!rec_offs_any_extern(offsets)) {
		return(0);
	}

	n_fields = rec_offs_n_fields(offsets);

	for (i = 0; i < n_fields; i++) {
		if (rec_offs_nth_extern(offsets, i)) {

			ulint	extern_len = mach_read_from_4(
				btr_rec_get_field_ref(rec, offsets, i)
				+ BTR_EXTERN_LEN + 4);

			total_extern_len += ut_calc_align(
				extern_len, ulint(srv_page_size));
		}
	}

	return total_extern_len >> srv_page_size_shift;
}

/*******************************************************************//**
Sets the ownership bit of an externally stored field in a record. */
static
void
btr_cur_set_ownership_of_extern_field(
/*==================================*/
	page_zip_des_t*	page_zip,/*!< in/out: compressed page whose uncompressed
				part will be updated, or NULL */
	rec_t*		rec,	/*!< in/out: clustered index record */
	dict_index_t*	index,	/*!< in: index of the page */
	const rec_offs*	offsets,/*!< in: array returned by rec_get_offsets() */
	ulint		i,	/*!< in: field number */
	ibool		val,	/*!< in: value to set */
	mtr_t*		mtr)	/*!< in: mtr, or NULL if not logged */
{
	byte*	data;
	ulint	local_len;
	ulint	byte_val;

	data = rec_get_nth_field(rec, offsets, i, &local_len);
	ut_ad(rec_offs_nth_extern(offsets, i));
	ut_a(local_len >= BTR_EXTERN_FIELD_REF_SIZE);

	local_len -= BTR_EXTERN_FIELD_REF_SIZE;

	byte_val = mach_read_from_1(data + local_len + BTR_EXTERN_LEN);

	if (val) {
		byte_val &= ~BTR_EXTERN_OWNER_FLAG;
	} else {
#if defined UNIV_DEBUG || defined UNIV_BLOB_LIGHT_DEBUG
		ut_a(!(byte_val & BTR_EXTERN_OWNER_FLAG));
#endif /* UNIV_DEBUG || UNIV_BLOB_LIGHT_DEBUG */
		byte_val |= BTR_EXTERN_OWNER_FLAG;
	}

	if (page_zip) {
		mach_write_to_1(data + local_len + BTR_EXTERN_LEN, byte_val);
		page_zip_write_blob_ptr(page_zip, rec, index, offsets, i, mtr);
	} else if (mtr != NULL) {

		mlog_write_ulint(data + local_len + BTR_EXTERN_LEN, byte_val,
				 MLOG_1BYTE, mtr);
	} else {
		mach_write_to_1(data + local_len + BTR_EXTERN_LEN, byte_val);
	}
}

/*******************************************************************//**
Marks non-updated off-page fields as disowned by this record. The ownership
must be transferred to the updated record which is inserted elsewhere in the
index tree. In purge only the owner of externally stored field is allowed
to free the field. */
void
btr_cur_disown_inherited_fields(
/*============================*/
	page_zip_des_t*	page_zip,/*!< in/out: compressed page whose uncompressed
				part will be updated, or NULL */
	rec_t*		rec,	/*!< in/out: record in a clustered index */
	dict_index_t*	index,	/*!< in: index of the page */
	const rec_offs*	offsets,/*!< in: array returned by rec_get_offsets() */
	const upd_t*	update,	/*!< in: update vector */
	mtr_t*		mtr)	/*!< in/out: mini-transaction */
{
	ulint	i;

	ut_ad(rec_offs_validate(rec, index, offsets));
	ut_ad(!rec_offs_comp(offsets) || !rec_get_node_ptr_flag(rec));
	ut_ad(rec_offs_any_extern(offsets));

	for (i = 0; i < rec_offs_n_fields(offsets); i++) {
		if (rec_offs_nth_extern(offsets, i)
		    && !upd_get_field_by_field_no(update, i, false)) {
			btr_cur_set_ownership_of_extern_field(
				page_zip, rec, index, offsets, i, FALSE, mtr);
		}
	}
}

/*******************************************************************//**
Marks all extern fields in a record as owned by the record. This function
should be called if the delete mark of a record is removed: a not delete
marked record always owns all its extern fields. */
static
void
btr_cur_unmark_extern_fields(
/*=========================*/
	page_zip_des_t*	page_zip,/*!< in/out: compressed page whose uncompressed
				part will be updated, or NULL */
	rec_t*		rec,	/*!< in/out: record in a clustered index */
	dict_index_t*	index,	/*!< in: index of the page */
	const rec_offs*	offsets,/*!< in: array returned by rec_get_offsets() */
	mtr_t*		mtr)	/*!< in: mtr, or NULL if not logged */
{
	ulint	n;
	ulint	i;

	ut_ad(!rec_offs_comp(offsets) || !rec_get_node_ptr_flag(rec));
	n = rec_offs_n_fields(offsets);

	if (!rec_offs_any_extern(offsets)) {

		return;
	}

	for (i = 0; i < n; i++) {
		if (rec_offs_nth_extern(offsets, i)) {

			btr_cur_set_ownership_of_extern_field(
				page_zip, rec, index, offsets, i, TRUE, mtr);
		}
	}
}

/*******************************************************************//**
Returns the length of a BLOB part stored on the header page.
@return part length */
static
ulint
btr_blob_get_part_len(
/*==================*/
	const byte*	blob_header)	/*!< in: blob header */
{
	return(mach_read_from_4(blob_header + BTR_BLOB_HDR_PART_LEN));
}

/*******************************************************************//**
Returns the page number where the next BLOB part is stored.
@return page number or FIL_NULL if no more pages */
static
ulint
btr_blob_get_next_page_no(
/*======================*/
	const byte*	blob_header)	/*!< in: blob header */
{
	return(mach_read_from_4(blob_header + BTR_BLOB_HDR_NEXT_PAGE_NO));
}

/*******************************************************************//**
Deallocate a buffer block that was reserved for a BLOB part. */
static
void
btr_blob_free(
/*==========*/
	buf_block_t*	block,	/*!< in: buffer block */
	ibool		all,	/*!< in: TRUE=remove also the compressed page
				if there is one */
	mtr_t*		mtr)	/*!< in: mini-transaction to commit */
{
	buf_pool_t*	buf_pool = buf_pool_from_block(block);
	const page_id_t	page_id(block->page.id);
	ut_ad(mtr_memo_contains(mtr, block, MTR_MEMO_PAGE_X_FIX));
	mtr_commit(mtr);

	buf_pool_mutex_enter(buf_pool);

	if (buf_page_t* bpage = buf_page_hash_get(buf_pool, page_id)) {
		if (!buf_LRU_free_page(bpage, all)
		    && all && bpage->zip.data) {
			/* Attempt to deallocate the uncompressed page
			if the whole block cannot be deallocted. */

			buf_LRU_free_page(bpage, false);
		}
	}

	buf_pool_mutex_exit(buf_pool);
}

/** Helper class used while writing blob pages, during insert or update. */
struct btr_blob_log_check_t {
	/** Persistent cursor on a clusterex index record with blobs. */
	btr_pcur_t*	m_pcur;
	/** Mini transaction holding the latches for m_pcur */
	mtr_t*		m_mtr;
	/** rec_get_offsets(rec, index); offset of clust_rec */
	const rec_offs*	m_offsets;
	/** The block containing clustered record */
	buf_block_t**	m_block;
	/** The clustered record pointer */
	rec_t**		m_rec;
	/** The blob operation code */
	enum blob_op	m_op;

	/** Constructor
	@param[in]	pcur		persistent cursor on a clustered
					index record with blobs.
	@param[in]	mtr		mini-transaction holding latches for
					pcur.
	@param[in]	offsets		offsets of the clust_rec
	@param[in,out]	block		record block containing pcur record
	@param[in,out]	rec		the clustered record pointer
	@param[in]	op		the blob operation code */
	btr_blob_log_check_t(
		btr_pcur_t*	pcur,
		mtr_t*		mtr,
		const rec_offs*	offsets,
		buf_block_t**	block,
		rec_t**		rec,
		enum blob_op	op)
		: m_pcur(pcur),
		  m_mtr(mtr),
		  m_offsets(offsets),
		  m_block(block),
		  m_rec(rec),
		  m_op(op)
	{
		ut_ad(rec_offs_validate(*m_rec, m_pcur->index(), m_offsets));
		ut_ad((*m_block)->frame == page_align(*m_rec));
		ut_ad(*m_rec == btr_pcur_get_rec(m_pcur));
	}

	/** Check if there is enough space in log file. Commit and re-start the
	mini transaction. */
	void check()
	{
		dict_index_t*	index = m_pcur->index();
		ulint		offs = 0;
		ulint		page_no = ULINT_UNDEFINED;
		FlushObserver*	observer = m_mtr->get_flush_observer();

		if (UNIV_UNLIKELY(m_op == BTR_STORE_INSERT_BULK)) {
			offs = page_offset(*m_rec);
			page_no = page_get_page_no(
				buf_block_get_frame(*m_block));

			buf_block_buf_fix_inc(*m_block, __FILE__, __LINE__);
		} else {
			btr_pcur_store_position(m_pcur, m_mtr);
		}
		m_mtr->commit();

		DEBUG_SYNC_C("blob_write_middle");

		log_free_check();

		DEBUG_SYNC_C("blob_write_middle_after_check");

		const mtr_log_t log_mode = m_mtr->get_log_mode();
		m_mtr->start();
		m_mtr->set_log_mode(log_mode);
		index->set_modified(*m_mtr);
		m_mtr->set_flush_observer(observer);

		if (UNIV_UNLIKELY(m_op == BTR_STORE_INSERT_BULK)) {
			m_pcur->btr_cur.page_cur.block = btr_block_get(
				page_id_t(index->table->space_id, page_no),
				index->table->space->zip_size(),
				RW_X_LATCH, index, m_mtr);
			m_pcur->btr_cur.page_cur.rec
				= m_pcur->btr_cur.page_cur.block->frame
				+ offs;

			buf_block_buf_fix_dec(m_pcur->btr_cur.page_cur.block);
		} else {
			ut_ad(m_pcur->rel_pos == BTR_PCUR_ON);
			bool ret = btr_pcur_restore_position(
				BTR_MODIFY_LEAF | BTR_MODIFY_EXTERNAL,
				m_pcur, m_mtr);

			ut_a(ret);
		}

		*m_block	= btr_pcur_get_block(m_pcur);
		*m_rec		= btr_pcur_get_rec(m_pcur);

		rec_offs_make_valid(*m_rec, index, true,
				    const_cast<rec_offs*>(m_offsets));

		ut_ad(m_mtr->memo_contains_page_flagged(
		      *m_rec,
		      MTR_MEMO_PAGE_X_FIX | MTR_MEMO_PAGE_SX_FIX));

		ut_ad((m_op == BTR_STORE_INSERT_BULK)
		      == !mtr_memo_contains_flagged(m_mtr, &index->lock,
						    MTR_MEMO_SX_LOCK
						    | MTR_MEMO_X_LOCK));
	}
};

/*******************************************************************//**
Stores the fields in big_rec_vec to the tablespace and puts pointers to
them in rec.  The extern flags in rec will have to be set beforehand.
The fields are stored on pages allocated from leaf node
file segment of the index tree.

TODO: If the allocation extends the tablespace, it will not be redo logged, in
any mini-transaction.  Tablespace extension should be redo-logged, so that
recovery will not fail when the big_rec was written to the extended portion of
the file, in case the file was somehow truncated in the crash.

@return DB_SUCCESS or DB_OUT_OF_FILE_SPACE */
dberr_t
btr_store_big_rec_extern_fields(
/*============================*/
	btr_pcur_t*	pcur,		/*!< in/out: a persistent cursor. if
					btr_mtr is restarted, then this can
					be repositioned. */
	rec_offs*	offsets,	/*!< in/out: rec_get_offsets() on
					pcur. the "external storage" flags
					in offsets will correctly correspond
					to rec when this function returns */
	const big_rec_t*big_rec_vec,	/*!< in: vector containing fields
					to be stored externally */
	mtr_t*		btr_mtr,	/*!< in/out: mtr containing the
					latches to the clustered index. can be
					committed and restarted. */
	enum blob_op	op)		/*! in: operation code */
{
	ulint		rec_page_no;
	byte*		field_ref;
	ulint		extern_len;
	ulint		store_len;
	ulint		page_no;
	ulint		space_id;
	ulint		prev_page_no;
	ulint		hint_page_no;
	ulint		i;
	mtr_t		mtr;
	mtr_t		mtr_bulk;
	mem_heap_t*	heap = NULL;
	page_zip_des_t*	page_zip;
	z_stream	c_stream;
	dberr_t		error		= DB_SUCCESS;
	dict_index_t*	index		= pcur->index();
	buf_block_t*	rec_block	= btr_pcur_get_block(pcur);
	rec_t*		rec		= btr_pcur_get_rec(pcur);

	ut_ad(rec_offs_validate(rec, index, offsets));
	ut_ad(rec_offs_any_extern(offsets));
	ut_ad(op == BTR_STORE_INSERT_BULK
	      || mtr_memo_contains_flagged(btr_mtr, &index->lock,
					   MTR_MEMO_X_LOCK
					   | MTR_MEMO_SX_LOCK));
	ut_ad(mtr_memo_contains(btr_mtr, rec_block, MTR_MEMO_PAGE_X_FIX));
	ut_ad(buf_block_get_frame(rec_block) == page_align(rec));
	ut_a(dict_index_is_clust(index));

	btr_blob_log_check_t redo_log(pcur, btr_mtr, offsets, &rec_block,
				      &rec, op);
	page_zip = buf_block_get_page_zip(rec_block);
	space_id = rec_block->page.id.space();
	rec_page_no = rec_block->page.id.page_no();
	ut_a(fil_page_index_page_check(page_align(rec))
	     || op == BTR_STORE_INSERT_BULK);

	if (page_zip) {
		int	err;

		/* Zlib deflate needs 128 kilobytes for the default
		window size, plus 512 << memLevel, plus a few
		kilobytes for small objects.  We use reduced memLevel
		to limit the memory consumption, and preallocate the
		heap, hoping to avoid memory fragmentation. */
		heap = mem_heap_create(250000);
		page_zip_set_alloc(&c_stream, heap);

		err = deflateInit2(&c_stream, int(page_zip_level),
				   Z_DEFLATED, 15, 7, Z_DEFAULT_STRATEGY);
		ut_a(err == Z_OK);
	}

#if defined UNIV_DEBUG || defined UNIV_BLOB_LIGHT_DEBUG
	/* All pointers to externally stored columns in the record
	must either be zero or they must be pointers to inherited
	columns, owned by this record or an earlier record version. */
	for (i = 0; i < big_rec_vec->n_fields; i++) {
		field_ref = btr_rec_get_field_ref(
			rec, offsets, big_rec_vec->fields[i].field_no);

		ut_a(!(field_ref[BTR_EXTERN_LEN] & BTR_EXTERN_OWNER_FLAG));
		/* Either this must be an update in place,
		or the BLOB must be inherited, or the BLOB pointer
		must be zero (will be written in this function). */
		ut_a(op == BTR_STORE_UPDATE
		     || (field_ref[BTR_EXTERN_LEN] & BTR_EXTERN_INHERITED_FLAG)
		     || !memcmp(field_ref, field_ref_zero,
				BTR_EXTERN_FIELD_REF_SIZE));
	}
#endif /* UNIV_DEBUG || UNIV_BLOB_LIGHT_DEBUG */

	/* Space available in compressed page to carry blob data */
	const ulint	payload_size_zip = rec_block->physical_size()
		- FIL_PAGE_DATA;

	/* Space available in uncompressed page to carry blob data */
	const ulint	payload_size = payload_size_zip
		- (BTR_BLOB_HDR_SIZE + FIL_PAGE_DATA_END);

	/* We have to create a file segment to the tablespace
	for each field and put the pointer to the field in rec */

	for (i = 0; i < big_rec_vec->n_fields; i++) {
		const ulint field_no = big_rec_vec->fields[i].field_no;

		field_ref = btr_rec_get_field_ref(rec, offsets, field_no);
#if defined UNIV_DEBUG || defined UNIV_BLOB_LIGHT_DEBUG
		/* A zero BLOB pointer should have been initially inserted. */
		ut_a(!memcmp(field_ref, field_ref_zero,
			     BTR_EXTERN_FIELD_REF_SIZE));
#endif /* UNIV_DEBUG || UNIV_BLOB_LIGHT_DEBUG */
		extern_len = big_rec_vec->fields[i].len;
		MEM_CHECK_DEFINED(big_rec_vec->fields[i].data, extern_len);
		ut_a(extern_len > 0);

		prev_page_no = FIL_NULL;

		if (page_zip) {
			int	err = deflateReset(&c_stream);
			ut_a(err == Z_OK);

			c_stream.next_in = (Bytef*)
				big_rec_vec->fields[i].data;
			c_stream.avail_in = static_cast<uInt>(extern_len);
		}

		for (ulint blob_npages = 0;; ++blob_npages) {
			buf_block_t*	block;
			page_t*		page;
			const ulint	commit_freq = 4;
			ulint		r_extents;

			ut_ad(page_align(field_ref) == page_align(rec));

			if (!(blob_npages % commit_freq)) {

				redo_log.check();

				field_ref = btr_rec_get_field_ref(
					rec, offsets, field_no);

				page_zip = buf_block_get_page_zip(rec_block);
				rec_page_no = rec_block->page.id.page_no();
			}

			mtr.start();
			index->set_modified(mtr);
			mtr.set_log_mode(btr_mtr->get_log_mode());
			mtr.set_flush_observer(btr_mtr->get_flush_observer());

			buf_page_get(rec_block->page.id,
				     rec_block->zip_size(), RW_X_LATCH, &mtr);

			if (prev_page_no == FIL_NULL) {
				hint_page_no = 1 + rec_page_no;
			} else {
				hint_page_no = prev_page_no + 1;
			}

			mtr_t	*alloc_mtr;

			if (UNIV_UNLIKELY(op == BTR_STORE_INSERT_BULK)) {
				mtr_bulk.start();
				mtr_bulk.set_spaces(mtr);
				alloc_mtr = &mtr_bulk;
			} else {
				alloc_mtr = &mtr;
			}

			if (!fsp_reserve_free_extents(&r_extents,
						      index->table->space, 1,
						      FSP_BLOB, alloc_mtr,
						      1)) {

				alloc_mtr->commit();
				error = DB_OUT_OF_FILE_SPACE;
				goto func_exit;
			}

			block = btr_page_alloc(index, hint_page_no, FSP_NO_DIR,
					       0, alloc_mtr, &mtr);

			index->table->space->release_free_extents(r_extents);

			if (UNIV_UNLIKELY(op == BTR_STORE_INSERT_BULK)) {
				mtr_bulk.commit();
			}

			ut_a(block != NULL);

			page_no = block->page.id.page_no();
			page = buf_block_get_frame(block);

			if (prev_page_no != FIL_NULL) {
				buf_block_t*	prev_block;
				page_t*		prev_page;

				prev_block = buf_page_get(
					page_id_t(space_id, prev_page_no),
					rec_block->zip_size(),
					RW_X_LATCH, &mtr);

				buf_block_dbg_add_level(prev_block,
							SYNC_EXTERN_STORAGE);
				prev_page = buf_block_get_frame(prev_block);

				if (page_zip) {
					mlog_write_ulint(
						prev_page + FIL_PAGE_NEXT,
						page_no, MLOG_4BYTES, &mtr);
					memcpy(buf_block_get_page_zip(
						       prev_block)
					       ->data + FIL_PAGE_NEXT,
					       prev_page + FIL_PAGE_NEXT, 4);
				} else {
					mlog_write_ulint(
						prev_page + FIL_PAGE_DATA
						+ BTR_BLOB_HDR_NEXT_PAGE_NO,
						page_no, MLOG_4BYTES, &mtr);
				}

			} else if (dict_index_is_online_ddl(index)) {
				row_log_table_blob_alloc(index, page_no);
			}

			if (page_zip) {
				int		err;
				page_zip_des_t*	blob_page_zip;

				/* Write FIL_PAGE_TYPE to the redo log
				separately, before logging any other
				changes to the page, so that the debug
				assertions in
				recv_parse_or_apply_log_rec_body() can
				be made simpler.  Before InnoDB Plugin
				1.0.4, the initialization of
				FIL_PAGE_TYPE was logged as part of
				the mlog_log_string() below. */

				mlog_write_ulint(page + FIL_PAGE_TYPE,
						 prev_page_no == FIL_NULL
						 ? FIL_PAGE_TYPE_ZBLOB
						 : FIL_PAGE_TYPE_ZBLOB2,
						 MLOG_2BYTES, &mtr);

				c_stream.next_out = page
					+ FIL_PAGE_DATA;
				c_stream.avail_out = static_cast<uInt>(
					payload_size_zip);

				err = deflate(&c_stream, Z_FINISH);
				ut_a(err == Z_OK || err == Z_STREAM_END);
				ut_a(err == Z_STREAM_END
				     || c_stream.avail_out == 0);

				compile_time_assert(FIL_PAGE_NEXT
						    == FIL_PAGE_PREV + 4);
				compile_time_assert(FIL_NULL == 0xffffffff);
				mlog_memset(block, FIL_PAGE_PREV, 8, 0xff,
					    &mtr);
				mlog_log_string(page
						+ FIL_PAGE_FILE_FLUSH_LSN_OR_KEY_VERSION,
						page_zip_get_size(page_zip)
						- FIL_PAGE_FILE_FLUSH_LSN_OR_KEY_VERSION
						- c_stream.avail_out,
						&mtr);
				/* Zero out the unused part of the page. */
				if (c_stream.avail_out) {
					mlog_memset(block,
						    page_zip_get_size(page_zip)
						    - c_stream.avail_out,
						    c_stream.avail_out,
						    0, &mtr);
				}
				/* Copy the page to compressed storage,
				because it will be flushed to disk
				from there. */
				blob_page_zip = buf_block_get_page_zip(block);
				ut_ad(blob_page_zip);
				ut_ad(page_zip_get_size(blob_page_zip)
				      == page_zip_get_size(page_zip));
				memcpy(blob_page_zip->data, page,
				       page_zip_get_size(page_zip));

				if (err == Z_OK && prev_page_no != FIL_NULL) {

					goto next_zip_page;
				}

				if (err == Z_STREAM_END) {
					mach_write_to_4(field_ref
							+ BTR_EXTERN_LEN, 0);
					mach_write_to_4(field_ref
							+ BTR_EXTERN_LEN + 4,
							c_stream.total_in);
				} else {
					memset(field_ref + BTR_EXTERN_LEN,
					       0, 8);
				}

				if (prev_page_no == FIL_NULL) {
					ut_ad(blob_npages == 0);
					mach_write_to_4(field_ref
							+ BTR_EXTERN_SPACE_ID,
							space_id);

					mach_write_to_4(field_ref
							+ BTR_EXTERN_PAGE_NO,
							page_no);

					mach_write_to_4(field_ref
							+ BTR_EXTERN_OFFSET,
							FIL_PAGE_NEXT);
				}

				/* We compress a page when finish bulk insert.*/
				if (UNIV_LIKELY(op != BTR_STORE_INSERT_BULK)) {
					page_zip_write_blob_ptr(
						page_zip, rec, index, offsets,
						field_no, &mtr);
				}

next_zip_page:
				prev_page_no = page_no;

				/* Commit mtr and release the
				uncompressed page frame to save memory. */
				btr_blob_free(block, FALSE, &mtr);

				if (err == Z_STREAM_END) {
					break;
				}
			} else {
				mlog_write_ulint(page + FIL_PAGE_TYPE,
						 FIL_PAGE_TYPE_BLOB,
						 MLOG_2BYTES, &mtr);

				if (extern_len > payload_size) {
					store_len = payload_size;
				} else {
					store_len = extern_len;
				}

				mlog_write_string(page + FIL_PAGE_DATA
						  + BTR_BLOB_HDR_SIZE,
						  (const byte*)
						  big_rec_vec->fields[i].data
						  + big_rec_vec->fields[i].len
						  - extern_len,
						  store_len, &mtr);
				mlog_write_ulint(page + FIL_PAGE_DATA
						 + BTR_BLOB_HDR_PART_LEN,
						 store_len, MLOG_4BYTES, &mtr);
				mlog_write_ulint(page + FIL_PAGE_DATA
						 + BTR_BLOB_HDR_NEXT_PAGE_NO,
						 FIL_NULL, MLOG_4BYTES, &mtr);

				extern_len -= store_len;

				ut_ad(!mach_read_from_4(BTR_EXTERN_LEN
							+ field_ref));
				mlog_write_ulint(field_ref
						 + BTR_EXTERN_LEN + 4,
						 big_rec_vec->fields[i].len
						 - extern_len,
						 MLOG_4BYTES, &mtr);

				if (prev_page_no == FIL_NULL) {
					ut_ad(blob_npages == 0);
					mlog_write_ulint(field_ref
							 + BTR_EXTERN_SPACE_ID,
							 space_id, MLOG_4BYTES,
							 &mtr);

					mlog_write_ulint(field_ref
							 + BTR_EXTERN_PAGE_NO,
							 page_no, MLOG_4BYTES,
							 &mtr);

					mlog_write_ulint(field_ref
							 + BTR_EXTERN_OFFSET,
							 FIL_PAGE_DATA,
							 MLOG_4BYTES,
							 &mtr);
				}

				prev_page_no = page_no;

				mtr.commit();

				if (extern_len == 0) {
					break;
				}
			}
		}

		DBUG_EXECUTE_IF("btr_store_big_rec_extern",
				error = DB_OUT_OF_FILE_SPACE;
				goto func_exit;);

		rec_offs_make_nth_extern(offsets, field_no);
	}

func_exit:
	if (page_zip) {
		deflateEnd(&c_stream);
	}

	if (heap != NULL) {
		mem_heap_free(heap);
	}

#if defined UNIV_DEBUG || defined UNIV_BLOB_LIGHT_DEBUG
	/* All pointers to externally stored columns in the record
	must be valid. */
	for (i = 0; i < rec_offs_n_fields(offsets); i++) {
		if (!rec_offs_nth_extern(offsets, i)) {
			continue;
		}

		field_ref = btr_rec_get_field_ref(rec, offsets, i);

		/* The pointer must not be zero if the operation
		succeeded. */
		ut_a(0 != memcmp(field_ref, field_ref_zero,
				 BTR_EXTERN_FIELD_REF_SIZE)
		     || error != DB_SUCCESS);
		/* The column must not be disowned by this record. */
		ut_a(!(field_ref[BTR_EXTERN_LEN] & BTR_EXTERN_OWNER_FLAG));
	}
#endif /* UNIV_DEBUG || UNIV_BLOB_LIGHT_DEBUG */
	return(error);
}

/*******************************************************************//**
Check the FIL_PAGE_TYPE on an uncompressed BLOB page. */
static
void
btr_check_blob_fil_page_type(
/*=========================*/
	ulint		space_id,	/*!< in: space id */
	ulint		page_no,	/*!< in: page number */
	const page_t*	page,		/*!< in: page */
	ibool		read)		/*!< in: TRUE=read, FALSE=purge */
{
	ulint	type = fil_page_get_type(page);

	ut_a(space_id == page_get_space_id(page));
	ut_a(page_no == page_get_page_no(page));

	if (UNIV_UNLIKELY(type != FIL_PAGE_TYPE_BLOB)) {
		ulint	flags = fil_space_get_flags(space_id);

#ifndef UNIV_DEBUG /* Improve debug test coverage */
		if (!DICT_TF_HAS_ATOMIC_BLOBS(flags)) {
			/* Old versions of InnoDB did not initialize
			FIL_PAGE_TYPE on BLOB pages.  Do not print
			anything about the type mismatch when reading
			a BLOB page that may be from old versions. */
			return;
		}
#endif /* !UNIV_DEBUG */

		ib::fatal() << "FIL_PAGE_TYPE=" << type
			<< " on BLOB " << (read ? "read" : "purge")
			<< " space " << space_id << " page " << page_no
			<< " flags " << flags;
	}
}

/*******************************************************************//**
Frees the space in an externally stored field to the file space
management if the field in data is owned by the externally stored field,
in a rollback we may have the additional condition that the field must
not be inherited. */
void
btr_free_externally_stored_field(
/*=============================*/
	dict_index_t*	index,		/*!< in: index of the data, the index
					tree MUST be X-latched; if the tree
					height is 1, then also the root page
					must be X-latched! (this is relevant
					in the case this function is called
					from purge where 'data' is located on
					an undo log page, not an index
					page) */
	byte*		field_ref,	/*!< in/out: field reference */
	const rec_t*	rec,		/*!< in: record containing field_ref, for
					page_zip_write_blob_ptr(), or NULL */
	const rec_offs*	offsets,	/*!< in: rec_get_offsets(rec, index),
					or NULL */
	page_zip_des_t*	page_zip,	/*!< in: compressed page corresponding
					to rec, or NULL if rec == NULL */
	ulint		i,		/*!< in: field number of field_ref;
					ignored if rec == NULL */
	bool		rollback,	/*!< in: performing rollback? */
	mtr_t*		local_mtr)	/*!< in: mtr
					containing the latch to data an an
					X-latch to the index tree */
{
	page_t*		page;
	const ulint	space_id	= mach_read_from_4(
		field_ref + BTR_EXTERN_SPACE_ID);
	const ulint	start_page	= mach_read_from_4(
		field_ref + BTR_EXTERN_PAGE_NO);
	ulint		page_no;
	ulint		next_page_no;
	mtr_t		mtr;

	ut_ad(index->is_primary());
	ut_ad(mtr_memo_contains_flagged(local_mtr, dict_index_get_lock(index),
					MTR_MEMO_X_LOCK | MTR_MEMO_SX_LOCK));
	ut_ad(mtr_memo_contains_page(local_mtr, field_ref,
				     MTR_MEMO_PAGE_X_FIX));
	ut_ad(!rec || rec_offs_validate(rec, index, offsets));
	ut_ad(!rec || field_ref == btr_rec_get_field_ref(rec, offsets, i));
	ut_ad(local_mtr->is_named_space(
		      page_get_space_id(page_align(field_ref))));

	if (UNIV_UNLIKELY(!memcmp(field_ref, field_ref_zero,
				  BTR_EXTERN_FIELD_REF_SIZE))) {
		/* In the rollback, we may encounter a clustered index
		record with some unwritten off-page columns. There is
		nothing to free then. */
		ut_a(rollback);
		return;
	}

	ut_ad(!(mach_read_from_4(field_ref + BTR_EXTERN_LEN)
	        & ~((BTR_EXTERN_OWNER_FLAG
	             | BTR_EXTERN_INHERITED_FLAG) << 24)));
	ut_ad(space_id == index->table->space->id);
	ut_ad(space_id == index->table->space_id);

	const ulint ext_zip_size = index->table->space->zip_size();
	const ulint rec_zip_size = rec ? ext_zip_size : 0;

	if (rec == NULL) {
		/* This is a call from row_purge_upd_exist_or_extern(). */
		ut_ad(!page_zip);
	}

	for (;;) {
#ifdef UNIV_DEBUG
		buf_block_t*	rec_block;
#endif /* UNIV_DEBUG */
		buf_block_t*	ext_block;

		mtr_start(&mtr);
		mtr.set_spaces(*local_mtr);
		mtr.set_log_mode(local_mtr->get_log_mode());

		ut_ad(!index->table->is_temporary()
		      || local_mtr->get_log_mode() == MTR_LOG_NO_REDO);

		const page_t*	p = page_align(field_ref);

		const page_id_t	page_id(page_get_space_id(p),
					page_get_page_no(p));

#ifdef UNIV_DEBUG
		rec_block =
#endif /* UNIV_DEBUG */
		buf_page_get(page_id, rec_zip_size, RW_X_LATCH, &mtr);

		buf_block_dbg_add_level(rec_block, SYNC_NO_ORDER_CHECK);
		page_no = mach_read_from_4(field_ref + BTR_EXTERN_PAGE_NO);

		if (/* There is no external storage data */
		    page_no == FIL_NULL
		    /* This field does not own the externally stored field */
		    || (mach_read_from_1(field_ref + BTR_EXTERN_LEN)
			& BTR_EXTERN_OWNER_FLAG)
		    /* Rollback and inherited field */
		    || (rollback
			&& (mach_read_from_1(field_ref + BTR_EXTERN_LEN)
			    & BTR_EXTERN_INHERITED_FLAG))) {

			/* Do not free */
			mtr_commit(&mtr);

			return;
		}

		if (page_no == start_page && dict_index_is_online_ddl(index)) {
			row_log_table_blob_free(index, start_page);
		}

		ext_block = buf_page_get(
			page_id_t(space_id, page_no), ext_zip_size,
			RW_X_LATCH, &mtr);

		buf_block_dbg_add_level(ext_block, SYNC_EXTERN_STORAGE);
		page = buf_block_get_frame(ext_block);

		if (ext_zip_size) {
			/* Note that page_zip will be NULL
			in row_purge_upd_exist_or_extern(). */
			switch (fil_page_get_type(page)) {
			case FIL_PAGE_TYPE_ZBLOB:
			case FIL_PAGE_TYPE_ZBLOB2:
				break;
			default:
				ut_error;
			}
			next_page_no = mach_read_from_4(page + FIL_PAGE_NEXT);

			btr_page_free(index, ext_block, &mtr, true);

			if (page_zip != NULL) {
				mach_write_to_4(field_ref + BTR_EXTERN_PAGE_NO,
						next_page_no);
				mach_write_to_4(field_ref + BTR_EXTERN_LEN + 4,
						0);
				page_zip_write_blob_ptr(page_zip, rec, index,
							offsets, i, &mtr);
			} else {
				mlog_write_ulint(field_ref
						 + BTR_EXTERN_PAGE_NO,
						 next_page_no,
						 MLOG_4BYTES, &mtr);
				mlog_write_ulint(field_ref
						 + BTR_EXTERN_LEN + 4, 0,
						 MLOG_4BYTES, &mtr);
			}
		} else {
			ut_a(!page_zip);
			btr_check_blob_fil_page_type(space_id, page_no, page,
						     FALSE);

			next_page_no = mach_read_from_4(
				page + FIL_PAGE_DATA
				+ BTR_BLOB_HDR_NEXT_PAGE_NO);
			btr_page_free(index, ext_block, &mtr, true);

			mlog_write_ulint(field_ref + BTR_EXTERN_PAGE_NO,
					 next_page_no,
					 MLOG_4BYTES, &mtr);
			/* Zero out the BLOB length.  If the server
			crashes during the execution of this function,
			trx_rollback_all_recovered() could
			dereference the half-deleted BLOB, fetching a
			wrong prefix for the BLOB. */
			mlog_write_ulint(field_ref + BTR_EXTERN_LEN + 4,
					 0,
					 MLOG_4BYTES, &mtr);
		}

		/* Commit mtr and release the BLOB block to save memory. */
		btr_blob_free(ext_block, TRUE, &mtr);
	}
}

/***********************************************************//**
Frees the externally stored fields for a record. */
static
void
btr_rec_free_externally_stored_fields(
/*==================================*/
	dict_index_t*	index,	/*!< in: index of the data, the index
				tree MUST be X-latched */
	rec_t*		rec,	/*!< in/out: record */
	const rec_offs*	offsets,/*!< in: rec_get_offsets(rec, index) */
	page_zip_des_t*	page_zip,/*!< in: compressed page whose uncompressed
				part will be updated, or NULL */
	bool		rollback,/*!< in: performing rollback? */
	mtr_t*		mtr)	/*!< in: mini-transaction handle which contains
				an X-latch to record page and to the index
				tree */
{
	ulint	n_fields;
	ulint	i;

	ut_ad(rec_offs_validate(rec, index, offsets));
	ut_ad(mtr_memo_contains_page(mtr, rec, MTR_MEMO_PAGE_X_FIX));
	ut_ad(index->is_primary());
	ut_ad(page_rec_is_leaf(rec));
	/* Free possible externally stored fields in the record */

	ut_ad(dict_table_is_comp(index->table) == !!rec_offs_comp(offsets));
	n_fields = rec_offs_n_fields(offsets);

	for (i = 0; i < n_fields; i++) {
		if (rec_offs_nth_extern(offsets, i)) {
			btr_free_externally_stored_field(
				index, btr_rec_get_field_ref(rec, offsets, i),
				rec, offsets, page_zip, i, rollback, mtr);
		}
	}
}

/***********************************************************//**
Frees the externally stored fields for a record, if the field is mentioned
in the update vector. */
static
void
btr_rec_free_updated_extern_fields(
/*===============================*/
	dict_index_t*	index,	/*!< in: index of rec; the index tree MUST be
				X-latched */
	rec_t*		rec,	/*!< in/out: record */
	page_zip_des_t*	page_zip,/*!< in: compressed page whose uncompressed
				part will be updated, or NULL */
	const rec_offs*	offsets,/*!< in: rec_get_offsets(rec, index) */
	const upd_t*	update,	/*!< in: update vector */
	bool		rollback,/*!< in: performing rollback? */
	mtr_t*		mtr)	/*!< in: mini-transaction handle which contains
				an X-latch to record page and to the tree */
{
	ulint	n_fields;
	ulint	i;

	ut_ad(rec_offs_validate(rec, index, offsets));
	ut_ad(mtr_memo_contains_page(mtr, rec, MTR_MEMO_PAGE_X_FIX));

	/* Free possible externally stored fields in the record */

	n_fields = upd_get_n_fields(update);

	for (i = 0; i < n_fields; i++) {
		const upd_field_t* ufield = upd_get_nth_field(update, i);

		if (rec_offs_nth_extern(offsets, ufield->field_no)) {
			ulint	len;
			byte*	data = rec_get_nth_field(
				rec, offsets, ufield->field_no, &len);
			ut_a(len >= BTR_EXTERN_FIELD_REF_SIZE);

			btr_free_externally_stored_field(
				index, data + len - BTR_EXTERN_FIELD_REF_SIZE,
				rec, offsets, page_zip,
				ufield->field_no, rollback, mtr);
		}
	}
}

/*******************************************************************//**
Copies the prefix of an uncompressed BLOB.  The clustered index record
that points to this BLOB must be protected by a lock or a page latch.
@return number of bytes written to buf */
static
ulint
btr_copy_blob_prefix(
/*=================*/
	byte*		buf,	/*!< out: the externally stored part of
				the field, or a prefix of it */
	ulint		len,	/*!< in: length of buf, in bytes */
	ulint		space_id,/*!< in: space id of the BLOB pages */
	ulint		page_no,/*!< in: page number of the first BLOB page */
	ulint		offset)	/*!< in: offset on the first BLOB page */
{
	ulint	copied_len	= 0;

	for (;;) {
		mtr_t		mtr;
		buf_block_t*	block;
		const page_t*	page;
		const byte*	blob_header;
		ulint		part_len;
		ulint		copy_len;

		mtr_start(&mtr);

		block = buf_page_get(page_id_t(space_id, page_no),
				     0, RW_S_LATCH, &mtr);
		buf_block_dbg_add_level(block, SYNC_EXTERN_STORAGE);
		page = buf_block_get_frame(block);

		btr_check_blob_fil_page_type(space_id, page_no, page, TRUE);

		blob_header = page + offset;
		part_len = btr_blob_get_part_len(blob_header);
		copy_len = ut_min(part_len, len - copied_len);

		memcpy(buf + copied_len,
		       blob_header + BTR_BLOB_HDR_SIZE, copy_len);
		copied_len += copy_len;

		page_no = btr_blob_get_next_page_no(blob_header);

		mtr_commit(&mtr);

		if (page_no == FIL_NULL || copy_len != part_len) {
			MEM_CHECK_DEFINED(buf, copied_len);
			return(copied_len);
		}

		/* On other BLOB pages except the first the BLOB header
		always is at the page data start: */

		offset = FIL_PAGE_DATA;

		ut_ad(copied_len <= len);
	}
}

/** Copies the prefix of a compressed BLOB.
The clustered index record that points to this BLOB must be protected
by a lock or a page latch.
@param[out]	buf		the externally stored part of the field,
or a prefix of it
@param[in]	len		length of buf, in bytes
@param[in]	zip_size	ROW_FORMAT=COMPRESSED page size
@param[in]	space_id	space id of the BLOB pages
@param[in]	offset		offset on the first BLOB page
@return number of bytes written to buf */
static
ulint
btr_copy_zblob_prefix(
	byte*			buf,
	ulint			len,
	ulint			zip_size,
	ulint			space_id,
	ulint			page_no,
	ulint			offset)
{
	ulint		page_type = FIL_PAGE_TYPE_ZBLOB;
	mem_heap_t*	heap;
	int		err;
	z_stream	d_stream;

	d_stream.next_out = buf;
	d_stream.avail_out = static_cast<uInt>(len);
	d_stream.next_in = Z_NULL;
	d_stream.avail_in = 0;

	/* Zlib inflate needs 32 kilobytes for the default
	window size, plus a few kilobytes for small objects. */
	heap = mem_heap_create(40000);
	page_zip_set_alloc(&d_stream, heap);

	ut_ad(zip_size);
	ut_ad(ut_is_2pow(zip_size));
	ut_ad(space_id);

	err = inflateInit(&d_stream);
	ut_a(err == Z_OK);

	for (;;) {
		buf_page_t*	bpage;
		ulint		next_page_no;

		/* There is no latch on bpage directly.  Instead,
		bpage is protected by the B-tree page latch that
		is being held on the clustered index record, or,
		in row_merge_copy_blobs(), by an exclusive table lock. */
		bpage = buf_page_get_zip(page_id_t(space_id, page_no),
					 zip_size);

		if (UNIV_UNLIKELY(!bpage)) {
			ib::error() << "Cannot load compressed BLOB "
				<< page_id_t(space_id, page_no);
			goto func_exit;
		}

		if (UNIV_UNLIKELY
		    (fil_page_get_type(bpage->zip.data) != page_type)) {

			ib::error() << "Unexpected type "
				<< fil_page_get_type(bpage->zip.data)
				<< " of compressed BLOB page "
				<< page_id_t(space_id, page_no);

			ut_ad(0);
			goto end_of_blob;
		}

		next_page_no = mach_read_from_4(bpage->zip.data + offset);

		if (UNIV_LIKELY(offset == FIL_PAGE_NEXT)) {
			/* When the BLOB begins at page header,
			the compressed data payload does not
			immediately follow the next page pointer. */
			offset = FIL_PAGE_DATA;
		} else {
			offset += 4;
		}

		d_stream.next_in = bpage->zip.data + offset;
		d_stream.avail_in = uInt(zip_size - offset);

		err = inflate(&d_stream, Z_NO_FLUSH);
		switch (err) {
		case Z_OK:
			if (!d_stream.avail_out) {
				goto end_of_blob;
			}
			break;
		case Z_STREAM_END:
			if (next_page_no == FIL_NULL) {
				goto end_of_blob;
			}
			/* fall through */
		default:
inflate_error:
			ib::error() << "inflate() of compressed BLOB page "
				<< page_id_t(space_id, page_no)
				<< " returned " << err
				<< " (" << d_stream.msg << ")";

		case Z_BUF_ERROR:
			goto end_of_blob;
		}

		if (next_page_no == FIL_NULL) {
			if (!d_stream.avail_in) {
				ib::error()
					<< "Unexpected end of compressed "
					<< "BLOB page "
					<< page_id_t(space_id, page_no);
			} else {
				err = inflate(&d_stream, Z_FINISH);
				switch (err) {
				case Z_STREAM_END:
				case Z_BUF_ERROR:
					break;
				default:
					goto inflate_error;
				}
			}

end_of_blob:
			buf_page_release_zip(bpage);
			goto func_exit;
		}

		buf_page_release_zip(bpage);

		/* On other BLOB pages except the first
		the BLOB header always is at the page header: */

		page_no = next_page_no;
		offset = FIL_PAGE_NEXT;
		page_type = FIL_PAGE_TYPE_ZBLOB2;
	}

func_exit:
	inflateEnd(&d_stream);
	mem_heap_free(heap);
	MEM_CHECK_DEFINED(buf, d_stream.total_out);
	return(d_stream.total_out);
}

/** Copies the prefix of an externally stored field of a record.
The clustered index record that points to this BLOB must be protected
by a lock or a page latch.
@param[out]	buf		the externally stored part of the
field, or a prefix of it
@param[in]	len		length of buf, in bytes
@param[in]	zip_size	ROW_FORMAT=COMPRESSED page size, or 0
@param[in]	space_id	space id of the first BLOB page
@param[in]	page_no		page number of the first BLOB page
@param[in]	offset		offset on the first BLOB page
@return number of bytes written to buf */
static
ulint
btr_copy_externally_stored_field_prefix_low(
	byte*			buf,
	ulint			len,
	ulint			zip_size,
	ulint			space_id,
	ulint			page_no,
	ulint			offset)
{
	if (len == 0) {
		return(0);
	}

	if (zip_size) {
		return(btr_copy_zblob_prefix(buf, len, zip_size,
					     space_id, page_no, offset));
	} else {
		return(btr_copy_blob_prefix(buf, len, space_id,
					    page_no, offset));
	}
}

/** Copies the prefix of an externally stored field of a record.
The clustered index record must be protected by a lock or a page latch.
@param[out]	buf		the field, or a prefix of it
@param[in]	len		length of buf, in bytes
@param[in]	zip_size	ROW_FORMAT=COMPRESSED page size, or 0
@param[in]	data		'internally' stored part of the field
containing also the reference to the external part; must be protected by
a lock or a page latch
@param[in]	local_len	length of data, in bytes
@return the length of the copied field, or 0 if the column was being
or has been deleted */
ulint
btr_copy_externally_stored_field_prefix(
	byte*			buf,
	ulint			len,
	ulint			zip_size,
	const byte*		data,
	ulint			local_len)
{
	ulint	space_id;
	ulint	page_no;
	ulint	offset;

	ut_a(local_len >= BTR_EXTERN_FIELD_REF_SIZE);

	local_len -= BTR_EXTERN_FIELD_REF_SIZE;

	if (UNIV_UNLIKELY(local_len >= len)) {
		memcpy(buf, data, len);
		return(len);
	}

	memcpy(buf, data, local_len);
	data += local_len;

	ut_a(memcmp(data, field_ref_zero, BTR_EXTERN_FIELD_REF_SIZE));

	if (!mach_read_from_4(data + BTR_EXTERN_LEN + 4)) {
		/* The externally stored part of the column has been
		(partially) deleted.  Signal the half-deleted BLOB
		to the caller. */

		return(0);
	}

	space_id = mach_read_from_4(data + BTR_EXTERN_SPACE_ID);

	page_no = mach_read_from_4(data + BTR_EXTERN_PAGE_NO);

	offset = mach_read_from_4(data + BTR_EXTERN_OFFSET);

	return(local_len
	       + btr_copy_externally_stored_field_prefix_low(buf + local_len,
							     len - local_len,
							     zip_size,
							     space_id, page_no,
							     offset));
}

/** Copies an externally stored field of a record to mem heap.
The clustered index record must be protected by a lock or a page latch.
@param[out]	len		length of the whole field
@param[in]	data		'internally' stored part of the field
containing also the reference to the external part; must be protected by
a lock or a page latch
@param[in]	zip_size	ROW_FORMAT=COMPRESSED page size, or 0
@param[in]	local_len	length of data
@param[in,out]	heap		mem heap
@return the whole field copied to heap */
byte*
btr_copy_externally_stored_field(
	ulint*			len,
	const byte*		data,
	ulint			zip_size,
	ulint			local_len,
	mem_heap_t*		heap)
{
	ulint	space_id;
	ulint	page_no;
	ulint	offset;
	ulint	extern_len;
	byte*	buf;

	ut_a(local_len >= BTR_EXTERN_FIELD_REF_SIZE);

	local_len -= BTR_EXTERN_FIELD_REF_SIZE;

	space_id = mach_read_from_4(data + local_len + BTR_EXTERN_SPACE_ID);

	page_no = mach_read_from_4(data + local_len + BTR_EXTERN_PAGE_NO);

	offset = mach_read_from_4(data + local_len + BTR_EXTERN_OFFSET);

	/* Currently a BLOB cannot be bigger than 4 GB; we
	leave the 4 upper bytes in the length field unused */

	extern_len = mach_read_from_4(data + local_len + BTR_EXTERN_LEN + 4);

	buf = (byte*) mem_heap_alloc(heap, local_len + extern_len);

	memcpy(buf, data, local_len);
	*len = local_len
		+ btr_copy_externally_stored_field_prefix_low(buf + local_len,
							      extern_len,
							      zip_size,
							      space_id,
							      page_no, offset);

	return(buf);
}

/** Copies an externally stored field of a record to mem heap.
@param[in]	rec		record in a clustered index; must be
protected by a lock or a page latch
@param[in]	offset		array returned by rec_get_offsets()
@param[in]	zip_size	ROW_FORMAT=COMPRESSED page size, or 0
@param[in]	no		field number
@param[out]	len		length of the field
@param[in,out]	heap		mem heap
@return the field copied to heap, or NULL if the field is incomplete */
byte*
btr_rec_copy_externally_stored_field(
	const rec_t*		rec,
	const rec_offs*		offsets,
	ulint			zip_size,
	ulint			no,
	ulint*			len,
	mem_heap_t*		heap)
{
	ulint		local_len;
	const byte*	data;

	ut_a(rec_offs_nth_extern(offsets, no));

	/* An externally stored field can contain some initial
	data from the field, and in the last 20 bytes it has the
	space id, page number, and offset where the rest of the
	field data is stored, and the data length in addition to
	the data stored locally. We may need to store some data
	locally to get the local record length above the 128 byte
	limit so that field offsets are stored in two bytes, and
	the extern bit is available in those two bytes. */

	data = rec_get_nth_field(rec, offsets, no, &local_len);

	ut_a(local_len >= BTR_EXTERN_FIELD_REF_SIZE);

	if (UNIV_UNLIKELY
	    (!memcmp(data + local_len - BTR_EXTERN_FIELD_REF_SIZE,
		     field_ref_zero, BTR_EXTERN_FIELD_REF_SIZE))) {
		/* The externally stored field was not written yet.
		This record should only be seen by
		recv_recovery_rollback_active() or any
		TRX_ISO_READ_UNCOMMITTED transactions. */
		return(NULL);
	}

	return(btr_copy_externally_stored_field(len, data,
						zip_size, local_len, heap));
}<|MERGE_RESOLUTION|>--- conflicted
+++ resolved
@@ -3424,19 +3424,10 @@
 	      || (flags & BTR_CREATE_FLAG));
 	ut_ad(dtuple_check_typed(entry));
 
-<<<<<<< HEAD
-#ifdef HAVE_valgrind_or_MSAN
+#ifdef HAVE_valgrind
 	if (block->page.zip.data) {
 		MEM_CHECK_DEFINED(page, srv_page_size);
 		MEM_CHECK_DEFINED(block->page.zip.data, block->zip_size());
-=======
-	const page_size_t&	page_size = block->page.size;
-
-#ifdef HAVE_valgrind
-	if (page_size.is_compressed()) {
-		MEM_CHECK_DEFINED(page, page_size.logical());
-		MEM_CHECK_DEFINED(block->page.zip.data, page_size.physical());
->>>>>>> b6ec1e8b
 	}
 #endif /* HAVE_valgrind */
 
