/*****************************************************************************

Copyright (C) 2012, 2014 Facebook, Inc. All Rights Reserved.
Copyright (C) 2014, 2021, MariaDB Corporation.

This program is free software; you can redistribute it and/or modify it under
the terms of the GNU General Public License as published by the Free Software
Foundation; version 2 of the License.

This program is distributed in the hope that it will be useful, but WITHOUT
ANY WARRANTY; without even the implied warranty of MERCHANTABILITY or FITNESS
FOR A PARTICULAR PURPOSE. See the GNU General Public License for more details.

You should have received a copy of the GNU General Public License along with
this program; if not, write to the Free Software Foundation, Inc.,
51 Franklin Street, Fifth Floor, Boston, MA 02110-1335 USA

*****************************************************************************/
/**************************************************//**
@file btr/btr0defragment.cc
Index defragmentation.

Created  05/29/2014 Rongrong Zhong
Modified 16/07/2014 Sunguck Lee
Modified 30/07/2014 Jan Lindström jan.lindstrom@mariadb.com
*******************************************************/

#include "btr0defragment.h"
#include "btr0btr.h"
#include "btr0cur.h"
#include "btr0sea.h"
#include "btr0pcur.h"
#include "dict0stats.h"
#include "dict0stats_bg.h"
#include "dict0defrag_bg.h"
#include "ibuf0ibuf.h"
#include "lock0lock.h"
#include "srv0start.h"

#include <list>

/* When there's no work, either because defragment is disabled, or because no
query is submitted, thread checks state every BTR_DEFRAGMENT_SLEEP_IN_USECS.*/
#define BTR_DEFRAGMENT_SLEEP_IN_USECS		1000000
/* Reduce the target page size by this amount when compression failure happens
during defragmentaiton. 512 is chosen because it's a power of 2 and it is about
3% of the page size. When there are compression failures in defragmentation,
our goal is to get a decent defrag ratio with as few compression failure as
possible. From experimentation it seems that reduce the target size by 512 every
time will make sure the page is compressible within a couple of iterations. */
#define BTR_DEFRAGMENT_PAGE_REDUCTION_STEP_SIZE	512

/* Work queue for defragmentation. */
typedef std::list<btr_defragment_item_t*>	btr_defragment_wq_t;
static btr_defragment_wq_t	btr_defragment_wq;

/* Mutex protecting the defragmentation work queue.*/
ib_mutex_t		btr_defragment_mutex;
#ifdef UNIV_PFS_MUTEX
UNIV_INTERN mysql_pfs_key_t	btr_defragment_mutex_key;
#endif /* UNIV_PFS_MUTEX */

/* Number of compression failures caused by defragmentation since server
start. */
ulint btr_defragment_compression_failures = 0;
/* Number of btr_defragment_n_pages calls that altered page but didn't
manage to release any page. */
ulint btr_defragment_failures = 0;
/* Total number of btr_defragment_n_pages calls that altered page.
The difference between btr_defragment_count and btr_defragment_failures shows
the amount of effort wasted. */
ulint btr_defragment_count = 0;

/******************************************************************//**
Constructor for btr_defragment_item_t. */
btr_defragment_item_t::btr_defragment_item_t(
	btr_pcur_t* pcur,
	os_event_t event)
{
	this->pcur = pcur;
	this->event = event;
	this->removed = false;
	this->last_processed = 0;
}

/******************************************************************//**
Destructor for btr_defragment_item_t. */
btr_defragment_item_t::~btr_defragment_item_t() {
	if (this->pcur) {
		btr_pcur_free_for_mysql(this->pcur);
	}
	if (this->event) {
		os_event_set(this->event);
	}
}

/******************************************************************//**
Initialize defragmentation. */
void
btr_defragment_init()
{
	srv_defragment_interval = 1000000000ULL / srv_defragment_frequency;
	mutex_create(LATCH_ID_BTR_DEFRAGMENT_MUTEX, &btr_defragment_mutex);
}

/******************************************************************//**
Shutdown defragmentation. Release all resources. */
void
btr_defragment_shutdown()
{
	mutex_enter(&btr_defragment_mutex);
	std::list< btr_defragment_item_t* >::iterator iter = btr_defragment_wq.begin();
	while(iter != btr_defragment_wq.end()) {
		btr_defragment_item_t* item = *iter;
		iter = btr_defragment_wq.erase(iter);
		delete item;
	}
	mutex_exit(&btr_defragment_mutex);
	mutex_free(&btr_defragment_mutex);
}


/******************************************************************//**
Functions used by the query threads: btr_defragment_xxx_index
Query threads find/add/remove index. */
/******************************************************************//**
Check whether the given index is in btr_defragment_wq. We use index->id
to identify indices. */
bool
btr_defragment_find_index(
	dict_index_t*	index)	/*!< Index to find. */
{
	mutex_enter(&btr_defragment_mutex);
	for (std::list< btr_defragment_item_t* >::iterator iter = btr_defragment_wq.begin();
	     iter != btr_defragment_wq.end();
	     ++iter) {
		btr_defragment_item_t* item = *iter;
		btr_pcur_t* pcur = item->pcur;
		btr_cur_t* cursor = btr_pcur_get_btr_cur(pcur);
		dict_index_t* idx = btr_cur_get_index(cursor);
		if (index->id == idx->id) {
			mutex_exit(&btr_defragment_mutex);
			return true;
		}
	}
	mutex_exit(&btr_defragment_mutex);
	return false;
}

/******************************************************************//**
Query thread uses this function to add an index to btr_defragment_wq.
Return a pointer to os_event for the query thread to wait on if this is a
synchronized defragmentation. */
os_event_t
btr_defragment_add_index(
	dict_index_t*	index,	/*!< index to be added  */
	dberr_t*	err)	/*!< out: error code */
{
	mtr_t mtr;
	*err = DB_SUCCESS;

	mtr_start(&mtr);
	// Load index rood page.
	buf_block_t* block = btr_block_get(
		page_id_t(index->table->space_id, index->page),
		page_size_t(index->table->space->flags),
		RW_NO_LATCH, index, &mtr);
	page_t* page = NULL;

	if (block) {
		page = buf_block_get_frame(block);
	}

	if (page == NULL && !index->is_readable()) {
		mtr_commit(&mtr);
		*err = DB_DECRYPTION_FAILED;
		return NULL;
	}

	ut_ad(fil_page_index_page_check(page));
	ut_ad(!page_has_siblings(page));

	if (page_is_leaf(page)) {
		// Index root is a leaf page, no need to defragment.
		mtr_commit(&mtr);
		return NULL;
	}
	btr_pcur_t* pcur = btr_pcur_create_for_mysql();
	os_event_t event = os_event_create(0);
	btr_pcur_open_at_index_side(true, index, BTR_SEARCH_LEAF, pcur,
				    true, 0, &mtr);
	btr_pcur_move_to_next(pcur, &mtr);
	btr_pcur_store_position(pcur, &mtr);
	mtr_commit(&mtr);
	dict_stats_empty_defrag_summary(index);
	btr_defragment_item_t*	item = new btr_defragment_item_t(pcur, event);
	mutex_enter(&btr_defragment_mutex);
	btr_defragment_wq.push_back(item);
	mutex_exit(&btr_defragment_mutex);
	return event;
}

/******************************************************************//**
When table is dropped, this function is called to mark a table as removed in
btr_efragment_wq. The difference between this function and the remove_index
function is this will not NULL the event. */
void
btr_defragment_remove_table(
	dict_table_t*	table)	/*!< Index to be removed. */
{
	mutex_enter(&btr_defragment_mutex);
	for (std::list< btr_defragment_item_t* >::iterator iter = btr_defragment_wq.begin();
	     iter != btr_defragment_wq.end();
	     ++iter) {
		btr_defragment_item_t* item = *iter;
		btr_pcur_t* pcur = item->pcur;
		btr_cur_t* cursor = btr_pcur_get_btr_cur(pcur);
		dict_index_t* idx = btr_cur_get_index(cursor);
		if (table->id == idx->table->id) {
			item->removed = true;
		}
	}
	mutex_exit(&btr_defragment_mutex);
}

/******************************************************************//**
Query thread uses this function to mark an index as removed in
btr_efragment_wq. */
void
btr_defragment_remove_index(
	dict_index_t*	index)	/*!< Index to be removed. */
{
	mutex_enter(&btr_defragment_mutex);
	for (std::list< btr_defragment_item_t* >::iterator iter = btr_defragment_wq.begin();
	     iter != btr_defragment_wq.end();
	     ++iter) {
		btr_defragment_item_t* item = *iter;
		btr_pcur_t* pcur = item->pcur;
		btr_cur_t* cursor = btr_pcur_get_btr_cur(pcur);
		dict_index_t* idx = btr_cur_get_index(cursor);
		if (index->id == idx->id) {
			item->removed = true;
			item->event = NULL;
			break;
		}
	}
	mutex_exit(&btr_defragment_mutex);
}

/******************************************************************//**
Functions used by defragmentation thread: btr_defragment_xxx_item.
Defragmentation thread operates on the work *item*. It gets/removes
item from the work queue. */
/******************************************************************//**
Defragment thread uses this to remove an item from btr_defragment_wq.
When an item is removed from the work queue, all resources associated with it
are free as well. */
void
btr_defragment_remove_item(
	btr_defragment_item_t*	item) /*!< Item to be removed. */
{
	mutex_enter(&btr_defragment_mutex);
	for (std::list< btr_defragment_item_t* >::iterator iter = btr_defragment_wq.begin();
	     iter != btr_defragment_wq.end();
	     ++iter) {
		if (item == *iter) {
			btr_defragment_wq.erase(iter);
			delete item;
			break;
		}
	}
	mutex_exit(&btr_defragment_mutex);
}

/******************************************************************//**
Defragment thread uses this to get an item from btr_defragment_wq to work on.
The item is not removed from the work queue so query threads can still access
this item. We keep it this way so query threads can find and kill a
defragmentation even if that index is being worked on. Be aware that while you
work on this item you have no lock protection on it whatsoever. This is OK as
long as the query threads and defragment thread won't modify the same fields
without lock protection.
*/
btr_defragment_item_t*
btr_defragment_get_item()
{
	if (btr_defragment_wq.empty()) {
		return NULL;
		//return nullptr;
	}
	mutex_enter(&btr_defragment_mutex);
	std::list< btr_defragment_item_t* >::iterator iter = btr_defragment_wq.begin();
	if (iter == btr_defragment_wq.end()) {
		iter = btr_defragment_wq.begin();
	}
	btr_defragment_item_t* item = *iter;
	iter++;
	mutex_exit(&btr_defragment_mutex);
	return item;
}

/*********************************************************************//**
Check whether we should save defragmentation statistics to persistent storage.
Currently we save the stats to persistent storage every 100 updates. */
UNIV_INTERN
void
btr_defragment_save_defrag_stats_if_needed(
	dict_index_t*	index)	/*!< in: index */
{
	if (srv_defragment_stats_accuracy != 0 // stats tracking disabled
<<<<<<< HEAD
	    && index->table->space_id != 0 // do not track system tables
=======
	    && dict_index_get_space(index) != 0 // do not track system tables
	    && !index->table->is_temporary()
>>>>>>> 1cb218c3
	    && index->stat_defrag_modified_counter
	       >= srv_defragment_stats_accuracy) {
		dict_stats_defrag_pool_add(index);
		index->stat_defrag_modified_counter = 0;
	}
}

/*********************************************************************//**
Main defragment functionalities used by defragment thread.*/
/*************************************************************//**
Calculate number of records from beginning of block that can
fit into size_limit
@return number of records */
UNIV_INTERN
ulint
btr_defragment_calc_n_recs_for_size(
	buf_block_t* block,	/*!< in: B-tree page */
	dict_index_t* index,	/*!< in: index of the page */
	ulint size_limit,	/*!< in: size limit to fit records in */
	ulint* n_recs_size)	/*!< out: actual size of the records that fit
				in size_limit. */
{
	page_t* page = buf_block_get_frame(block);
	ulint n_recs = 0;
	rec_offs offsets_[REC_OFFS_NORMAL_SIZE];
	rec_offs* offsets = offsets_;
	rec_offs_init(offsets_);
	mem_heap_t* heap = NULL;
	ulint size = 0;
	page_cur_t cur;

	const ulint n_core = page_is_leaf(page) ? index->n_core_fields : 0;
	page_cur_set_before_first(block, &cur);
	page_cur_move_to_next(&cur);
	while (page_cur_get_rec(&cur) != page_get_supremum_rec(page)) {
		rec_t* cur_rec = page_cur_get_rec(&cur);
		offsets = rec_get_offsets(cur_rec, index, offsets, n_core,
					  ULINT_UNDEFINED, &heap);
		ulint rec_size = rec_offs_size(offsets);
		size += rec_size;
		if (size > size_limit) {
			size = size - rec_size;
			break;
		}
		n_recs ++;
		page_cur_move_to_next(&cur);
	}
	*n_recs_size = size;
	if (UNIV_LIKELY_NULL(heap)) {
		mem_heap_free(heap);
	}
	return n_recs;
}

/*************************************************************//**
Merge as many records from the from_block to the to_block. Delete
the from_block if all records are successfully merged to to_block.
@return the to_block to target for next merge operation. */
UNIV_INTERN
buf_block_t*
btr_defragment_merge_pages(
	dict_index_t*	index,		/*!< in: index tree */
	buf_block_t*	from_block,	/*!< in: origin of merge */
	buf_block_t*	to_block,	/*!< in: destination of merge */
	const page_size_t	page_size,	/*!< in: page size of the block */
	ulint		reserved_space,	/*!< in: space reserved for future
					insert to avoid immediate page split */
	ulint*		max_data_size,	/*!< in/out: max data size to
					fit in a single compressed page. */
	mem_heap_t*	heap,		/*!< in/out: pointer to memory heap */
	mtr_t*		mtr)		/*!< in/out: mini-transaction */
{
	page_t* from_page = buf_block_get_frame(from_block);
	page_t* to_page = buf_block_get_frame(to_block);
	ulint level = btr_page_get_level(from_page);
	ulint n_recs = page_get_n_recs(from_page);
	ulint new_data_size = page_get_data_size(to_page);
	ulint max_ins_size =
		page_get_max_insert_size(to_page, n_recs);
	ulint max_ins_size_reorg =
		page_get_max_insert_size_after_reorganize(
			to_page, n_recs);
	ulint max_ins_size_to_use = max_ins_size_reorg > reserved_space
				    ? max_ins_size_reorg - reserved_space : 0;
	ulint move_size = 0;
	ulint n_recs_to_move = 0;
	rec_t* rec = NULL;
	ulint target_n_recs = 0;
	rec_t* orig_pred;

	// Estimate how many records can be moved from the from_page to
	// the to_page.
	if (page_size.is_compressed()) {
		ulint page_diff = srv_page_size - *max_data_size;
		max_ins_size_to_use = (max_ins_size_to_use > page_diff)
			       ? max_ins_size_to_use - page_diff : 0;
	}
	n_recs_to_move = btr_defragment_calc_n_recs_for_size(
		from_block, index, max_ins_size_to_use, &move_size);

	// If max_ins_size >= move_size, we can move the records without
	// reorganizing the page, otherwise we need to reorganize the page
	// first to release more space.
	if (move_size > max_ins_size) {
		if (!btr_page_reorganize_block(false, page_zip_level,
					       to_block, index,
					       mtr)) {
			if (!dict_index_is_clust(index)
			    && page_is_leaf(to_page)) {
				ibuf_reset_free_bits(to_block);
			}
			// If reorganization fails, that means page is
			// not compressable. There's no point to try
			// merging into this page. Continue to the
			// next page.
			return from_block;
		}
		ut_ad(page_validate(to_page, index));
		max_ins_size = page_get_max_insert_size(to_page, n_recs);
		ut_a(max_ins_size >= move_size);
	}

	// Move records to pack to_page more full.
	orig_pred = NULL;
	target_n_recs = n_recs_to_move;
	while (n_recs_to_move > 0) {
		rec = page_rec_get_nth(from_page,
					n_recs_to_move + 1);
		orig_pred = page_copy_rec_list_start(
			to_block, from_block, rec, index, mtr);
		if (orig_pred)
			break;
		// If we reach here, that means compression failed after packing
		// n_recs_to_move number of records to to_page. We try to reduce
		// the targeted data size on the to_page by
		// BTR_DEFRAGMENT_PAGE_REDUCTION_STEP_SIZE and try again.
		my_atomic_addlint(
			&btr_defragment_compression_failures, 1);
		max_ins_size_to_use =
			move_size > BTR_DEFRAGMENT_PAGE_REDUCTION_STEP_SIZE
			? move_size - BTR_DEFRAGMENT_PAGE_REDUCTION_STEP_SIZE
			: 0;
		if (max_ins_size_to_use == 0) {
			n_recs_to_move = 0;
			move_size = 0;
			break;
		}
		n_recs_to_move = btr_defragment_calc_n_recs_for_size(
			from_block, index, max_ins_size_to_use, &move_size);
	}
	// If less than target_n_recs are moved, it means there are
	// compression failures during page_copy_rec_list_start. Adjust
	// the max_data_size estimation to reduce compression failures
	// in the following runs.
	if (target_n_recs > n_recs_to_move
	    && *max_data_size > new_data_size + move_size) {
		*max_data_size = new_data_size + move_size;
	}
	// Set ibuf free bits if necessary.
	if (!dict_index_is_clust(index)
	    && page_is_leaf(to_page)) {
		if (page_size.is_compressed()) {
			ibuf_reset_free_bits(to_block);
		} else {
			ibuf_update_free_bits_if_full(
				to_block,
				srv_page_size,
				ULINT_UNDEFINED);
		}
	}
	btr_cur_t parent;
	if (n_recs_to_move == n_recs) {
		/* The whole page is merged with the previous page,
		free it. */
		lock_update_merge_left(to_block, orig_pred,
				       from_block);
		btr_search_drop_page_hash_index(from_block);

		ut_a(DB_SUCCESS == btr_level_list_remove(
			index->table->space_id,
			page_size, from_page, index, mtr));
		btr_page_get_father(index, from_block, mtr, &parent);
		btr_cur_node_ptr_delete(&parent, mtr);
		/* btr_blob_dbg_remove(from_page, index,
		"btr_defragment_n_pages"); */
		btr_page_free(index, from_block, mtr);
	} else {
		// There are still records left on the page, so
		// increment n_defragmented. Node pointer will be changed
		// so remove the old node pointer.
		if (n_recs_to_move > 0) {
			// Part of the page is merged to left, remove
			// the merged records, update record locks and
			// node pointer.
			dtuple_t* node_ptr;
			page_delete_rec_list_start(rec, from_block,
						   index, mtr);
			lock_update_split_and_merge(to_block,
						    orig_pred,
						    from_block);
			// FIXME: reuse the node_ptr!
			btr_page_get_father(index, from_block, mtr, &parent);
			btr_cur_node_ptr_delete(&parent, mtr);
			rec = page_rec_get_next(
				page_get_infimum_rec(from_page));
			node_ptr = dict_index_build_node_ptr(
				index, rec, page_get_page_no(from_page),
				heap, level);
			btr_insert_on_non_leaf_level(0, index, level+1,
						     node_ptr, mtr);
		}
		to_block = from_block;
	}
	return to_block;
}

/*************************************************************//**
Tries to merge N consecutive pages, starting from the page pointed by the
cursor. Skip space 0. Only consider leaf pages.
This function first loads all N pages into memory, then for each of
the pages other than the first page, it tries to move as many records
as possible to the left sibling to keep the left sibling full. During
the process, if any page becomes empty, that page will be removed from
the level list. Record locks, hash, and node pointers are updated after
page reorganization.
@return pointer to the last block processed, or NULL if reaching end of index */
UNIV_INTERN
buf_block_t*
btr_defragment_n_pages(
	buf_block_t*	block,	/*!< in: starting block for defragmentation */
	dict_index_t*	index,	/*!< in: index tree */
	uint		n_pages,/*!< in: number of pages to defragment */
	mtr_t*		mtr)	/*!< in/out: mini-transaction */
{
	/* We will need to load the n+1 block because if the last page is freed
	and we need to modify the prev_page_no of that block. */
	buf_block_t*	blocks[BTR_DEFRAGMENT_MAX_N_PAGES + 1];
	page_t*		first_page;
	buf_block_t*	current_block;
	ulint		total_data_size = 0;
	ulint		total_n_recs = 0;
	ulint		data_size_per_rec;
	ulint		optimal_page_size;
	ulint		reserved_space;
	ulint		max_data_size = 0;
	uint		n_defragmented = 0;
	uint		n_new_slots;
	mem_heap_t*	heap;
	ibool		end_of_index = FALSE;

	/* It doesn't make sense to call this function with n_pages = 1. */
	ut_ad(n_pages > 1);

	if (!page_is_leaf(block->frame)) {
		return NULL;
	}

	if (!index->table->space || !index->table->space_id) {
		/* Ignore space 0. */
		return NULL;
	}

	if (n_pages > BTR_DEFRAGMENT_MAX_N_PAGES) {
		n_pages = BTR_DEFRAGMENT_MAX_N_PAGES;
	}

	first_page = buf_block_get_frame(block);
	const page_size_t page_size(index->table->space->flags);

	/* 1. Load the pages and calculate the total data size. */
	blocks[0] = block;
	for (uint i = 1; i <= n_pages; i++) {
		page_t* page = buf_block_get_frame(blocks[i-1]);
		ulint page_no = btr_page_get_next(page);
		total_data_size += page_get_data_size(page);
		total_n_recs += page_get_n_recs(page);
		if (page_no == FIL_NULL) {
			n_pages = i;
			end_of_index = TRUE;
			break;
		}

		blocks[i] = btr_block_get(page_id_t(index->table->space_id,
						    page_no), page_size,
					  RW_X_LATCH, index, mtr);
	}

	if (n_pages == 1) {
		if (!page_has_prev(first_page)) {
			/* last page in the index */
			if (dict_index_get_page(index)
			    == page_get_page_no(first_page))
				return NULL;
			/* given page is the last page.
			Lift the records to father. */
			btr_lift_page_up(index, block, mtr);
		}
		return NULL;
	}

	/* 2. Calculate how many pages data can fit in. If not compressable,
	return early. */
	ut_a(total_n_recs != 0);
	data_size_per_rec = total_data_size / total_n_recs;
	// For uncompressed pages, the optimal data size if the free space of a
	// empty page.
	optimal_page_size = page_get_free_space_of_empty(
		page_is_comp(first_page));
	// For compressed pages, we take compression failures into account.
	if (page_size.is_compressed()) {
		ulint size = 0;
		uint i = 0;
		// We estimate the optimal data size of the index use samples of
		// data size. These samples are taken when pages failed to
		// compress due to insertion on the page. We use the average
		// of all samples we have as the estimation. Different pages of
		// the same index vary in compressibility. Average gives a good
		// enough estimation.
		for (;i < STAT_DEFRAG_DATA_SIZE_N_SAMPLE; i++) {
			if (index->stat_defrag_data_size_sample[i] == 0) {
				break;
			}
			size += index->stat_defrag_data_size_sample[i];
		}
		if (i != 0) {
			size /= i;
			optimal_page_size = ut_min(optimal_page_size, size);
		}
		max_data_size = optimal_page_size;
	}

	reserved_space = ut_min((ulint)(optimal_page_size
			      * (1 - srv_defragment_fill_factor)),
			     (data_size_per_rec
			      * srv_defragment_fill_factor_n_recs));
	optimal_page_size -= reserved_space;
	n_new_slots = uint((total_data_size + optimal_page_size - 1)
			   / optimal_page_size);
	if (n_new_slots >= n_pages) {
		/* Can't defragment. */
		if (end_of_index)
			return NULL;
		return blocks[n_pages-1];
	}

	/* 3. Defragment pages. */
	heap = mem_heap_create(256);
	// First defragmented page will be the first page.
	current_block = blocks[0];
	// Start from the second page.
	for (uint i = 1; i < n_pages; i ++) {
		buf_block_t* new_block = btr_defragment_merge_pages(
			index, blocks[i], current_block, page_size,
			reserved_space, &max_data_size, heap, mtr);
		if (new_block != current_block) {
			n_defragmented ++;
			current_block = new_block;
		}
	}
	mem_heap_free(heap);
	n_defragmented ++;
	my_atomic_addlint(
		&btr_defragment_count, 1);
	if (n_pages == n_defragmented) {
		my_atomic_addlint(
			&btr_defragment_failures, 1);
	} else {
		index->stat_defrag_n_pages_freed += (n_pages - n_defragmented);
	}
	if (end_of_index)
		return NULL;
	return current_block;
}

/** Whether btr_defragment_thread is active */
bool btr_defragment_thread_active;

/** Merge consecutive b-tree pages into fewer pages to defragment indexes */
extern "C" UNIV_INTERN
os_thread_ret_t
DECLARE_THREAD(btr_defragment_thread)(void*)
{
	btr_pcur_t*	pcur;
	btr_cur_t*	cursor;
	dict_index_t*	index;
	mtr_t		mtr;
	buf_block_t*	first_block;
	buf_block_t*	last_block;

	while (srv_shutdown_state == SRV_SHUTDOWN_NONE) {
		ut_ad(btr_defragment_thread_active);

		/* If defragmentation is disabled, sleep before
		checking whether it's enabled. */
		if (!srv_defragment) {
			os_thread_sleep(BTR_DEFRAGMENT_SLEEP_IN_USECS);
			continue;
		}
		/* The following call won't remove the item from work queue.
		We only get a pointer to it to work on. This will make sure
		when user issue a kill command, all indices are in the work
		queue to be searched. This also means that the user thread
		cannot directly remove the item from queue (since we might be
		using it). So user thread only marks index as removed. */
		btr_defragment_item_t* item = btr_defragment_get_item();
		/* If work queue is empty, sleep and check later. */
		if (!item) {
			os_thread_sleep(BTR_DEFRAGMENT_SLEEP_IN_USECS);
			continue;
		}
		/* If an index is marked as removed, we remove it from the work
		queue. No other thread could be using this item at this point so
		it's safe to remove now. */
		if (item->removed) {
			btr_defragment_remove_item(item);
			continue;
		}

		pcur = item->pcur;
		ulonglong now = my_interval_timer();
		ulonglong elapsed = now - item->last_processed;

		if (elapsed < srv_defragment_interval) {
			/* If we see an index again before the interval
			determined by the configured frequency is reached,
			we just sleep until the interval pass. Since
			defragmentation of all indices queue up on a single
			thread, it's likely other indices that follow this one
			don't need to sleep again. */
			os_thread_sleep(static_cast<ulint>
					((srv_defragment_interval - elapsed)
					 / 1000));
		}

		now = my_interval_timer();
		mtr_start(&mtr);
		cursor = btr_pcur_get_btr_cur(pcur);
		index = btr_cur_get_index(cursor);
		index->set_modified(mtr);
		/* To follow the latching order defined in WL#6326, acquire index->lock X-latch.
		This entitles us to acquire page latches in any order for the index. */
		mtr_x_lock_index(index, &mtr);
		/* This will acquire index->lock SX-latch, which per WL#6363 is allowed
		when we are already holding the X-latch. */
		btr_pcur_restore_position(BTR_MODIFY_TREE, pcur, &mtr);
		first_block = btr_cur_get_block(cursor);

		last_block = btr_defragment_n_pages(first_block, index,
						    srv_defragment_n_pages,
						    &mtr);
		if (last_block) {
			/* If we haven't reached the end of the index,
			place the cursor on the last record of last page,
			store the cursor position, and put back in queue. */
			page_t* last_page = buf_block_get_frame(last_block);
			rec_t* rec = page_rec_get_prev(
				page_get_supremum_rec(last_page));
			ut_a(page_rec_is_user_rec(rec));
			page_cur_position(rec, last_block,
					  btr_cur_get_page_cur(cursor));
			btr_pcur_store_position(pcur, &mtr);
			mtr_commit(&mtr);
			/* Update the last_processed time of this index. */
			item->last_processed = now;
		} else {
			dberr_t err = DB_SUCCESS;
			mtr_commit(&mtr);
			/* Reaching the end of the index. */
			dict_stats_empty_defrag_stats(index);
			err = dict_stats_save_defrag_stats(index);
			if (err != DB_SUCCESS) {
				ib::error() << "Saving defragmentation stats for table "
					    << index->table->name
					    << " index " << index->name()
					    << " failed with error " << err;
			} else {
				err = dict_stats_save_defrag_summary(index);

				if (err != DB_SUCCESS) {
					ib::error() << "Saving defragmentation summary for table "
					    << index->table->name
					    << " index " << index->name()
					    << " failed with error " << err;
				}
			}

			btr_defragment_remove_item(item);
		}
	}

	btr_defragment_thread_active = false;
	os_thread_exit();
	OS_THREAD_DUMMY_RETURN;
}<|MERGE_RESOLUTION|>--- conflicted
+++ resolved
@@ -308,12 +308,8 @@
 	dict_index_t*	index)	/*!< in: index */
 {
 	if (srv_defragment_stats_accuracy != 0 // stats tracking disabled
-<<<<<<< HEAD
 	    && index->table->space_id != 0 // do not track system tables
-=======
-	    && dict_index_get_space(index) != 0 // do not track system tables
 	    && !index->table->is_temporary()
->>>>>>> 1cb218c3
 	    && index->stat_defrag_modified_counter
 	       >= srv_defragment_stats_accuracy) {
 		dict_stats_defrag_pool_add(index);
