--- conflicted
+++ resolved
@@ -1607,10 +1607,6 @@
 void test_make_filepath();
 #endif /* UNIV_ENABLE_UNIT_TEST_MAKE_FILEPATH */
 
-<<<<<<< HEAD
-
-=======
->>>>>>> c619fbea
 /** Determine the block size of the data file.
 @param[in]	space		tablespace
 @param[in]	offset		page number
@@ -1618,25 +1614,6 @@
 UNIV_INTERN
 ulint
 fil_space_get_block_size(const fil_space_t* space, unsigned offset);
-<<<<<<< HEAD
-/*******************************************************************//**
-Increments the count of pending operation, if space is not being deleted.
-@return	TRUE if being deleted, and operation should be skipped */
-UNIV_INTERN
-ibool
-fil_inc_pending_ops(
-/*================*/
-	ulint	id,		/*!< in: space id */
-	ibool	print_err);	/*!< in: need to print error or not */
-/*******************************************************************//**
-Decrements the count of pending operations. */
-UNIV_INTERN
-void
-fil_decr_pending_ops(
-/*=================*/
-	ulint	id);	/*!< in: space id */
-=======
->>>>>>> c619fbea
 
 #include "fil0fil.ic"
 #endif /* UNIV_INNOCHECKSUM */
