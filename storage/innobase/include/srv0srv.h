--- conflicted
+++ resolved
@@ -62,16 +62,9 @@
 /* Global counters used inside InnoDB. */
 struct srv_stats_t {
 	typedef ib_counter_t<ulint, 64> ulint_ctr_64_t;
-<<<<<<< HEAD
-	typedef ib_counter_t<lsn_t, 1, single_indexer_t> lsn_ctr_1_t;
-	typedef ib_counter_t<ulint, 1, single_indexer_t> ulint_ctr_1_t;
-	typedef ib_counter_t<lint, 1, single_indexer_t> lint_ctr_1_t;
-	typedef ib_counter_t<int64_t, 1, single_indexer_t> int64_ctr_1_t;
-=======
 	typedef simple_counter<lsn_t> lsn_ctr_1_t;
 	typedef simple_counter<ulint> ulint_ctr_1_t;
-	typedef simple_counter<ib_int64_t> ib_int64_ctr_1_t;
->>>>>>> 03dca7a3
+	typedef simple_counter<int64_t> int64_ctr_1_t;
 
 	/** Count the amount of data written in total (in bytes) */
 	ulint_ctr_1_t		data_written;
