--- conflicted
+++ resolved
@@ -766,18 +766,10 @@
   trx_lock_t lock;
 
 #ifdef WITH_WSREP
-<<<<<<< HEAD
   /** whether wsrep_on(mysql_thd) held at the start of transaction */
-  bool wsrep;
+  byte wsrep;
   bool is_wsrep() const { return UNIV_UNLIKELY(wsrep); }
-=======
-	/** whether wsrep_on(mysql_thd) held at the start of transaction */
-	bool		wsrep;
-	bool is_wsrep() const { return UNIV_UNLIKELY(wsrep); }
-	/** true, if BF thread is performing unique secondary index scanning */
-	bool wsrep_UK_scan;
-	bool is_wsrep_UK_scan() const { return UNIV_UNLIKELY(wsrep_UK_scan); }
->>>>>>> 16388f39
+  bool is_wsrep_UK_scan() const { return UNIV_UNLIKELY(wsrep & 2); }
 #else /* WITH_WSREP */
   bool is_wsrep() const { return false; }
 #endif /* WITH_WSREP */
