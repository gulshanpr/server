--- conflicted
+++ resolved
@@ -27,21 +27,6 @@
 #pragma once
 #include "trx0types.h"
 #include "fut0lst.h"
-<<<<<<< HEAD
-#ifdef WITH_WSREP
-# include "trx0xa.h"
-#endif /* WITH_WSREP */
-
-/** Gets a rollback segment header.
-@param[in]	space		space where placed
-@param[in]	page_no		page number of the header
-@param[in,out]	mtr		mini-transaction
-@return rollback segment header, page x-latched */
-UNIV_INLINE
-buf_block_t*
-trx_rsegf_get(fil_space_t* space, uint32_t page_no, mtr_t* mtr);
-=======
->>>>>>> 4179f93d
 
 /** Create a rollback segment header.
 @param[in,out]  space           system, undo, or temporary tablespace
