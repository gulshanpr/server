--- conflicted
+++ resolved
@@ -61,44 +61,12 @@
 /*======*/
 	ulint	n_purge_threads,	/*!< in: number of purge tasks to
 					submit to task queue. */
-<<<<<<< HEAD
-	bool	truncate);		/*!< in: truncate history if true */
-=======
-	ulint	limit,			/*!< in: the maximum number of
-					records to purge in one batch */
 	bool	truncate		/*!< in: truncate history if true */
 #ifdef UNIV_DEBUG
 	, srv_slot_t *slot		/*!< in/out: purge coordinator
 					thread slot */
 #endif
 );
-/*******************************************************************//**
-Stop purge and wait for it to stop, move to PURGE_STATE_STOP. */
-void
-trx_purge_stop(void);
-/*================*/
-/*******************************************************************//**
-Resume purge, move to PURGE_STATE_RUN. */
-void
-trx_purge_run(void);
-/*================*/
-
-/** Purge states */
-enum purge_state_t {
-	PURGE_STATE_INIT,		/*!< Purge instance created */
-	PURGE_STATE_RUN,		/*!< Purge should be running */
-	PURGE_STATE_STOP,		/*!< Purge should be stopped */
-	PURGE_STATE_EXIT,		/*!< Purge has been shutdown */
-	PURGE_STATE_DISABLED		/*!< Purge was never started */
-};
-
-/*******************************************************************//**
-Get the purge state.
-@return purge state. */
-purge_state_t
-trx_purge_state(void);
-/*=================*/
->>>>>>> 2227dec4
 
 /** Rollback segements from a given transaction with trx-no
 scheduled for purge. */
