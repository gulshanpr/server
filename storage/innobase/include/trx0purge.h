--- conflicted
+++ resolved
@@ -49,17 +49,10 @@
 
 /**
 Run a purge batch.
-<<<<<<< HEAD
 @param n_tasks       number of purge tasks to submit to the queue
 @param history_size  trx_sys.history_size()
-@param truncate      whether to truncate the history at the end of the batch
 @return number of undo log pages handled in the batch */
-ulint trx_purge(ulint n_tasks, ulint history_size, bool truncate);
-=======
-@param n_tasks   number of purge tasks to submit to the queue
-@return number of undo log pages handled in the batch */
-ulint trx_purge(ulint n_tasks);
->>>>>>> fe511eae
+ulint trx_purge(ulint n_tasks, ulint history_size);
 
 /** Rollback segements from a given transaction with trx-no
 scheduled for purge. */
