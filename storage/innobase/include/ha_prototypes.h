--- conflicted
+++ resolved
@@ -231,20 +231,12 @@
 
 #ifdef WITH_WSREP
 UNIV_INTERN
-<<<<<<< HEAD
-int
+void
 wsrep_innobase_kill_one_trx(
 	THD* bf_thd,
 	trx_t *victim_trx,
 	bool signal);
 
-=======
-void
-wsrep_innobase_kill_one_trx(MYSQL_THD const thd_ptr,
-                            const trx_t * const bf_trx,
-                            trx_t *victim_trx,
-                            ibool signal);
->>>>>>> 691f93d6
 ulint wsrep_innobase_mysql_sort(int mysql_type, uint charset_number,
                              unsigned char* str, unsigned int str_length,
                              unsigned int buf_length);
