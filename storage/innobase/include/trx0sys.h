/*****************************************************************************

Copyright (c) 1996, 2016, Oracle and/or its affiliates. All Rights Reserved.
Copyright (c) 2017, 2020, MariaDB Corporation.

This program is free software; you can redistribute it and/or modify it under
the terms of the GNU General Public License as published by the Free Software
Foundation; version 2 of the License.

This program is distributed in the hope that it will be useful, but WITHOUT
ANY WARRANTY; without even the implied warranty of MERCHANTABILITY or FITNESS
FOR A PARTICULAR PURPOSE. See the GNU General Public License for more details.

You should have received a copy of the GNU General Public License along with
this program; if not, write to the Free Software Foundation, Inc.,
51 Franklin Street, Fifth Floor, Boston, MA 02110-1335 USA

*****************************************************************************/

/**************************************************//**
@file include/trx0sys.h
Transaction system

Created 3/26/1996 Heikki Tuuri
*******************************************************/

#ifndef trx0sys_h
#define trx0sys_h

#include "buf0buf.h"
#include "fil0fil.h"
#include "trx0types.h"
#include "mem0mem.h"
#include "mtr0mtr.h"
#include "ut0byte.h"
#include "ut0lst.h"
#include "read0types.h"
#include "page0types.h"
#include "ut0mutex.h"
#include "trx0trx.h"
#ifdef WITH_WSREP
#include "trx0xa.h"
#endif /* WITH_WSREP */

typedef UT_LIST_BASE_NODE_T(trx_t) trx_ut_list_t;

/** Checks if a page address is the trx sys header page.
@param[in]	page_id	page id
@return true if trx sys header page */
inline bool trx_sys_hdr_page(const page_id_t& page_id)
{
	return(page_id.space() == TRX_SYS_SPACE
	       && page_id.page_no() == TRX_SYS_PAGE_NO);
}

/*****************************************************************//**
Creates and initializes the transaction system at the database creation. */
void
trx_sys_create_sys_pages(void);
/*==========================*/
/** Find an available rollback segment.
@param[in]	sys_header
@return an unallocated rollback segment slot in the TRX_SYS header
@retval ULINT_UNDEFINED if not found */
ulint
trx_sys_rseg_find_free(const buf_block_t* sys_header);
/** Request the TRX_SYS page.
@param[in]	rw	whether to lock the page for writing
@return the TRX_SYS page
@retval	NULL	if the page cannot be read */
inline buf_block_t *trx_sysf_get(mtr_t* mtr, bool rw= true)
{
  buf_block_t* block = buf_page_get(page_id_t(TRX_SYS_SPACE, TRX_SYS_PAGE_NO),
				    0, rw ? RW_X_LATCH : RW_S_LATCH, mtr);
  ut_d(if (block) buf_block_dbg_add_level(block, SYNC_TRX_SYS_HEADER);)
  return block;
}

#ifdef UNIV_DEBUG
/* Flag to control TRX_RSEG_N_SLOTS behavior debugging. */
extern uint			trx_rseg_n_slots_debug;
#endif

/** Write DB_TRX_ID.
@param[out]	db_trx_id	the DB_TRX_ID field to be written to
@param[in]	id		transaction ID */
UNIV_INLINE
void
trx_write_trx_id(byte* db_trx_id, trx_id_t id)
{
	compile_time_assert(DATA_TRX_ID_LEN == 6);
	ut_ad(id);
	mach_write_to_6(db_trx_id, id);
}

/** Read a transaction identifier.
@return id */
inline
trx_id_t
trx_read_trx_id(const byte* ptr)
{
	compile_time_assert(DATA_TRX_ID_LEN == 6);
	return(mach_read_from_6(ptr));
}

#ifdef UNIV_DEBUG
/** Check that the DB_TRX_ID in a record is valid.
@param[in]	db_trx_id	the DB_TRX_ID column to validate
@param[in]	trx_id		the id of the ALTER TABLE transaction */
inline bool trx_id_check(const void* db_trx_id, trx_id_t trx_id)
{
	trx_id_t id = trx_read_trx_id(static_cast<const byte*>(db_trx_id));
	ut_ad(id == 0 || id > trx_id);
	return true;
}
#endif

/*****************************************************************//**
Updates the offset information about the end of the MySQL binlog entry
which corresponds to the transaction just being committed. In a MySQL
replication slave updates the latest master binlog position up to which
replication has proceeded. */
void
trx_sys_update_mysql_binlog_offset(
/*===============================*/
	const char*	file_name,/*!< in: MySQL log file name */
	int64_t		offset,	/*!< in: position in that log file */
	buf_block_t*	sys_header, /*!< in,out: trx sys header */
	mtr_t*		mtr);	/*!< in,out: mini-transaction */
/** Display the MySQL binlog offset info if it is present in the trx
system header. */
void
trx_sys_print_mysql_binlog_offset();

/** Create the rollback segments.
@return	whether the creation succeeded */
bool
trx_sys_create_rsegs();

/** The automatically created system rollback segment has this id */
#define TRX_SYS_SYSTEM_RSEG_ID	0

/** The offset of the transaction system header on the page */
#define	TRX_SYS		FSEG_PAGE_DATA

/** Transaction system header */
/*------------------------------------------------------------- @{ */
/** In old versions of InnoDB, this persisted the value of
trx_sys.get_max_trx_id(). Starting with MariaDB 10.3.5,
the field TRX_RSEG_MAX_TRX_ID in rollback segment header pages
and the fields TRX_UNDO_TRX_ID, TRX_UNDO_TRX_NO in undo log pages
are used instead. The field only exists for the purpose of upgrading
from older MySQL or MariaDB versions. */
#define	TRX_SYS_TRX_ID_STORE	0
#define TRX_SYS_FSEG_HEADER	8	/*!< segment header for the
					tablespace segment the trx
					system is created into */
#define	TRX_SYS_RSEGS		(8 + FSEG_HEADER_SIZE)
					/*!< the start of the array of
					rollback segment specification
					slots */
/*------------------------------------------------------------- @} */

/** The number of rollback segments; rollback segment id must fit in
the 7 bits reserved for it in DB_ROLL_PTR. */
#define	TRX_SYS_N_RSEGS			128
/** Maximum number of undo tablespaces (not counting the system tablespace) */
#define TRX_SYS_MAX_UNDO_SPACES		(TRX_SYS_N_RSEGS - 1)

/* Rollback segment specification slot offsets */

/** the tablespace ID of an undo log header; starting with
MySQL/InnoDB 5.1.7, this is FIL_NULL if the slot is unused */
#define	TRX_SYS_RSEG_SPACE	0
/** the page number of an undo log header, or FIL_NULL if unused */
#define	TRX_SYS_RSEG_PAGE_NO	4
/** Size of a rollback segment specification slot */
#define TRX_SYS_RSEG_SLOT_SIZE	8

/** Read the tablespace ID of a rollback segment slot.
@param[in]	sys_header	TRX_SYS page
@param[in]	rseg_id		rollback segment identifier
@return	undo tablespace id */
inline
uint32_t
trx_sysf_rseg_get_space(const buf_block_t* sys_header, ulint rseg_id)
{
	ut_ad(rseg_id < TRX_SYS_N_RSEGS);
	return mach_read_from_4(TRX_SYS + TRX_SYS_RSEGS + TRX_SYS_RSEG_SPACE
				+ rseg_id * TRX_SYS_RSEG_SLOT_SIZE
				+ sys_header->frame);
}

/** Read the page number of a rollback segment slot.
@param[in]	sys_header	TRX_SYS page
@param[in]	rseg_id		rollback segment identifier
@return	undo page number */
inline uint32_t
trx_sysf_rseg_get_page_no(const buf_block_t *sys_header, ulint rseg_id)
{
  ut_ad(rseg_id < TRX_SYS_N_RSEGS);
  return mach_read_from_4(TRX_SYS + TRX_SYS_RSEGS + TRX_SYS_RSEG_PAGE_NO +
			  rseg_id * TRX_SYS_RSEG_SLOT_SIZE +
			  sys_header->frame);
}

/** Maximum length of MySQL binlog file name, in bytes.
(Used before MariaDB 10.3.5.) */
#define TRX_SYS_MYSQL_LOG_NAME_LEN	512
/** Contents of TRX_SYS_MYSQL_LOG_MAGIC_N_FLD */
#define TRX_SYS_MYSQL_LOG_MAGIC_N	873422344

#if UNIV_PAGE_SIZE_MIN < 4096
# error "UNIV_PAGE_SIZE_MIN < 4096"
#endif
/** The offset of the MySQL binlog offset info in the trx system header */
#define TRX_SYS_MYSQL_LOG_INFO		(srv_page_size - 1000)
#define	TRX_SYS_MYSQL_LOG_MAGIC_N_FLD	0	/*!< magic number which is
						TRX_SYS_MYSQL_LOG_MAGIC_N
						if we have valid data in the
						MySQL binlog info */
#define TRX_SYS_MYSQL_LOG_OFFSET	4	/*!< the 64-bit offset
						within that file */
#define TRX_SYS_MYSQL_LOG_NAME		12	/*!< MySQL log file name */

/** Memory map TRX_SYS_PAGE_NO = 5 when srv_page_size = 4096

0...37 FIL_HEADER
38...45 TRX_SYS_TRX_ID_STORE
46...55 TRX_SYS_FSEG_HEADER (FSEG_HEADER_SIZE == 10)
56      TRX_SYS_RSEGS
  56...59  TRX_SYS_RSEG_SPACE       for slot 0
  60...63  TRX_SYS_RSEG_PAGE_NO     for slot 0
  64...67  TRX_SYS_RSEG_SPACE       for slot 1
  68...71  TRX_SYS_RSEG_PAGE_NO     for slot 1
....
 594..597  TRX_SYS_RSEG_SPACE       for slot 72
 598..601  TRX_SYS_RSEG_PAGE_NO     for slot 72
...
  ...1063  TRX_SYS_RSEG_PAGE_NO     for slot 126

(srv_page_size-3500 WSREP ::: FAIL would overwrite undo tablespace
space_id, page_no pairs :::)
596 TRX_SYS_WSREP_XID_INFO             TRX_SYS_WSREP_XID_MAGIC_N_FLD
600 TRX_SYS_WSREP_XID_FORMAT
604 TRX_SYS_WSREP_XID_GTRID_LEN
608 TRX_SYS_WSREP_XID_BQUAL_LEN
612 TRX_SYS_WSREP_XID_DATA   (len = 128)
739 TRX_SYS_WSREP_XID_DATA_END

FIXED WSREP XID info offsets for 4k page size 10.0.32-galera
(srv_page_size-2500)
1596 TRX_SYS_WSREP_XID_INFO             TRX_SYS_WSREP_XID_MAGIC_N_FLD
1600 TRX_SYS_WSREP_XID_FORMAT
1604 TRX_SYS_WSREP_XID_GTRID_LEN
1608 TRX_SYS_WSREP_XID_BQUAL_LEN
1612 TRX_SYS_WSREP_XID_DATA   (len = 128)
1739 TRX_SYS_WSREP_XID_DATA_END

(srv_page_size - 2000 MYSQL MASTER LOG)
2096   TRX_SYS_MYSQL_MASTER_LOG_INFO   TRX_SYS_MYSQL_LOG_MAGIC_N_FLD
2100   TRX_SYS_MYSQL_LOG_OFFSET_HIGH
2104   TRX_SYS_MYSQL_LOG_OFFSET_LOW
2108   TRX_SYS_MYSQL_LOG_NAME

(srv_page_size - 1000 MYSQL LOG)
3096   TRX_SYS_MYSQL_LOG_INFO          TRX_SYS_MYSQL_LOG_MAGIC_N_FLD
3100   TRX_SYS_MYSQL_LOG_OFFSET_HIGH
3104   TRX_SYS_MYSQL_LOG_OFFSET_LOW
3108   TRX_SYS_MYSQL_LOG_NAME

(srv_page_size - 200 DOUBLEWRITE)
3896   TRX_SYS_DOUBLEWRITE		TRX_SYS_DOUBLEWRITE_FSEG
3906         TRX_SYS_DOUBLEWRITE_MAGIC
3910         TRX_SYS_DOUBLEWRITE_BLOCK1
3914         TRX_SYS_DOUBLEWRITE_BLOCK2
3918         TRX_SYS_DOUBLEWRITE_REPEAT
3930         TRX_SYS_DOUBLEWRITE_SPACE_ID_STORED_N

(srv_page_size - 8, TAILER)
4088..4096	FIL_TAILER

*/
#ifdef WITH_WSREP
/** The offset to WSREP XID headers (used before MariaDB 10.3.5) */
#define TRX_SYS_WSREP_XID_INFO std::max(srv_page_size - 3500, 1596UL)
#define TRX_SYS_WSREP_XID_MAGIC_N_FLD 0
#define TRX_SYS_WSREP_XID_MAGIC_N 0x77737265

/** XID field: formatID, gtrid_len, bqual_len, xid_data */
#define TRX_SYS_WSREP_XID_LEN        (4 + 4 + 4 + XIDDATASIZE)
#define TRX_SYS_WSREP_XID_FORMAT     4
#define TRX_SYS_WSREP_XID_GTRID_LEN  8
#define TRX_SYS_WSREP_XID_BQUAL_LEN 12
#define TRX_SYS_WSREP_XID_DATA      16
#endif /* WITH_WSREP*/

/** Doublewrite buffer */
/* @{ */
/** The offset of the doublewrite buffer header on the trx system header page */
#define TRX_SYS_DOUBLEWRITE		(srv_page_size - 200)
/*-------------------------------------------------------------*/
#define TRX_SYS_DOUBLEWRITE_FSEG	0	/*!< fseg header of the fseg
						containing the doublewrite
						buffer */
#define TRX_SYS_DOUBLEWRITE_MAGIC	FSEG_HEADER_SIZE
						/*!< 4-byte magic number which
						shows if we already have
						created the doublewrite
						buffer */
#define TRX_SYS_DOUBLEWRITE_BLOCK1	(4 + FSEG_HEADER_SIZE)
						/*!< page number of the
						first page in the first
						sequence of 64
						(= FSP_EXTENT_SIZE) consecutive
						pages in the doublewrite
						buffer */
#define TRX_SYS_DOUBLEWRITE_BLOCK2	(8 + FSEG_HEADER_SIZE)
						/*!< page number of the
						first page in the second
						sequence of 64 consecutive
						pages in the doublewrite
						buffer */
#define TRX_SYS_DOUBLEWRITE_REPEAT	12	/*!< we repeat
						TRX_SYS_DOUBLEWRITE_MAGIC,
						TRX_SYS_DOUBLEWRITE_BLOCK1,
						TRX_SYS_DOUBLEWRITE_BLOCK2
						so that if the trx sys
						header is half-written
						to disk, we still may
						be able to recover the
						information */
/** If this is not yet set to TRX_SYS_DOUBLEWRITE_SPACE_ID_STORED_N,
we must reset the doublewrite buffer, because starting from 4.1.x the
space id of a data page is stored into
FIL_PAGE_ARCH_LOG_NO_OR_SPACE_ID. */
#define TRX_SYS_DOUBLEWRITE_SPACE_ID_STORED (24 + FSEG_HEADER_SIZE)

/*-------------------------------------------------------------*/
/** Contents of TRX_SYS_DOUBLEWRITE_MAGIC */
constexpr uint32_t TRX_SYS_DOUBLEWRITE_MAGIC_N= 536853855;
/** Contents of TRX_SYS_DOUBLEWRITE_SPACE_ID_STORED */
constexpr uint32_t TRX_SYS_DOUBLEWRITE_SPACE_ID_STORED_N= 1783657386;

/** Size of the doublewrite block in pages */
#define TRX_SYS_DOUBLEWRITE_BLOCK_SIZE	FSP_EXTENT_SIZE
/* @} */

trx_t* current_trx();

struct rw_trx_hash_element_t
{
  rw_trx_hash_element_t(): trx(0)
  {
    mutex_create(LATCH_ID_RW_TRX_HASH_ELEMENT, &mutex);
  }


  ~rw_trx_hash_element_t()
  {
    mutex_free(&mutex);
  }


  trx_id_t id; /* lf_hash_init() relies on this to be first in the struct */
  Atomic_counter<trx_id_t> no;
  trx_t *trx;
  ib_mutex_t mutex;
};


/**
  Wrapper around LF_HASH to store set of in memory read-write transactions.
*/

class rw_trx_hash_t
{
  LF_HASH hash;


  /**
    Constructor callback for lock-free allocator.

    Object is just allocated and is not yet accessible via rw_trx_hash by
    concurrent threads. Object can be reused multiple times before it is freed.
    Every time object is being reused initializer() callback is called.
  */

  static void rw_trx_hash_constructor(uchar *arg)
  {
    new(arg + LF_HASH_OVERHEAD) rw_trx_hash_element_t();
  }


  /**
    Destructor callback for lock-free allocator.

    Object is about to be freed and is not accessible via rw_trx_hash by
    concurrent threads.
  */

  static void rw_trx_hash_destructor(uchar *arg)
  {
    reinterpret_cast<rw_trx_hash_element_t*>
      (arg + LF_HASH_OVERHEAD)->~rw_trx_hash_element_t();
  }


  /**
    Destructor callback for lock-free allocator.

    This destructor is used at shutdown. It frees remaining transaction
    objects.

    XA PREPARED transactions may remain if they haven't been committed or
    rolled back. ACTIVE transactions may remain if startup was interrupted or
    server is running in read-only mode or for certain srv_force_recovery
    levels.
  */

  static void rw_trx_hash_shutdown_destructor(uchar *arg)
  {
    rw_trx_hash_element_t *element=
      reinterpret_cast<rw_trx_hash_element_t*>(arg + LF_HASH_OVERHEAD);
    if (trx_t *trx= element->trx)
    {
      ut_ad(trx_state_eq(trx, TRX_STATE_PREPARED) ||
            trx_state_eq(trx, TRX_STATE_PREPARED_RECOVERED) ||
            (trx_state_eq(trx, TRX_STATE_ACTIVE) &&
             (!srv_was_started ||
              srv_read_only_mode ||
              srv_force_recovery >= SRV_FORCE_NO_TRX_UNDO)));
      trx_free_at_shutdown(trx);
    }
    element->~rw_trx_hash_element_t();
  }


  /**
    Initializer callback for lock-free hash.

    Object is not yet accessible via rw_trx_hash by concurrent threads, but is
    about to become such. Object id can be changed only by this callback and
    remains the same until all pins to this object are released.

    Object trx can be changed to 0 by erase() under object mutex protection,
    which indicates it is about to be removed from lock-free hash and become
    not accessible by concurrent threads.
  */

  static void rw_trx_hash_initializer(LF_HASH *,
                                      rw_trx_hash_element_t *element,
                                      trx_t *trx)
  {
    ut_ad(element->trx == 0);
    element->trx= trx;
    element->id= trx->id;
    element->no= TRX_ID_MAX;
    trx->rw_trx_hash_element= element;
  }


  /**
    Gets LF_HASH pins.

    Pins are used to protect object from being destroyed or reused. They are
    normally stored in trx object for quick access. If caller doesn't have trx
    available, we try to get it using currnet_trx(). If caller doesn't have trx
    at all, temporary pins are allocated.
  */

  LF_PINS *get_pins(trx_t *trx)
  {
    if (!trx->rw_trx_hash_pins)
    {
      trx->rw_trx_hash_pins= lf_hash_get_pins(&hash);
      ut_a(trx->rw_trx_hash_pins);
    }
    return trx->rw_trx_hash_pins;
  }


  struct eliminate_duplicates_arg
  {
    trx_ids_t ids;
    my_hash_walk_action action;
    void *argument;
    eliminate_duplicates_arg(size_t size, my_hash_walk_action act, void* arg):
      action(act), argument(arg) { ids.reserve(size); }
  };


  static my_bool eliminate_duplicates(rw_trx_hash_element_t *element,
                                      eliminate_duplicates_arg *arg)
  {
    for (trx_ids_t::iterator it= arg->ids.begin(); it != arg->ids.end(); it++)
    {
      if (*it == element->id)
        return 0;
    }
    arg->ids.push_back(element->id);
    return arg->action(element, arg->argument);
  }


#ifdef UNIV_DEBUG
  static void validate_element(trx_t *trx)
  {
    ut_ad(!trx->read_only || !trx->rsegs.m_redo.rseg);
    ut_ad(!trx_is_autocommit_non_locking(trx));
    /* trx->state can be anything except TRX_STATE_NOT_STARTED */
    mutex_enter(&trx->mutex);
    ut_ad(trx_state_eq(trx, TRX_STATE_ACTIVE) ||
          trx_state_eq(trx, TRX_STATE_COMMITTED_IN_MEMORY) ||
          trx_state_eq(trx, TRX_STATE_PREPARED_RECOVERED) ||
          trx_state_eq(trx, TRX_STATE_PREPARED));
    mutex_exit(&trx->mutex);
  }


  struct debug_iterator_arg
  {
    my_hash_walk_action action;
    void *argument;
  };


  static my_bool debug_iterator(rw_trx_hash_element_t *element,
                                debug_iterator_arg *arg)
  {
    mutex_enter(&element->mutex);
    if (element->trx)
      validate_element(element->trx);
    mutex_exit(&element->mutex);
    return arg->action(element, arg->argument);
  }
#endif


public:
  void init()
  {
    lf_hash_init(&hash, sizeof(rw_trx_hash_element_t), LF_HASH_UNIQUE, 0,
                 sizeof(trx_id_t), 0, &my_charset_bin);
    hash.alloc.constructor= rw_trx_hash_constructor;
    hash.alloc.destructor= rw_trx_hash_destructor;
    hash.initializer=
      reinterpret_cast<lf_hash_initializer>(rw_trx_hash_initializer);
  }


  void destroy()
  {
    hash.alloc.destructor= rw_trx_hash_shutdown_destructor;
    lf_hash_destroy(&hash);
  }


  /**
    Releases LF_HASH pins.

    Must be called by thread that owns trx_t object when the latter is being
    "detached" from thread (e.g. released to the pool by trx_t::free()). Can be
    called earlier if thread is expected not to use rw_trx_hash.

    Since pins are not allowed to be transferred to another thread,
    initialisation thread calls this for recovered transactions.
  */

  void put_pins(trx_t *trx)
  {
    if (trx->rw_trx_hash_pins)
    {
      lf_hash_put_pins(trx->rw_trx_hash_pins);
      trx->rw_trx_hash_pins= 0;
    }
  }


  /**
    Finds trx object in lock-free hash with given id.

    Only ACTIVE or PREPARED trx objects may participate in hash. Nevertheless
    the transaction may get committed before this method returns.

    With do_ref_count == false the caller may dereference returned trx pointer
    only if lock_sys.mutex was acquired before calling find().

    With do_ref_count == true caller may dereference trx even if it is not
    holding lock_sys.mutex. Caller is responsible for calling
    trx->release_reference() when it is done playing with trx.

    Ideally this method should get caller rw_trx_hash_pins along with trx
    object as a parameter, similar to insert() and erase(). However most
    callers lose trx early in their call chains and it is not that easy to pass
    them through.

    So we take more expensive approach: get trx through current_thd()->ha_data.
    Some threads don't have trx attached to THD, and at least server
    initialisation thread, fts_optimize_thread, srv_master_thread,
    dict_stats_thread, srv_monitor_thread, btr_defragment_thread don't even
    have THD at all. For such cases we allocate pins only for duration of
    search and free them immediately.

    This has negative performance impact and should be fixed eventually (by
    passing caller_trx as a parameter). Still stream of DML is more or less Ok.

    @return
      @retval 0 not found
      @retval pointer to trx
  */

  trx_t *find(trx_t *caller_trx, trx_id_t trx_id, bool do_ref_count)
  {
    /*
      In MariaDB 10.3, purge will reset DB_TRX_ID to 0
      when the history is lost. Read/write transactions will
      always have a nonzero trx_t::id; there the value 0 is
      reserved for transactions that did not write or lock
      anything yet.

      The caller should already have handled trx_id==0 specially.
    */
    ut_ad(trx_id);
    ut_ad(!caller_trx || caller_trx->id != trx_id || !do_ref_count);

    trx_t *trx= 0;
    LF_PINS *pins= caller_trx ? get_pins(caller_trx) : lf_hash_get_pins(&hash);
    ut_a(pins);

    rw_trx_hash_element_t *element= reinterpret_cast<rw_trx_hash_element_t*>
      (lf_hash_search(&hash, pins, reinterpret_cast<const void*>(&trx_id),
                      sizeof(trx_id_t)));
    if (element)
    {
      mutex_enter(&element->mutex);
      lf_hash_search_unpin(pins);
      if ((trx= element->trx)) {
        DBUG_ASSERT(trx_id == trx->id);
        ut_d(validate_element(trx));
        if (do_ref_count)
        {
          /*
            We have an early state check here to avoid committer
            starvation in a wait loop for transaction references,
            when there's a stream of trx_sys.find() calls from other
            threads. The trx->state may change to COMMITTED after
            trx->mutex is released, and it will have to be rechecked
            by the caller after reacquiring the mutex.
          */
          trx_mutex_enter(trx);
          const trx_state_t state= trx->state;
          trx_mutex_exit(trx);
          if (state == TRX_STATE_COMMITTED_IN_MEMORY)
            trx= NULL;
          else
            trx->reference();
        }
      }
      mutex_exit(&element->mutex);
    }
    if (!caller_trx)
      lf_hash_put_pins(pins);
    return trx;
  }


  /**
    Inserts trx to lock-free hash.

    Object becomes accessible via rw_trx_hash.
  */

  void insert(trx_t *trx)
  {
    ut_d(validate_element(trx));
    int res= lf_hash_insert(&hash, get_pins(trx),
                            reinterpret_cast<void*>(trx));
    ut_a(res == 0);
  }


  /**
    Removes trx from lock-free hash.

    Object becomes not accessible via rw_trx_hash. But it still can be pinned
    by concurrent find(), which is supposed to release it immediately after
    it sees object trx is 0.
  */

  void erase(trx_t *trx)
  {
    ut_d(validate_element(trx));
    mutex_enter(&trx->rw_trx_hash_element->mutex);
    trx->rw_trx_hash_element->trx= 0;
    mutex_exit(&trx->rw_trx_hash_element->mutex);
    int res= lf_hash_delete(&hash, get_pins(trx),
                            reinterpret_cast<const void*>(&trx->id),
                            sizeof(trx_id_t));
    ut_a(res == 0);
  }


  /**
    Returns the number of elements in the hash.

    The number is exact only if hash is protected against concurrent
    modifications (e.g. single threaded startup or hash is protected
    by some mutex). Otherwise the number may be used as a hint only,
    because it may change even before this method returns.
  */

  uint32_t size() { return uint32_t(lf_hash_size(&hash)); }


  /**
    Iterates the hash.

    @param caller_trx  used to get/set pins
    @param action      called for every element in hash
    @param argument    opque argument passed to action

    May return the same element multiple times if hash is under contention.
    If caller doesn't like to see the same transaction multiple times, it has
    to call iterate_no_dups() instead.

    May return element with committed transaction. If caller doesn't like to
    see committed transactions, it has to skip those under element mutex:

      mutex_enter(&element->mutex);
      if (trx_t trx= element->trx)
      {
        // trx is protected against commit in this branch
      }
      mutex_exit(&element->mutex);

    May miss concurrently inserted transactions.

    @return
      @retval 0 iteration completed successfully
      @retval 1 iteration was interrupted (action returned 1)
  */

  int iterate(trx_t *caller_trx, my_hash_walk_action action, void *argument)
  {
    LF_PINS *pins= caller_trx ? get_pins(caller_trx) : lf_hash_get_pins(&hash);
    ut_a(pins);
#ifdef UNIV_DEBUG
    debug_iterator_arg debug_arg= { action, argument };
    action= reinterpret_cast<my_hash_walk_action>(debug_iterator);
    argument= &debug_arg;
#endif
    int res= lf_hash_iterate(&hash, pins, action, argument);
    if (!caller_trx)
      lf_hash_put_pins(pins);
    return res;
  }


  int iterate(my_hash_walk_action action, void *argument)
  {
    return iterate(current_trx(), action, argument);
  }


  /**
    Iterates the hash and eliminates duplicate elements.

    @sa iterate()
  */

  int iterate_no_dups(trx_t *caller_trx, my_hash_walk_action action,
                      void *argument)
  {
    eliminate_duplicates_arg arg(size() + 32, action, argument);
    return iterate(caller_trx, reinterpret_cast<my_hash_walk_action>
                   (eliminate_duplicates), &arg);
  }


  int iterate_no_dups(my_hash_walk_action action, void *argument)
  {
    return iterate_no_dups(current_trx(), action, argument);
  }
};


/** The transaction system central memory data structure. */
class trx_sys_t
{
  /**
    The smallest number not yet assigned as a transaction id or transaction
    number. Accessed and updated with atomic operations.
  */
  MY_ALIGNED(CACHE_LINE_SIZE) Atomic_counter<trx_id_t> m_max_trx_id;


  /**
    Solves race conditions between register_rw() and snapshot_ids() as well as
    race condition between assign_new_trx_no() and snapshot_ids().

    @sa register_rw()
    @sa assign_new_trx_no()
    @sa snapshot_ids()
  */
  MY_ALIGNED(CACHE_LINE_SIZE) std::atomic<trx_id_t> m_rw_trx_hash_version;


  bool m_initialised;

public:
  /**
    TRX_RSEG_HISTORY list length (number of committed transactions to purge)
  */
  MY_ALIGNED(CACHE_LINE_SIZE) Atomic_counter<uint32_t> rseg_history_len;

  /** Mutex protecting trx_list. */
  MY_ALIGNED(CACHE_LINE_SIZE) mutable TrxSysMutex mutex;

  /** List of all transactions. */
  MY_ALIGNED(CACHE_LINE_SIZE) trx_ut_list_t trx_list;

	MY_ALIGNED(CACHE_LINE_SIZE)
	/** Temporary rollback segments */
	trx_rseg_t*	temp_rsegs[TRX_SYS_N_RSEGS];

	MY_ALIGNED(CACHE_LINE_SIZE)
	trx_rseg_t*	rseg_array[TRX_SYS_N_RSEGS];
					/*!< Pointer array to rollback
					segments; NULL if slot not in use;
					created and destroyed in
					single-threaded mode; not protected
					by any mutex, because it is read-only
					during multi-threaded operation */

  /**
    Lock-free hash of in memory read-write transactions.
    Works faster when it is on it's own cache line (tested).
  */

  MY_ALIGNED(CACHE_LINE_SIZE) rw_trx_hash_t rw_trx_hash;


#ifdef WITH_WSREP
  /** Latest recovered XID during startup */
  XID recovered_wsrep_xid;
#endif
  /** Latest recovered binlog offset */
  uint64_t recovered_binlog_offset;
  /** Latest recovred binlog file name */
  char recovered_binlog_filename[TRX_SYS_MYSQL_LOG_NAME_LEN];


  /**
    Constructor.

    Some members may require late initialisation, thus we just mark object as
    uninitialised. Real initialisation happens in create().
  */

  trx_sys_t(): m_initialised(false) {}


  /**
    Returns the minimum trx id in rw trx list.

    This is the smallest id for which the trx can possibly be active. (But, you
    must look at the trx->state to find out if the minimum trx id transaction
    itself is active, or already committed.)

    @return the minimum trx id, or m_max_trx_id if the trx list is empty
  */

  trx_id_t get_min_trx_id()
  {
    trx_id_t id= get_max_trx_id();
    rw_trx_hash.iterate(reinterpret_cast<my_hash_walk_action>
                        (get_min_trx_id_callback), &id);
    return id;
  }


  /**
    Determines the maximum transaction id.

    @return maximum currently allocated trx id; will be stale after the
            next call to trx_sys.get_new_trx_id()
  */

  trx_id_t get_max_trx_id()
  {
    return m_max_trx_id;
  }


  /**
    Allocates a new transaction id.
    @return new, allocated trx id
  */

  trx_id_t get_new_trx_id()
  {
    trx_id_t id= get_new_trx_id_no_refresh();
    refresh_rw_trx_hash_version();
    return id;
  }


  /**
    Allocates and assigns new transaction serialisation number.

    There's a gap between m_max_trx_id increment and transaction serialisation
    number becoming visible through rw_trx_hash. While we're in this gap
    concurrent thread may come and do MVCC snapshot without seeing allocated
    but not yet assigned serialisation number. Then at some point purge thread
    may clone this view. As a result it won't see newly allocated serialisation
    number and may remove "unnecessary" history data of this transaction from
    rollback segments.

    m_rw_trx_hash_version is intended to solve this problem. MVCC snapshot has
    to wait until m_max_trx_id == m_rw_trx_hash_version, which effectively
    means that all transaction serialisation numbers up to m_max_trx_id are
    available through rw_trx_hash.

    We rely on refresh_rw_trx_hash_version() to issue RELEASE memory barrier so
    that m_rw_trx_hash_version increment happens after
    trx->rw_trx_hash_element->no becomes visible through rw_trx_hash.

    @param trx transaction
  */
  void assign_new_trx_no(trx_t *trx)
  {
    trx->no= get_new_trx_id_no_refresh();
    trx->rw_trx_hash_element->no= trx->no;
    refresh_rw_trx_hash_version();
  }


  /**
    Takes MVCC snapshot.

    To reduce malloc probablility we reserve rw_trx_hash.size() + 32 elements
    in ids.

    For details about get_rw_trx_hash_version() != get_max_trx_id() spin
    @sa register_rw() and @sa assign_new_trx_no().

    We rely on get_rw_trx_hash_version() to issue ACQUIRE memory barrier so
    that loading of m_rw_trx_hash_version happens before accessing rw_trx_hash.

    To optimise snapshot creation rw_trx_hash.iterate() is being used instead
    of rw_trx_hash.iterate_no_dups(). It means that some transaction
    identifiers may appear multiple times in ids.

    @param[in,out] caller_trx used to get access to rw_trx_hash_pins
    @param[out]    ids        array to store registered transaction identifiers
    @param[out]    max_trx_id variable to store m_max_trx_id value
    @param[out]    mix_trx_no variable to store min(trx->no) value
  */

  void snapshot_ids(trx_t *caller_trx, trx_ids_t *ids, trx_id_t *max_trx_id,
                    trx_id_t *min_trx_no)
  {
    ut_ad(!mutex_own(&mutex));
    snapshot_ids_arg arg(ids);

    while ((arg.m_id= get_rw_trx_hash_version()) != get_max_trx_id())
      ut_delay(1);
    arg.m_no= arg.m_id;

    ids->clear();
    ids->reserve(rw_trx_hash.size() + 32);
    rw_trx_hash.iterate(caller_trx,
                        reinterpret_cast<my_hash_walk_action>(copy_one_id),
                        &arg);

    *max_trx_id= arg.m_id;
    *min_trx_no= arg.m_no;
  }


  /** Initialiser for m_max_trx_id and m_rw_trx_hash_version. */
  void init_max_trx_id(trx_id_t value)
  {
    m_max_trx_id= value;
    m_rw_trx_hash_version.store(value, std::memory_order_relaxed);
  }


  bool is_initialised() { return m_initialised; }


  /** Initialise the transaction subsystem. */
  void create();

  /** Close the transaction subsystem on shutdown. */
  void close();

  /** @return total number of active (non-prepared) transactions */
  ulint any_active_transactions();


  /**
    Registers read-write transaction.

    Transaction becomes visible to MVCC.

    There's a gap between m_max_trx_id increment and transaction becoming
    visible through rw_trx_hash. While we're in this gap concurrent thread may
    come and do MVCC snapshot. As a result concurrent read view will be able to
    observe records owned by this transaction even before it was committed.

    m_rw_trx_hash_version is intended to solve this problem. MVCC snapshot has
    to wait until m_max_trx_id == m_rw_trx_hash_version, which effectively
    means that all transactions up to m_max_trx_id are available through
    rw_trx_hash.

    We rely on refresh_rw_trx_hash_version() to issue RELEASE memory barrier so
    that m_rw_trx_hash_version increment happens after transaction becomes
    visible through rw_trx_hash.
  */

  void register_rw(trx_t *trx)
  {
    trx->id= get_new_trx_id_no_refresh();
    rw_trx_hash.insert(trx);
    refresh_rw_trx_hash_version();
  }


  /**
    Deregisters read-write transaction.

    Transaction is removed from rw_trx_hash, which releases all implicit locks.
    MVCC snapshot won't see this transaction anymore.
  */

  void deregister_rw(trx_t *trx)
  {
    rw_trx_hash.erase(trx);
  }


  bool is_registered(trx_t *caller_trx, trx_id_t id)
  {
    return id && find(caller_trx, id, false);
  }


  trx_t *find(trx_t *caller_trx, trx_id_t id, bool do_ref_count= true)
  {
    return rw_trx_hash.find(caller_trx, id, do_ref_count);
  }


  /**
    Registers transaction in trx_sys.

    @param trx transaction
  */
  void register_trx(trx_t *trx)
  {
    mutex_enter(&mutex);
    UT_LIST_ADD_FIRST(trx_list, trx);
    mutex_exit(&mutex);
  }


  /**
    Deregisters transaction in trx_sys.

    @param trx transaction
  */
  void deregister_trx(trx_t *trx)
  {
    mutex_enter(&mutex);
    UT_LIST_REMOVE(trx_list, trx);
    mutex_exit(&mutex);
  }


  /**
    Clones the oldest view and stores it in view.

    No need to call ReadView::close(). The caller owns the view that is passed
    in. This function is called by purge thread to determine whether it should
    purge the delete marked record or not.
  */
  void clone_oldest_view();


  /** @return the number of active views */
  size_t view_count() const
  {
    size_t count= 0;

    mutex_enter(&mutex);
    for (const trx_t *trx= UT_LIST_GET_FIRST(trx_list); trx;
         trx= UT_LIST_GET_NEXT(trx_list, trx))
    {
      if (trx->read_view.get_state() == READ_VIEW_STATE_OPEN)
        ++count;
    }
    mutex_exit(&mutex);
    return count;
  }

<<<<<<< HEAD
=======
  /** @return number of committed transactions waiting for purge */
  uint32 history_size() const
  {
    return uint32(my_atomic_load32(&const_cast<trx_sys_t*>(this)
                                   ->rseg_history_len));
  }
  /** Add to the TRX_RSEG_HISTORY length (on database startup). */
  void history_add(int32 len)
  {
    my_atomic_add32(&rseg_history_len, len);
  }
  /** Register a committed transaction. */
  void history_insert() { history_add(1); }
  /** Note that a committed transaction was purged. */
  void history_remove() { history_add(-1); }

>>>>>>> 1e778a3b
private:
  static my_bool get_min_trx_id_callback(rw_trx_hash_element_t *element,
                                         trx_id_t *id)
  {
    if (element->id < *id)
    {
      mutex_enter(&element->mutex);
      /* We don't care about read-only transactions here. */
      if (element->trx && element->trx->rsegs.m_redo.rseg)
        *id= element->id;
      mutex_exit(&element->mutex);
    }
    return 0;
  }


  struct snapshot_ids_arg
  {
    snapshot_ids_arg(trx_ids_t *ids): m_ids(ids) {}
    trx_ids_t *m_ids;
    trx_id_t m_id;
    trx_id_t m_no;
  };


  static my_bool copy_one_id(rw_trx_hash_element_t *element,
                             snapshot_ids_arg *arg)
  {
    if (element->id < arg->m_id)
    {
      trx_id_t no= element->no;
      arg->m_ids->push_back(element->id);
      if (no < arg->m_no)
        arg->m_no= no;
    }
    return 0;
  }


  /** Getter for m_rw_trx_hash_version, must issue ACQUIRE memory barrier. */
  trx_id_t get_rw_trx_hash_version()
  {
    return m_rw_trx_hash_version.load(std::memory_order_acquire);
  }


  /** Increments m_rw_trx_hash_version, must issue RELEASE memory barrier. */
  void refresh_rw_trx_hash_version()
  {
    m_rw_trx_hash_version.fetch_add(1, std::memory_order_release);
  }


  /**
    Allocates new transaction id without refreshing rw_trx_hash version.

    This method is extracted for exclusive use by register_rw() and
    assign_new_trx_no() where new id must be allocated atomically with
    payload of these methods from MVCC snapshot point of view.

    @sa get_new_trx_id()
    @sa assign_new_trx_no()

    @return new transaction id
  */

  trx_id_t get_new_trx_id_no_refresh()
  {
    return m_max_trx_id++;
  }
};


/** The transaction system */
extern trx_sys_t trx_sys;

#endif<|MERGE_RESOLUTION|>--- conflicted
+++ resolved
@@ -1105,25 +1105,6 @@
     return count;
   }
 
-<<<<<<< HEAD
-=======
-  /** @return number of committed transactions waiting for purge */
-  uint32 history_size() const
-  {
-    return uint32(my_atomic_load32(&const_cast<trx_sys_t*>(this)
-                                   ->rseg_history_len));
-  }
-  /** Add to the TRX_RSEG_HISTORY length (on database startup). */
-  void history_add(int32 len)
-  {
-    my_atomic_add32(&rseg_history_len, len);
-  }
-  /** Register a committed transaction. */
-  void history_insert() { history_add(1); }
-  /** Note that a committed transaction was purged. */
-  void history_remove() { history_add(-1); }
-
->>>>>>> 1e778a3b
 private:
   static my_bool get_min_trx_id_callback(rw_trx_hash_element_t *element,
                                          trx_id_t *id)
