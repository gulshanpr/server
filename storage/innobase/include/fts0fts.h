--- conflicted
+++ resolved
@@ -319,12 +319,7 @@
 
 	/** Whether the ADDED table record sync-ed after crash recovery */
 	unsigned	added_synced:1;
-<<<<<<< HEAD
-	/** Whether the table holds dict_sys.mutex;
-	protected by bg_threads_mutex */
-=======
-	/** Whether the table holds dict_sys->mutex */
->>>>>>> e3d692aa
+	/** Whether the table holds dict_sys.mutex */
 	unsigned	dict_locked:1;
 
 	/** Work queue for scheduling jobs for the FTS 'Add' thread, or NULL
