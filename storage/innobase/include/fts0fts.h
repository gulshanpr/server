/*****************************************************************************

Copyright (c) 2011, 2018, Oracle and/or its affiliates. All Rights Reserved.
Copyright (c) 2016, 2022, MariaDB Corporation.

This program is free software; you can redistribute it and/or modify it under
the terms of the GNU General Public License as published by the Free Software
Foundation; version 2 of the License.

This program is distributed in the hope that it will be useful, but WITHOUT
ANY WARRANTY; without even the implied warranty of MERCHANTABILITY or FITNESS
FOR A PARTICULAR PURPOSE. See the GNU General Public License for more details.

You should have received a copy of the GNU General Public License along with
this program; if not, write to the Free Software Foundation, Inc.,
51 Franklin Street, Fifth Floor, Boston, MA 02110-1335 USA

*****************************************************************************/

/******************************************************************//**
@file include/fts0fts.h
Full text search header file

Created 2011/09/02 Sunny Bains
***********************************************************************/

#pragma once

#include "data0type.h"
#include "data0types.h"
#include "mem0mem.h"
#include "rem0types.h"
#include "row0types.h"
#include "trx0types.h"
#include "ut0vec.h"
#include "ut0rbt.h"
#include "ut0wqueue.h"
#include "que0types.h"
#include "ft_global.h"
#include "mysql/plugin_ftparser.h"

/** "NULL" value of a document id. */
#define FTS_NULL_DOC_ID			0

/** FTS hidden column that is used to map to and from the row */
#define FTS_DOC_ID_COL_NAME		"FTS_DOC_ID"

/** The name of the index created by FTS */
#define FTS_DOC_ID_INDEX_NAME		"FTS_DOC_ID_INDEX"

#define FTS_DOC_ID_INDEX_NAME_LEN	16

/** Doc ID is a 8 byte value */
#define FTS_DOC_ID_LEN			8

/** The number of fields to sort when we build FT index with
FIC. Three fields are sort: (word, doc_id, position) */
#define FTS_NUM_FIELDS_SORT		3

/** Maximum number of rows in a table, smaller than which, we will
optimize using a 4 byte Doc ID for FIC merge sort to reduce sort size */
#define MAX_DOC_ID_OPT_VAL		1073741824

/** Document id type. */
typedef ib_id_t doc_id_t;

/** doc_id_t printf format */
#define FTS_DOC_ID_FORMAT	IB_ID_FMT

/** Convert document id to the InnoDB (BIG ENDIAN) storage format. */
#define fts_write_doc_id(d, s)	mach_write_to_8(d, s)

/** Read a document id to internal format. */
#define fts_read_doc_id(s)	mach_read_from_8(s)

/** Bind the doc id to a variable */
#define fts_bind_doc_id(i, n, v) pars_info_bind_int8_literal(i, n, v)

/** Defines for FTS query mode, they have the same values as
those defined in mysql file ft_global.h */
#define FTS_NL		0
#define FTS_BOOL	1
#define FTS_SORTED	2
#define FTS_EXPAND	4
#define FTS_NO_RANKING	8
#define FTS_PROXIMITY	16
#define FTS_PHRASE	32
#define FTS_OPT_RANKING	64

#define FTS_INDEX_TABLE_IND_NAME	"FTS_INDEX_TABLE_IND"

/** The number of FTS index partitions for a fulltext idnex */
#define FTS_NUM_AUX_INDEX		6

/** Threshold where our optimize thread automatically kicks in */
#define FTS_OPTIMIZE_THRESHOLD		10000000

/** Maximum possible Fulltext word length in bytes (assuming mbmaxlen=4) */
#define FTS_MAX_WORD_LEN		(HA_FT_MAXCHARLEN * 4)

/** Maximum possible Fulltext word length (in characters) */
#define FTS_MAX_WORD_LEN_IN_CHAR	HA_FT_MAXCHARLEN

/** Number of columns in FTS AUX Tables */
#define FTS_DELETED_TABLE_NUM_COLS	1
#define FTS_CONFIG_TABLE_NUM_COLS	2
#define FTS_AUX_INDEX_TABLE_NUM_COLS	5

/** DELETED_TABLE(doc_id BIGINT UNSIGNED) */
#define FTS_DELETED_TABLE_COL_LEN	8
/** CONFIG_TABLE(key CHAR(50), value CHAR(200)) */
#define FTS_CONFIG_TABLE_KEY_COL_LEN	50
#define FTS_CONFIG_TABLE_VALUE_COL_LEN	200

#define FTS_INDEX_FIRST_DOC_ID_LEN	8
#define FTS_INDEX_LAST_DOC_ID_LEN	8
#define FTS_INDEX_DOC_COUNT_LEN		4
/* BLOB COLUMN, 0 means VARIABLE SIZE */
#define FTS_INDEX_ILIST_LEN		0


/** Variable specifying the FTS parallel sort degree */
extern ulong		fts_sort_pll_degree;

/** Variable specifying the number of word to optimize for each optimize table
call */
extern ulong		fts_num_word_optimize;

/** Variable specifying whether we do additional FTS diagnostic printout
in the log */
extern char		fts_enable_diag_print;

/** FTS rank type, which will be between 0 .. 1 inclusive */
typedef float 		fts_rank_t;

/** Type of a row during a transaction. FTS_NOTHING means the row can be
forgotten from the FTS system's POV, FTS_INVALID is an internal value used
to mark invalid states.

NOTE: Do not change the order or value of these, fts_trx_row_get_new_state
depends on them being exactly as they are. */
enum fts_row_state {
	FTS_INSERT = 0,
	FTS_MODIFY,
	FTS_DELETE,
	FTS_NOTHING,
	FTS_INVALID
};

/** The FTS table types. */
enum fts_table_type_t {
	FTS_INDEX_TABLE,		/*!< FTS auxiliary table that is
					specific to a particular FTS index
					on a table */

	FTS_COMMON_TABLE		/*!< FTS auxiliary table that is common
					for all FTS index on a table */
};

struct fts_doc_t;
struct fts_cache_t;
struct fts_token_t;
struct fts_doc_ids_t;
struct fts_index_cache_t;


/** Initialize the "fts_table" for internal query into FTS auxiliary
tables */
#define FTS_INIT_FTS_TABLE(fts_table, m_suffix, m_type, m_table)\
do {								\
	(fts_table)->suffix = m_suffix;				\
        (fts_table)->type = m_type;				\
        (fts_table)->table_id = m_table->id;			\
        (fts_table)->table = m_table;				\
} while (0);

#define FTS_INIT_INDEX_TABLE(fts_table, m_suffix, m_type, m_index)\
do {								\
	(fts_table)->suffix = m_suffix;				\
        (fts_table)->type = m_type;				\
        (fts_table)->table_id = m_index->table->id;		\
        (fts_table)->table = m_index->table;			\
        (fts_table)->index_id = m_index->id;			\
} while (0);

/** Information about changes in a single transaction affecting
the FTS system. */
struct fts_trx_t {
	trx_t*		trx;		/*!< InnoDB transaction */

	ib_vector_t*	savepoints;	/*!< Active savepoints, must have at
					least one element, the implied
					savepoint */
	ib_vector_t*	last_stmt;	/*!< last_stmt */

	mem_heap_t*	heap;		/*!< heap */
};

/** Information required for transaction savepoint handling. */
struct fts_savepoint_t {
	char*		name;		/*!< First entry is always NULL, the
					default instance. Otherwise the name
					of the savepoint */

	ib_rbt_t*	tables;		/*!< Modified FTS tables */
};

/** Information about changed rows in a transaction for a single table. */
struct fts_trx_table_t {
	dict_table_t*	table;		/*!< table */

	fts_trx_t*	fts_trx;	/*!< link to parent */

	ib_rbt_t*	rows;		/*!< rows changed; indexed by doc-id,
					cells are fts_trx_row_t* */

	fts_doc_ids_t*	added_doc_ids;	/*!< list of added doc ids (NULL until
					the first addition) */

					/*!< for adding doc ids */
	que_t*		docs_added_graph;
};

/** Information about one changed row in a transaction. */
struct fts_trx_row_t {
	doc_id_t	doc_id;		/*!< Id of the ins/upd/del document */

	fts_row_state	state;		/*!< state of the row */

	ib_vector_t*	fts_indexes;	/*!< The indexes that are affected */
};

/** List of document ids that were added during a transaction. This
list is passed on to a background 'Add' thread and OPTIMIZE, so it
needs its own memory heap. */
struct fts_doc_ids_t {
	ib_vector_t*	doc_ids;	/*!< document ids (each element is
					of type doc_id_t). */

	ib_alloc_t*	self_heap;	/*!< Allocator used to create an
					instance of this type and the
					doc_ids vector */
};

// FIXME: Get rid of this if possible.
/** Since MySQL's character set support for Unicode is woefully inadequate
(it supports basic operations like isalpha etc. only for 8-bit characters),
we have to implement our own. We use UTF-16 without surrogate processing
as our in-memory format. This typedef is a single such character. */
typedef unsigned short ib_uc_t;

/** An UTF-16 ro UTF-8 string. */
struct fts_string_t {
	byte*		f_str;		/*!< string, not necessary terminated in
					any way */
	ulint		f_len;		/*!< Length of the string in bytes */
	ulint		f_n_char;	/*!< Number of characters */
};

/** Query ranked doc ids. */
struct fts_ranking_t {
	doc_id_t	doc_id;		/*!< Document id */

	fts_rank_t	rank;		/*!< Rank is between 0 .. 1 */

	byte*		words;		/*!< this contains the words
					that were queried
					and found in this document */
	ulint		words_len;	/*!< words len */
};

/** Query result. */
struct fts_result_t {
	ib_rbt_node_t*	current;	/*!< Current element */

	ib_rbt_t*	rankings_by_id;	/*!< RB tree of type fts_ranking_t
					indexed by doc id */
	ib_rbt_t*	rankings_by_rank;/*!< RB tree of type fts_ranking_t
					indexed by rank */
};

/** This is used to generate the FTS auxiliary table name, we need the
table id and the index id to generate the column specific FTS auxiliary
table name. */
struct fts_table_t {
	fts_table_type_t
			type;		/*!< The auxiliary table type */

	table_id_t	table_id;	/*!< The table id */

	index_id_t	index_id;	/*!< The index id */

	const char*	suffix;		/*!< The suffix of the fts auxiliary
					table name, can be NULL, not used
					everywhere (yet) */
	const dict_table_t*
			table;		/*!< Parent table */
	CHARSET_INFO*	charset;	/*!< charset info if it is for FTS
					index auxiliary table */
};

/** The state of the FTS sub system. */
class fts_t {
public:
	/** fts_t constructor.
	@param[in]	table	table with FTS indexes
	@param[in,out]	heap	memory heap where 'this' is stored */
	fts_t(
		const dict_table_t*	table,
		mem_heap_t*		heap);

	/** fts_t destructor. */
	~fts_t();

	/** Whether the ADDED table record sync-ed after crash recovery */
	unsigned	added_synced:1;
	/** Whether the table holds dict_sys.mutex */
	unsigned	dict_locked:1;

	/** Work queue for scheduling jobs for the FTS 'Add' thread, or NULL
	if the thread has not yet been created. Each work item is a
	fts_trx_doc_ids_t*. */
	ib_wqueue_t*	add_wq;

	/** FTS memory buffer for this table, or NULL if the table has no FTS
	index. */
	fts_cache_t*	cache;

	/** FTS doc id hidden column number in the CLUSTERED index. */
	ulint		doc_col;

	/** Vector of FTS indexes, this is mainly for caching purposes. */
	ib_vector_t*	indexes;

	/** Whether the table exists in fts_optimize_wq;
	protected by fts_optimize_wq mutex */
	bool		in_queue;

	/** Whether the sync message exists in fts_optimize_wq;
	protected by fts_optimize_wq mutex */
	bool		sync_message;

	/** Heap for fts_t allocation. */
	mem_heap_t*	fts_heap;
};

struct fts_stopword_t;

/** status bits for fts_stopword_t status field. */
#define STOPWORD_NOT_INIT               0x1
#define STOPWORD_OFF                    0x2
#define STOPWORD_FROM_DEFAULT           0x4
#define STOPWORD_USER_TABLE             0x8

extern const char*	fts_default_stopword[];

/** Variable specifying the maximum FTS cache size for each table */
extern Atomic_relaxed<size_t> fts_max_cache_size;

/** Variable specifying the total memory allocated for FTS cache */
extern Atomic_relaxed<size_t> fts_max_total_cache_size;

/** Variable specifying the FTS result cache limit for each query */
extern size_t		fts_result_cache_limit;

/** Variable specifying the maximum FTS max token size */
extern ulong		fts_max_token_size;

/** Variable specifying the minimum FTS max token size */
extern ulong		fts_min_token_size;

/** Whether the total memory used for FTS cache is exhausted, and we will
need a sync to free some memory */
extern bool		fts_need_sync;

#define	fts_que_graph_free(graph)			\
do {							\
	mutex_enter(&dict_sys.mutex);			\
	que_graph_free(graph);				\
	mutex_exit(&dict_sys.mutex);			\
} while (0)

/******************************************************************//**
Create a FTS cache. */
fts_cache_t*
fts_cache_create(
/*=============*/
	dict_table_t*	table);			/*!< table owns the FTS cache */

/******************************************************************//**
Create a FTS index cache.
@return Index Cache */
fts_index_cache_t*
fts_cache_index_cache_create(
/*=========================*/
	dict_table_t*	table,			/*!< in: table with FTS index */
	dict_index_t*	index);			/*!< in: FTS index */

/******************************************************************//**
Get the next available document id. This function creates a new
transaction to generate the document id.
@return DB_SUCCESS if OK */
dberr_t
fts_get_next_doc_id(
/*================*/
	const dict_table_t*	table,	/*!< in: table */
	doc_id_t*		doc_id);/*!< out: new document id */

/******************************************************************//**
Create a new fts_doc_ids_t.
@return new fts_doc_ids_t. */
fts_doc_ids_t*
fts_doc_ids_create(void);
/*=====================*/

/** Free fts_doc_ids_t */
inline void fts_doc_ids_free(fts_doc_ids_t* doc_ids)
{
	mem_heap_free(static_cast<mem_heap_t*>(doc_ids->self_heap->arg));
}

/******************************************************************//**
Notify the FTS system about an operation on an FTS-indexed table. */
void
fts_trx_add_op(
/*===========*/
	trx_t*		trx,			/*!< in: InnoDB transaction */
	dict_table_t*	table,			/*!< in: table */
	doc_id_t	doc_id,			/*!< in: doc id */
	fts_row_state	state,			/*!< in: state of the row */
	ib_vector_t*	fts_indexes);		/*!< in: FTS indexes affected
						(NULL=all) */

/******************************************************************//**
Free an FTS trx. */
void
fts_trx_free(
/*=========*/
	fts_trx_t*	fts_trx);		/*!< in, own: FTS trx */

/** Creates the common auxiliary tables needed for supporting an FTS index
on the given table. row_mysql_lock_data_dictionary must have been called
before this.
The following tables are created.
CREATE TABLE $FTS_PREFIX_DELETED
	(doc_id BIGINT UNSIGNED, UNIQUE CLUSTERED INDEX on doc_id)
CREATE TABLE $FTS_PREFIX_DELETED_CACHE
	(doc_id BIGINT UNSIGNED, UNIQUE CLUSTERED INDEX on doc_id)
CREATE TABLE $FTS_PREFIX_BEING_DELETED
	(doc_id BIGINT UNSIGNED, UNIQUE CLUSTERED INDEX on doc_id)
CREATE TABLE $FTS_PREFIX_BEING_DELETED_CACHE
	(doc_id BIGINT UNSIGNED, UNIQUE CLUSTERED INDEX on doc_id)
CREATE TABLE $FTS_PREFIX_CONFIG
	(key CHAR(50), value CHAR(200), UNIQUE CLUSTERED INDEX on key)
@param[in,out]	trx			transaction
@param[in]	table			table with FTS index
@param[in]	skip_doc_id_index	Skip index on doc id
@return DB_SUCCESS if succeed */
dberr_t
fts_create_common_tables(
	trx_t*		trx,
	dict_table_t*	table,
	bool		skip_doc_id_index)
	MY_ATTRIBUTE((nonnull, warn_unused_result));
/** Creates the column specific ancillary tables needed for supporting an
FTS index on the given table. row_mysql_lock_data_dictionary must have
been called before this.

All FTS AUX Index tables have the following schema.
CREAT TABLE $FTS_PREFIX_INDEX_[1-6](
	word		VARCHAR(FTS_MAX_WORD_LEN),
	first_doc_id	INT NOT NULL,
	last_doc_id	UNSIGNED NOT NULL,
	doc_count	UNSIGNED INT NOT NULL,
	ilist		VARBINARY NOT NULL,
	UNIQUE CLUSTERED INDEX ON (word, first_doc_id))
@param[in,out]	trx	dictionary transaction
@param[in]	index	fulltext index
@param[in]	id	table id
@return DB_SUCCESS or error code */
dberr_t
fts_create_index_tables(trx_t* trx, const dict_index_t* index, table_id_t id)
	MY_ATTRIBUTE((nonnull, warn_unused_result));
/******************************************************************//**
Add the FTS document id hidden column. */
void
fts_add_doc_id_column(
/*==================*/
	dict_table_t*	table,	/*!< in/out: Table with FTS index */
	mem_heap_t*	heap);	/*!< in: temporary memory heap, or NULL */

/*********************************************************************//**
Drops the ancillary tables needed for supporting an FTS index on the
given table. row_mysql_lock_data_dictionary must have been called before
this.
@return DB_SUCCESS or error code */
dberr_t
fts_drop_tables(
/*============*/
	trx_t*		trx,			/*!< in: transaction */
	dict_table_t*	table);			/*!< in: table has the FTS
						index */
/******************************************************************//**
The given transaction is about to be committed; do whatever is necessary
from the FTS system's POV.
@return DB_SUCCESS or error code */
dberr_t
fts_commit(
/*=======*/
	trx_t*		trx)			/*!< in: transaction */
	MY_ATTRIBUTE((warn_unused_result));

/** FTS Query entry point.
@param[in,out]	trx		transaction
@param[in]	index		fts index to search
@param[in]	flags		FTS search mode
@param[in]	query_str	FTS query
@param[in]	query_len	FTS query string len in bytes
@param[in,out]	result		result doc ids
@return DB_SUCCESS if successful otherwise error code */
dberr_t
fts_query(
	trx_t*		trx,
	dict_index_t*	index,
	uint		flags,
	const byte*	query_str,
	ulint		query_len,
	fts_result_t**	result)
	MY_ATTRIBUTE((warn_unused_result));

/******************************************************************//**
Retrieve the FTS Relevance Ranking result for doc with doc_id
@return the relevance ranking value. */
float
fts_retrieve_ranking(
/*=================*/
	fts_result_t*	result,			/*!< in: FTS result structure */
	doc_id_t	doc_id);		/*!< in: the interested document
						doc_id */

/******************************************************************//**
FTS Query sort result, returned by fts_query() on fts_ranking_t::rank. */
void
fts_query_sort_result_on_rank(
/*==========================*/
	fts_result_t*	result);		/*!< out: result instance
						to sort.*/

/******************************************************************//**
FTS Query free result, returned by fts_query(). */
void
fts_query_free_result(
/*==================*/
	fts_result_t*	result);		/*!< in: result instance
						to free.*/

/******************************************************************//**
Extract the doc id from the FTS hidden column. */
doc_id_t
fts_get_doc_id_from_row(
/*====================*/
	dict_table_t*	table,			/*!< in: table */
	dtuple_t*	row);			/*!< in: row whose FTS doc id we
						want to extract.*/

/** Extract the doc id from the record that belongs to index.
@param[in]	rec	record containing FTS_DOC_ID
@param[in]	index	index of rec
@param[in]	offsets	rec_get_offsets(rec,index)
@return doc id that was extracted from rec */
doc_id_t
fts_get_doc_id_from_rec(
	const rec_t*		rec,
	const dict_index_t*	index,
	const rec_offs*		offsets);

/** Add new fts doc id to the update vector.
@param[in]	table		the table that contains the FTS index.
@param[in,out]	ufield		the fts doc id field in the update vector.
				No new memory is allocated for this in this
				function.
@param[in,out]	next_doc_id	the fts doc id that has been added to the
				update vector.  If 0, a new fts doc id is
				automatically generated.  The memory provided
				for this argument will be used by the update
				vector. Ensure that the life time of this
				memory matches that of the update vector.
@return the fts doc id used in the update vector */
doc_id_t
fts_update_doc_id(
	dict_table_t*	table,
	upd_field_t*	ufield,
	doc_id_t*	next_doc_id);

/******************************************************************//**
FTS initialize. */
void
fts_startup(void);
/*==============*/

/******************************************************************//**
Create an instance of fts_t.
@return instance of fts_t */
fts_t*
fts_create(
/*=======*/
	dict_table_t*	table);			/*!< out: table with FTS
						indexes */

/**********************************************************************//**
Free the FTS resources. */
void
fts_free(
/*=====*/
	dict_table_t*   table);			/*!< in/out: table with
						FTS indexes */

/*********************************************************************//**
Run OPTIMIZE on the given table.
@return DB_SUCCESS if all OK */
dberr_t
fts_optimize_table(
/*===============*/
	dict_table_t*	table);			/*!< in: table to optimiza */

/**********************************************************************//**
Startup the optimize thread and create the work queue. */
void
fts_optimize_init(void);
/*====================*/

/****************************************************************//**
Drops index ancillary tables for a FTS index
@return DB_SUCCESS or error code */
dberr_t
fts_drop_index_tables(
/*==================*/
	trx_t*		trx,			/*!< in: transaction */
	dict_index_t*	index)			/*!< in: Index to drop */
	MY_ATTRIBUTE((warn_unused_result));

/** Add the table to add to the OPTIMIZER's list.
@param[in]	table	table to add */
void
fts_optimize_add_table(
	dict_table_t*	table);

/******************************************************************//**
Remove the table from the OPTIMIZER's list. We do wait for
acknowledgement from the consumer of the message. */
void
fts_optimize_remove_table(
/*======================*/
	dict_table_t*	table);			/*!< in: table to remove */

/** Shutdown fts optimize thread. */
void
fts_optimize_shutdown();

/** Send sync fts cache for the table.
@param[in]	table	table to sync */
void
fts_optimize_request_sync_table(
	dict_table_t*	table);

/**********************************************************************//**
Take a FTS savepoint. */
void
fts_savepoint_take(
/*===============*/
	fts_trx_t*	fts_trx,		/*!< in: fts transaction */
	const char*	name);			/*!< in: savepoint name */

/**********************************************************************//**
Refresh last statement savepoint. */
void
fts_savepoint_laststmt_refresh(
/*===========================*/
	trx_t*		trx);			/*!< in: transaction */

/**********************************************************************//**
Release the savepoint data identified by  name. */
void
fts_savepoint_release(
/*==================*/
	trx_t*		trx,			/*!< in: transaction */
	const char*	name);			/*!< in: savepoint name */

/** Clear cache.
@param[in,out]	cache	fts cache */
void
fts_cache_clear(
	fts_cache_t*	cache);

/*********************************************************************//**
Initialize things in cache. */
void
fts_cache_init(
/*===========*/
	fts_cache_t*	cache);			/*!< in: cache */

/*********************************************************************//**
Rollback to and including savepoint indentified by name. */
void
fts_savepoint_rollback(
/*===================*/
	trx_t*		trx,			/*!< in: transaction */
	const char*	name);			/*!< in: savepoint name */

/*********************************************************************//**
Rollback to and including savepoint indentified by name. */
void
fts_savepoint_rollback_last_stmt(
/*=============================*/
	trx_t*		trx);			/*!< in: transaction */

/** Drop all orphaned FTS auxiliary tables, those that don't have a parent
table or FTS index defined on them. */
void fts_drop_orphaned_tables();

/** Run SYNC on the table, i.e., write out data from the cache to the
FTS auxiliary INDEX table and clear the cache at the end.
@param[in,out]	table		fts table
@param[in]	wait		whether to wait for existing sync to finish
@return DB_SUCCESS on success, error code on failure. */
dberr_t fts_sync_table(dict_table_t* table, bool wait = true);

/****************************************************************//**
Free the query graph but check whether dict_sys.mutex is already
held */
void
fts_que_graph_free_check_lock(
/*==========================*/
	fts_table_t*		fts_table,	/*!< in: FTS table */
	const fts_index_cache_t*index_cache,	/*!< in: FTS index cache */
	que_t*			graph);		/*!< in: query graph */

/****************************************************************//**
Create an FTS index cache. */
CHARSET_INFO*
fts_index_get_charset(
/*==================*/
	dict_index_t*		index);		/*!< in: FTS index */

/*********************************************************************//**
Get the initial Doc ID by consulting the CONFIG table
@return initial Doc ID */
doc_id_t
fts_init_doc_id(
/*============*/
	const dict_table_t*		table);	/*!< in: table */

/******************************************************************//**
compare two character string according to their charset. */
extern
int
innobase_fts_text_cmp(
/*==================*/
	const void*	cs,			/*!< in: Character set */
	const void*	p1,			/*!< in: key */
	const void*	p2);			/*!< in: node */

/******************************************************************//**
Makes all characters in a string lower case. */
extern
size_t
innobase_fts_casedn_str(
/*====================*/
        CHARSET_INFO*	cs,			/*!< in: Character set */
	char*		src,			/*!< in: string to put in
						lower case */
	size_t		src_len,		/*!< in: input string length */
	char*		dst,			/*!< in: buffer for result
						string */
	size_t		dst_len);		/*!< in: buffer size */


/******************************************************************//**
compare two character string according to their charset. */
extern
int
innobase_fts_text_cmp_prefix(
/*=========================*/
	const void*	cs,			/*!< in: Character set */
	const void*	p1,			/*!< in: key */
	const void*	p2);			/*!< in: node */

/*************************************************************//**
Get the next token from the given string and store it in *token. */
extern
ulint
innobase_mysql_fts_get_token(
/*=========================*/
	CHARSET_INFO*	charset,		/*!< in: Character set */
	const byte*	start,			/*!< in: start of text */
	const byte*	end,			/*!< in: one character past
						end of text */
	fts_string_t*	token);			/*!< out: token's text */

/*************************************************************//**
Get token char size by charset
@return the number of token char size */
ulint
fts_get_token_size(
/*===============*/
	const CHARSET_INFO*	cs,		/*!< in: Character set */
	const char*		token,		/*!< in: token */
	ulint			len);		/*!< in: token length */

/*************************************************************//**
FULLTEXT tokenizer internal in MYSQL_FTPARSER_SIMPLE_MODE
@return 0 if tokenize sucessfully */
int
fts_tokenize_document_internal(
/*===========================*/
	MYSQL_FTPARSER_PARAM*	param,	/*!< in: parser parameter */
	const char*			doc,	/*!< in: document to tokenize */
	int			len);	/*!< in: document length */

/*********************************************************************//**
Fetch COUNT(*) from specified table.
@return the number of rows in the table */
ulint
fts_get_rows_count(
/*===============*/
	fts_table_t*	fts_table);		/*!< in: fts table to read */

/*************************************************************//**
Get maximum Doc ID in a table if index "FTS_DOC_ID_INDEX" exists
@return max Doc ID or 0 if index "FTS_DOC_ID_INDEX" does not exist */
doc_id_t
fts_get_max_doc_id(
/*===============*/
	dict_table_t*	table);			/*!< in: user table */

/******************************************************************//**
Check whether user supplied stopword table exists and is of
the right format.
@return the stopword column charset if qualifies */
CHARSET_INFO*
fts_valid_stopword_table(
/*=====================*/
	const char*	stopword_table_name);	/*!< in: Stopword table
						name */
/****************************************************************//**
This function loads specified stopword into FTS cache
@return true if success */
bool
fts_load_stopword(
/*==============*/
	const dict_table_t*
			table,			/*!< in: Table with FTS */
	trx_t*		trx,			/*!< in: Transaction */
	const char*	session_stopword_table,	/*!< in: Session stopword table
						name */
	bool		stopword_is_on,		/*!< in: Whether stopword
						option is turned on/off */
	bool		reload);		/*!< in: Whether it is during
						reload of FTS table */

/****************************************************************//**
Read the rows from the FTS index
@return DB_SUCCESS if OK */
dberr_t
fts_table_fetch_doc_ids(
/*====================*/
	trx_t*		trx,			/*!< in: transaction */
	fts_table_t*	fts_table,		/*!< in: aux table */
	fts_doc_ids_t*	doc_ids);		/*!< in: For collecting
						doc ids */
/****************************************************************//**
This function brings FTS index in sync when FTS index is first
used. There are documents that have not yet sync-ed to auxiliary
tables from last server abnormally shutdown, we will need to bring
such document into FTS cache before any further operations
@return TRUE if all OK */
ibool
fts_init_index(
/*===========*/
	dict_table_t*	table,			/*!< in: Table with FTS */
	ibool		has_cache_lock);	/*!< in: Whether we already
						have cache lock */
/*******************************************************************//**
Add a newly create index in FTS cache */
void
fts_add_index(
/*==========*/
	dict_index_t*	index,			/*!< FTS index to be added */
	dict_table_t*	table);			/*!< table */

/*******************************************************************//**
Drop auxiliary tables related to an FTS index
@return DB_SUCCESS or error number */
dberr_t
fts_drop_index(
/*===========*/
	dict_table_t*	table,	/*!< in: Table where indexes are dropped */
	dict_index_t*	index,	/*!< in: Index to be dropped */
	trx_t*		trx);	/*!< in: Transaction for the drop */

/****************************************************************//**
Rename auxiliary tables for all fts index for a table
@return DB_SUCCESS or error code */
dberr_t
fts_rename_aux_tables(
/*==================*/
	dict_table_t*	table,		/*!< in: user Table */
	const char*	new_name,	/*!< in: new table name */
	trx_t*		trx);		/*!< in: transaction */

/*******************************************************************//**
Check indexes in the fts->indexes is also present in index cache and
table->indexes list
@return TRUE if all indexes match */
ibool
fts_check_cached_index(
/*===================*/
	dict_table_t*	table);  /*!< in: Table where indexes are dropped */

/** Fetch the document from tuple, tokenize the text data and
insert the text data into fts auxiliary table and
its cache. Moreover this tuple fields doesn't contain any information
about externally stored field. This tuple contains data directly
converted from mysql.
@param[in]     ftt     FTS transaction table
@param[in]     doc_id  doc id
@param[in]     tuple   tuple from where data can be retrieved
                       and tuple should be arranged in table
                       schema order. */
void
fts_add_doc_from_tuple(
	fts_trx_table_t*ftt,
	doc_id_t        doc_id,
	const dtuple_t* tuple);

/** Create an FTS trx.
@param[in,out] trx     InnoDB Transaction
@return FTS transaction. */
fts_trx_t*
fts_trx_create(
	trx_t*  trx);

/** Clear all fts resources when there is no internal DOC_ID
and there are no new fts index to add.
@param[in,out]  table   table  where fts is to be freed
@param[in]      trx     transaction to drop all fts tables */
void fts_clear_all(dict_table_t *table, trx_t *trx);

/** Check whether the given name is fts auxiliary table
and fetch the parent table id and index id
@param[in]	name		table name
@param[in,out]	table_id	parent table id
@param[in,out]	index_id	index id
@return true if it is auxilary table */
bool fts_check_aux_table(const char *name,
                         table_id_t *table_id,
                         index_id_t *index_id);

<<<<<<< HEAD
/** Sync the table during commit phase
@param[in]	table	table to be synced */
void fts_sync_during_ddl(dict_table_t* table);
=======
/** Update the last document id. This function could create a new
transaction to update the last document id.
@param	table	table to be updated
@param	doc_id	last document id
@param	trx	update trx or null
@retval DB_SUCCESS if OK */
dberr_t
fts_update_sync_doc_id(const dict_table_t *table,
		       doc_id_t  doc_id,
		       trx_t *trx)
MY_ATTRIBUTE((nonnull(1)));

#endif /*!< fts0fts.h */
>>>>>>> 7b97020d
<|MERGE_RESOLUTION|>--- conflicted
+++ resolved
@@ -956,11 +956,6 @@
                          table_id_t *table_id,
                          index_id_t *index_id);
 
-<<<<<<< HEAD
-/** Sync the table during commit phase
-@param[in]	table	table to be synced */
-void fts_sync_during_ddl(dict_table_t* table);
-=======
 /** Update the last document id. This function could create a new
 transaction to update the last document id.
 @param	table	table to be updated
@@ -971,7 +966,8 @@
 fts_update_sync_doc_id(const dict_table_t *table,
 		       doc_id_t  doc_id,
 		       trx_t *trx)
-MY_ATTRIBUTE((nonnull(1)));
-
-#endif /*!< fts0fts.h */
->>>>>>> 7b97020d
+	MY_ATTRIBUTE((nonnull(1)));
+
+/** Sync the table during commit phase
+@param[in]	table	table to be synced */
+void fts_sync_during_ddl(dict_table_t* table);