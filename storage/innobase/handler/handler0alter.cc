--- conflicted
+++ resolved
@@ -227,19 +227,10 @@
 	dict_index_t& index = *indexes.start;
 	first_alter_pos = 0;
 
-<<<<<<< HEAD
-	mtr_t mtr;
-	mtr.start();
-	/* Protect oindex.n_core_fields and others, so that
-	purge cannot invoke dict_index_t::clear_instant_alter(). */
-	instant_metadata_lock(oindex, mtr);
-
 	if (alter_persistent_count) {
 		goto add_metadata;
 	}
 
-=======
->>>>>>> 3d9759a9
 	for (unsigned i = 0; i + DATA_N_SYS_COLS < old.n_cols; i++) {
 		if (col_map[i] != i) {
 			first_alter_pos = 1 + i;
@@ -6053,20 +6044,9 @@
 	mem_heap_t* heap = mem_heap_create(1024);
 	dict_index_t* index = dict_table_get_first_index(user_table);
 	mtr_t mtr;
-	mtr.start();
-	/* Prevent purge from calling dict_index_t::clear_instant_alter(),
-	to protect index->n_core_fields, index->table->instant and others
-	from changing during instant_column(). */
-	instant_metadata_lock(*index, mtr);
 	const unsigned n_old_fields = index->n_fields;
 
 	mutex_enter(&dict_sys.mutex);
-
-	/* Release the page latch. Between this and the next
-	btr_pcur_open_at_index_side(), data fields such as
-	index->n_core_fields and index->table->instant could change,
-	but we would handle that in empty_table: below. */
-	mtr.commit();
 
 	mtr.start();
 	index->set_modified(mtr);
@@ -6099,7 +6079,7 @@
 	{
 		ulint n_ext;
 		mem_heap_t* offsets_heap = NULL;
-		ulint* offsets = rec_get_offsets(rec, index, NULL, true,
+		offset_t* offsets = rec_get_offsets(rec, index, NULL, true,
 							ULINT_UNDEFINED, &offsets_heap);
 		dtuple_t* entry = row_metadata_to_tuple(rec, index, offsets, &n_ext,
 							heap, REC_INFO_METADATA_ALTER, !trx->in_rollback);
