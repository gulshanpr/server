DROP TABLE IF EXISTS bugs;
CREATE TABLE bugs (
id INT UNSIGNED,
INDEX (id) COMMENT 'ID search is required.'
) DEFAULT CHARSET=utf8;
SHOW CREATE TABLE bugs;
Table	Create Table
bugs	CREATE TABLE `bugs` (
  `id` int(10) unsigned DEFAULT NULL,
  KEY `id` (`id`) COMMENT 'ID search is required.'
<<<<<<< HEAD
) ENGINE=Mroonga DEFAULT CHARSET=utf8mb3
=======
) ENGINE=Mroonga DEFAULT CHARSET=utf8 COLLATE=utf8_general_ci
>>>>>>> 0792aff1
DROP TABLE bugs;<|MERGE_RESOLUTION|>--- conflicted
+++ resolved
@@ -8,9 +8,5 @@
 bugs	CREATE TABLE `bugs` (
   `id` int(10) unsigned DEFAULT NULL,
   KEY `id` (`id`) COMMENT 'ID search is required.'
-<<<<<<< HEAD
-) ENGINE=Mroonga DEFAULT CHARSET=utf8mb3
-=======
-) ENGINE=Mroonga DEFAULT CHARSET=utf8 COLLATE=utf8_general_ci
->>>>>>> 0792aff1
+) ENGINE=Mroonga DEFAULT CHARSET=utf8mb3 COLLATE=utf8mb3_general_ci
 DROP TABLE bugs;