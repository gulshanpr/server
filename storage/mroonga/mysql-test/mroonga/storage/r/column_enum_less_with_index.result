DROP TABLE IF EXISTS items;
CREATE TABLE items (
name VARCHAR(255),
size ENUM("small", "medium", "large"),
INDEX (size)
) ENGINE=Mroonga DEFAULT CHARSET=utf8;
SHOW CREATE TABLE items;
Table	Create Table
items	CREATE TABLE `items` (
  `name` varchar(255) DEFAULT NULL,
  `size` enum('small','medium','large') DEFAULT NULL,
  KEY `size` (`size`)
<<<<<<< HEAD
) ENGINE=Mroonga DEFAULT CHARSET=utf8mb3
=======
) ENGINE=Mroonga DEFAULT CHARSET=utf8 COLLATE=utf8_general_ci
>>>>>>> 0792aff1
INSERT INTO items VALUES ("t-shart for child", "small");
INSERT INTO items VALUES ("leadies' coat", "medium");
INSERT INTO items VALUES ("parka", "large");
INSERT INTO items VALUES ("hat", "medium");
SELECT * FROM items;
name	size
t-shart for child	small
leadies' coat	medium
parka	large
hat	medium
SELECT * FROM items WHERE size = "medium";
name	size
leadies' coat	medium
hat	medium
DROP TABLE items;<|MERGE_RESOLUTION|>--- conflicted
+++ resolved
@@ -10,11 +10,7 @@
   `name` varchar(255) DEFAULT NULL,
   `size` enum('small','medium','large') DEFAULT NULL,
   KEY `size` (`size`)
-<<<<<<< HEAD
-) ENGINE=Mroonga DEFAULT CHARSET=utf8mb3
-=======
-) ENGINE=Mroonga DEFAULT CHARSET=utf8 COLLATE=utf8_general_ci
->>>>>>> 0792aff1
+) ENGINE=Mroonga DEFAULT CHARSET=utf8mb3 COLLATE=utf8mb3_general_ci
 INSERT INTO items VALUES ("t-shart for child", "small");
 INSERT INTO items VALUES ("leadies' coat", "medium");
 INSERT INTO items VALUES ("parka", "large");
