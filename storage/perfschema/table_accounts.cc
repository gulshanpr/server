/* Copyright (c) 2011, 2022, Oracle and/or its affiliates.

  This program is free software; you can redistribute it and/or modify
  it under the terms of the GNU General Public License, version 2.0,
  as published by the Free Software Foundation.

  This program is also distributed with certain software (including
  but not limited to OpenSSL) that is licensed under separate terms,
  as designated in a particular file or component or in included license
  documentation.  The authors of MySQL hereby grant you an additional
  permission to link the program and your derivative works with the
  separately licensed software that they have included with MySQL.

  This program is distributed in the hope that it will be useful,
  but WITHOUT ANY WARRANTY; without even the implied warranty of
  MERCHANTABILITY or FITNESS FOR A PARTICULAR PURPOSE.  See the
  GNU General Public License, version 2.0, for more details.

  You should have received a copy of the GNU General Public License
  along with this program; if not, write to the Free Software Foundation,
  51 Franklin Street, Fifth Floor, Boston, MA 02110-1335 USA */

#include "my_global.h"
#include "my_thread.h"
#include "table_accounts.h"
#include "pfs_instr_class.h"
#include "pfs_instr.h"
#include "pfs_account.h"
#include "pfs_visitor.h"
#include "pfs_memory.h"
#include "pfs_status.h"
#include "field.h"

THR_LOCK table_accounts::m_table_lock;

<<<<<<< HEAD
=======
static const TABLE_FIELD_TYPE field_types[]=
{
  {
    { C_STRING_WITH_LEN("USER") },
    { C_STRING_WITH_LEN("char(" USERNAME_CHAR_LENGTH_STR ")") },
    { NULL, 0}
  },
  {
    { C_STRING_WITH_LEN("HOST") },
    { C_STRING_WITH_LEN("char(60)") },
    { NULL, 0}
  },
  {
    { C_STRING_WITH_LEN("CURRENT_CONNECTIONS") },
    { C_STRING_WITH_LEN("bigint(20)") },
    { NULL, 0}
  },
  {
    { C_STRING_WITH_LEN("TOTAL_CONNECTIONS") },
    { C_STRING_WITH_LEN("bigint(20)") },
    { NULL, 0}
  }
};

TABLE_FIELD_DEF
table_accounts::m_field_def=
{ 4, field_types };

PFS_engine_table_share_state
table_accounts::m_share_state = {
  false /* m_checked */
};

>>>>>>> 61d08f74
PFS_engine_table_share
table_accounts::m_share=
{
  { C_STRING_WITH_LEN("accounts") },
  &pfs_truncatable_acl,
  table_accounts::create,
  NULL, /* write_row */
  table_accounts::delete_all_rows,
  cursor_by_account::get_row_count,
  sizeof(PFS_simple_index), /* ref length */
  &m_table_lock,
<<<<<<< HEAD
  { C_STRING_WITH_LEN("CREATE TABLE accounts("
                      "USER CHAR(" USERNAME_CHAR_LENGTH_STR ") collate utf8_bin default null comment 'The connection''s client user name for the connection, or NULL if an internal thread.',"
                      "HOST CHAR(" HOSTNAME_LENGTH_STR ") collate utf8_bin default null comment 'The connection client''s host name, or NULL if an internal thread.',"
                      "CURRENT_CONNECTIONS bigint not null comment 'Current connections for the account.',"
                      "TOTAL_CONNECTIONS bigint not null comment 'Total connections for the account.')") },
  false  /* perpetual */
=======
  &m_field_def,
  false, /* m_perpetual */
  false, /* m_optional */
  &m_share_state
>>>>>>> 61d08f74
};

PFS_engine_table* table_accounts::create()
{
  return new table_accounts();
}

int
table_accounts::delete_all_rows(void)
{
  reset_events_waits_by_thread();
  reset_events_waits_by_account();
  reset_events_stages_by_thread();
  reset_events_stages_by_account();
  reset_events_statements_by_thread();
  reset_events_statements_by_account();
  reset_events_transactions_by_thread();
  reset_events_transactions_by_account();
  reset_memory_by_thread();
  reset_memory_by_account();
  reset_status_by_thread();
  reset_status_by_account();
  purge_all_account();
  return 0;
}

table_accounts::table_accounts()
  : cursor_by_account(& m_share),
  m_row_exists(false)
{}

void table_accounts::make_row(PFS_account *pfs)
{
  pfs_optimistic_state lock;

  m_row_exists= false;
  pfs->m_lock.begin_optimistic_lock(&lock);

  if (m_row.m_account.make_row(pfs))
    return;

  PFS_connection_stat_visitor visitor;
  PFS_connection_iterator::visit_account(pfs,
                                         true,  /* threads */
                                         false, /* THDs */
                                         & visitor);

  if (! pfs->m_lock.end_optimistic_lock(& lock))
    return;

  m_row.m_connection_stat.set(& visitor.m_stat);
  m_row_exists= true;
}

int table_accounts::read_row_values(TABLE *table,
                                      unsigned char *buf,
                                      Field **fields,
                                      bool read_all)
{
  Field *f;

  if (unlikely(! m_row_exists))
    return HA_ERR_RECORD_DELETED;

  /* Set the null bits */
  assert(table->s->null_bytes == 1);
  buf[0]= 0;

  for (; (f= *fields) ; fields++)
  {
    if (read_all || bitmap_is_set(table->read_set, f->field_index))
    {
      switch(f->field_index)
      {
      case 0: /* USER */
      case 1: /* HOST */
        m_row.m_account.set_field(f->field_index, f);
        break;
      case 2: /* CURRENT_CONNECTIONS */
      case 3: /* TOTAL_CONNECTIONS */
        m_row.m_connection_stat.set_field(f->field_index - 2, f);
        break;
      default:
        assert(false);
      }
    }
  }
  return 0;
}
<|MERGE_RESOLUTION|>--- conflicted
+++ resolved
@@ -33,42 +33,12 @@
 
 THR_LOCK table_accounts::m_table_lock;
 
-<<<<<<< HEAD
-=======
-static const TABLE_FIELD_TYPE field_types[]=
-{
-  {
-    { C_STRING_WITH_LEN("USER") },
-    { C_STRING_WITH_LEN("char(" USERNAME_CHAR_LENGTH_STR ")") },
-    { NULL, 0}
-  },
-  {
-    { C_STRING_WITH_LEN("HOST") },
-    { C_STRING_WITH_LEN("char(60)") },
-    { NULL, 0}
-  },
-  {
-    { C_STRING_WITH_LEN("CURRENT_CONNECTIONS") },
-    { C_STRING_WITH_LEN("bigint(20)") },
-    { NULL, 0}
-  },
-  {
-    { C_STRING_WITH_LEN("TOTAL_CONNECTIONS") },
-    { C_STRING_WITH_LEN("bigint(20)") },
-    { NULL, 0}
-  }
-};
-
-TABLE_FIELD_DEF
-table_accounts::m_field_def=
-{ 4, field_types };
 
 PFS_engine_table_share_state
 table_accounts::m_share_state = {
   false /* m_checked */
 };
 
->>>>>>> 61d08f74
 PFS_engine_table_share
 table_accounts::m_share=
 {
@@ -80,19 +50,14 @@
   cursor_by_account::get_row_count,
   sizeof(PFS_simple_index), /* ref length */
   &m_table_lock,
-<<<<<<< HEAD
   { C_STRING_WITH_LEN("CREATE TABLE accounts("
                       "USER CHAR(" USERNAME_CHAR_LENGTH_STR ") collate utf8_bin default null comment 'The connection''s client user name for the connection, or NULL if an internal thread.',"
                       "HOST CHAR(" HOSTNAME_LENGTH_STR ") collate utf8_bin default null comment 'The connection client''s host name, or NULL if an internal thread.',"
                       "CURRENT_CONNECTIONS bigint not null comment 'Current connections for the account.',"
                       "TOTAL_CONNECTIONS bigint not null comment 'Total connections for the account.')") },
-  false  /* perpetual */
-=======
-  &m_field_def,
   false, /* m_perpetual */
   false, /* m_optional */
   &m_share_state
->>>>>>> 61d08f74
 };
 
 PFS_engine_table* table_accounts::create()
