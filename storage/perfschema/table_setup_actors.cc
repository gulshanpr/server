/* Copyright (c) 2010, 2016, Oracle and/or its affiliates. All rights reserved.

  This program is free software; you can redistribute it and/or modify
  it under the terms of the GNU General Public License, version 2.0,
  as published by the Free Software Foundation.

  This program is also distributed with certain software (including
  but not limited to OpenSSL) that is licensed under separate terms,
  as designated in a particular file or component or in included license
  documentation.  The authors of MySQL hereby grant you an additional
  permission to link the program and your derivative works with the
  separately licensed software that they have included with MySQL.

  This program is distributed in the hope that it will be useful,
  but WITHOUT ANY WARRANTY; without even the implied warranty of
  MERCHANTABILITY or FITNESS FOR A PARTICULAR PURPOSE.  See the
  GNU General Public License, version 2.0, for more details.

  You should have received a copy of the GNU General Public License
  along with this program; if not, write to the Free Software Foundation,
  51 Franklin Street, Fifth Floor, Boston, MA 02110-1335 USA */

/**
  @file storage/perfschema/table_setup_actors.cc
  Table SETUP_ACTORS (implementation).
*/

#include "my_global.h"
#include "my_thread.h"
#include "pfs_instr_class.h"
#include "pfs_column_types.h"
#include "pfs_column_values.h"
#include "pfs_setup_actor.h"
#include "table_setup_actors.h"
#include "pfs_global.h"
#include "pfs_buffer_container.h"
#include "field.h"

THR_LOCK table_setup_actors::m_table_lock;

PFS_engine_table_share
table_setup_actors::m_share=
{
  { C_STRING_WITH_LEN("setup_actors") },
  &pfs_editable_acl,
  table_setup_actors::create,
  table_setup_actors::write_row,
  table_setup_actors::delete_all_rows,
  table_setup_actors::get_row_count,
  sizeof(PFS_simple_index),
  &m_table_lock,
  { C_STRING_WITH_LEN("CREATE TABLE setup_actors("
<<<<<<< HEAD
                      "HOST CHAR(" HOSTNAME_LENGTH_STR ") collate utf8_bin default '%' not null,"
                      "USER CHAR(" USERNAME_CHAR_LENGTH_STR ") collate utf8_bin default '%' not null,"
                      "ROLE CHAR(" USERNAME_CHAR_LENGTH_STR ") collate utf8_bin default '%' not null,"
                      "ENABLED ENUM('YES', 'NO') not null default 'YES',"
                      "HISTORY ENUM('YES', 'NO') not null default 'YES')") },
  false  /* perpetual */
=======
                      "HOST CHAR(" STRINGIFY_ARG(HOSTNAME_LENGTH) ") collate utf8_bin default '%' not null comment 'Host name, either a literal, or the % wildcard representing any host.',"
                      "USER CHAR(" STRINGIFY_ARG(USERNAME_CHAR_LENGTH) ") collate utf8_bin default '%' not null comment 'User name, either a literal or the % wildcard representing any name.',"
                      "ROLE CHAR(" STRINGIFY_ARG(USERNAME_CHAR_LENGTH) ") collate utf8_bin default '%' not null comment 'Unused')") }
>>>>>>> 4f85eadf
};

PFS_engine_table* table_setup_actors::create()
{
  return new table_setup_actors();
}

int table_setup_actors::write_row(TABLE *table, const unsigned char *buf,
                                  Field **fields)
{
  Field *f;
  String user_data("%", 1, &my_charset_utf8mb3_bin);
  String host_data("%", 1, &my_charset_utf8mb3_bin);
  String role_data("%", 1, &my_charset_utf8mb3_bin);
  String *user= &user_data;
  String *host= &host_data;
  String *role= &role_data;
  enum_yes_no enabled_value= ENUM_YES;
  enum_yes_no history_value= ENUM_YES;
  bool enabled;
  bool history;

  for (; (f= *fields) ; fields++)
  {
    if (bitmap_is_set(table->write_set, f->field_index))
    {
      switch(f->field_index)
      {
      case 0: /* HOST */
        host= get_field_char_utf8(f, &host_data);
        break;
      case 1: /* USER */
        user= get_field_char_utf8(f, &user_data);
        break;
      case 2: /* ROLE */
        role= get_field_char_utf8(f, &role_data);
        break;
      case 3: /* ENABLED */
        enabled_value= (enum_yes_no) get_field_enum(f);
        break;
      case 4: /* HISTORY */
        history_value= (enum_yes_no) get_field_enum(f);
        break;
      default:
        DBUG_ASSERT(false);
      }
    }
  }

  /* Reject illegal enum values in ENABLED */
  if ((enabled_value != ENUM_YES) && (enabled_value != ENUM_NO))
    return HA_ERR_NO_REFERENCED_ROW;

  /* Reject illegal enum values in HISTORY */
  if ((history_value != ENUM_YES) && (history_value != ENUM_NO))
    return HA_ERR_NO_REFERENCED_ROW;

  /* Reject if any of user/host/role is not provided */
  if (user->length() == 0 || host->length() == 0 || role->length() == 0)
    return HA_ERR_WRONG_COMMAND;

  enabled= (enabled_value == ENUM_YES) ? true : false;
  history= (history_value == ENUM_YES) ? true : false;

  return insert_setup_actor(user, host, role, enabled, history);
}

int table_setup_actors::delete_all_rows(void)
{
  return reset_setup_actor();
}

ha_rows table_setup_actors::get_row_count(void)
{
  return global_setup_actor_container.get_row_count();
}

table_setup_actors::table_setup_actors()
  : PFS_engine_table(&m_share, &m_pos),
  m_row_exists(false), m_pos(0), m_next_pos(0)
{}

void table_setup_actors::reset_position(void)
{
  m_pos.m_index= 0;
  m_next_pos.m_index= 0;
}

int table_setup_actors::rnd_next()
{
  PFS_setup_actor *pfs;

  m_pos.set_at(&m_next_pos);
  PFS_setup_actor_iterator it= global_setup_actor_container.iterate(m_pos.m_index);
  pfs= it.scan_next(& m_pos.m_index);
  if (pfs != NULL)
  {
    make_row(pfs);
    m_next_pos.set_after(&m_pos);
    return 0;
  }

  return HA_ERR_END_OF_FILE;
}

int table_setup_actors::rnd_pos(const void *pos)
{
  PFS_setup_actor *pfs;

  set_position(pos);

  pfs= global_setup_actor_container.get(m_pos.m_index);
  if (pfs != NULL)
  {
    make_row(pfs);
    return 0;
  }

  return HA_ERR_RECORD_DELETED;
}

void table_setup_actors::make_row(PFS_setup_actor *pfs)
{
  pfs_optimistic_state lock;

  m_row_exists= false;

  pfs->m_lock.begin_optimistic_lock(&lock);

  m_row.m_hostname_length= pfs->m_hostname_length;
  if (unlikely((m_row.m_hostname_length == 0) ||
               (m_row.m_hostname_length > sizeof(m_row.m_hostname))))
    return;
  memcpy(m_row.m_hostname, pfs->m_hostname, m_row.m_hostname_length);

  m_row.m_username_length= pfs->m_username_length;
  if (unlikely((m_row.m_username_length == 0) ||
               (m_row.m_username_length > sizeof(m_row.m_username))))
    return;
  memcpy(m_row.m_username, pfs->m_username, m_row.m_username_length);

  m_row.m_rolename_length= pfs->m_rolename_length;
  if (unlikely((m_row.m_rolename_length == 0) ||
               (m_row.m_rolename_length > sizeof(m_row.m_rolename))))
    return;
  memcpy(m_row.m_rolename, pfs->m_rolename, m_row.m_rolename_length);

  m_row.m_enabled_ptr= &pfs->m_enabled;
  m_row.m_history_ptr= &pfs->m_history;

  if (pfs->m_lock.end_optimistic_lock(&lock))
    m_row_exists= true;
}

int table_setup_actors::read_row_values(TABLE *table,
                                        unsigned char *buf,
                                        Field **fields,
                                        bool read_all)
{
  Field *f;

  if (unlikely(! m_row_exists))
    return HA_ERR_RECORD_DELETED;

  /* Set the null bits */
  DBUG_ASSERT(table->s->null_bytes == 1);

  for (; (f= *fields) ; fields++)
  {
    if (read_all || bitmap_is_set(table->read_set, f->field_index))
    {
      switch(f->field_index)
      {
      case 0: /* HOST */
        set_field_char_utf8(f, m_row.m_hostname, m_row.m_hostname_length);
        break;
      case 1: /* USER */
        set_field_char_utf8(f, m_row.m_username, m_row.m_username_length);
        break;
      case 2: /* ROLE */
        set_field_char_utf8(f, m_row.m_rolename, m_row.m_rolename_length);
        break;
      case 3: /* ENABLED */
        set_field_enum(f, (*m_row.m_enabled_ptr) ? ENUM_YES : ENUM_NO);
        break;
      case 4: /* HISTORY */
        set_field_enum(f, (*m_row.m_history_ptr) ? ENUM_YES : ENUM_NO);
        break;
      default:
        DBUG_ASSERT(false);
      }
    }
  }

  return 0;
}

int table_setup_actors::update_row_values(TABLE *table,
                                          const unsigned char *old_buf,
                                          const unsigned char *new_buf,
                                          Field **fields)
{
  int result;
  Field *f;
  enum_yes_no value;

  for (; (f= *fields) ; fields++)
  {
    if (bitmap_is_set(table->write_set, f->field_index))
    {
      switch(f->field_index)
      {
      case 0: /* HOST */
      case 1: /* USER */
      case 2: /* ROLE */
        return HA_ERR_WRONG_COMMAND;
      case 3: /* ENABLED */
        value= (enum_yes_no) get_field_enum(f);
        /* Reject illegal enum values in ENABLED */
        if ((value != ENUM_YES) && (value != ENUM_NO))
          return HA_ERR_NO_REFERENCED_ROW;
        *m_row.m_enabled_ptr= (value == ENUM_YES) ? true : false;
        break;
      case 4: /* HISTORY */
        value= (enum_yes_no) get_field_enum(f);
        /* Reject illegal enum values in HISTORY */
        if ((value != ENUM_YES) && (value != ENUM_NO))
          return HA_ERR_NO_REFERENCED_ROW;
        *m_row.m_history_ptr= (value == ENUM_YES) ? true : false;
        break;
      default:
        DBUG_ASSERT(false);
      }
    }
  }

  result= update_setup_actors_derived_flags();
  return result;
}

int table_setup_actors::delete_row_values(TABLE *table,
                                          const unsigned char *buf,
                                          Field **fields)
{
  DBUG_ASSERT(m_row_exists);

  CHARSET_INFO *cs= &my_charset_utf8mb3_bin;
  String user(m_row.m_username, m_row.m_username_length, cs);
  String role(m_row.m_rolename, m_row.m_rolename_length, cs);
  String host(m_row.m_hostname, m_row.m_hostname_length, cs);

  return delete_setup_actor(&user, &host, &role);
}
<|MERGE_RESOLUTION|>--- conflicted
+++ resolved
@@ -50,18 +50,12 @@
   sizeof(PFS_simple_index),
   &m_table_lock,
   { C_STRING_WITH_LEN("CREATE TABLE setup_actors("
-<<<<<<< HEAD
-                      "HOST CHAR(" HOSTNAME_LENGTH_STR ") collate utf8_bin default '%' not null,"
-                      "USER CHAR(" USERNAME_CHAR_LENGTH_STR ") collate utf8_bin default '%' not null,"
-                      "ROLE CHAR(" USERNAME_CHAR_LENGTH_STR ") collate utf8_bin default '%' not null,"
+                      "HOST CHAR(" HOSTNAME_LENGTH_STR ") collate utf8_bin default '%' not null comment 'Host name, either a literal, or the % wildcard representing any host.',"
+                      "USER CHAR(" USERNAME_CHAR_LENGTH_STR ") collate utf8_bin default '%' not null comment 'User name, either a literal or the % wildcard representing any name.',"
+                      "ROLE CHAR(" USERNAME_CHAR_LENGTH_STR ") collate utf8_bin default '%' not null comment 'Unused',"
                       "ENABLED ENUM('YES', 'NO') not null default 'YES',"
                       "HISTORY ENUM('YES', 'NO') not null default 'YES')") },
   false  /* perpetual */
-=======
-                      "HOST CHAR(" STRINGIFY_ARG(HOSTNAME_LENGTH) ") collate utf8_bin default '%' not null comment 'Host name, either a literal, or the % wildcard representing any host.',"
-                      "USER CHAR(" STRINGIFY_ARG(USERNAME_CHAR_LENGTH) ") collate utf8_bin default '%' not null comment 'User name, either a literal or the % wildcard representing any name.',"
-                      "ROLE CHAR(" STRINGIFY_ARG(USERNAME_CHAR_LENGTH) ") collate utf8_bin default '%' not null comment 'Unused')") }
->>>>>>> 4f85eadf
 };
 
 PFS_engine_table* table_setup_actors::create()
