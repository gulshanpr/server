--- conflicted
+++ resolved
@@ -3272,14 +3272,9 @@
     lock_count = 0;
     
     if ((rows == 0 || rows > 1) && share->try_table_lock) {
-<<<<<<< HEAD
-        if (get_prelock_empty(thd) && may_table_be_empty(transaction)) {
+        if (get_prelock_empty(thd) && may_table_be_empty(transaction) && transaction != NULL) {
             if (using_ignore || is_insert_ignore(thd) || thd->lex->duplicates != DUP_ERROR
                 || table->s->next_number_key_offset) {
-=======
-        if (get_prelock_empty(thd) && may_table_be_empty(transaction) && transaction != NULL) {
-            if (using_ignore || is_insert_ignore(thd) || thd->lex->duplicates != DUP_ERROR) {
->>>>>>> 591288a5
                 acquire_table_lock(transaction, lock_write);
             }
             else {
