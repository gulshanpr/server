/************* TabFmt C++ Program Source Code File (.CPP) **************/
/* PROGRAM NAME: TABFMT                                                */
/* -------------                                                       */
/*  Version 3.9.3                                                      */
/*                                                                     */
/* COPYRIGHT:                                                          */
/* ----------                                                          */
/*  (C) Copyright to the author Olivier BERTRAND          2001 - 2019  */
/*                                                                     */
/* WHAT THIS PROGRAM DOES:                                             */
/* -----------------------                                             */
/*  This program are the TABFMT classes DB execution routines.         */
/*  The base class CSV is comma separated files.                       */
/*  FMT (Formatted) files are those having a complex internal record   */
/*  format described in the Format keyword of their definition.        */
/***********************************************************************/

/***********************************************************************/
/*  Include relevant MariaDB header file.                              */
/***********************************************************************/
#include "my_global.h"

#if defined(__WIN__)
#include <io.h>
#include <fcntl.h>
#include <errno.h>
#include <locale.h>
#if defined(__BORLANDC__)
#define __MFC_COMPAT__                   // To define min/max as macro
#endif
//#include <windows.h>
#include "osutil.h"
#else
#if defined(UNIX)
#include <errno.h>
#include <unistd.h>
#include "osutil.h"
#else
#include <io.h>
#endif
#include <fcntl.h>
#endif

/***********************************************************************/
/*  Include application header files:                                  */
/*  global.h    is header containing all global declarations.          */
/*  plgdbsem.h  is header containing the DB application declarations.  */
/*  tabdos.h    is header containing the TABDOS class declarations.    */
/***********************************************************************/
#include "global.h"
#include "plgdbsem.h"
#include "mycat.h"
#include "filamap.h"
#if defined(GZ_SUPPORT)
#include "filamgz.h"
#endif   // GZ_SUPPORT
#if defined(ZIP_SUPPORT)
#include "filamzip.h"
#endif   // ZIP_SUPPORT
#include "tabfmt.h"
#include "tabmul.h"
#define  NO_FUNC
#include "plgcnx.h"                       // For DB types
#include "resource.h"

/***********************************************************************/
/*  This should be an option.                                          */
/***********************************************************************/
#define MAXCOL          200        /* Default max column nb in result  */
#define TYPE_UNKNOWN     12        /* Must be greater than other types */

/***********************************************************************/
/*  External function.                                                 */
/***********************************************************************/
USETEMP UseTemp(void);

/***********************************************************************/
/* CSVColumns: constructs the result blocks containing the description */
/* of all the columns of a CSV file that will be retrieved by #GetData.*/
/* Note: the algorithm to set the type is based on the internal values */
/* of types (TYPE_STRING < TYPE_DOUBLE < TYPE_INT) (1 < 2 < 7).        */
/* If these values are changed, this will have to be revisited.        */
/***********************************************************************/
PQRYRES CSVColumns(PGLOBAL g, PCSZ dp, PTOS topt, bool info)
  {
  static int  buftyp[] = {TYPE_STRING, TYPE_SHORT, TYPE_STRING,
                          TYPE_INT,   TYPE_INT, TYPE_SHORT};
  static XFLD fldtyp[] = {FLD_NAME, FLD_TYPE,   FLD_TYPENAME,
                          FLD_PREC, FLD_LENGTH, FLD_SCALE};
  static unsigned int length[] = {6, 6, 8, 10, 10, 6};
	const char *fn;
	char    sep, q;
	int     rc, mxr;
	bool    hdr;
  char   *p, *colname[MAXCOL], dechar, buf[8];
  int     i, imax, hmax, n, nerr, phase, blank, digit, dec, type;
  int     ncol = sizeof(buftyp) / sizeof(int);
  int     num_read = 0, num_max = 10000000;     // Statistics
  int     len[MAXCOL], typ[MAXCOL], prc[MAXCOL];
	PCSVDEF tdp;
	PTDBCSV tcvp;
	PTDBASE tdbp;
	PQRYRES qrp;
  PCOLRES crp;

  if (info) {
    imax = hmax = 0;
    length[0] = 128;
    goto skipit;
    } // endif info

	//if (GetIntegerTableOption(g, topt, "Multiple", 0)) {
	//	strcpy(g->Message, "Cannot find column definition for multiple table");
	//	return NULL;
	//}	// endif Multiple

//      num_max = atoi(p+1);             // Max num of record to test
  imax = hmax = nerr = 0;

  for (i = 0; i < MAXCOL; i++) {
    colname[i] = NULL;
    len[i] = 0;
    typ[i] = TYPE_UNKNOWN;
    prc[i] = 0;
    } // endfor i

  /*********************************************************************/
  /*  Get the CSV table description block.                             */
  /*********************************************************************/
	tdp = new(g) CSVDEF;
	tdp->Database = dp;

	if ((tdp->Zipped = GetBooleanTableOption(g, topt, "Zipped", false))) {
#if defined(ZIP_SUPPORT)
		tdp->Entry = GetStringTableOption(g, topt, "Entry", NULL);
		tdp->Mulentries = (tdp->Entry)
			              ? strchr(tdp->Entry, '*') || strchr(tdp->Entry, '?')
			              : GetBooleanTableOption(g, topt, "Mulentries", false);
#else   // !ZIP_SUPPORT
		strcpy(g->Message, "ZIP not supported by this version");
		return NULL;
#endif  // !ZIP_SUPPORT
	} // endif // Zipped

	fn = tdp->Fn = GetStringTableOption(g, topt, "Filename", NULL);

	if (!tdp->Fn) {
		strcpy(g->Message, MSG(MISSING_FNAME));
		return NULL;
	} // endif Fn

	if (!(tdp->Lrecl = GetIntegerTableOption(g, topt, "Lrecl", 0)))
		tdp->Lrecl = 4096;

	tdp->Multiple = GetIntegerTableOption(g, topt, "Multiple", 0);
	p = (char*)GetStringTableOption(g, topt, "Separator", ",");
	tdp->Sep = (strlen(p) == 2 && p[0] == '\\' && p[1] == 't') ? '\t' : *p;

#if defined(__WIN__)
	if (tdp->Sep == ',' || strnicmp(setlocale(LC_NUMERIC, NULL), "French", 6))
		dechar = '.';
	else
		dechar = ',';
#else   // !__WIN__
	dechar = '.';
#endif  // !__WIN__

	sep = tdp->Sep;
	tdp->Quoted = GetIntegerTableOption(g, topt, "Quoted", -1);
	p = (char*)GetStringTableOption(g, topt, "Qchar", "");
	tdp->Qot = *p;

	if (tdp->Qot && tdp->Quoted < 0)
		tdp->Quoted = 0;
	else if (!tdp->Qot && tdp->Quoted >= 0)
		tdp->Qot = '"';

	q = tdp->Qot;
	hdr = GetBooleanTableOption(g, topt, "Header", false);
	tdp->Maxerr = GetIntegerTableOption(g, topt, "Maxerr", 0);
	tdp->Accept = GetBooleanTableOption(g, topt, "Accept", false);

	if (tdp->Accept && tdp->Maxerr == 0)
		tdp->Maxerr = INT_MAX32;       // Accept all bad lines

	mxr = MY_MAX(0, tdp->Maxerr);

	if (trace(1))
		htrc("File %s Sep=%c Qot=%c Header=%d maxerr=%d\n",
		SVP(tdp->Fn), tdp->Sep, tdp->Qot, tdp->Header, tdp->Maxerr);

#if defined(ZIP_SUPPORT)
	if (tdp->Zipped)
		tcvp = new(g)TDBCSV(tdp, new(g)UNZFAM(tdp));
	else
#endif   // ZIP_SUPPORT
		tcvp = new(g) TDBCSV(tdp, new(g) DOSFAM(tdp));

	tcvp->SetMode(MODE_READ);

	if (tdp->Multiple) {
		tdbp = new(g)TDBMUL(tcvp);
		tdbp->SetMode(MODE_READ);
	} else
	  tdbp = tcvp;

	/*********************************************************************/
	/*  Open the CSV file.                                               */
	/*********************************************************************/
	if (tdbp->OpenDB(g))
		return NULL;

  if (hdr) {
    /*******************************************************************/
    /*  Make the column names from the first line.                     */
    /*******************************************************************/
    phase = 0;

    if ((rc = tdbp->ReadDB(g)) == RC_OK) {
			p = PlgDBDup(g, tcvp->To_Line);

      //skip leading blanks
      for (; *p == ' '; p++) ;

      if (q && *p == q) {
        // Header is quoted
        p++;
        phase = 1;
        } // endif q

      colname[0] = p;
    } else if (rc == RC_EF) {
      sprintf(g->Message, MSG(FILE_IS_EMPTY), fn);
      goto err;
		} else
			goto err;

    for (i = 1; *p; p++)
      if (phase == 1 && *p == q) {
        *p = '\0';
        phase = 0;
      } else if (*p == sep && !phase) {
        *p = '\0';

        //skip leading blanks
        for (; *(p+1) == ' '; p++) ;

        if (q && *(p+1) == q) {
          // Header is quoted
          p++;
          phase = 1;
          } // endif q

        colname[i++] = p + 1;
        } // endif sep

    num_read++;
    imax = hmax = i;

    for (i = 0; i < hmax; i++)
      length[0] = MY_MAX(length[0], strlen(colname[i]));

		tcvp->Header = true;			// In case of multiple table
    } // endif hdr

  for (num_read++; num_read <= num_max; num_read++) {
    /*******************************************************************/
    /*  Now start the reading process. Read one line.                  */
    /*******************************************************************/
		if ((rc = tdbp->ReadDB(g)) == RC_OK) {
    } else if (rc == RC_EF) {
      sprintf(g->Message, MSG(EOF_AFTER_LINE), num_read -1);
      break;
    } else {
      sprintf(g->Message, MSG(ERR_READING_REC), num_read, fn);
      goto err;
    } // endif's

    /*******************************************************************/
    /*  Make the test for field lengths.                               */
    /*******************************************************************/
    i = n = phase = blank = digit = dec = 0;

    for (p = tcvp->To_Line; *p; p++)
      if (*p == sep) {
        if (phase != 1) {
          if (i == MAXCOL - 1) {
            sprintf(g->Message, MSG(TOO_MANY_FIELDS), num_read, fn);
            goto err;
            } // endif i

          if (n) {
            len[i] = MY_MAX(len[i], n);
            type = (digit || (dec && n == 1)) ? TYPE_STRING
                 : (dec) ? TYPE_DOUBLE : TYPE_INT;
            typ[i] = MY_MIN(type, typ[i]);
            prc[i] = MY_MAX((typ[i] == TYPE_DOUBLE) ? (dec - 1) : 0, prc[i]);
            } // endif n

          i++;
          n = phase = blank = digit = dec = 0;
        } else          // phase == 1
          n++;

      } else if (*p == ' ') {
        if (phase < 2)
          n++;

        if (blank)
          digit = 1;

      } else if (*p == q) {
        if (phase == 0) {
<<<<<<< HEAD
          if (blank)
          {
=======
          if (blank) {
>>>>>>> 691f93d6
            if (++nerr > mxr) {
              sprintf(g->Message, MSG(MISPLACED_QUOTE), num_read);
              goto err;
            } else
              goto skip;
          }
<<<<<<< HEAD
=======

>>>>>>> 691f93d6
          n = 0;
          phase = digit = 1;
        } else if (phase == 1) {
          if (*(p+1) == q) {
            // This is currently not implemented for CSV tables
//          if (++nerr > mxr) {
//            sprintf(g->Message, MSG(QUOTE_IN_QUOTE), num_read);
//            goto err;
//          } else
//            goto skip;

            p++;
            n++;
          } else
            phase = 2;

        } else if (++nerr > mxr) {      // phase == 2
          sprintf(g->Message, MSG(MISPLACED_QUOTE), num_read);
          goto err;
        } else
          goto skip;

      } else {
<<<<<<< HEAD
        if (phase == 2)
        {
=======
        if (phase == 2) {
>>>>>>> 691f93d6
          if (++nerr > mxr) {
            sprintf(g->Message, MSG(MISPLACED_QUOTE), num_read);
            goto err;
          } else
            goto skip;
        }
<<<<<<< HEAD
=======

>>>>>>> 691f93d6
        // isdigit cannot be used here because of debug assert
        if (!strchr("0123456789", *p)) {
          if (!digit && *p == dechar)
            dec = 1;                    // Decimal point found
          else if (blank || !(*p == '-' || *p == '+'))
            digit = 1;

        } else if (dec)
          dec++;                        // More decimals

        n++;
        blank = 1;
      } // endif's *p

<<<<<<< HEAD
    if (phase == 1)
    {
=======
    if (phase == 1) {
>>>>>>> 691f93d6
      if (++nerr > mxr) {
        sprintf(g->Message, MSG(UNBALANCE_QUOTE), num_read);
        goto err;
      } else
        goto skip;
    }
<<<<<<< HEAD
=======

>>>>>>> 691f93d6
    if (n) {
      len[i] = MY_MAX(len[i], n);
      type = (digit || n == 0 || (dec && n == 1)) ? TYPE_STRING
           : (dec) ? TYPE_DOUBLE : TYPE_INT;
      typ[i] = MY_MIN(type, typ[i]);
      prc[i]  = MY_MAX((typ[i] == TYPE_DOUBLE) ? (dec - 1) : 0, prc[i]);
      } // endif n

    imax = MY_MAX(imax, i+1);
   skip: ;                  // Skip erroneous line
    } // endfor num_read

  if (trace(1)) {
    htrc("imax=%d Lengths:", imax);

    for (i = 0; i < imax; i++)
      htrc(" %d", len[i]);

    htrc("\n");
  } // endif trace

	tdbp->CloseDB(g);

 skipit:
  if (trace(1))
    htrc("CSVColumns: imax=%d hmax=%d len=%d\n",
                      imax, hmax, length[0]);

  /*********************************************************************/
  /*  Allocate the structures used to refer to the result set.         */
  /*********************************************************************/
  qrp = PlgAllocResult(g, ncol, imax, IDS_COLUMNS + 3,
                          buftyp, fldtyp, length, false, false);
  if (info || !qrp)
    return qrp;

  qrp->Nblin = imax;

  /*********************************************************************/
  /*  Now get the results into blocks.                                 */
  /*********************************************************************/
  for (i = 0; i < imax; i++) {
    if (i >= hmax) {
      sprintf(buf, "COL%.3d", i+1);
      p = buf;
    } else
      p = colname[i];

    if (typ[i] == TYPE_UNKNOWN)            // Void column
      typ[i] = TYPE_STRING;

    crp = qrp->Colresp;                    // Column Name
    crp->Kdata->SetValue(p, i);
    crp = crp->Next;                       // Data Type
    crp->Kdata->SetValue(typ[i], i);
    crp = crp->Next;                       // Type Name
    crp->Kdata->SetValue(GetTypeName(typ[i]), i);
    crp = crp->Next;                       // Precision
    crp->Kdata->SetValue(len[i], i);
    crp = crp->Next;                       // Length
    crp->Kdata->SetValue(len[i], i);
    crp = crp->Next;                       // Scale (precision)
    crp->Kdata->SetValue(prc[i], i);
    } // endfor i

  /*********************************************************************/
  /*  Return the result pointer for use by GetData routines.           */
  /*********************************************************************/
  return qrp;

 err:
  tdbp->CloseDB(g);
  return NULL;
  } // end of CSVCColumns

/* --------------------------- Class CSVDEF -------------------------- */

/***********************************************************************/
/*  CSVDEF constructor.                                                */
/***********************************************************************/
CSVDEF::CSVDEF(void)
  {
  Fmtd = Header = false;
//Maxerr = 0;
  Quoted = -1;
  Sep = ',';
  Qot = '\0';
  }  // end of CSVDEF constructor

/***********************************************************************/
/*  DefineAM: define specific AM block values from XDB file.           */
/***********************************************************************/
bool CSVDEF::DefineAM(PGLOBAL g, LPCSTR am, int poff)
  {
  char   buf[8];

  // Double check correctness of offset values
  if (Catfunc == FNC_NO)
    for (PCOLDEF cdp = To_Cols; cdp; cdp = cdp->GetNext())
      if (cdp->GetOffset() < 1 && !cdp->IsSpecial()) {
        strcpy(g->Message, MSG(BAD_OFFSET_VAL));
        return true;
        } // endif Offset

  // Call DOSDEF DefineAM with am=CSV so FMT is not confused with FIX
  if (DOSDEF::DefineAM(g, "CSV", poff))
    return true;

	Recfm = RECFM_CSV;
  GetCharCatInfo("Separator", ",", buf, sizeof(buf));
  Sep = (strlen(buf) == 2 && buf[0] == '\\' && buf[1] == 't') ? '\t' : *buf;
  Quoted = GetIntCatInfo("Quoted", -1);
  GetCharCatInfo("Qchar", "", buf, sizeof(buf));
  Qot = *buf;

  if (Qot && Quoted < 0)
    Quoted = 0;
  else if (!Qot && Quoted >= 0)
    Qot = '"';

  Fmtd = (!Sep || (am && (*am == 'F' || *am == 'f')));
  Header = GetBoolCatInfo("Header", false);
  Maxerr = GetIntCatInfo("Maxerr", 0);
  Accept = GetBoolCatInfo("Accept", false);

  if (Accept && Maxerr == 0)
    Maxerr = INT_MAX32;       // Accept all bad lines

  return false;
  } // end of DefineAM

/***********************************************************************/
/*  GetTable: makes a new Table Description Block.                     */
/***********************************************************************/
PTDB CSVDEF::GetTable(PGLOBAL g, MODE mode)
  {
  PTDBASE tdbp;

  if (Catfunc != FNC_COL) {
    USETEMP tmp = UseTemp();
    bool    map = Mapped && mode != MODE_INSERT &&
                  !(tmp != TMP_NO && mode == MODE_UPDATE) &&
                  !(tmp == TMP_FORCE &&
                  (mode == MODE_UPDATE || mode == MODE_DELETE));
    PTXF    txfp;

    /*******************************************************************/
    /*  Allocate a file processing class of the proper type.           */
    /*******************************************************************/
		if (Zipped) {
#if defined(ZIP_SUPPORT)
			if (mode == MODE_READ || mode == MODE_ANY || mode == MODE_ALTER) {
				txfp = new(g) UNZFAM(this);
			} else if (mode == MODE_INSERT) {
				txfp = new(g) ZIPFAM(this);
			} else {
				strcpy(g->Message, "UPDATE/DELETE not supported for ZIP");
				return NULL;
			}	// endif's mode
#else   // !ZIP_SUPPORT
			strcpy(g->Message, "ZIP not supported");
			return NULL;
#endif  // !ZIP_SUPPORT
		} else if (map) {
      // Should be now compatible with UNIX
      txfp = new(g) MAPFAM(this);
    } else if (Compressed) {
#if defined(GZ_SUPPORT)
      if (Compressed == 1)
        txfp = new(g) GZFAM(this);
      else
        txfp = new(g) ZLBFAM(this);

#else   // !GZ_SUPPORT
        strcpy(g->Message, "Compress not supported");
        return NULL;
#endif  // !GZ_SUPPORT
    } else
      txfp = new(g) DOSFAM(this);

    /*******************************************************************/
    /*  Allocate a TDB of the proper type.                             */
    /*  Column blocks will be allocated only when needed.              */
    /*******************************************************************/
    if (!Fmtd)
      tdbp = new(g) TDBCSV(this, txfp);
    else
      tdbp = new(g) TDBFMT(this, txfp);

    if (Multiple)
      tdbp = new(g) TDBMUL(tdbp);
    else
      /*****************************************************************/
      /*  For block tables, get eventually saved optimization values.  */
      /*****************************************************************/
      if (tdbp->GetBlockValues(g)) {
        PushWarning(g, tdbp);
//      return NULL;          // causes a crash when deleting index
      } else {
        if (IsOptimized()) {
          if (map) {
            txfp = new(g) MBKFAM(this);
          } else if (Compressed) {
#if defined(GZ_SUPPORT)
            if (Compressed == 1)
              txfp = new(g) ZBKFAM(this);
            else {
              txfp->SetBlkPos(To_Pos);
              ((PZLBFAM)txfp)->SetOptimized(To_Pos != NULL);
              } // endelse
#else
            sprintf(g->Message, MSG(NO_FEAT_SUPPORT), "GZ");
            return NULL;
#endif
          } else
            txfp = new(g) BLKFAM(this);

          ((PTDBDOS)tdbp)->SetTxfp(txfp);
          } // endif Optimized

      } // endelse

  } else
    tdbp = new(g)TDBCCL(this);

  return tdbp;
  } // end of GetTable

/* -------------------------- Class TDBCSV --------------------------- */

/***********************************************************************/
/*  Implementation of the TDBCSV class.                                */
/***********************************************************************/
TDBCSV::TDBCSV(PCSVDEF tdp, PTXF txfp) : TDBDOS(tdp, txfp)
  {
#if defined(_DEBUG)
  assert (tdp);
#endif
  Field  = NULL;
  Offset = NULL;
  Fldlen = NULL;
  Fields = 0;
  Nerr = 0;
  Quoted = tdp->Quoted;
  Maxerr = tdp->Maxerr;
  Accept = tdp->Accept;
  Header = tdp->Header;
  Sep = tdp->GetSep();
  Qot = tdp->GetQot();
  } // end of TDBCSV standard constructor

TDBCSV::TDBCSV(PGLOBAL g, PTDBCSV tdbp) : TDBDOS(g, tdbp)
  {
  Fields = tdbp->Fields;

  if (Fields) {
    if (tdbp->Offset)
      Offset = (int*)PlugSubAlloc(g, NULL, sizeof(int) * Fields);

    if (tdbp->Fldlen)
      Fldlen = (int*)PlugSubAlloc(g, NULL, sizeof(int) * Fields);

    Field = (PSZ *)PlugSubAlloc(g, NULL, sizeof(PSZ) * Fields);

    for (int i = 0; i < Fields; i++) {
      if (Offset)
        Offset[i] = tdbp->Offset[i];

      if (Fldlen)
        Fldlen[i] = tdbp->Fldlen[i];

      if (Field) {
        assert (Fldlen);
        Field[i] = (PSZ)PlugSubAlloc(g, NULL, Fldlen[i] + 1);
        Field[i][Fldlen[i]] = '\0';
        } // endif Field

      } // endfor i

  } else {
    Field  = NULL;
    Offset = NULL;
    Fldlen = NULL;
  } // endif Fields

  Nerr = tdbp->Nerr;
  Maxerr = tdbp->Maxerr;
  Quoted = tdbp->Quoted;
  Accept = tdbp->Accept;
  Header = tdbp->Header;
  Sep = tdbp->Sep;
  Qot = tdbp->Qot;
  } // end of TDBCSV copy constructor

// Method
PTDB TDBCSV::Clone(PTABS t)
  {
  PTDB    tp;
  PCSVCOL cp1, cp2;
  PGLOBAL g = t->G;        // Is this really useful ???

  tp = new(g) TDBCSV(g, this);

  for (cp1 = (PCSVCOL)Columns; cp1; cp1 = (PCSVCOL)cp1->GetNext()) {
    cp2 = new(g) CSVCOL(cp1, tp);  // Make a copy
    NewPointer(t, cp1, cp2);
    } // endfor cp1

  return tp;
  } // end of Clone

/***********************************************************************/
/*  Allocate CSV column description block.                             */
/***********************************************************************/
PCOL TDBCSV::MakeCol(PGLOBAL g, PCOLDEF cdp, PCOL cprec, int n)
  {
  return new(g) CSVCOL(g, cdp, this, cprec, n);
  } // end of MakeCol

/***********************************************************************/
/*  Check whether the number of errors is greater than the maximum.    */
/***********************************************************************/
bool TDBCSV::CheckErr(void)
  {
  return (++Nerr) > Maxerr;
  } // end of CheckErr

/***********************************************************************/
/*  CSV EstimatedLength. Returns an estimated minimum line length.     */
/***********************************************************************/
int TDBCSV::EstimatedLength(void)
  {
  int     n = 0;
  PCOLDEF cdp;

  if (trace(1))
    htrc("EstimatedLength: Fields=%d Columns=%p\n", Fields, Columns);

  for (cdp = To_Def->GetCols(); cdp; cdp = cdp->GetNext())
    if (!cdp->IsSpecial() && !cdp->IsVirtual())  // A true column
      n++;

  return --n;   // Number of separators if all fields are null
  } // end of Estimated Length

#if 0
/***********************************************************************/
/*  CSV tables needs the use temporary files for Update.               */
/***********************************************************************/
bool TDBCSV::IsUsingTemp(PGLOBAL g)
  {
  return (Use_Temp == TMP_YES || Use_Temp == TMP_FORCE ||
         (Use_Temp == TMP_AUTO && Mode == MODE_UPDATE));
  } // end of IsUsingTemp
#endif // 0  (Same as TDBDOS one)

/***********************************************************************/
/*  CSV Access Method opening routine.                                 */
/*  First allocate the Offset and Fldlen arrays according to the       */
/*  greatest field used in that query. Then call the DOS opening fnc.  */
/***********************************************************************/
bool TDBCSV::OpenDB(PGLOBAL g)
  {
  bool    rc = false;
  PCOLDEF cdp;
  PDOSDEF tdp = (PDOSDEF)To_Def;

  if (Use != USE_OPEN && (Columns || Mode == MODE_UPDATE)) {
    // Allocate the storage used to read (or write) records
    int     i, len;
    PCSVCOL colp;

<<<<<<< HEAD
    if (!Fields)              // May have been set in TABFMT::OpenDB
    {
=======
    if (!Fields) {            // May have been set in TABFMT::OpenDB
>>>>>>> 691f93d6
      if (Mode != MODE_UPDATE && Mode != MODE_INSERT) {
        for (colp = (PCSVCOL)Columns; colp; colp = (PCSVCOL)colp->Next)
          if (!colp->IsSpecial() && !colp->IsVirtual())
            Fields = MY_MAX(Fields, (int)colp->Fldnum);

        if (Columns)
          Fields++;           // Fldnum was 0 based

      } else
        for (cdp = tdp->GetCols(); cdp; cdp = cdp->GetNext())
          if (!cdp->IsSpecial() && !cdp->IsVirtual())
            Fields++;
    }
<<<<<<< HEAD
=======

>>>>>>> 691f93d6
    Offset = (int*)PlugSubAlloc(g, NULL, sizeof(int) * Fields);
    Fldlen = (int*)PlugSubAlloc(g, NULL, sizeof(int) * Fields);

    if (Mode == MODE_INSERT || Mode == MODE_UPDATE) {
      Field = (PSZ*)PlugSubAlloc(g, NULL, sizeof(PSZ) * Fields);
      Fldtyp = (bool*)PlugSubAlloc(g, NULL, sizeof(bool) * Fields);
      } // endif Mode

    for (i = 0; i < Fields; i++) {
      Offset[i] = 0;
      Fldlen[i] = 0;

      if (Field) {
        Field[i] = NULL;
        Fldtyp[i] = false;
        } // endif Field

      } // endfor i

<<<<<<< HEAD
    if (Field)
    {
=======
    if (Field) {
>>>>>>> 691f93d6
      // Prepare writing fields
      if (Mode != MODE_UPDATE) {
        for (colp = (PCSVCOL)Columns; colp; colp = (PCSVCOL)colp->Next)
          if (!colp->IsSpecial() && !colp->IsVirtual()) {
            i = colp->Fldnum;
            len = colp->GetLength();
            Field[i] = (PSZ)PlugSubAlloc(g, NULL, len + 1);
            Field[i][len] = '\0';
            Fldlen[i] = len;
            Fldtyp[i] = IsTypeNum(colp->GetResultType());
            } // endif colp

      } else     // MODE_UPDATE
        for (cdp = tdp->GetCols(); cdp; cdp = cdp->GetNext())
          if (!cdp->IsSpecial() && !cdp->IsVirtual()) {
            i = cdp->GetOffset() - 1;
            len = cdp->GetLength();
            Field[i] = (PSZ)PlugSubAlloc(g, NULL, len + 1);
            Field[i][len] = '\0';
            Fldlen[i] = len;
            Fldtyp[i] = IsTypeNum(cdp->GetType());
            } // endif cdp
    }
<<<<<<< HEAD
=======

>>>>>>> 691f93d6
    } // endif Use

  if (Header) {
    // Check that the Lrecl is at least equal to the header line length
    int     headlen = 0;
    PCOLDEF cdp;
    PDOSDEF tdp = (PDOSDEF)To_Def;

    for (cdp = tdp->GetCols(); cdp; cdp = cdp->GetNext())
      headlen += strlen(cdp->GetName()) + 3;  // 3 if names are quoted

    if (headlen > Lrecl) {
      Lrecl = headlen;
      Txfp->Lrecl = headlen;
      } // endif headlen

    } // endif Header

  Nerr = 0;
  rc = TDBDOS::OpenDB(g);

  if (!rc && Mode == MODE_UPDATE && To_Kindex)
    // Because KINDEX::Init is executed in mode READ, we must restore
    // the Fldlen array that was modified when reading the table file.
    for (cdp = tdp->GetCols(); cdp; cdp = cdp->GetNext())
      Fldlen[cdp->GetOffset() - 1] = cdp->GetLength();

  return rc;
  } // end of OpenDB

/***********************************************************************/
/*  SkipHeader: Physically skip first header line if applicable.       */
/*  This is called from TDBDOS::OpenDB and must be executed before     */
/*  Kindex construction if the file is accessed using an index.        */
/***********************************************************************/
bool TDBCSV::SkipHeader(PGLOBAL g)
  {
  int len = GetFileLength(g);
  bool rc = false;

#if defined(_DEBUG)
  if (len < 0)
    return true;
#endif   // _DEBUG

  if (Header) {
    if (Mode == MODE_INSERT) {
      if (!len) {
        // New file, the header line must be constructed and written
        int     i, n = 0;
        int    hlen = 0;
        bool    q = Qot && Quoted > 0;
        PCOLDEF cdp;

        // Estimate the length of the header list
        for (cdp = To_Def->GetCols(); cdp; cdp = cdp->GetNext()) {
          hlen += (1 + strlen(cdp->GetName()));
          hlen += ((q) ? 2 : 0);
          n++;            // Calculate the number of columns
          } // endfor cdp

        if (hlen > Lrecl) {
          sprintf(g->Message, MSG(LRECL_TOO_SMALL), hlen);
          return true;
          } // endif hlen

        // File is empty, write a header record
        memset(To_Line, 0, Lrecl);

        // The column order in the file is given by the offset value
        for (i = 1; i <= n; i++)
          for (cdp = To_Def->GetCols(); cdp; cdp = cdp->GetNext())
            if (cdp->GetOffset() == i) {
              if (q)
                To_Line[strlen(To_Line)] = Qot;

              strcat(To_Line, cdp->GetName());

              if (q)
                To_Line[strlen(To_Line)] = Qot;

              if (i < n)
                To_Line[strlen(To_Line)] = Sep;

              } // endif Offset

        rc = (Txfp->WriteBuffer(g) == RC_FX);
        } // endif !FileLength

    } else if (Mode == MODE_DELETE) {
      if (len)
        rc = (Txfp->SkipRecord(g, true) == RC_FX);

    } else if (len) // !Insert && !Delete
      rc = (Txfp->SkipRecord(g, false) == RC_FX || Txfp->RecordPos(g));

    } // endif Header

  return rc;
  } // end of SkipHeader

/***********************************************************************/
/*  ReadBuffer: Physical read routine for the CSV access method.       */
/***********************************************************************/
int TDBCSV::ReadBuffer(PGLOBAL g)
  {
  //char *p1, *p2, *p = NULL;
	char *p2, *p = NULL;
	int   i, n, len, rc = Txfp->ReadBuffer(g);
  bool  bad = false;

  if (trace(2))
    htrc("CSV: Row is '%s' rc=%d\n", To_Line, rc);

  if (rc != RC_OK || !Fields)
    return rc;
  else
    p2 = To_Line;

  // Find the offsets and lengths of the columns for this row
  for (i = 0; i < Fields; i++) {
    if (!bad) {
      if (Qot && *p2 == Qot) {                // Quoted field
        //for (n = 0, p1 = ++p2; (p = strchr(p1, Qot)); p1 = p + 2)
        //  if (*(p + 1) == Qot)
        //    n++;                              // Doubled internal quotes
        //  else
        //    break;                            // Final quote

				for (n = 0, p = ++p2; p; p++)
					if (*p == Qot || *p == '\\') {
						if (*(++p) == Qot)
							n++;														// Escaped internal quotes
						else if (*(p - 1) == Qot)
							break;													// Final quote
					}	// endif *p

        if (p) {
          //len = p++ - p2;
					len = (int)(p - p2 - 1);

//        if (Sep != ' ')
//          for (; *p == ' '; p++) ;          // Skip blanks

          if (*p != Sep && i != Fields - 1) { // Should be the separator
            if (CheckErr()) {
              sprintf(g->Message, MSG(MISSING_FIELD),
                                  i+1, Name, RowNumber(g));
              return RC_FX;
            } else if (Accept)
              bad = true;
            else
              return RC_NF;

            } // endif p

          if (n) {
            int j, k;

            // Suppress the escape of internal quotes
            for (j = k = 0; j < len; j++, k++) {
              if (p2[j] == Qot || (p2[j] == '\\' && p2[j + 1] == Qot))
                j++;                          // skip escape char
							else if (p2[j] == '\\')
								p2[k++] = p2[j++];						// avoid \\Qot

              p2[k] = p2[j];
              } // endfor i, j

            len -= n;
            } // endif n

        } else if (CheckErr()) {
          sprintf(g->Message, MSG(BAD_QUOTE_FIELD),
                              Name, i+1, RowNumber(g));
          return RC_FX;
        } else if (Accept) {
          len = strlen(p2);
          bad = true;
        } else
          return RC_NF;

      } else if ((p = strchr(p2, Sep)))
        len = (int)(p - p2);
      else if (i == Fields - 1)
        len = strlen(p2);
      else if (Accept && Maxerr == 0) {
        len = strlen(p2);
        bad = true;
      } else if (CheckErr()) {
        sprintf(g->Message, MSG(MISSING_FIELD), i+1, Name, RowNumber(g));
        return RC_FX;
      } else if (Accept) {
        len = strlen(p2);
        bad = true;
      } else
        return RC_NF;

    } else
      len = 0;

    Offset[i] = (int)(p2 - To_Line);

    if (Mode != MODE_UPDATE)
      Fldlen[i] = len;
    else if (len > Fldlen[i]) {
      sprintf(g->Message, MSG(FIELD_TOO_LONG), i+1, RowNumber(g));
      return RC_FX;
    } else {
      strncpy(Field[i], p2, len);
      Field[i][len] = '\0';
    } // endif Mode

    if (p)
      p2 = p + 1;

    } // endfor i

  return rc;
  } // end of ReadBuffer

/***********************************************************************/
/*  Prepare the line to write.                                         */
/***********************************************************************/
bool TDBCSV::PrepareWriting(PGLOBAL g)
  {
  char sep[2], qot[2];
  int  i, nlen, oldlen = strlen(To_Line);

  if (trace(2))
    htrc("CSV WriteDB: R%d Mode=%d key=%p link=%p\n",
          Tdb_No, Mode, To_Key_Col, To_Link);

  // Before writing the line we must check its length
  if ((nlen = CheckWrite(g)) < 0)
    return true;

  // Before writing the line we must make it
  sep[0] = Sep;
  sep[1] = '\0';
  qot[0] = Qot;
  qot[1] = '\0';
  *To_Line = '\0';

  for (i = 0; i < Fields; i++) {
    if (i)
      strcat(To_Line, sep);

<<<<<<< HEAD
    if (Field[i])
    {
=======
    if (Field[i]) {
>>>>>>> 691f93d6
      if (!strlen(Field[i])) {
        // Generally null fields are not quoted
        if (Quoted > 2)
          // Except if explicitely required
          strcat(strcat(To_Line, qot), qot);

      } else if (Qot && (strchr(Field[i], Sep) || *Field[i] == Qot
              || Quoted > 1 || (Quoted == 1 && !Fldtyp[i]))) {
        if (strchr(Field[i], Qot)) {
          // Field contains quotes that must be doubled
          int j, k = strlen(To_Line), n = strlen(Field[i]);

          To_Line[k++] = Qot;

          for (j = 0; j < n; j++) {
            if (Field[i][j] == Qot)
              To_Line[k++] = Qot;

            To_Line[k++] = Field[i][j];
            } // endfor j

          To_Line[k++] = Qot;
          To_Line[k] = '\0';
        } else
          strcat(strcat(strcat(To_Line, qot), Field[i]), qot);
      }

      else
        strcat(To_Line, Field[i]);
    }
<<<<<<< HEAD
=======

>>>>>>> 691f93d6
    } // endfor i

#if defined(_DEBUG)
  assert ((unsigned)nlen == strlen(To_Line));
#endif

  if (Mode == MODE_UPDATE && nlen < oldlen
                          && !((PDOSFAM)Txfp)->GetUseTemp()) {
    // In Update mode with no temp file, line length must not change
    To_Line[nlen] = Sep;

    for (nlen++; nlen < oldlen; nlen++)
      To_Line[nlen] = ' ';

    To_Line[nlen] = '\0';
    } // endif

  if (trace(2))
    htrc("Write: line is=%s", To_Line);

  return false;
  } // end of PrepareWriting

/***********************************************************************/
/*  Data Base write routine CSV file access method.                    */
/***********************************************************************/
int TDBCSV::WriteDB(PGLOBAL g)
  {
  // Before writing the line we must check and prepare it
  if (PrepareWriting(g))
    return RC_FX;

  /*********************************************************************/
  /*  Now start the writing process.                                   */
  /*********************************************************************/
  return Txfp->WriteBuffer(g);
  } // end of WriteDB

/***********************************************************************/
/*  Check whether a new line fit in the file lrecl size.               */
/***********************************************************************/
int TDBCSV::CheckWrite(PGLOBAL g)
  {
  int maxlen, n, nlen = (Fields - 1);

  if (trace(2))
    htrc("CheckWrite: R%d Mode=%d\n", Tdb_No, Mode);

  // Before writing the line we must check its length
  maxlen = (Mode == MODE_UPDATE && !Txfp->GetUseTemp())
         ? strlen(To_Line) : Lrecl;

  // Check whether record is too int
  for (int i = 0; i < Fields; i++)
    if (Field[i]) {
      if (!(n = strlen(Field[i])))
        n += (Quoted > 2 ? 2 : 0);
      else if (strchr(Field[i], Sep) || (Qot && *Field[i] == Qot)
          || Quoted > 1 || (Quoted == 1 && !Fldtyp[i]))
      {
        if (!Qot) {
          sprintf(g->Message, MSG(SEP_IN_FIELD), i + 1);
          return -1;
        } else {
          // Quotes inside a quoted field must be doubled
          char *p1, *p2;

          for (p1 = Field[i]; (p2 = strchr(p1, Qot)); p1 = p2 + 1)
            n++;

          n += 2;        // Outside quotes
        } // endif
      }
      if ((nlen += n) > maxlen) {
        strcpy(g->Message, MSG(LINE_TOO_LONG));
        return -1;
        } // endif nlen

      } // endif Field

  return nlen;
  } // end of CheckWrite

/* ------------------------------------------------------------------- */

/***********************************************************************/
/*  Implementation of the TDBFMT class.                                */
/***********************************************************************/
TDBFMT::TDBFMT(PGLOBAL g, PTDBFMT tdbp) : TDBCSV(g, tdbp)
  {
  FldFormat = tdbp->FldFormat;
  To_Fld = tdbp->To_Fld;
  FmtTest = tdbp->FmtTest;
  Linenum = tdbp->Linenum;
  } // end of TDBFMT copy constructor

// Method
PTDB TDBFMT::Clone(PTABS t)
  {
  PTDB    tp;
  PCSVCOL cp1, cp2;
//PFMTCOL cp1, cp2;
  PGLOBAL g = t->G;        // Is this really useful ???

  tp = new(g) TDBFMT(g, this);

  for (cp1 = (PCSVCOL)Columns; cp1; cp1 = (PCSVCOL)cp1->GetNext()) {
//for (cp1 = (PFMTCOL)Columns; cp1; cp1 = (PFMTCOL)cp1->GetNext()) {
    cp2 = new(g) CSVCOL(cp1, tp);  // Make a copy
//  cp2 = new(g) FMTCOL(cp1, tp);  // Make a copy
    NewPointer(t, cp1, cp2);
    } // endfor cp1

  return tp;
  } // end of Clone

/***********************************************************************/
/*  Allocate FMT column description block.                             */
/***********************************************************************/
PCOL TDBFMT::MakeCol(PGLOBAL g, PCOLDEF cdp, PCOL cprec, int n)
  {
  return new(g) CSVCOL(g, cdp, this, cprec, n);
//return new(g) FMTCOL(cdp, this, cprec, n);
  } // end of MakeCol

/***********************************************************************/
/*  FMT EstimatedLength. Returns an estimated minimum line length.     */
/*  The big problem here is how can we astimated that minimum ?        */
/***********************************************************************/
int TDBFMT::EstimatedLength(void)
  {
  // This is rather stupid !!!
  return ((PDOSDEF)To_Def)->GetEnding() + (int)((Lrecl / 10) + 1);
  } // end of EstimatedLength

/***********************************************************************/
/*  FMT Access Method opening routine.                                 */
/***********************************************************************/
bool TDBFMT::OpenDB(PGLOBAL g)
  {
  Linenum = 0;

  if (Mode == MODE_INSERT || Mode == MODE_UPDATE) {
    sprintf(g->Message, MSG(FMT_WRITE_NIY), "FMT");
    return true;                    // NIY
    } // endif Mode

  if (Use != USE_OPEN && Columns) {
    // Make the formats used to read records
    PSZ     pfm;
    int     i, n;
    PCSVCOL colp;
    PCOLDEF cdp;
    PDOSDEF tdp = (PDOSDEF)To_Def;

    for (colp = (PCSVCOL)Columns; colp; colp = (PCSVCOL)colp->Next)
      if (!colp->IsSpecial() && !colp->IsVirtual())  // a true column
        Fields = MY_MAX(Fields, (int)colp->Fldnum);

    if (Columns)
      Fields++;                // Fldnum was 0 based

    To_Fld = PlugSubAlloc(g, NULL, Lrecl + 1);
    FldFormat = (PSZ*)PlugSubAlloc(g, NULL, sizeof(PSZ) * Fields);
    memset(FldFormat, 0, sizeof(PSZ) * Fields);
    FmtTest = (int*)PlugSubAlloc(g, NULL, sizeof(int) * Fields);
    memset(FmtTest, 0, sizeof(int) * Fields);

    // Get the column formats
    for (cdp = tdp->GetCols(); cdp; cdp = cdp->GetNext())
      if (!cdp->IsSpecial() && !cdp->IsVirtual() 
                            && (i = cdp->GetOffset() - 1) < Fields) {
        if (!(pfm = cdp->GetFmt())) {
          sprintf(g->Message, MSG(NO_FLD_FORMAT), i + 1, Name);
          return true;
          } // endif pfm

        // Roughly check the Fmt format
        if ((n = strlen(pfm) - 2) < 4) {
          sprintf(g->Message, MSG(BAD_FLD_FORMAT), i + 1, Name);
          return true;
          } // endif n

        FldFormat[i] = (PSZ)PlugSubAlloc(g, NULL, n + 5);
        strcpy(FldFormat[i], pfm);

        if (!strcmp(pfm + n, "%m")) {
          // This is a field that can be missing. Flag it so it can
          // be handled with special processing.
          FldFormat[i][n+1] = 'n';  // To have sscanf normal processing
          FmtTest[i] = 2;
        } else if (i+1 < Fields && strcmp(pfm + n, "%n")) {
          // There are trailing characters after the field contents
          // add a marker for the next field start position.
          strcat(FldFormat[i], "%n");
          FmtTest[i] = 1;
        } // endif's

        } // endif i

    } // endif Use

  return TDBCSV::OpenDB(g);
  } // end of OpenDB

/***********************************************************************/
/*  ReadBuffer: Physical read routine for the FMT access method.       */
/***********************************************************************/
int TDBFMT::ReadBuffer(PGLOBAL g)
  {
  int  i, len, n, deb, fin, nwp, pos = 0, rc;
  bool bad = false;

  if ((rc = Txfp->ReadBuffer(g)) != RC_OK || !Fields)
    return rc;
  else
    ++Linenum;

  if (trace(2))
    htrc("FMT: Row %d is '%s' rc=%d\n", Linenum, To_Line, rc);

  // Find the offsets and lengths of the columns for this row
  for (i = 0; i < Fields; i++) {
    if (!bad) {
      deb = fin = -1;

      if (!FldFormat[i]) {
        n = 0;
      } else if (FmtTest[i] == 1) {
        nwp = -1;
        n = sscanf(To_Line + pos, FldFormat[i], &deb, To_Fld, &fin, &nwp);
      } else {
        n = sscanf(To_Line + pos, FldFormat[i], &deb, To_Fld, &fin);

        if (n != 1 && (deb >= 0 || i == Fields - 1) && FmtTest[i] == 2) {
          // Missing optional field, not an error
          n = 1;

          if (i == Fields - 1)
            fin = deb = 0;
          else
            fin = deb;

          } // endif n

        nwp = fin;
      } // endif i

      if (n != 1 || deb < 0 || fin < 0 || nwp < 0) {
        // This is to avoid a very strange sscanf bug occuring
        // with fields that ends with a null character.
        // This bug causes subsequent sscanf to return in error,
        // so next lines are not parsed correctly.
        sscanf("a", "%*c");       // Seems to reset things Ok

        if (CheckErr()) {
          sprintf(g->Message, MSG(BAD_LINEFLD_FMT), Linenum, i + 1, Name);
          return RC_FX;
        } else if (Accept)
          bad = true;
        else
          return RC_NF;

        } // endif n...

      } // endif !bad

    if (!bad) {
      Offset[i] = pos + deb;
      len = fin - deb;
    } else {
      nwp = 0;
      Offset[i] = pos;
      len = 0;
    } // endif bad

//  if (Mode != MODE_UPDATE)
      Fldlen[i] = len;
//  else if (len > Fldlen[i]) {
//    sprintf(g->Message, MSG(FIELD_TOO_LONG), i+1, To_Tdb->RowNumber(g));
//    return RC_FX;
//  } else {
//    strncpy(Field[i], To_Line + pos, len);
//    Field[i][len] = '\0';
//  } // endif Mode

    pos += nwp;
    } // endfor i

  if (bad)
    Nerr++;
  else
    sscanf("a", "%*c");             // Seems to reset things Ok

  return rc;
  } // end of ReadBuffer

/***********************************************************************/
/*  Data Base write routine FMT file access method.                    */
/***********************************************************************/
int TDBFMT::WriteDB(PGLOBAL g)
  {
  sprintf(g->Message, MSG(FMT_WRITE_NIY), "FMT");
  return RC_FX;                    // NIY
  } // end of WriteDB

// ------------------------ CSVCOL functions ----------------------------

/***********************************************************************/
/*  CSVCOL public constructor                                          */
/***********************************************************************/
CSVCOL::CSVCOL(PGLOBAL g, PCOLDEF cdp, PTDB tdbp, PCOL cprec, int i)
  : DOSCOL(g, cdp, tdbp, cprec, i, "CSV")
  {
  Fldnum = Deplac - 1;
  Deplac = 0;
  } // end of CSVCOL constructor

/***********************************************************************/
/*  CSVCOL constructor used for copying columns.                       */
/*  tdbp is the pointer to the new table descriptor.                   */
/***********************************************************************/
CSVCOL::CSVCOL(CSVCOL *col1, PTDB tdbp) : DOSCOL(col1, tdbp)
  {
  Fldnum = col1->Fldnum;
  } // end of CSVCOL copy constructor

/***********************************************************************/
/*  VarSize: This function tells UpdateDB whether or not the block     */
/*  optimization file must be redone if this column is updated, even   */
/*  it is not sorted or clustered. This applies to a blocked table,    */
/*  because if it is updated using a temporary file, the block size    */
/*  may be modified.                                                   */
/***********************************************************************/
bool CSVCOL::VarSize(void)
  {
  PTXF txfp = ((PTDBCSV)To_Tdb)->Txfp;

  if (txfp->IsBlocked() && txfp->GetUseTemp())
    // Blocked table using a temporary file
    return true;
  else
    return false;

  } // end VarSize

/***********************************************************************/
/*  ReadColumn: call DOSCOL::ReadColumn after having set the offet     */
/*  and length of the field to read as calculated by TDBCSV::ReadDB.   */
/***********************************************************************/
void CSVCOL::ReadColumn(PGLOBAL g)
  {
  int     rc;
  PTDBCSV tdbp = (PTDBCSV)To_Tdb;

  /*********************************************************************/
  /*  If physical reading of the line was deferred, do it now.         */
  /*********************************************************************/
  if (!tdbp->IsRead())
    if ((rc = tdbp->ReadBuffer(g)) != RC_OK) {
      if (rc == RC_EF)
        sprintf(g->Message, MSG(INV_DEF_READ), rc);

			throw 34;
		} // endif

  if (tdbp->Mode != MODE_UPDATE) {
    int colen = Long;                    // Column length

    // Set the field offset and length for this row
    Deplac = tdbp->Offset[Fldnum];       // Field offset
    Long   = tdbp->Fldlen[Fldnum];       // Field length

    if (trace(2))
      htrc("CSV ReadColumn %s Fldnum=%d offset=%d fldlen=%d\n",
            Name, Fldnum, Deplac, Long);

    if (Long > colen && tdbp->CheckErr()) {
      Long = colen;                       // Restore column length
      sprintf(g->Message, MSG(FLD_TOO_LNG_FOR),
              Fldnum + 1, Name, To_Tdb->RowNumber(g), tdbp->GetFile(g));
			throw 34;
		} // endif Long

    // Now do the reading
    DOSCOL::ReadColumn(g);

    // Restore column length
    Long = colen;
  } else {         // Mode Update
    // Field have been copied in TDB Field array
    PSZ fp = tdbp->Field[Fldnum];

    if (Dsp)
      for (int i = 0; fp[i]; i++)
        if (fp[i] == Dsp)
          fp[i] = '.';

    Value->SetValue_psz(fp);

    // Set null when applicable
    if (Nullable)
      Value->SetNull(Value->IsZero());

  } // endif Mode

  } // end of ReadColumn

/***********************************************************************/
/*  WriteColumn: The column is written in TDBCSV matching Field.       */
/***********************************************************************/
void CSVCOL::WriteColumn(PGLOBAL g)
  {
  char   *p;
  int     n, flen;
  PTDBCSV tdbp = (PTDBCSV)To_Tdb;

  if (trace(2))
    htrc("CSV WriteColumn: col %s R%d coluse=%.4X status=%.4X\n",
          Name, tdbp->GetTdb_No(), ColUse, Status);

  flen = GetLength();

  if (trace(2))
    htrc("Lrecl=%d Long=%d field=%d coltype=%d colval=%p\n",
          tdbp->Lrecl, Long, flen, Buf_Type, Value);

  /*********************************************************************/
  /*  Check whether the new value has to be converted to Buf_Type.     */
  /*********************************************************************/
  if (Value != To_Val)
    Value->SetValue_pval(To_Val, false);    // Convert the updated value

  /*********************************************************************/
  /*  Get the string representation of the column value.               */
  /*********************************************************************/
  p = Value->GetCharString(Buf);
	n = strlen(p);

  if (trace(2))
    htrc("new length(%p)=%d\n", p, n);

  if (n > flen) {
    sprintf(g->Message, MSG(BAD_FLD_LENGTH), Name, p, n,
                        tdbp->RowNumber(g), tdbp->GetFile(g));
		throw 34;
	} else if (Dsp)
    for (int i = 0; p[i]; i++)
      if (p[i] == '.')
        p[i] = Dsp; 

  if (trace(2))
    htrc("buffer=%s\n", p);

  /*********************************************************************/
  /*  Updating must be done also during the first pass so writing the  */
  /*  updated record can be checked for acceptable record length.      */
  /*********************************************************************/
  if (Fldnum < 0) {
    // This can happen for wrong offset value in XDB files
    sprintf(g->Message, MSG(BAD_FIELD_RANK), Fldnum + 1, Name);
		throw 34;
	} else
    strncpy(tdbp->Field[Fldnum], p, flen);

  if (trace(2))
    htrc(" col written: '%s'\n", p);

  } // end of WriteColumn

/* ---------------------------TDBCCL class --------------------------- */

/***********************************************************************/
/*  TDBCCL class constructor.                                          */
/***********************************************************************/
TDBCCL::TDBCCL(PCSVDEF tdp) : TDBCAT(tdp)
{
	Topt = tdp->GetTopt();
} // end of TDBCCL constructor

/***********************************************************************/
/*  GetResult: Get the list the CSV file columns.                      */
/***********************************************************************/
PQRYRES TDBCCL::GetResult(PGLOBAL g)
  {
  return CSVColumns(g, ((PTABDEF)To_Def)->GetPath(), Topt, false);
  } // end of GetResult

/* ------------------------ End of TabFmt ---------------------------- */<|MERGE_RESOLUTION|>--- conflicted
+++ resolved
@@ -311,22 +311,14 @@
 
       } else if (*p == q) {
         if (phase == 0) {
-<<<<<<< HEAD
-          if (blank)
-          {
-=======
           if (blank) {
->>>>>>> 691f93d6
             if (++nerr > mxr) {
               sprintf(g->Message, MSG(MISPLACED_QUOTE), num_read);
               goto err;
             } else
               goto skip;
           }
-<<<<<<< HEAD
-=======
-
->>>>>>> 691f93d6
+
           n = 0;
           phase = digit = 1;
         } else if (phase == 1) {
@@ -350,22 +342,14 @@
           goto skip;
 
       } else {
-<<<<<<< HEAD
-        if (phase == 2)
-        {
-=======
         if (phase == 2) {
->>>>>>> 691f93d6
           if (++nerr > mxr) {
             sprintf(g->Message, MSG(MISPLACED_QUOTE), num_read);
             goto err;
           } else
             goto skip;
         }
-<<<<<<< HEAD
-=======
-
->>>>>>> 691f93d6
+
         // isdigit cannot be used here because of debug assert
         if (!strchr("0123456789", *p)) {
           if (!digit && *p == dechar)
@@ -380,22 +364,14 @@
         blank = 1;
       } // endif's *p
 
-<<<<<<< HEAD
-    if (phase == 1)
-    {
-=======
     if (phase == 1) {
->>>>>>> 691f93d6
       if (++nerr > mxr) {
         sprintf(g->Message, MSG(UNBALANCE_QUOTE), num_read);
         goto err;
       } else
         goto skip;
     }
-<<<<<<< HEAD
-=======
-
->>>>>>> 691f93d6
+
     if (n) {
       len[i] = MY_MAX(len[i], n);
       type = (digit || n == 0 || (dec && n == 1)) ? TYPE_STRING
@@ -768,12 +744,7 @@
     int     i, len;
     PCSVCOL colp;
 
-<<<<<<< HEAD
-    if (!Fields)              // May have been set in TABFMT::OpenDB
-    {
-=======
     if (!Fields) {            // May have been set in TABFMT::OpenDB
->>>>>>> 691f93d6
       if (Mode != MODE_UPDATE && Mode != MODE_INSERT) {
         for (colp = (PCSVCOL)Columns; colp; colp = (PCSVCOL)colp->Next)
           if (!colp->IsSpecial() && !colp->IsVirtual())
@@ -787,10 +758,7 @@
           if (!cdp->IsSpecial() && !cdp->IsVirtual())
             Fields++;
     }
-<<<<<<< HEAD
-=======
-
->>>>>>> 691f93d6
+
     Offset = (int*)PlugSubAlloc(g, NULL, sizeof(int) * Fields);
     Fldlen = (int*)PlugSubAlloc(g, NULL, sizeof(int) * Fields);
 
@@ -810,12 +778,7 @@
 
       } // endfor i
 
-<<<<<<< HEAD
-    if (Field)
-    {
-=======
     if (Field) {
->>>>>>> 691f93d6
       // Prepare writing fields
       if (Mode != MODE_UPDATE) {
         for (colp = (PCSVCOL)Columns; colp; colp = (PCSVCOL)colp->Next)
@@ -839,10 +802,7 @@
             Fldtyp[i] = IsTypeNum(cdp->GetType());
             } // endif cdp
     }
-<<<<<<< HEAD
-=======
-
->>>>>>> 691f93d6
+
     } // endif Use
 
   if (Header) {
@@ -1091,12 +1051,7 @@
     if (i)
       strcat(To_Line, sep);
 
-<<<<<<< HEAD
-    if (Field[i])
-    {
-=======
     if (Field[i]) {
->>>>>>> 691f93d6
       if (!strlen(Field[i])) {
         // Generally null fields are not quoted
         if (Quoted > 2)
@@ -1127,10 +1082,7 @@
       else
         strcat(To_Line, Field[i]);
     }
-<<<<<<< HEAD
-=======
-
->>>>>>> 691f93d6
+
     } // endfor i
 
 #if defined(_DEBUG)
