--- conflicted
+++ resolved
@@ -907,10 +907,6 @@
       } // endif MakeInsert
 
     if (m_Rc != RC_FX) {
-<<<<<<< HEAD
-      int  rc __attribute__((unused));
-=======
->>>>>>> 38c3fd20
       char cmd[64];
       int  w;
 
