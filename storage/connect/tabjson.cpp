/************* tabjson C++ Program Source Code File (.CPP) *************/
/* PROGRAM NAME: tabjson     Version 1.9                               */
/*  (C) Copyright to the author Olivier BERTRAND          2014 - 2021  */
/*  This program are the JSON class DB execution routines.             */
/***********************************************************************/
#undef BSON_SUPPORT

/***********************************************************************/
/*  Include relevant sections of the MariaDB header file.              */
/***********************************************************************/
#include <my_global.h>
#include <mysqld.h>
#include <sql_error.h>

/***********************************************************************/
/*  Include application header files:                                  */
/*  global.h    is header containing all global declarations.          */
/*  plgdbsem.h  is header containing the DB application declarations.  */
/*  tdbdos.h    is header containing the TDBDOS declarations.          */
/*  json.h      is header containing the JSON classes declarations.    */
/***********************************************************************/
#include "global.h"
#include "plgdbsem.h"
//#include "xtable.h"
#include "maputil.h"
#include "filamtxt.h"
#include "tabdos.h"
//#include "resource.h"                        // for IDS_COLUMNS
#include "tabjson.h"
#include "filamap.h"
#if defined(GZ_SUPPORT)
#include "filamgz.h"
#endif   // GZ_SUPPORT
#if defined(ZIP_SUPPORT)
#include "filamzip.h"
#endif   // ZIP_SUPPORT
#if defined(JAVA_SUPPORT)
#include "jmgfam.h"
#endif   // JAVA_SUPPORT
#if defined(CMGO_SUPPORT)
#include "cmgfam.h"
#endif   // CMGO_SUPPORT
#include "tabmul.h"
#include "checklvl.h"
#include "resource.h"
#include "mycat.h"                             // for FNC_COL

/***********************************************************************/
/*  This should be an option.                                          */
/***********************************************************************/
#define MAXCOL          200        /* Default max column nb in result  */
//#define TYPE_UNKNOWN     12        /* Must be greater than other types */

/***********************************************************************/
/*  External functions.                                                */
/***********************************************************************/
USETEMP UseTemp(void);
bool    JsonAllPath(void);
int     GetDefaultDepth(void);
char   *GetJsonNull(void);
bool    Stringified(PCSZ, char*);

/***********************************************************************/
/* JSONColumns: construct the result blocks containing the description */
/* of all the columns of a table contained inside a JSON file.         */
/***********************************************************************/
PQRYRES JSONColumns(PGLOBAL g, PCSZ db, PCSZ dsn, PTOS topt, bool info)
{
  static int  buftyp[] = {TYPE_STRING, TYPE_SHORT, TYPE_STRING, TYPE_INT,
                          TYPE_INT, TYPE_SHORT, TYPE_SHORT, TYPE_STRING};
  static XFLD fldtyp[] = {FLD_NAME, FLD_TYPE, FLD_TYPENAME, FLD_PREC,
                          FLD_LENGTH, FLD_SCALE, FLD_NULL, FLD_FORMAT};
  static unsigned int length[] = {0, 6, 8, 10, 10, 6, 6, 0};
  int     i, n = 0;
  int     ncol = sizeof(buftyp) / sizeof(int);
  PJCL    jcp;
  JSONDISC *pjdc = NULL;
  PQRYRES qrp;
  PCOLRES crp;

  if (info) {
    length[0] = 128;
    length[7] = 256;
    goto skipit;
    } // endif info

  if (GetIntegerTableOption(g, topt, "Multiple", 0)) {
    strcpy(g->Message, "Cannot find column definition for multiple table");
    return NULL;
  } // endif Multiple

  pjdc = new(g) JSONDISC(g, length);

  if (!(n = pjdc->GetColumns(g, db, dsn, topt)))
    return NULL;

 skipit:
  if (trace(1))
    htrc("JSONColumns: n=%d len=%d\n", n, length[0]);

  /*********************************************************************/
  /*  Allocate the structures used to refer to the result set.         */
  /*********************************************************************/
  qrp = PlgAllocResult(g, ncol, n, IDS_COLUMNS + 3,
                          buftyp, fldtyp, length, false, false);

  crp = qrp->Colresp->Next->Next->Next->Next->Next->Next;
  crp->Name = PlugDup(g, "Nullable");
  crp->Next->Name = PlugDup(g, "Jpath");

  if (info || !qrp)
    return qrp;

  qrp->Nblin = n;

  /*********************************************************************/
  /*  Now get the results into blocks.                                 */
  /*********************************************************************/
  for (i = 0, jcp = pjdc->fjcp; jcp; i++, jcp = jcp->Next) {
    if (jcp->Type == TYPE_UNKNOWN)
      jcp->Type = TYPE_STRG;               // Void column

    crp = qrp->Colresp;                    // Column Name
    crp->Kdata->SetValue(jcp->Name, i);
    crp = crp->Next;                       // Data Type
    crp->Kdata->SetValue(jcp->Type, i);
    crp = crp->Next;                       // Type Name
    crp->Kdata->SetValue(GetTypeName(jcp->Type), i);
    crp = crp->Next;                       // Precision
    crp->Kdata->SetValue(jcp->Len, i);
    crp = crp->Next;                       // Length
    crp->Kdata->SetValue(jcp->Len, i);
    crp = crp->Next;                       // Scale (precision)
    crp->Kdata->SetValue(jcp->Scale, i);
    crp = crp->Next;                       // Nullable
    crp->Kdata->SetValue(jcp->Cbn ? 1 : 0, i);
    crp = crp->Next;                       // Field format

    if (crp->Kdata)
      crp->Kdata->SetValue(jcp->Fmt, i);

    } // endfor i

  /*********************************************************************/
  /*  Return the result pointer.                                       */
  /*********************************************************************/
  return qrp;
  } // end of JSONColumns

/* -------------------------- Class JSONDISC ------------------------- */

/***********************************************************************/
/*  Class used to get the columns of a JSON table.                     */
/***********************************************************************/
JSONDISC::JSONDISC(PGLOBAL g, uint *lg)
{
  length = lg;
  jcp = fjcp = pjcp = NULL;
  tdp = NULL;
  tjnp = NULL;
  jpp = NULL;
  tjsp = NULL;
  jsp = NULL;
  row = NULL;
  sep = NULL;
  strfy = NULL;
  i = n = bf = ncol = lvl = sz = limit = 0;
  all = false;
} // end of JSONDISC constructor

int JSONDISC::GetColumns(PGLOBAL g, PCSZ db, PCSZ dsn, PTOS topt)
{
  char    filename[_MAX_PATH];
  size_t  reclg = 0;
  bool    mgo = (GetTypeID(topt->type) == TAB_MONGO);
  PGLOBAL G = NULL;

	lvl = GetIntegerTableOption(g, topt, "Level", GetDefaultDepth());
	lvl = GetIntegerTableOption(g, topt, "Depth", lvl);
	sep = GetStringTableOption(g, topt, "Separator", ".");
  strfy = GetStringTableOption(g, topt, "Stringify", NULL);
  sz = GetIntegerTableOption(g, topt, "Jsize", 1024);
  limit = GetIntegerTableOption(g, topt, "Limit", 50);

  /*********************************************************************/
  /*  Open the input file.                                             */
  /*********************************************************************/
  tdp = new(g) JSONDEF;
#if defined(ZIP_SUPPORT)
  tdp->Entry = GetStringTableOption(g, topt, "Entry", NULL);
  tdp->Zipped = GetBooleanTableOption(g, topt, "Zipped", false);
#endif   // ZIP_SUPPORT
  tdp->Fn = GetStringTableOption(g, topt, "Filename", NULL);

  if (!tdp->Fn && topt->http) {
    tdp->Fn = GetStringTableOption(g, topt, "Subtype", NULL);
    topt->subtype = NULL;
  } // endif fn

  if (!(tdp->Database = SetPath(g, db)))
    return 0;

  if ((tdp->Objname = GetStringTableOption(g, topt, "Object", NULL))) {
    if (*tdp->Objname == '$') tdp->Objname++;
    if (*tdp->Objname == '.') tdp->Objname++;
  } // endif Objname

  tdp->Base = GetIntegerTableOption(g, topt, "Base", 0) ? 1 : 0;
  tdp->Pretty = GetIntegerTableOption(g, topt, "Pretty", 2);
  tdp->Xcol = GetStringTableOption(g, topt, "Expand", NULL);
  tdp->Accept = GetBooleanTableOption(g, topt, "Accept", false);
  tdp->Uri = (dsn && *dsn ? dsn : NULL);

  if (!tdp->Fn && !tdp->Uri) {
    strcpy(g->Message, MSG(MISSING_FNAME));
    return 0;
  } else
    topt->subtype = NULL;

  if (tdp->Fn) {
    //  We used the file name relative to recorded datapath
    PlugSetPath(filename, tdp->Fn, tdp->GetPath());
    tdp->Fn = PlugDup(g, filename);
  } // endif Fn

  if (trace(1))
    htrc("File %s objname=%s pretty=%d lvl=%d\n",
      tdp->Fn, tdp->Objname, tdp->Pretty, lvl);

  if (tdp->Uri) {
#if defined(JAVA_SUPPORT) || defined(CMGO_SUPPORT)
    tdp->Collname = GetStringTableOption(g, topt, "Tabname", NULL);
    tdp->Schema = GetStringTableOption(g, topt, "Dbname", "test");
    tdp->Options = (PSZ)GetStringTableOption(g, topt, "Colist", "all");
    tdp->Pipe = GetBooleanTableOption(g, topt, "Pipeline", false);
    tdp->Driver = (PSZ)GetStringTableOption(g, topt, "Driver", NULL);
    tdp->Version = GetIntegerTableOption(g, topt, "Version", 3);
    tdp->Wrapname = (PSZ)GetStringTableOption(g, topt, "Wrapper",
      (tdp->Version == 2) ? "Mongo2Interface" : "Mongo3Interface");
    tdp->Pretty = 0;
#else   // !MONGO_SUPPORT
    sprintf(g->Message, MSG(NO_FEAT_SUPPORT), "MONGO");
    return 0;
#endif  // !MONGO_SUPPORT
  } // endif Uri

  if (tdp->Pretty == 2) {
    if (tdp->Zipped) {
#if defined(ZIP_SUPPORT)
      tjsp = new(g) TDBJSON(tdp, new(g) UNZFAM(tdp));
#else   // !ZIP_SUPPORT
      sprintf(g->Message, MSG(NO_FEAT_SUPPORT), "ZIP");
      return 0;
#endif  // !ZIP_SUPPORT
    } else
      tjsp = new(g) TDBJSON(tdp, new(g) MAPFAM(tdp));

    if (tjsp->MakeDocument(g))
      return 0;

    jsp = (tjsp->GetDoc()) ? tjsp->GetDoc()->GetArrayValue(0) : NULL;
  } else {
    if (!(tdp->Lrecl = GetIntegerTableOption(g, topt, "Lrecl", 0)))
    {
      if (!mgo && !tdp->Uri) {
        sprintf(g->Message, "LRECL must be specified for pretty=%d", tdp->Pretty);
        return 0;
      } else
        tdp->Lrecl = 8192;       // Should be enough
    }

    tdp->Ending = GetIntegerTableOption(g, topt, "Ending", CRLF);

    if (tdp->Zipped) {
#if defined(ZIP_SUPPORT)
      tjnp = new(g)TDBJSN(tdp, new(g) UNZFAM(tdp));
#else   // !ZIP_SUPPORT
      sprintf(g->Message, MSG(NO_FEAT_SUPPORT), "ZIP");
      return NULL;
#endif  // !ZIP_SUPPORT
    } else if (tdp->Uri) {
      if (tdp->Driver && toupper(*tdp->Driver) == 'C') {
#if defined(CMGO_SUPPORT)
        tjnp = new(g) TDBJSN(tdp, new(g) CMGFAM(tdp));
#else
        sprintf(g->Message, "Mongo %s Driver not available", "C");
        return 0;
#endif
      } else if (tdp->Driver && toupper(*tdp->Driver) == 'J') {
#if defined(JAVA_SUPPORT)
        tjnp = new(g) TDBJSN(tdp, new(g) JMGFAM(tdp));
#else
        sprintf(g->Message, "Mongo %s Driver not available", "Java");
        return 0;
#endif
      } else {             // Driver not specified
#if defined(CMGO_SUPPORT)
        tjnp = new(g) TDBJSN(tdp, new(g) CMGFAM(tdp));
#elif defined(JAVA_SUPPORT)
        tjnp = new(g) TDBJSN(tdp, new(g) JMGFAM(tdp));
#else
        sprintf(g->Message, MSG(NO_FEAT_SUPPORT), "MONGO");
        return 0;
#endif
      } // endif Driver

    } else if (tdp->Pretty >= 0)
      tjnp = new(g) TDBJSN(tdp, new(g) DOSFAM(tdp));
		else
			tjnp = new(g) TDBJSN(tdp, new(g) BINFAM(tdp));

    tjnp->SetMode(MODE_READ);

    // Allocate the parse work memory
    G = PlugInit(NULL, (size_t)tdp->Lrecl * (tdp->Pretty >= 0 ? 10 : 2));
    tjnp->SetG(G);

    if (tjnp->OpenDB(g))
      return 0;

    switch (tjnp->ReadDB(g)) {
    case RC_EF:
      strcpy(g->Message, "Void json table");
    case RC_FX:
      goto err;
    default:
      if (tdp->Pretty != 2)
        reclg = strlen(tjnp->To_Line);

      jsp = tjnp->Row;
    } // endswitch ReadDB

  } // endif pretty

  if (!(row = (jsp) ? jsp->GetObject() : NULL)) {
    strcpy(g->Message, "Can only retrieve columns from object rows");
    goto err;
  } // endif row

  all = GetBooleanTableOption(g, topt, "Fullarray", false);
  jcol.Name = jcol.Fmt = NULL;
  jcol.Next = NULL;
  jcol.Found = true;
  colname[0] = 0;

  if (!tdp->Uri) {
    fmt[0] = '$';
    fmt[1] = '.';
    bf = 2;
  } // endif Uri

  /*********************************************************************/
  /*  Analyse the JSON tree and define columns.                        */
  /*********************************************************************/
  for (i = 1; ; i++) {
    for (jpp = row->GetFirst(); jpp; jpp = jpp->Next) {
      strncpy(colname, jpp->Key, 64);
      fmt[bf] = 0;

      if (Find(g, jpp->Val, colname, MY_MIN(lvl, 0)))
        goto err;

    } // endfor jpp

    // Missing column can be null
    for (jcp = fjcp; jcp; jcp = jcp->Next) {
      jcp->Cbn |= !jcp->Found;
      jcp->Found = false;
    } // endfor jcp

    if (tdp->Pretty != 2) {
      // Read next record
      switch (tjnp->ReadDB(g)) {
      case RC_EF:
        jsp = NULL;
        break;
      case RC_FX:
        goto err;
      default:
        if (tdp->Pretty != 2 && reclg < strlen(tjnp->To_Line))
          reclg = strlen(tjnp->To_Line);

        jsp = tjnp->Row;
      } // endswitch ReadDB

    } else
      jsp = tjsp->GetDoc()->GetArrayValue(i);

    if (!(row = (jsp) ? jsp->GetObject() : NULL))
      break;

  } // endfor i

  if (tdp->Pretty != 2) {
    if (!topt->lrecl)
      topt->lrecl = reclg + 10;

    tjnp->CloseDB(g);
  } // endif Pretty

  return n;

err:
  if (tdp->Pretty != 2)
    tjnp->CloseDB(g);

  return 0;
} // end of GetColumns

bool JSONDISC::Find(PGLOBAL g, PJVAL jvp, PCSZ key, int j)
{
  char  *p, *pc = colname + strlen(colname);
  int    ars;
	size_t n;
  PJOB   job;
  PJAR   jar;

  if (jvp && jvp->DataType != TYPE_JSON) {
		if (JsonAllPath() && !fmt[bf])                                  
			strcat(fmt, colname);

		jcol.Type = jvp->DataType;

    switch (jvp->DataType) {
      case TYPE_STRG:
      case TYPE_DTM:
        jcol.Len = (int)strlen(jvp->Strp);
        break;
      case TYPE_INTG:
      case TYPE_BINT:
        jcol.Len = (int)strlen(jvp->GetString(g));
        break;
      case TYPE_DBL:
        jcol.Len = (int)strlen(jvp->GetString(g));
        jcol.Scale = jvp->Nd;
        break;
      case TYPE_BOOL:
        jcol.Len = 1;
        break;
      default:
        jcol.Len = 0;
        break;
    } // endswitch Type

    jcol.Scale = jvp->Nd;
    jcol.Cbn = jvp->DataType == TYPE_NULL;
  } else if (!jvp || jvp->IsNull()) {
    jcol.Type = TYPE_UNKNOWN;
    jcol.Len = jcol.Scale = 0;
    jcol.Cbn = true;
  } else if (j < lvl && !Stringified(strfy, colname)) {
    if (!fmt[bf])
      strcat(fmt, colname);

    p = fmt + strlen(fmt);
    jsp = jvp->GetJson();

    switch (jsp->GetType()) {
      case TYPE_JOB:
        job = (PJOB)jsp;

        for (PJPR jrp = job->GetFirst(); jrp; jrp = jrp->Next) {
          PCSZ k = jrp->Key;

          if (*k != '$') {
						n = sizeof(fmt) - strlen(fmt) -1;
						strncat(strncat(fmt, sep, n), k, n - strlen(sep));
						n = sizeof(colname) - strlen(colname) - 1;
						strncat(strncat(colname, "_", n), k, n - 1);
          } // endif Key

          if (Find(g, jrp->Val, k, j + 1))
            return true;

          *p = *pc = 0;
        } // endfor jrp

        return false;
      case TYPE_JAR:
        jar = (PJAR)jsp;

        if (all || (tdp->Xcol && !stricmp(tdp->Xcol, key)))
          ars = MY_MIN(jar->GetSize(false), limit);
        else
          ars = MY_MIN(jar->GetSize(false), 1);

        for (int k = 0; k < ars; k++) {
					n = sizeof(fmt) - (strlen(fmt) + 1);

					if (!tdp->Xcol || stricmp(tdp->Xcol, key)) {
            sprintf(buf, "%d", k);

						if (tdp->Uri) {
							strncat(strncat(fmt, sep, n), buf, n - strlen(sep));
						} else {
							strncat(strncat(fmt, "[", n), buf, n - 1);
							strncat(fmt, "]", n - (strlen(buf) + 1));
						} // endif uri

						if (all) {
							n = sizeof(colname) - (strlen(colname) + 1);
							strncat(strncat(colname, "_", n), buf, n - 1);
						} // endif all

					} else
						strncat(fmt, (tdp->Uri ? sep : "[*]"), n);

          if (Find(g, jar->GetArrayValue(k), "", j))
            return true;

          *p = *pc = 0;
        } // endfor k

        return false;
      default:
        sprintf(g->Message, "Logical error after %s", fmt);
        return true;
    } // endswitch Type

  } else if (lvl >= 0) {
    if (Stringified(strfy, colname)) {
			if (!fmt[bf])
				strcat(fmt, colname);

			strcat(fmt, ".*");
		}	else if (JsonAllPath() && !fmt[bf])
			strcat(fmt, colname);

		jcol.Type = TYPE_STRG;
    jcol.Len = sz;
    jcol.Scale = 0;
    jcol.Cbn = true;
  } else
    return false;

  AddColumn(g);
  return false;
} // end of Find

void JSONDISC::AddColumn(PGLOBAL g)
{
  bool b = fmt[bf] != 0;     // True if formatted

  // Check whether this column was already found
  for (jcp = fjcp; jcp; jcp = jcp->Next)
    if (!strcmp(colname, jcp->Name))
      break;

  if (jcp) {
    if (jcp->Type != jcol.Type) {
      if (jcp->Type == TYPE_UNKNOWN || jcp->Type == TYPE_NULL)
        jcp->Type = jcol.Type;
//    else if (jcol.Type != TYPE_UNKNOWN && jcol.Type != TYPE_VOID)
//      jcp->Type = TYPE_STRING;
      else if (jcp->Type != TYPE_STRG)
        switch (jcol.Type) {
        case TYPE_STRG:
        case TYPE_DBL:
          jcp->Type = jcol.Type;
          break;
        case TYPE_BINT:
          if (jcp->Type == TYPE_INTG || jcp->Type == TYPE_BOOL)
            jcp->Type = jcol.Type;

          break;
        case TYPE_INTG:
          if (jcp->Type == TYPE_BOOL)
            jcp->Type = jcol.Type;

          break;
        default:
          break;
        } // endswith Type

    } // endif Type

    if (b && (!jcp->Fmt || strlen(jcp->Fmt) < strlen(fmt))) {
      jcp->Fmt = PlugDup(g, fmt);
      length[7] = MY_MAX(length[7], strlen(fmt));
    } // endif fmt

    jcp->Len = MY_MAX(jcp->Len, jcol.Len);
    jcp->Scale = MY_MAX(jcp->Scale, jcol.Scale);
    jcp->Cbn |= jcol.Cbn;
    jcp->Found = true;
  } else if (jcol.Type != TYPE_UNKNOWN || tdp->Accept) {
    // New column
    jcp = (PJCL)PlugSubAlloc(g, NULL, sizeof(JCOL));
    *jcp = jcol;
    jcp->Cbn |= (i > 1);
    jcp->Name = PlugDup(g, colname);
    length[0] = MY_MAX(length[0], strlen(colname));

    if (b) {
      jcp->Fmt = PlugDup(g, fmt);
      length[7] = MY_MAX(length[7], strlen(fmt));
    } else
      jcp->Fmt = NULL;

    if (pjcp) {
      jcp->Next = pjcp->Next;
      pjcp->Next = jcp;
    } else
      fjcp = jcp;

    n++;
  } // endif jcp

  if (jcp)
    pjcp = jcp;

} // end of AddColumn


/* -------------------------- Class JSONDEF -------------------------- */

JSONDEF::JSONDEF(void)
{
  Jmode = MODE_OBJECT;
  Objname = NULL;
  Xcol = NULL;
  Pretty = 2;
  Limit = 1;
  Base = 0;
  Strict = false;
  Sep = '.';
  Uri = NULL;
  Collname = Options = Filter = NULL;
  Pipe = false;
  Driver = NULL;
  Version = 0;
  Wrapname = NULL;
} // end of JSONDEF constructor

/***********************************************************************/
/*  DefineAM: define specific AM block values.                         */
/***********************************************************************/
bool JSONDEF::DefineAM(PGLOBAL g, LPCSTR am, int poff)
{
  Schema = GetStringCatInfo(g, "DBname", Schema);
  Jmode = (JMODE)GetIntCatInfo("Jmode", MODE_OBJECT);

  if ((Objname = GetStringCatInfo(g, "Object", NULL))) {
    if (*Objname == '$') Objname++;
    if (*Objname == '.') Objname++;
  } // endif Objname

  Xcol = GetStringCatInfo(g, "Expand", NULL);
  Pretty = GetIntCatInfo("Pretty", 2);
  Limit = GetIntCatInfo("Limit", 50);
  Base = GetIntCatInfo("Base", 0) ? 1 : 0;
  Sep = *GetStringCatInfo(g, "Separator", ".");
  Accept = GetBoolCatInfo("Accept", false);

  // Don't use url as MONGO uri when called from REST
  if (stricmp(am, "REST") && (Uri = GetStringCatInfo(g, "Connect", NULL))) {
#if defined(JAVA_SUPPORT) || defined(CMGO_SUPPORT)
    Collname = GetStringCatInfo(g, "Name",
      (Catfunc & (FNC_TABLE | FNC_COL)) ? NULL : Name);
    Collname = GetStringCatInfo(g, "Tabname", Collname);
    Options = GetStringCatInfo(g, "Colist", Xcol ? "all" : NULL);
    Filter = GetStringCatInfo(g, "Filter", NULL);
    Pipe = GetBoolCatInfo("Pipeline", false);
    Driver = GetStringCatInfo(g, "Driver", NULL);
    Version = GetIntCatInfo("Version", 3);
    Pretty = 0;
#if defined(JAVA_SUPPORT)
    if (Version == 2)
      Wrapname = GetStringCatInfo(g, "Wrapper", "Mongo2Interface");
    else
      Wrapname = GetStringCatInfo(g, "Wrapper", "Mongo3Interface");
#endif   // JAVA_SUPPORT
#else   // !MONGO_SUPPORT
    sprintf(g->Message, MSG(NO_FEAT_SUPPORT), "MONGO");
    return true;
#endif  // !MONGO_SUPPORT
  } // endif Uri

  return DOSDEF::DefineAM(g, (Uri ? "XMGO" : "DOS"), poff);
} // end of DefineAM

/***********************************************************************/
/*  GetTable: makes a new Table Description Block.                     */
/***********************************************************************/
PTDB JSONDEF::GetTable(PGLOBAL g, MODE m)
{
  if (trace(1))
    htrc("JSON GetTable Pretty=%d Uri=%s\n", Pretty, SVP(Uri));

  if (Catfunc == FNC_COL)
    return new(g)TDBJCL(this);

  PTDBASE tdbp;
  PTXF    txfp = NULL;

  // JSN not used for pretty=1 for insert or delete
  if (Pretty <= 0 || (Pretty == 1 && (m == MODE_READ || m == MODE_UPDATE))) {
    USETEMP tmp = UseTemp();
    bool    map = Mapped && Pretty >= 0 && m != MODE_INSERT &&
                !(tmp != TMP_NO && m == MODE_UPDATE) &&
                !(tmp == TMP_FORCE &&
                (m == MODE_UPDATE || m == MODE_DELETE));

    if (Uri) {
      if (Driver && toupper(*Driver) == 'C') {
#if defined(CMGO_SUPPORT)
      txfp = new(g) CMGFAM(this);
#else
      sprintf(g->Message, "Mongo %s Driver not available", "C");
      return NULL;
#endif
      } else if (Driver && toupper(*Driver) == 'J') {
#if defined(JAVA_SUPPORT)
        txfp = new(g) JMGFAM(this);
#else
        sprintf(g->Message, "Mongo %s Driver not available", "Java");
        return NULL;
#endif
      } else {             // Driver not specified
#if defined(CMGO_SUPPORT)
        txfp = new(g) CMGFAM(this);
#elif defined(JAVA_SUPPORT)
        txfp = new(g) JMGFAM(this);
#else   // !MONGO_SUPPORT
        sprintf(g->Message, MSG(NO_FEAT_SUPPORT), "MONGO");
        return NULL;
#endif  // !MONGO_SUPPORT
      } // endif Driver

      Pretty = 4;   // Not a file
    } else if (Zipped) {
#if defined(ZIP_SUPPORT)
      if (m == MODE_READ || m == MODE_ANY || m == MODE_ALTER) {
        txfp = new(g) UNZFAM(this);
      } else if (m == MODE_INSERT) {
        txfp = new(g) ZIPFAM(this);
      } else {
        strcpy(g->Message, "UPDATE/DELETE not supported for ZIP");
        return NULL;
      } // endif's m
#else   // !ZIP_SUPPORT
      sprintf(g->Message, MSG(NO_FEAT_SUPPORT), "ZIP");
      return NULL;
#endif  // !ZIP_SUPPORT
    } else if (Compressed) {
#if defined(GZ_SUPPORT)
      if (Compressed == 1)
        txfp = new(g) GZFAM(this);
      else
        txfp = new(g) ZLBFAM(this);
#else   // !GZ_SUPPORT
      sprintf(g->Message, MSG(NO_FEAT_SUPPORT), "GZ");
      return NULL;
#endif  // !GZ_SUPPORT
    } else if (map)
      txfp = new(g) MAPFAM(this);
		else if (Pretty < 0)	 // BJsonfile
			txfp = new(g) BINFAM(this);
		else
      txfp = new(g) DOSFAM(this);

    // Txfp must be set for TDBJSN
    tdbp = new(g) TDBJSN(this, txfp);

    if (Lrecl) {
      // Allocate the parse work memory
#if 0
      PGLOBAL G = (PGLOBAL)PlugSubAlloc(g, NULL, sizeof(GLOBAL));
      memset(G, 0, sizeof(GLOBAL));
      G->Sarea_Size = (size_t)Lrecl * 10;
      G->Sarea = PlugSubAlloc(g, NULL, G->Sarea_Size);
      PlugSubSet(G->Sarea, G->Sarea_Size);
      G->jump_level = 0;
      ((TDBJSN*)tdbp)->G = G;
#endif // 0
      ((TDBJSN*)tdbp)->G = PlugInit(NULL, (size_t)Lrecl * (Pretty >= 0 ? 12 : 4));
    } else {
      strcpy(g->Message, "LRECL is not defined");
      return NULL;
    } // endif Lrecl

  } else {
    if (Zipped) {
#if defined(ZIP_SUPPORT)
      if (m == MODE_READ || m == MODE_ANY || m == MODE_ALTER) {
        txfp = new(g) UNZFAM(this);
      } else if (m == MODE_INSERT) {
        strcpy(g->Message, "INSERT supported only for zipped JSON when pretty=0");
        return NULL;
      } else {
        strcpy(g->Message, "UPDATE/DELETE not supported for ZIP");
        return NULL;
      } // endif's m
#else   // !ZIP_SUPPORT
      sprintf(g->Message, MSG(NO_FEAT_SUPPORT), "ZIP");
      return NULL;
#endif  // !ZIP_SUPPORT
    } else
      txfp = new(g) MAPFAM(this);

    tdbp = new(g) TDBJSON(this, txfp);
    ((TDBJSON*)tdbp)->G = g;
  } // endif Pretty

  if (Multiple)
    tdbp = new(g) TDBMUL(tdbp);

  return tdbp;
} // end of GetTable

/* --------------------------- Class TDBJSN -------------------------- */

/***********************************************************************/
/*  Implementation of the TDBJSN class (Pretty < 2)                    */
/***********************************************************************/
TDBJSN::TDBJSN(PJDEF tdp, PTXF txfp) : TDBDOS(tdp, txfp)
{
	G = NULL;
  Top = NULL;
  Row = NULL;
  Val = NULL;
  Colp = NULL;

  if (tdp) {
    Jmode = tdp->Jmode;
    Objname = tdp->Objname;
    Xcol = tdp->Xcol;
    Limit = tdp->Limit;
    Pretty = tdp->Pretty;
    B = tdp->Base ? 1 : 0;
    Sep = tdp->Sep;
    Strict = tdp->Strict;
  } else {
    Jmode = MODE_OBJECT;
    Objname = NULL;
    Xcol = NULL;
    Limit = 1;
    Pretty = 0;
    B = 0;
    Sep = '.';
    Strict = false;
  } // endif tdp

  Fpos = -1;
  N = M = 0;
  NextSame = 0;
  SameRow = 0;
  Xval = -1;
  Comma = false;
} // end of TDBJSN standard constructor

TDBJSN::TDBJSN(TDBJSN* tdbp) : TDBDOS(NULL, tdbp)
{
	G = NULL;
	Top = tdbp->Top;
	Row = tdbp->Row;
	Val = tdbp->Val;
	Colp = tdbp->Colp;
	Jmode = tdbp->Jmode;
	Objname = tdbp->Objname;
	Xcol = tdbp->Xcol;
	Fpos = tdbp->Fpos;
	N = tdbp->N;
	M = tdbp->M;
	Limit = tdbp->Limit;
	NextSame = tdbp->NextSame;
	SameRow = tdbp->SameRow;
	Xval = tdbp->Xval;
	B = tdbp->B;
	Sep = tdbp->Sep;
	Pretty = tdbp->Pretty;
	Strict = tdbp->Strict;
	Comma = tdbp->Comma;
}  // end of TDBJSN copy constructor

// Used for update
PTDB TDBJSN::Clone(PTABS t)
{
  G = NULL;
  PTDB    tp;
  PJCOL   cp1, cp2;
  PGLOBAL g = t->G;

  tp = new(g) TDBJSN(this);

  for (cp1 = (PJCOL)Columns; cp1; cp1 = (PJCOL)cp1->GetNext()) {
    cp2 = new(g) JSONCOL(cp1, tp);  // Make a copy
    NewPointer(t, cp1, cp2);
    } // endfor cp1

  return tp;
} // end of Clone

/***********************************************************************/
/*  Allocate JSN column description block.                             */
/***********************************************************************/
PCOL TDBJSN::MakeCol(PGLOBAL g, PCOLDEF cdp, PCOL cprec, int n)
{
  PJCOL colp = new(g) JSONCOL(g, cdp, this, cprec, n);

  return (colp->ParseJpath(g)) ? NULL : colp;
} // end of MakeCol

/***********************************************************************/
/*  InsertSpecialColumn: Put a special column ahead of the column list.*/
/***********************************************************************/
PCOL TDBJSN::InsertSpecialColumn(PCOL colp)
{
  if (!colp->IsSpecial())
    return NULL;

//if (Xcol && ((SPCBLK*)colp)->GetRnm())
//  colp->SetKey(0);               // Rownum is no more a key

  colp->SetNext(Columns);
  Columns = colp;
  return colp;
} // end of InsertSpecialColumn

#if 0
/***********************************************************************/
/*  JSON Cardinality: returns table size in number of rows.            */
/***********************************************************************/
int TDBJSN::Cardinality(PGLOBAL g)
{
  if (!g)
    return 0;
	else if (Cardinal < 0) {
		Cardinal = TDBDOS::Cardinality(g);

	}	// endif Cardinal

  return Cardinal;
} // end of Cardinality

/***********************************************************************/
/*  JSON GetMaxSize: returns file size estimate in number of lines.    */
/***********************************************************************/
int TDBJSN::GetMaxSize(PGLOBAL g)
{
	if (MaxSize < 0)
		MaxSize = TDBDOS::GetMaxSize(g) * ((Xcol) ? Limit : 1);

  return MaxSize;
} // end of GetMaxSize
#endif // 0

/***********************************************************************/
/*  JSON EstimatedLength. Returns an estimated minimum line length.    */
/***********************************************************************/
int TDBJSN::EstimatedLength(void)
{
	if (AvgLen <= 0)
		return (Lrecl ? Lrecl : 1024) / 8;		// TODO: make it better
	else
		return AvgLen;

} // end of Estimated Length

/***********************************************************************/
/*  Find the row in the tree structure.                                */
/***********************************************************************/
PJSON TDBJSN::FindRow(PGLOBAL g)
{
  char *p, *objpath = PlugDup(g, Objname);
  char *sep = (char*)(Sep == ':' ? ":[" : ".[");
  bool  bp = false, b = false;
  PJSON jsp = Row;
  PJVAL val = NULL;

  for (; jsp && objpath; objpath = p, bp = b) {
    if ((p = strpbrk(objpath + 1, sep))) {
      b = (*p == '[');
      *p++ = 0;
    } // endif p

    if (!bp && *objpath != '[' && !IsNum(objpath)) { // objpass is a key
      val = (jsp->GetType() == TYPE_JOB) ?
        jsp->GetObject()->GetKeyValue(objpath) : NULL;
    } else {
      if (bp || *objpath == '[') {
        if (objpath[strlen(objpath) - 1] != ']') {
          sprintf(g->Message, "Invalid Table path %s", Objname);
          return NULL;
        } else if (!bp)
          objpath++;

      } // endif [

      val = (jsp->GetType() == TYPE_JAR) ?
        jsp->GetArray()->GetArrayValue(atoi(objpath) - B) : NULL;
    } // endif objpath

    jsp = (val) ? val->GetJson() : NULL;
  } // endfor objpath

  if (jsp && jsp->GetType() != TYPE_JOB) {
    if (jsp->GetType() == TYPE_JAR) {
      jsp = jsp->GetArray()->GetArrayValue(B);

      if (jsp->GetType() != TYPE_JOB)
        jsp = NULL;

    } else
      jsp = NULL;

  } // endif Type

  return jsp;
} // end of FindRow

/***********************************************************************/
/*  OpenDB: Data Base open routine for JSN access method.              */
/***********************************************************************/
bool TDBJSN::OpenDB(PGLOBAL g)
{
  if (Use == USE_OPEN) {
    /*******************************************************************/
    /*  Table already open replace it at its beginning.                */
    /*******************************************************************/
    Fpos= -1;
    NextSame = 0;
    SameRow = 0;
  } else {
    /*******************************************************************/
    /*  First opening.                                                 */
    /*******************************************************************/
    if (Mode == MODE_INSERT)
      switch (Jmode) {
        case MODE_OBJECT: Row = new(g) JOBJECT; break;
        case MODE_ARRAY:  Row = new(g) JARRAY;  break;
        case MODE_VALUE:  Row = new(g) JVALUE;  break;
        default:
          sprintf(g->Message, "Invalid Jmode %d", Jmode);
          return true;
        } // endswitch Jmode

  } // endif Use

	if (Pretty < 0) {
		/*******************************************************************/
		/*  Binary BJSON table.                                            */
		/*******************************************************************/
		xtrc(1, "JSN OpenDB: tdbp=%p tdb=R%d use=%d mode=%d\n",
						this, Tdb_No, Use, Mode);

		if (Use == USE_OPEN) {
			/*******************************************************************/
			/*  Table already open, just replace it at its beginning.          */
			/*******************************************************************/
			if (!To_Kindex) {
				Txfp->Rewind();       // see comment in Work.log
			} else // Table is to be accessed through a sorted index table
				To_Kindex->Reset();

			return false;
		} // endif use

		/*********************************************************************/
		/*  Open according to logical input/output mode required.            */
		/*  Use conventionnal input/output functions.                        */
		/*********************************************************************/
		if (Txfp->OpenTableFile(g))
			return true;

		Use = USE_OPEN;       // Do it now in case we are recursively called

		/*********************************************************************/
		/*  Lrecl is Ok.                      															 */
		/*********************************************************************/
		size_t linelen = Lrecl;
    MODE   mode = Mode;

    // Buffer must be allocated in g->Sarea
    Mode = MODE_ANY;
    Txfp->AllocateBuffer(g);
    Mode = mode;

    //To_Line = (char*)PlugSubAlloc(g, NULL, linelen);
		//memset(To_Line, 0, linelen);
		To_Line = Txfp->GetBuf();
		xtrc(1, "OpenJSN: R%hd mode=%d To_Line=%p\n", Tdb_No, Mode, To_Line);
		return false;
	} else if (TDBDOS::OpenDB(g))
    return true;

  if (Xcol)
    To_Filter = NULL;              // Imcompatible

  return false;
} // end of OpenDB

/***********************************************************************/
/*  SkipHeader: Physically skip first header line if applicable.       */
/*  This is called from TDBDOS::OpenDB and must be executed before     */
/*  Kindex construction if the file is accessed using an index.        */
/***********************************************************************/
bool TDBJSN::SkipHeader(PGLOBAL g)
{
  int  len = GetFileLength(g);
  bool rc = false;

#if defined(_DEBUG)
  if (len < 0)
    return true;
#endif   // _DEBUG

  if (Pretty == 1) {
    if (Mode == MODE_INSERT || Mode == MODE_DELETE) {
      // Mode Insert and delete are no more handled here
      DBUG_ASSERT(false);
    } else if (len > 0) // !Insert && !Delete
      rc = (Txfp->SkipRecord(g, false) == RC_FX || Txfp->RecordPos(g));

  } // endif Pretty

  return rc;
} // end of SkipHeader

/***********************************************************************/
/*  ReadDB: Data Base read routine for JSN access method.              */
/***********************************************************************/
int TDBJSN::ReadDB(PGLOBAL g) {
	int   rc;

	N++;

	if (NextSame) {
		SameRow = NextSame;
		NextSame = 0;
		M++;
		return RC_OK;
	} else if ((rc = TDBDOS::ReadDB(g)) == RC_OK) {
		if (!IsRead() && ((rc = ReadBuffer(g)) != RC_OK))
			return rc;	// Deferred reading failed

		if (Pretty >= 0) {
			// Recover the memory used for parsing
			PlugSubSet(G->Sarea, G->Sarea_Size);

			if ((Row = ParseJson(G, To_Line, strlen(To_Line), &Pretty, &Comma))) {
				Row = FindRow(g);
				SameRow = 0;
				Fpos++;
				M = 1;
				rc = RC_OK;
			} else if (Pretty != 1 || strcmp(To_Line, "]")) {
				strcpy(g->Message, G->Message);
				rc = RC_FX;
			} else
				rc = RC_EF;

		} else {
			// Here we get a movable Json binary tree
			PJSON jsp;
			SWAP* swp;

			jsp = (PJSON)To_Line;
			swp = new(g) SWAP(G, jsp);
			swp->SwapJson(jsp, false);		// Restore pointers from offsets
			Row = jsp;
			Row = FindRow(g);
			SameRow = 0;
			Fpos++;
			M = 1;
			rc = RC_OK;
		}	// endif Pretty

	} // endif ReadDB

	return rc;
} // end of ReadDB

/***********************************************************************/
/*  Make the top tree from the object path.                            */
/***********************************************************************/
bool TDBJSN::MakeTopTree(PGLOBAL g, PJSON jsp)
{
  if (Objname) {
    if (!Val) {
      // Parse and allocate Objname item(s)
      char *p, *objpath = PlugDup(g, Objname);
      char *sep = (char*)(Sep == ':' ? ":[" : ".[");
      int   i;
      bool  bp = false, b = false;
      PJOB  objp;
      PJAR  arp;
      PJVAL val = NULL;

      Top = NULL;

      for (; objpath; objpath = p, bp = b) {
        if ((p = strpbrk(objpath + 1, sep))) {
          b = (*p == '[');
          *p++ = 0;
        } // endif p

        if (!bp && *objpath != '[' && !IsNum(objpath)) {
          objp = new(g) JOBJECT;

          if (!Top)
            Top = objp;

          if (val)
            val->SetValue(objp);

          val = new(g) JVALUE;
          objp->SetKeyValue(g, val, objpath);
        } else {
          if (bp || *objpath == '[') {
            // Old style
            if (objpath[strlen(objpath) - 1] != ']') {
              sprintf(g->Message, "Invalid Table path %s", Objname);
              return true;
            } else if (!bp)
              objpath++;

          } // endif bp

          arp = new(g) JARRAY;

          if (!Top)
            Top = arp;

          if (val)
            val->SetValue(arp);

          val = new(g) JVALUE;
          i = atoi(objpath) - B;
          arp->SetArrayValue(g, val, i);
          arp->InitArray(g);
        } // endif objpath

      } // endfor p

      Val = val;
    } // endif Val

    Val->SetValue(jsp);
  } else
    Top = jsp;

  return false;
} // end of MakeTopTree

/***********************************************************************/
/*  PrepareWriting: Prepare the line for WriteDB.                      */
/***********************************************************************/
bool TDBJSN::PrepareWriting(PGLOBAL g)
{
  PSZ s;

  if (MakeTopTree(g, Row))
    return true;

  if ((s = Serialize(G, Top, NULL, Pretty))) {
    if (Comma)
      strcat(s, ",");

    if ((signed)strlen(s) > Lrecl) {
      strncpy(To_Line, s, Lrecl);
      sprintf(g->Message, "Line truncated (lrecl=%d)", Lrecl);
      return PushWarning(g, this);
    } else
      strcpy(To_Line, s);

    return false;
  } else
    return true;

} // end of PrepareWriting

/***********************************************************************/
/*  WriteDB: Data Base write routine for JSON access method.           */
/***********************************************************************/
int TDBJSN::WriteDB(PGLOBAL g)
{
  int rc = TDBDOS::WriteDB(g);

  PlugSubSet(G->Sarea, G->Sarea_Size);
  Row->Clear();
  return rc;
} // end of WriteDB

/***********************************************************************/
/*  Data Base close routine for JSON access method.                    */
/***********************************************************************/
void TDBJSN::CloseDB(PGLOBAL g)
{
  TDBDOS::CloseDB(g);
  G = PlugExit(G);
} // end of CloseDB

  /* ---------------------------- JSONCOL ------------------------------ */

/***********************************************************************/
/*  JSONCOL public constructor.                                        */
/***********************************************************************/
JSONCOL::JSONCOL(PGLOBAL g, PCOLDEF cdp, PTDB tdbp, PCOL cprec, int i)
       : DOSCOL(g, cdp, tdbp, cprec, i, "DOS")
{
  Tjp = (TDBJSN *)(tdbp->GetOrig() ? tdbp->GetOrig() : tdbp);         
  G = Tjp->G;
  Jpath = cdp->GetFmt();
  MulVal = NULL;
  Nodes = NULL;
  Nod = 0;
  Sep = Tjp->Sep;
  Xnod = -1;
  Xpd = false;
  Parsed = false;
  Warned = false;
  Sgfy = false;
} // end of JSONCOL constructor

/***********************************************************************/
/*  JSONCOL constructor used for copying columns.                      */
/*  tdbp is the pointer to the new table descriptor.                   */
/***********************************************************************/
JSONCOL::JSONCOL(JSONCOL *col1, PTDB tdbp) : DOSCOL(col1, tdbp)
{
  G = col1->G;
  Tjp = col1->Tjp;
  Jpath = col1->Jpath;
  MulVal = col1->MulVal;
  Nodes = col1->Nodes;
  Nod = col1->Nod;
  Sep = col1->Sep;
  Xnod = col1->Xnod;
  Xpd = col1->Xpd;
  Parsed = col1->Parsed;
  Warned = col1->Warned;
  Sgfy = col1->Sgfy;
} // end of JSONCOL copy constructor

/***********************************************************************/
/*  SetBuffer: prepare a column block for write operation.             */
/***********************************************************************/
bool JSONCOL::SetBuffer(PGLOBAL g, PVAL value, bool ok, bool check)
{
  if (DOSCOL::SetBuffer(g, value, ok, check))
    return true;

  // Parse the json path
  if (ParseJpath(g))
    return true;

  Tjp = (TDBJSN*)To_Tdb;
  G = Tjp->G;
  return false;
} // end of SetBuffer

/***********************************************************************/
/*  Check whether this object is expanded.                             */
/***********************************************************************/
bool JSONCOL::CheckExpand(PGLOBAL g, int i, PSZ nm, bool b)
{
  if ((Tjp->Xcol && nm && !strcmp(nm, Tjp->Xcol) &&
      (Tjp->Xval < 0 || Tjp->Xval == i)) || Xpd) {
    Xpd = true;              // Expandable object
    Nodes[i].Op = OP_EXP;
  } else if (b) {
    strcpy(g->Message, "Cannot expand more than one branch");
    return true;
  } // endif Xcol

  return false;
} // end of CheckExpand

/***********************************************************************/
/*  Analyse array processing options.                                  */
/***********************************************************************/
bool JSONCOL::SetArrayOptions(PGLOBAL g, char *p, int i, PSZ nm)
{
  int    n;
  bool   dg = true, b = false;
  PJNODE jnp = &Nodes[i];

  //if (*p == '[') p++;    // Old syntax .[ or :[
  n = (int)strlen(p);

  if (*p) {
    if (p[n - 1] == ']') {
      p[--n] = 0;
    } else if (!IsNum(p)) {
      // Wrong array specification
      sprintf(g->Message, "Invalid array specification %s for %s", p, Name);
      return true;
    } // endif p

  } else
    b = true;

  // To check whether a numeric Rank was specified
  dg = IsNum(p);

  if (!n) {
    // Default specifications
    if (CheckExpand(g, i, nm, false))
      return true;
    else if (jnp->Op != OP_EXP) {
      if (b) {
        // Return 1st value (B is the index base)
        jnp->Rank = Tjp->B;
        jnp->Op = OP_EQ;
      } else if (!Value->IsTypeNum()) {
        jnp->CncVal = AllocateValue(g, (void*)", ", TYPE_STRING);
        jnp->Op = OP_CNC;
      } else
        jnp->Op = OP_ADD;

    } // endif OP

  } else if (dg) {
    // Return nth value
    jnp->Rank = atoi(p) - Tjp->B;
    jnp->Op = OP_EQ;
  } else if (n == 1) {
    // Set the Op value;
    if (Sep == ':')
      switch (*p) {
        case '*': *p = 'x'; break;
        case 'x':
        case 'X': *p = '*'; break; // Expand this array
        default: break;
      } // endswitch p

    switch (*p) {
      case '+': jnp->Op = OP_ADD;  break;
      case 'x': jnp->Op = OP_MULT; break;
      case '>': jnp->Op = OP_MAX;  break;
      case '<': jnp->Op = OP_MIN;  break;
      case '!': jnp->Op = OP_SEP;  break; // Average
      case '#': jnp->Op = OP_NUM;  break;
      case '*': // Expand this array
        if (!Tjp->Xcol && nm) {
          Xpd = true;
          jnp->Op = OP_EXP;
          Tjp->Xval = i;
          Tjp->Xcol = nm;
        } else if (CheckExpand(g, i, nm, true))
          return true;

        break;
      default:
        sprintf(g->Message,
          "Invalid function specification %c for %s", *p, Name);
        return true;
    } // endswitch *p

  } else if (*p == '"' && p[n - 1] == '"') {
    // This is a concat specification
    jnp->Op = OP_CNC;

    if (n > 2) {
      // Set concat intermediate string
      p[n - 1] = 0;
      jnp->CncVal = AllocateValue(g, p + 1, TYPE_STRING);
    } // endif n

  } else {
    sprintf(g->Message, "Wrong array specification for %s", Name);
    return true;
  } // endif's

  // For calculated arrays, a local Value must be used
  switch (jnp->Op) {
    case OP_NUM:
      jnp->Valp = AllocateValue(g, TYPE_INT);
      break;
    case OP_ADD:
    case OP_MULT:
    case OP_SEP:
      if (!IsTypeChar(Buf_Type))
        jnp->Valp = AllocateValue(g, Buf_Type, 0, GetPrecision());
      else
        jnp->Valp = AllocateValue(g, TYPE_DOUBLE, 0, 2);

      break;
    case OP_MIN:
    case OP_MAX:
      jnp->Valp = AllocateValue(g, Buf_Type, Long, GetPrecision());
      break;
    case OP_CNC:
      if (IsTypeChar(Buf_Type))
        jnp->Valp = AllocateValue(g, TYPE_STRING, Long, GetPrecision());
      else
        jnp->Valp = AllocateValue(g, TYPE_STRING, 512);

      break;
    default:
      break;
  } // endswitch Op

  if (jnp->Valp)
    MulVal = AllocateValue(g, jnp->Valp);

  return false;
} // end of SetArrayOptions

/***********************************************************************/
/*  Parse the eventual passed Jpath information.                       */
/*  This information can be specified in the Fieldfmt column option    */
/*  when creating the table. It permits to indicate the position of    */
/*  the node corresponding to that column.                             */
/***********************************************************************/
bool JSONCOL::ParseJpath(PGLOBAL g)
{
  char *p, *p1 = NULL, *p2 = NULL, *pbuf = NULL;
  int   i;
  bool  a;

  if (Parsed)
    return false;                       // Already done
  else if (InitValue(g))
    return true;
  else if (!Jpath)
    Jpath = Name;

  if (To_Tdb->GetOrig()) {
    // This is an updated column, get nodes from origin
    for (PJCOL colp = (PJCOL)Tjp->GetColumns(); colp;
               colp = (PJCOL)colp->GetNext())
      if (!stricmp(Name, colp->GetName())) {
        Nod = colp->Nod;
        Nodes = colp->Nodes;
        Xpd = colp->Xpd;
        goto fin;
      } // endif Name

    sprintf(g->Message, "Cannot parse updated column %s", Name);
    return true;
  } // endif To_Orig

  pbuf = PlugDup(g, Jpath);
  if (*pbuf == '$') pbuf++;
  if (*pbuf == Sep) pbuf++;
  if (*pbuf == '[') p1 = pbuf++;

  // Estimate the required number of nodes
  for (i = 0, p = pbuf; (p = NextChr(p, Sep)); i++, p++)
    Nod++;                         // One path node found

  Nodes = (PJNODE)PlugSubAlloc(g, NULL, (++Nod) * sizeof(JNODE));
  memset(Nodes, 0, (Nod) * sizeof(JNODE));

  // Analyze the Jpath for this column
  for (i = 0, p = pbuf; p && i < Nod; i++, p = (p2 ? p2 : NULL)) {
    a = (p1 != NULL);
    p1 = strchr(p, '[');
    p2 = strchr(p, Sep);

    if (!p2)
      p2 = p1;
    else if (p1) {
      if (p1 < p2)
        p2 = p1;
      else if (p1 == p2 + 1)
        *p2++ = 0;     // Old syntax .[ or :[
      else
        p1 = NULL;

    } // endif p1

    if (p2)
      *p2++ = 0;

    // Jpath must be explicit
    if (a || *p == 0 || *p == '[' || IsNum(p)) {
      // Analyse intermediate array processing
      if (SetArrayOptions(g, p, i, Nodes[i - 1].Key))
        return true;
      else if (Xpd && Tjp->Mode == MODE_DELETE) {
        strcpy(g->Message, "Cannot delete expanded columns");
        return true;
      } // endif Xpd

    } else if (*p == '*') {
      // Return JSON
      Nodes[i].Op = OP_XX;
    } else {
      Nodes[i].Key = p;
      Nodes[i].Op = OP_EXIST;
    } // endif's

  } // endfor i, p

  Nod = i;

fin:
  MulVal = AllocateValue(g, Value);
  Parsed = true;
  return false;
} // end of ParseJpath

/***********************************************************************/
/*  Get Jpath converted to Mongo path.                                 */
/***********************************************************************/
PSZ JSONCOL::GetJpath(PGLOBAL g, bool proj)
{
  if (Jpath) {
    char *p1, *p2, *mgopath;
    int   i = 0;

    if (strcmp(Jpath, "*")) {
      p1 = Jpath;
      if (*p1 == '$') p1++;
      if (*p1 == '.') p1++;
      mgopath = PlugDup(g, p1);
    } else {
      Sgfy = true;
      return NULL;
    } // endif

    for (p1 = p2 = mgopath; *p1; p1++)
    {
      if (i) {                 // Inside []
        if (isdigit(*p1)) {
          if (!proj)
            *p2++ = *p1;

        } else if (*p1 == ']' && i == 1) {
          if (proj && p1[1] == '.')
            p1++;

          i = 0;
        } else if (*p1 == '.' && i == 2) {
          if (!proj)
            *p2++ = '.';

          i = 0;
        } else if (!proj)
          return NULL;

      } else switch (*p1) {
        case ':':
        case '.':
          if (isdigit(p1[1]))
            i = 2;

          *p2++ = '.';
          break;
        case '[':
          if (*(p2 - 1) != '.')
            *p2++ = '.';

          i = 1;
          break;
        case '*':
          if (*(p2 - 1) == '.' && !*(p1 + 1)) {
            p2--;              // Suppress last :*
            Sgfy = true;
            break;
          } // endif p2
          /* falls through */
        default:
          *p2++ = *p1;
          break;
      } // endswitch p1;
<<<<<<< HEAD
    }
=======

      if (*(p2 - 1) == '.')
        p2--;

>>>>>>> 1423cf5e
      *p2 = 0;
      return mgopath;
  } else
    return NULL;

} // end of GetJpath

/***********************************************************************/
/*  MakeJson: Serialize the json item and set value to it.             */
/***********************************************************************/
PVAL JSONCOL::MakeJson(PGLOBAL g, PJSON jsp, int n)
{
  if (Value->IsTypeNum()) {
    strcpy(g->Message, "Cannot make Json for a numeric column");

    if (!Warned) {
      PushWarning(g, Tjp);
      Warned = true;
    } // endif Warned

    Value->Reset();
    return Value;
#if 0
	} else if (Value->GetType() == TYPE_BIN) {
		if ((unsigned)Value->GetClen() >= sizeof(BSON)) {
			ulong len = Tjp->Lrecl ? Tjp->Lrecl : 500;
			PBSON bsp = JbinAlloc(g, NULL, len, jsp);

			strcat(bsp->Msg, " column");
			((BINVAL*)Value)->SetBinValue(bsp, sizeof(BSON));
		} else {
			strcpy(g->Message, "Column size too small");
			Value->SetValue_char(NULL, 0);
		} // endif Clen
#endif // 0
	}	else if (n < Nod - 1) {
    if (jsp->GetType() == TYPE_JAR) {
      int    ars = jsp->GetSize(false);
      PJNODE jnp = &Nodes[n];
      PJAR   jvp = new(g) JARRAY;

      for (jnp->Rank = 0; jnp->Rank < ars; jnp->Rank++)
        jvp->AddArrayValue(g, GetRowValue(g, jsp, n));

      jnp->Rank = 0;
      jvp->InitArray(g);
      jsp = jvp;
    } else if (jsp->Type == TYPE_JOB) {
      PJOB jvp = new(g) JOBJECT;

      for (PJPR prp = ((PJOB)jsp)->GetFirst(); prp; prp = prp->Next)
        jvp->SetKeyValue(g, GetRowValue(g, prp->Val, n + 1), prp->Key);

      jsp = jvp;
    } // endif Type

  } // endif

  Value->SetValue_psz(Serialize(g, jsp, NULL, 0));
  return Value;
} // end of MakeJson

/***********************************************************************/
/*  GetRowValue:                                                       */
/***********************************************************************/
PJVAL JSONCOL::GetRowValue(PGLOBAL g, PJSON row, int i)
{
  int   n = Nod - 1;
  PJVAL val = NULL;

  for (; i < Nod && row; i++) {
    switch (row->GetType()) {
      case TYPE_JOB:
        val = (Nodes[i].Key) ? ((PJOB)row)->GetKeyValue(Nodes[i].Key) : NULL;
        break;
      case TYPE_JAR:
        val = ((PJAR)row)->GetArrayValue(Nodes[i].Rank);
        break;
      case TYPE_JVAL:
        val = (PJVAL)row;
        break;
      default:
        sprintf(g->Message, "Invalid row JSON type %d", row->GetType());
        val = NULL;
    } // endswitch Type

    if (i < Nod-1)
      row = (val) ? val->GetJson() : NULL;

  } // endfor i

  return val;
} // end of GetRowValue

/***********************************************************************/
/*  SetValue: Set a value from a JVALUE contains.                      */
/***********************************************************************/
void JSONCOL::SetJsonValue(PGLOBAL g, PVAL vp, PJVAL jvp)
{
  if (jvp) {
    vp->SetNull(false);

    switch (jvp->GetValType()) {
      case TYPE_STRG:
      case TYPE_INTG:
      case TYPE_BINT:
      case TYPE_DBL:
      case TYPE_DTM:
				switch (vp->GetType()) {
				case TYPE_STRING:
					vp->SetValue_psz(jvp->GetString(g));
					break;
				case TYPE_INT:
				case TYPE_SHORT:
				case TYPE_TINY:
					vp->SetValue(jvp->GetInteger());
					break;
				case TYPE_BIGINT:
					vp->SetValue(jvp->GetBigint());
					break;
				case TYPE_DOUBLE:
					vp->SetValue(jvp->GetFloat());

					if (jvp->GetValType() == TYPE_DBL)
						vp->SetPrec(jvp->Nd);

					break;
        case TYPE_DATE:
          if (jvp->GetValType() == TYPE_STRG) {
            PSZ dat = jvp->GetString(g);

            if (!IsNum(dat)) {
              if (!((DTVAL*)vp)->IsFormatted())
                ((DTVAL*)vp)->SetFormat(g, "YYYY-MM-DDThh:mm:ssZ", 20, 0);

              vp->SetValue_psz(dat);
            } else
              vp->SetValue(atoi(dat));

          } else
            vp->SetValue(jvp->GetInteger());

          break;
        default:
					sprintf(g->Message, "Unsupported column type %d\n", vp->GetType());
					throw 888;
				} // endswitch Type

        break;
      case TYPE_BOOL:
        if (vp->IsTypeNum())
          vp->SetValue(jvp->GetInteger() ? 1 : 0);
        else
          vp->SetValue_psz((PSZ)(jvp->GetInteger() ? "true" : "false"));

        break;
      case TYPE_JAR:
//      SetJsonValue(g, vp, val->GetArray()->GetValue(0));
				vp->SetValue_psz(jvp->GetArray()->GetText(g, NULL));
				break;
      case TYPE_JOB:
//      if (!vp->IsTypeNum() || !Strict) {
          vp->SetValue_psz(jvp->GetObject()->GetText(g, NULL));
          break;
//        } // endif Type

      default:
        vp->Reset();
        vp->SetNull(true);
    } // endswitch Type

  } else {
    vp->Reset();
    vp->SetNull(true);
  } // endif val

} // end of SetJsonValue

/***********************************************************************/
/*  ReadColumn:                                                        */
/***********************************************************************/
void JSONCOL::ReadColumn(PGLOBAL g)
{
  if (!Tjp->SameRow || Xnod >= Tjp->SameRow)
    Value->SetValue_pval(GetColumnValue(g, Tjp->Row, 0));

//  if (Xpd && Value->IsNull() && !((PJDEF)Tjp->To_Def)->Accept)
//    throw("Null expandable JSON value");

  // Set null when applicable
  if (!Nullable)
    Value->SetNull(false);

} // end of ReadColumn

/***********************************************************************/
/*  GetColumnValue:                                                    */
/***********************************************************************/
PVAL JSONCOL::GetColumnValue(PGLOBAL g, PJSON row, int i)
{
  int   n = Nod - 1;
  PJAR  arp;
  PJVAL val = NULL;

  for (; i < Nod && row; i++) {
    if (Nodes[i].Op == OP_NUM) {
      Value->SetValue(row->GetType() == TYPE_JAR ? ((PJAR)row)->size() : 1);
      return(Value);
    } else if (Nodes[i].Op == OP_XX) {
      return MakeJson(G, row, i);
    } else switch (row->GetType()) {
      case TYPE_JOB:
        if (!Nodes[i].Key) {
          // Expected Array was not there, wrap the value
          if (i < Nod-1)
            continue;
          else
            val = new(G) JVALUE(row);

        } else
          val = ((PJOB)row)->GetKeyValue(Nodes[i].Key);

        break;
      case TYPE_JAR:
        arp = (PJAR)row;

        if (!Nodes[i].Key) {
          if (Nodes[i].Op == OP_EQ)
            val = arp->GetArrayValue(Nodes[i].Rank);
          else if (Nodes[i].Op == OP_EXP)
            return ExpandArray(g, arp, i);
          else
            return CalculateArray(g, arp, i);

        } else {
          // Unexpected array, unwrap it as [0]
          val = arp->GetArrayValue(0);
          i--;
        } // endif's

        break;
      case TYPE_JVAL:
        val = (PJVAL)row;
        break;
      default:
        sprintf(g->Message, "Invalid row JSON type %d", row->GetType());
        val = NULL;
      } // endswitch Type

    if (i < Nod-1)
      row = (val) ? val->GetJson() : NULL;

    } // endfor i

  SetJsonValue(g, Value, val);
  return Value;
} // end of GetColumnValue

/***********************************************************************/
/*  ExpandArray:                                                       */
/***********************************************************************/
PVAL JSONCOL::ExpandArray(PGLOBAL g, PJAR arp, int n)
{
  int    ars = MY_MIN(Tjp->Limit, arp->size());
  PJVAL  jvp;
  JVALUE jval;

  if (!ars) {
    Value->Reset();
    Value->SetNull(true);
    Tjp->NextSame = 0;
    return Value;
  } // endif ars

  if (!(jvp = arp->GetArrayValue((Nodes[n].Rx = Nodes[n].Nx)))) {
    strcpy(g->Message, "Logical error expanding array");
    throw 666;
  } // endif jvp

  if (n < Nod - 1 && jvp->GetJson()) {
    jval.SetValue(g, GetColumnValue(g, jvp->GetJson(), n + 1));
    jvp = &jval;
    } // endif n

  if (n >= Tjp->NextSame) {
    if (++Nodes[n].Nx == ars) {
      Nodes[n].Nx = 0;
      Xnod = 0;
    } else
      Xnod = n;

    Tjp->NextSame = Xnod;
    } // endif NextSame

  SetJsonValue(g, Value, jvp);
  return Value;
} // end of ExpandArray

/***********************************************************************/
/*  CalculateArray:                                                    */
/***********************************************************************/
PVAL JSONCOL::CalculateArray(PGLOBAL g, PJAR arp, int n)
{
  int    i, ars, nv = 0, nextsame = Tjp->NextSame;
  bool   err;
  OPVAL  op = Nodes[n].Op;
  PVAL   val[2], vp = Nodes[n].Valp;
  PJVAL  jvrp, jvp;
  JVALUE jval;

  vp->Reset();
  ars = MY_MIN(Tjp->Limit, arp->size());

  if (trace(1))
    htrc("CalculateArray: size=%d op=%d nextsame=%d\n",
      ars, op, nextsame);

  for (i = 0; i < ars; i++) {
    jvrp = arp->GetArrayValue(i);

    if (trace(1))
      htrc("i=%d nv=%d\n", i, nv);

    if (!jvrp->IsNull() || (op == OP_CNC && GetJsonNull())) do {
      if (jvrp->IsNull()) {
				jvrp->Strp = PlugDup(g, GetJsonNull());
        jvrp->DataType = TYPE_STRG;
        jvp = jvrp;
      } else if (n < Nod - 1 && jvrp->GetJson()) {
        Tjp->NextSame = nextsame;
        jval.SetValue(g, GetColumnValue(g, jvrp->GetJson(), n + 1));
        jvp = &jval;
      } else
        jvp = jvrp;

      if (trace(1))
        htrc("jvp=%s null=%d\n",
          jvp->GetString(g), jvp->IsNull() ? 1 : 0);

      if (!nv++) {
        SetJsonValue(g, vp, jvp);
        continue;
      } else
        SetJsonValue(g, MulVal, jvp);

      if (!MulVal->IsNull()) {
        switch (op) {
          case OP_CNC:
            if (Nodes[n].CncVal) {
              val[0] = Nodes[n].CncVal;
              err = vp->Compute(g, val, 1, op);
              } // endif CncVal

            val[0] = MulVal;
            err = vp->Compute(g, val, 1, op);
            break;
//        case OP_NUM:
          case OP_SEP:
            val[0] = Nodes[n].Valp;
            val[1] = MulVal;
            err = vp->Compute(g, val, 2, OP_ADD);
            break;
          default:
            val[0] = Nodes[n].Valp;
            val[1] = MulVal;
            err = vp->Compute(g, val, 2, op);
          } // endswitch Op

        if (err)
          vp->Reset();

        if (trace(1)) {
          char buf(32);

          htrc("vp='%s' err=%d\n",
            vp->GetCharString(&buf), err ? 1 : 0);

        } // endif trace

      } // endif Null

      } while (Tjp->NextSame > nextsame);

    } // endfor i

  if (op == OP_SEP) {
    // Calculate average
    MulVal->SetValue(nv);
    val[0] = vp;
    val[1] = MulVal;

    if (vp->Compute(g, val, 2, OP_DIV))
      vp->Reset();

    } // endif Op

  Tjp->NextSame = nextsame;
  return vp;
} // end of CalculateArray

/***********************************************************************/
/*  GetRow: Get the object containing this column.                     */
/***********************************************************************/
PJSON JSONCOL::GetRow(PGLOBAL g)
{
  PJVAL val = NULL;
  PJAR  arp;
  PJSON nwr, row = Tjp->Row;

  for (int i = 0; i < Nod && row; i++) {
    if (i < Nod-1 && Nodes[i+1].Op == OP_XX)
      break;
    else switch (row->GetType()) {
      case TYPE_JOB:
        if (!Nodes[i].Key)
          // Expected Array was not there, wrap the value
          continue;

        val = ((PJOB)row)->GetKeyValue(Nodes[i].Key);
        break;
      case TYPE_JAR:
        arp = (PJAR)row;

        if (!Nodes[i].Key) {
          if (Nodes[i].Op == OP_EQ)
            val = arp->GetArrayValue(Nodes[i].Rank);
          else
            val = arp->GetArrayValue(Nodes[i].Rx);

        } else {
          // Unexpected array, unwrap it as [0]
          val = arp->GetArrayValue(0);
          i--;
        } // endif Nodes

        break;
      case TYPE_JVAL:
        val = (PJVAL)row;
        break;
      default:
        sprintf(g->Message, "Invalid row JSON type %d", row->GetType());
        val = NULL;
      } // endswitch Type

    if (val) {
      row = val->GetJson();
    } else {
      // Construct missing objects
      for (i++; row && i < Nod; i++) {
        if (Nodes[i].Op == OP_XX)
          break;
        else if (!Nodes[i].Key)
          // Construct intermediate array
          nwr = new(G) JARRAY;
        else
          nwr = new(G) JOBJECT;

        if (row->GetType() == TYPE_JOB) {
          ((PJOB)row)->SetKeyValue(G, new(G) JVALUE(nwr), Nodes[i-1].Key);
        } else if (row->GetType() == TYPE_JAR) {
          ((PJAR)row)->AddArrayValue(G, new(G) JVALUE(nwr));
          ((PJAR)row)->InitArray(G);
        } else {
          strcpy(g->Message, "Wrong type when writing new row");
          nwr = NULL;
        } // endif's

        row = nwr;
        } // endfor i

      break;
    } // endelse

    } // endfor i

  return row;
} // end of GetRow

/***********************************************************************/
/*  WriteColumn:                                                       */
/***********************************************************************/
void JSONCOL::WriteColumn(PGLOBAL g)
{
  if (Xpd && Tjp->Pretty < 2) {
    strcpy(g->Message, "Cannot write expanded column when Pretty is not 2");
    throw 666;
  } // endif Xpd

  /*********************************************************************/
  /*  Check whether this node must be written.                         */
  /*********************************************************************/
  if (Value != To_Val)
    Value->SetValue_pval(To_Val, FALSE);    // Convert the updated value

  /*********************************************************************/
  /*  On INSERT Null values are represented by no node.                */
  /*********************************************************************/
  if (Value->IsNull() && Tjp->Mode == MODE_INSERT)
    return;

  char *s;
  PJOB  objp = NULL;
  PJAR  arp = NULL;
  PJVAL jvp = NULL;
  PJSON jsp, row = GetRow(g);

  switch (row->GetType()) {
    case TYPE_JOB:  objp = (PJOB)row;  break;
    case TYPE_JAR:  arp  = (PJAR)row;  break;
    case TYPE_JVAL: jvp  = (PJVAL)row; break;
    default: row = NULL;     // ???????????????????????????
    } // endswitch Type

  if (row) switch (Buf_Type) {
    case TYPE_STRING:
      if (Nodes[Nod-1].Op == OP_XX) {
        s = Value->GetCharValue();

        if (s && *s) {
          if (!(jsp = ParseJson(G, s, strlen(s)))) {
            strcpy(g->Message, s);
            throw 666;
          } // endif jsp

        } else
          jsp = NULL;

        if (arp) {
          if (Nod > 1 && Nodes[Nod-2].Op == OP_EQ)
            arp->SetArrayValue(G, new(G) JVALUE(jsp), Nodes[Nod-2].Rank);
          else
            arp->AddArrayValue(G, new(G) JVALUE(jsp));

          arp->InitArray(G);
        } else if (objp) {
          if (Nod > 1 && Nodes[Nod-2].Key)
            objp->SetKeyValue(G, new(G) JVALUE(jsp), Nodes[Nod-2].Key);

        } else if (jvp)
          jvp->SetValue(jsp);

        break;
        } // endif Op

      // fall through
    case TYPE_DATE:
    case TYPE_INT:
    case TYPE_TINY:
    case TYPE_SHORT:
    case TYPE_BIGINT:
    case TYPE_DOUBLE:
      if (arp) {
        if (Nodes[Nod-1].Op == OP_EQ)
          arp->SetArrayValue(G, new(G) JVALUE(G, Value), Nodes[Nod-1].Rank);
        else
          arp->AddArrayValue(G, new(G) JVALUE(G, Value));

        arp->InitArray(G);
      } else if (objp) {
        if (Nodes[Nod-1].Key)
          objp->SetKeyValue(G, new(G) JVALUE(G, Value), Nodes[Nod-1].Key);

      } else if (jvp)
        jvp->SetValue(g, Value);

      break;
    default:                  // ??????????
      sprintf(g->Message, "Invalid column type %d", Buf_Type);
    } // endswitch Type

} // end of WriteColumn

/* -------------------------- Class TDBJSON -------------------------- */

/***********************************************************************/
/*  Implementation of the TDBJSON class.                               */
/***********************************************************************/
TDBJSON::TDBJSON(PJDEF tdp, PTXF txfp) : TDBJSN(tdp, txfp)
{
  Doc = NULL;
  Multiple = tdp->Multiple;
  Done = Changed = false;
} // end of TDBJSON standard constructor

TDBJSON::TDBJSON(PJTDB tdbp) : TDBJSN(tdbp)
{
  Doc = tdbp->Doc;
  Multiple = tdbp->Multiple;
  Done = tdbp->Done;
  Changed = tdbp->Changed;
} // end of TDBJSON copy constructor

// Used for update
PTDB TDBJSON::Clone(PTABS t)
{
  PTDB    tp;
  PJCOL   cp1, cp2;
  PGLOBAL g = t->G;

  tp = new(g) TDBJSON(this);

  for (cp1 = (PJCOL)Columns; cp1; cp1 = (PJCOL)cp1->GetNext()) {
    cp2 = new(g) JSONCOL(cp1, tp);  // Make a copy
    NewPointer(t, cp1, cp2);
    } // endfor cp1

  return tp;
} // end of Clone

/***********************************************************************/
/*  Make the document tree from the object path.                       */
/***********************************************************************/
int TDBJSON::MakeNewDoc(PGLOBAL g)
{
  // Create a void table that will be populated
  Doc = new(g) JARRAY;

  if (MakeTopTree(g, Doc))
    return RC_FX;

  Done = true;
  return RC_OK;
} // end of MakeNewDoc

/***********************************************************************/
/*  Make the document tree from a file.                                */
/***********************************************************************/
int TDBJSON::MakeDocument(PGLOBAL g)
{
  char   *p, *p1, *p2, *memory, *objpath, *key = NULL;
  int     i = 0;
	size_t  len;
	my_bool a;
  MODE    mode = Mode;
  PJSON   jsp;
  PJOB    objp = NULL;
  PJAR    arp = NULL;
  PJVAL   val = NULL;

  if (Done)
    return RC_OK;

  /*********************************************************************/
  /*  Create the mapping file object in mode read.                     */
  /*********************************************************************/
  Mode = MODE_READ;

  if (!Txfp->OpenTableFile(g)) {
    PFBLOCK fp = Txfp->GetTo_Fb();

    if (fp) {
      len = fp->Length;
      memory = fp->Memory;
    } else {
      Mode = mode;         // Restore saved Mode
      return MakeNewDoc(g);
    } // endif fp

  } else
    return RC_FX;

  /*********************************************************************/
  /*  Parse the json file and allocate its tree structure.             */
  /*********************************************************************/
  g->Message[0] = 0;
  jsp = Top = ParseJson(g, memory, len, &Pretty);
  Txfp->CloseTableFile(g, false);
  Mode = mode;             // Restore saved Mode

  if (!jsp && g->Message[0])
    return RC_FX;

  if ((objpath = PlugDup(g, Objname))) {
    if (*objpath == '$') objpath++;
    if (*objpath == '.') objpath++;
		p1 = (*objpath == '[') ? objpath++ : NULL;

    /*********************************************************************/
    /*  Find the table in the tree structure.                            */
    /*********************************************************************/
    for (p = objpath; jsp && p; p = (p2 ? p2 : NULL)) {
			a = (p1 != NULL);
			p1 = strchr(p, '[');
			p2 = strchr(p, '.');

			if (!p2)
				p2 = p1;
			else if (p1) {
				if (p1 < p2)
					p2 = p1;
				else if (p1 == p2 + 1)
					*p2++ = 0;		 // Old syntax .[
				else
					p1 = NULL;

			}	// endif p1

			if (p2)
				*p2++ = 0;

      if (!a && *p && *p != '[' && !IsNum(p)) {
        // obj is a key
        if (jsp->GetType() != TYPE_JOB) {
          strcpy(g->Message, "Table path does not match the json file");
          return RC_FX;
        } // endif Type

        key = p;
        objp = jsp->GetObject();
        arp = NULL;
        val = objp->GetKeyValue(key);

        if (!val || !(jsp = val->GetJson())) {
          sprintf(g->Message, "Cannot find object key %s", key);
          return RC_FX;
        } // endif val

      } else {
        if (*p == '[') {
          // Old style
          if (p[strlen(p) - 1] != ']') {
            sprintf(g->Message, "Invalid Table path near %s", p);
            return RC_FX;
          } else
            p++;

        } // endif p

        if (jsp->GetType() != TYPE_JAR) {
          strcpy(g->Message, "Table path does not match the json file");
          return RC_FX;
        } // endif Type

        arp = jsp->GetArray();
        objp = NULL;
        i = atoi(p) - B;
        val = arp->GetArrayValue(i);

        if (!val) {
          sprintf(g->Message, "Cannot find array value %d", i);
          return RC_FX;
        } // endif val

      } // endif

      jsp = val->GetJson();
    } // endfor p

  } // endif objpath

  if (jsp && jsp->GetType() == TYPE_JAR)
    Doc = jsp->GetArray();
  else {
    // The table is void or is just one object or one value
    Doc = new(g) JARRAY;

    if (val) {
      Doc->AddArrayValue(g, val);
      Doc->InitArray(g);
    } else if (jsp) {
      Doc->AddArrayValue(g, new(g) JVALUE(jsp));
      Doc->InitArray(g);
    } // endif val

    if (objp)
      objp->SetKeyValue(g, new(g) JVALUE(Doc), key);
    else if (arp)
      arp->SetArrayValue(g, new(g) JVALUE(Doc), i);
    else
      Top = Doc;

  } // endif jsp

  Done = true;
  return RC_OK;
} // end of MakeDocument

/***********************************************************************/
/*  JSON Cardinality: returns table size in number of rows.            */
/***********************************************************************/
int TDBJSON::Cardinality(PGLOBAL g)
{
  if (!g)
    return (Xcol || Multiple) ? 0 : 1;
  else if (Cardinal < 0)
  {
    if (!Multiple) {
      if (MakeDocument(g) == RC_OK)
        Cardinal = Doc->size();

    } else
      return 10;
  }
  return Cardinal;
} // end of Cardinality

/***********************************************************************/
/*  JSON GetMaxSize: returns table size estimate in number of rows.    */
/***********************************************************************/
int TDBJSON::GetMaxSize(PGLOBAL g)
{
  if (MaxSize < 0)
    MaxSize = Cardinality(g) * ((Xcol) ? Limit : 1);

  return MaxSize;
} // end of GetMaxSize

/***********************************************************************/
/*  ResetSize: call by TDBMUL when calculating size estimate.          */
/***********************************************************************/
void TDBJSON::ResetSize(void)
{
  MaxSize = Cardinal = -1;
  Fpos = -1;
  N = 0;
  Done = false;
} // end of ResetSize

/***********************************************************************/
/*  TDBJSON is not indexable.                                          */
/***********************************************************************/
int TDBJSON::MakeIndex(PGLOBAL g, PIXDEF pxdf, bool)
{
  if (pxdf) {
    strcpy(g->Message, "JSON not indexable when pretty = 2");
    return RC_FX;
  } else
    return RC_OK;

} // end of MakeIndex

/***********************************************************************/
/*  Return the position in the table.                                  */
/***********************************************************************/
int TDBJSON::GetRecpos(void)
{
#if 0
  union {
    uint Rpos;
    BYTE Spos[4];
    };

  Rpos = htonl(Fpos);
  Spos[0] = (BYTE)NextSame;
  return Rpos;
#endif // 0
  return Fpos;
} // end of GetRecpos

/***********************************************************************/
/*  Set the position in the table.                                  */
/***********************************************************************/
bool TDBJSON::SetRecpos(PGLOBAL, int recpos)
{
#if 0
  union {
    uint Rpos;
    BYTE Spos[4];
    };

  Rpos = recpos;
  NextSame = Spos[0];
  Spos[0] = 0;
  Fpos = (signed)ntohl(Rpos);

//if (Fpos != (signed)ntohl(Rpos)) {
//  Fpos = ntohl(Rpos);
//  same = false;
//} else
//  same = true;
#endif // 0

  Fpos = recpos - 1;
  return false;
} // end of SetRecpos

/***********************************************************************/
/*  JSON Access Method opening routine.                                */
/***********************************************************************/
bool TDBJSON::OpenDB(PGLOBAL g)
{
  if (Use == USE_OPEN) {
    /*******************************************************************/
    /*  Table already open replace it at its beginning.                */
    /*******************************************************************/
    Fpos= -1;
    NextSame = false;
    SameRow = 0;
    return false;
    } // endif use

  /*********************************************************************/
  /*  OpenDB: initialize the JSON file processing.                     */
  /*********************************************************************/
  if (MakeDocument(g) != RC_OK)
    return true;

  if (Mode == MODE_INSERT)
    switch (Jmode) {
      case MODE_OBJECT: Row = new(g) JOBJECT; break;
      case MODE_ARRAY:  Row = new(g) JARRAY;  break;
      case MODE_VALUE:  Row = new(g) JVALUE;  break;
      default:
        sprintf(g->Message, "Invalid Jmode %d", Jmode);
        return true;
      } // endswitch Jmode

  if (Xcol)
    To_Filter = NULL;              // Imcompatible

  Use = USE_OPEN;
  return false;
} // end of OpenDB

/***********************************************************************/
/*  ReadDB: Data Base read routine for JSON access method.             */
/***********************************************************************/
int TDBJSON::ReadDB(PGLOBAL)
{
  int rc;

  N++;

  if (NextSame) {
    SameRow = NextSame;
    NextSame = false;
    M++;
    rc = RC_OK;
  } else if (++Fpos < (signed)Doc->size()) {
    Row = Doc->GetArrayValue(Fpos);

    if (Row->GetType() == TYPE_JVAL)
      Row = ((PJVAL)Row)->GetJson();

    SameRow = 0;
    M = 1;
    rc = RC_OK;																													  
  } else
    rc = RC_EF;

  return rc;
} // end of ReadDB

/***********************************************************************/
/*  WriteDB: Data Base write routine for JSON access method.           */
/***********************************************************************/
int TDBJSON::WriteDB(PGLOBAL g)
{
  if (Jmode == MODE_OBJECT) {
    PJVAL vp = new(g) JVALUE(Row);

    if (Mode == MODE_INSERT) {
      Doc->AddArrayValue(g, vp);
      Row = new(g) JOBJECT;
    } else
      Doc->SetArrayValue(g, vp, Fpos);

  } else if (Jmode == MODE_ARRAY) {
    PJVAL vp = new(g) JVALUE(Row);

    if (Mode == MODE_INSERT) {
      Doc->AddArrayValue(g, vp);
      Row = new(g) JARRAY;
    } else
      Doc->SetArrayValue(g, vp, Fpos);

  } else { // if (Jmode == MODE_VALUE)
    if (Mode == MODE_INSERT) {
      Doc->AddArrayValue(g, (PJVAL)Row);
      Row = new(g) JVALUE;
    } else
      Doc->SetArrayValue(g, (PJVAL)Row, Fpos);

  } // endif Jmode

  Changed = true;
  return RC_OK;
} // end of WriteDB

/***********************************************************************/
/*  Data Base delete line routine for JSON access method.              */
/***********************************************************************/
int TDBJSON::DeleteDB(PGLOBAL g, int irc)
{
  if (irc == RC_OK) {
    // Deleted current row
    if (Doc->DeleteValue(Fpos)) {
      sprintf(g->Message, "Value %d does not exist", Fpos + 1);
      return RC_FX;
      } // endif Delete

    Changed = true;
  } else if (irc == RC_FX)
    // Delete all
    for (int i = 0; i < Doc->size(); i++) {
      Doc->DeleteValue(i);
      Changed = true;
      } // endfor i

  return RC_OK;
} // end of DeleteDB

/***********************************************************************/
/*  Data Base close routine for JSON access methods.                   */
/***********************************************************************/
void TDBJSON::CloseDB(PGLOBAL g)
{
  if (!Changed)
    return;

  // Save the modified document
  char filename[_MAX_PATH];

  Doc->InitArray(g);

  // We used the file name relative to recorded datapath
  PlugSetPath(filename, ((PJDEF)To_Def)->Fn, GetPath());

  // Serialize the modified table
  if (!Serialize(g, Top, filename, Pretty))
    puts(g->Message);

} // end of CloseDB

/* ---------------------------TDBJCL class --------------------------- */

/***********************************************************************/
/*  TDBJCL class constructor.                                          */
/***********************************************************************/
TDBJCL::TDBJCL(PJDEF tdp) : TDBCAT(tdp)
{
  Topt = tdp->GetTopt();
  Db = tdp->Schema;
  Dsn = tdp->Uri;
} // end of TDBJCL constructor

/***********************************************************************/
/*  GetResult: Get the list the JSON file columns.                     */
/***********************************************************************/
PQRYRES TDBJCL::GetResult(PGLOBAL g)
{
  return JSONColumns(g, Db, Dsn, Topt, false);
} // end of GetResult

/* --------------------------- End of json --------------------------- */<|MERGE_RESOLUTION|>--- conflicted
+++ resolved
@@ -1657,14 +1657,11 @@
           *p2++ = *p1;
           break;
       } // endswitch p1;
-<<<<<<< HEAD
     }
-=======
 
       if (*(p2 - 1) == '.')
         p2--;
 
->>>>>>> 1423cf5e
       *p2 = 0;
       return mgopath;
   } else
