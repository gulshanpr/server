'\" t
.\"
<<<<<<< HEAD
.TH "\FBMYSQLBINLOG\FR" "1" "14 April 2021" "MariaDB 10\&.6" "MariaDB Database System"
=======
.TH "\FBMARIADB-BINLOG\FR" "1" "14 April 2021" "MariaDB 10\&.5" "MariaDB Database System"
>>>>>>> 44359040
.\" -----------------------------------------------------------------
.\" * set default formatting
.\" -----------------------------------------------------------------
.\" disable hyphenation
.nh
.\" disable justification (adjust text to left margin only)
.ad l
.\" -----------------------------------------------------------------
.\" * MAIN CONTENT STARTS HERE *
.\" -----------------------------------------------------------------
.\" mysqlbinlog
.SH "NAME"
mysqlbinlog \- utility for processing binary log files
.SH "SYNOPSIS"
.HP \w'\fBmysqlbinlog\ [\fR\fBoptions\fR\fB]\ \fR\fB\fIlog_file\fR\fR\fB\ \&.\&.\&.\fR\ 'u
\fBmysqlbinlog [\fR\fBoptions\fR\fB] \fR\fB\fIlog_file\fR\fR\fB \&.\&.\&.\fR
.SH "DESCRIPTION"
.PP
The server\'s binary log consists of files containing
\(lqevents\(rq
that describe modifications to database contents\&. The server writes these files in binary format\&. To display their contents in text format, use the
\fBmysqlbinlog\fR
utility\&. You can also use
\fBmysqlbinlog\fR
to display the contents of relay log files written by a slave server in a replication setup because relay logs have the same format as binary logs\&.
.PP
Invoke
\fBmysqlbinlog\fR
like this:
.sp
.if n \{\
.RS 4
.\}
.nf
shell> \fBmysqlbinlog [\fR\fB\fIoptions\fR\fR\fB] \fR\fB\fIlog_file\fR\fR\fB \&.\&.\&.\fR
.fi
.if n \{\
.RE
.\}
.PP
For example, to display the contents of the binary log file named
binlog\&.000003, use this command:
.sp
.if n \{\
.RS 4
.\}
.nf
shell> \fBmysqlbinlog binlog\&.0000003\fR
.fi
.if n \{\
.RE
.\}
.PP
The output includes events contained in
binlog\&.000003\&. For statement\-based logging, event information includes the SQL statement, the ID of the server on which it was executed, the timestamp when the statement was executed, how much time it took, and so forth\&. For row\-based logging, the event indicates a row change rather than an SQL statement\&.
.PP
Events are preceded by header comments that provide additional information\&. For example:
.sp
.if n \{\
.RS 4
.\}
.nf
# at 141
#100309  9:28:36 server id 123  end_log_pos 245
  Query thread_id=3350  exec_time=11  error_code=0
.fi
.if n \{\
.RE
.\}
.PP
In the first line, the number following
at
indicates the starting position of the event in the binary log file\&.
.PP
The second line starts with a date and time indicating when the statement started on the server where the event originated\&. For replication, this timestamp is propagated to slave servers\&.
server id
is the
server_id
value of the server where the event originated\&.
end_log_pos
indicates where the next event starts (that is, it is the end position of the current event + 1)\&.
thread_id
indicates which thread executed the event\&.
exec_time
is the time spent executing the event, on a master server\&. On a slave, it is the difference of the end execution time on the slave minus the beginning execution time on the master\&. The difference serves as an indicator of how much replication lags behind the master\&.
error_code
indicates the result from executing the event\&. Zero means that no error occurred\&.
.PP
The output from
\fBmysqlbinlog\fR
can be re\-executed (for example, by using it as input to
\fBmysql\fR) to redo the statements in the log\&. This is useful for recovery operations after a server crash\&. For other usage examples, see the discussion later in this section\&.
.PP
Normally, you use
\fBmysqlbinlog\fR
to read binary log files directly and apply them to the local MariaDB server\&. It is also possible to read binary logs from a remote server by using the
\fB\-\-read\-from\-remote\-server\fR
option\&. To read remote binary logs, the connection parameter options can be given to indicate how to connect to the server\&. These options are
\fB\-\-host\fR,
\fB\-\-password\fR,
\fB\-\-port\fR,
\fB\-\-protocol\fR,
\fB\-\-socket\fR, and
\fB\-\-user\fR; they are ignored except when you also use the
\fB\-\-read\-from\-remote\-server\fR
option\&.
.PP
\fBmysqlbinlog\fR
supports the following options, which can be specified on the command line or in the
[mysqlbinlog]
and
[client]
option file groups\&.
.sp
.RS 4
.ie n \{\
\h'-04'\(bu\h'+03'\c
.\}
.el \{\
.sp -1
.IP \(bu 2.3
.\}
.\" mysqlbinlog: help option
.\" help option: mysqlbinlog
\fB\-\-help\fR,
\fB\-?\fR
.sp
Display a help message and exit\&.
.RE
.sp
.RS 4
.ie n \{\
\h'-04'\(bu\h'+03'\c
.\}
.el \{\
.sp -1
.IP \(bu 2.3
.\}
.\" mysqlbinlog: base64-output option
.\" base64-output option: mysqlbinlog
\fB\-\-base64\-output=\fR\fB\fIvalue\fR\fR\fB\fR
.sp
This option determines when events should be displayed encoded as base\-64 strings using
BINLOG
statements\&. The option has these allowable values (not case sensitive):
.sp
.RS 4
.ie n \{\
\h'-04'\(bu\h'+03'\c
.\}
.el \{\
.sp -1
.IP \(bu 2.3
.\}
AUTO
("automatic") or
UNSPEC
("unspecified") displays
BINLOG
statements automatically when necessary (that is, for format description events and row events)\&. This is the default if no
\fB\-\-base64\-output\fR
option is given\&.
.if n \{\
.sp
.\}
.RS 4
.it 1 an-trap
.nr an-no-space-flag 1
.nr an-break-flag 1
.br
.ps +1
\fBNote\fR
.ps -1
.br
Automatic
BINLOG
display is the only safe behavior if you intend to use the output of
\fBmysqlbinlog\fR
to re\-execute binary log file contents\&. The other option values are intended only for debugging or testing purposes because they may produce output that does not include all events in executable form\&.
.sp .5v
.RE
.RE
.sp
.RS 4
.ie n \{\
\h'-04'\(bu\h'+03'\c
.\}
.el \{\
.sp -1
.IP \(bu 2.3
.\}
NEVER
causes
BINLOG
statements not to be displayed\&.
\fBmysqlbinlog\fR
exits with an error if a row event is found that must be displayed using
BINLOG\&.
.RE
.sp
.RS 4
.ie n \{\
\h'-04'\(bu\h'+03'\c
.\}
.el \{\
.sp -1
.IP \(bu 2.3
.\}
DECODE\-ROWS
specifies to
\fBmysqlbinlog\fR
that you intend for row events to be decoded and displayed as commented SQL statements by also specifying the
\fB\-\-verbose\fR
option\&. Like
NEVER,
DECODE\-ROWS
suppresses display of
BINLOG
statements, but unlike
NEVER, it does not exit with an error if a row event is found\&.
.RE
.RS 4
The
\fB\-\-base64\-output\fR
can be given as
\fB\-\-base64\-output\fR
or
\fB\-\-skip\-base64\-output\fR
(with the sense of
AUTO
or
NEVER)\&.
.sp
For examples that show the effect of
\fB\-\-base64\-output\fR
and
\fB\-\-verbose\fR
on row event output, see
the section called \(lqMYSQLBINLOG ROW EVENT DISPLAY\(rq\&.
.RE
.RE
.sp
.RS 4
.ie n \{\
\h'-04'\(bu\h'+03'\c
.\}
.el \{\
.sp -1
.IP \(bu 2.3
.\}
.\" mysqlbinlog: binlog-row-event-max-size option
.\" binlog-row-event-max-size option: mysqlbinlog
\fB\-\-binlog\-row\-event\-max\-size\=\fR\fB\fIpath\fR\fR
.sp
The directory where character sets are installed\&.
.RE
.sp
.RS 4
.ie n \{\
\h'-04'\(bu\h'+03'\c
.\}
.el \{\
.sp -1
.IP \(bu 2.3
.\}
.\" mysqlbinlog: character-sets-dir option
.\" character-sets-dir option: mysqlbinlog
\fB\-\-character\-sets\-dir=\fR\fB\fIpath\fR\fR
.sp
The directory where character sets are installed\&.
.RE
.sp
.RS 4
.ie n \{\
\h'-04'\(bu\h'+03'\c
.\}
.el \{\
.sp -1
.IP \(bu 2.3
.\}
.\" mysqlbinlog: database option
.\" database option: mysqlbinlog
\fB\-\-database=\fR\fB\fIdb_name\fR\fR,
\fB\-d \fR\fB\fIdb_name\fR\fR
.sp
This option causes
\fBmysqlbinlog\fR
to output entries from the binary log (local log only) that occur while
\fIdb_name\fR
has been selected as the default database by
USE\&.
.sp
The
\fB\-\-database\fR
option for
\fBmysqlbinlog\fR
is similar to the
\fB\-\-binlog\-do\-db\fR
option for
\fBmysqld\fR, but can be used to specify only one database\&. If
\fB\-\-database\fR
is given multiple times, only the last instance is used\&.
.sp
The effects of this option depend on whether the statement\-based or row\-based logging format is in use, in the same way that the effects of
\fB\-\-binlog\-do\-db\fR
depend on whether statement\-based or row\-based logging is in use\&.
.PP
\fBStatement-based logging\fR. The
\fB\-\-database\fR
option works as follows:
.sp
.RS 4
.ie n \{\
\h'-04'\(bu\h'+03'\c
.\}
.el \{\
.sp -1
.IP \(bu 2.3
.\}
While
\fIdb_name\fR
is the default database, statements are output whether they modify tables in
\fIdb_name\fR
or a different database\&.
.RE
.sp
.RS 4
.ie n \{\
\h'-04'\(bu\h'+03'\c
.\}
.el \{\
.sp -1
.IP \(bu 2.3
.\}
Unless
\fIdb_name\fR
is selected as the default database, statements are not output, even if they modify tables in
\fIdb_name\fR\&.
.RE
.sp
.RS 4
.ie n \{\
\h'-04'\(bu\h'+03'\c
.\}
.el \{\
.sp -1
.IP \(bu 2.3
.\}
There is an exception for
CREATE DATABASE,
ALTER DATABASE, and
DROP DATABASE\&. The database being
\fIcreated, altered, or dropped\fR
is considered to be the default database when determining whether to output the statement\&.
.RE
.RS 4
Suppose that the binary log was created by executing these statements using statement\-based\-logging:
.sp
.if n \{\
.RS 4
.\}
.nf
INSERT INTO test\&.t1 (i) VALUES(100);
INSERT INTO db2\&.t2 (j)  VALUES(200);
USE test;
INSERT INTO test\&.t1 (i) VALUES(101);
INSERT INTO t1 (i)      VALUES(102);
INSERT INTO db2\&.t2 (j)  VALUES(201);
USE db2;
INSERT INTO test\&.t1 (i) VALUES(103);
INSERT INTO db2\&.t2 (j)  VALUES(202);
INSERT INTO t2 (j)      VALUES(203);
.fi
.if n \{\
.RE
.\}
.sp
\fBmysqlbinlog \-\-database=test\fR
does not output the first two
INSERT
statements because there is no default database\&. It outputs the three
INSERT
statements following
USE test, but not the three
INSERT
statements following
USE db2\&.
.sp
\fBmysqlbinlog \-\-database=db2\fR
does not output the first two
INSERT
statements because there is no default database\&. It does not output the three
INSERT
statements following
USE test, but does output the three
INSERT
statements following
USE db2\&.
.PP
\fBRow-based logging\fR. 
\fBmysqlbinlog\fR
outputs only entries that change tables belonging to
\fIdb_name\fR\&. The default database has no effect on this\&. Suppose that the binary log just described was created using row\-based logging rather than statement\-based logging\&.
\fBmysqlbinlog \-\-database=test\fR
outputs only those entries that modify
t1
in the test database, regardless of whether
USE
was issued or what the default database is\&.
If a server is running with
binlog_format
set to
MIXED
and you want it to be possible to use
\fBmysqlbinlog\fR
with the
\fB\-\-database\fR
option, you must ensure that tables that are modified are in the database selected by
USE\&. (In particular, no cross\-database updates should be used\&.)
.if n \{\
.sp
.\}
.RS 4
.it 1 an-trap
.nr an-no-space-flag 1
.nr an-break-flag 1
.br
.ps +1
\fBNote\fR
.ps -1
.br
This option did not work correctly for
\fBmysqlbinlog\fR
with row\-based logging prior to MySQL 5\&.1\&.37\&.
.sp .5v
.RE
.RE
.RE
.sp
.RS 4
.ie n \{\
\h'-04'\(bu\h'+03'\c
.\}
.el \{\
.sp -1
.IP \(bu 2.3
.\}
.\" mysqlbinlog: debug option
.\" debug option: mysqlbinlog
\fB\-\-debug[=\fR\fB\fIdebug_options\fR\fR\fB]\fR,
\fB\-# [\fR\fB\fIdebug_options\fR\fR\fB]\fR
.sp
Write a debugging log\&. A typical
\fIdebug_options\fR
string is
\'d:t:o,\fIfile_name\fR\'\&. The default is
\'d:t:o,/tmp/mysqlbinlog\&.trace\'\&.
.RE
.sp
.RS 4
.ie n \{\
\h'-04'\(bu\h'+03'\c
.\}
.el \{\
.sp -1
.IP \(bu 2.3
.\}
.\" mysqlbinlog: debug-check option
.\" debug-check option: mysqlbinlog
\fB\-\-debug\-check\fR
.sp
Print some debugging information when the program exits\&.
.RE
.sp
.RS 4
.ie n \{\
\h'-04'\(bu\h'+03'\c
.\}
.el \{\
.sp -1
.IP \(bu 2.3
.\}
.\" mysqlbinlog: debug-info option
.\" debug-info option: mysqlbinlog
\fB\-\-debug\-info\fR
.sp
Print debugging information and memory and CPU usage statistics when the program exits\&.
.RE
.sp
.RS 4
.ie n \{\
\h'-04'\(bu\h'+03'\c
.\}
.el \{\
.sp -1
.IP \(bu 2.3
.\}
.\" mysqlbinlog: defaults-extra-file option
.\" defaults-extra-file option: mysqlbinlog
\fB\-\-defaults\-extra\-file=\fR\fB\fIname\fR
.sp
Read this file after the global files are read\&.
.RE
.sp
.RS 4
.ie n \{\
\h'-04'\(bu\h'+03'\c
.\}
.el \{\
.sp -1
.IP \(bu 2.3
.\}
.\" mysqlbinlog: defaults-file option
.\" defaults-file option: mysqlbinlog
\fB\-\-defaults\-file=\fR\fB\fIname\fR
.sp
Only read default options from the given file\&.
.RE
.sp
.RS 4
.ie n \{\
\h'-04'\(bu\h'+03'\c
.\}
.el \{\
.sp -1
.IP \(bu 2.3
.\}
.\" mysqlbinlog: default-auth option
.\" default-auth option: mysqlbinlog
\fB\-\-default\-auth=\fR\fB\fIname\fR
.sp
Default authentication client-side plugin to use\&.
.RE
.sp
.RS 4
.ie n \{\
\h'-04'\(bu\h'+03'\c
.\}
.el \{\
.sp -1
.IP \(bu 2.3
.\}
.\" mysqlbinlog: disable-log-bin option
.\" disable-log-bin option: mysqlbinlog
\fB\-\-disable\-log\-bin\fR,
\fB\-D\fR
.sp
Disable binary logging\&. This is useful for avoiding an endless loop if you use the
\fB\-\-to\-last\-log\fR
option and are sending the output to the same MariaDB server\&. This option also is useful when restoring after a crash to avoid duplication of the statements you have logged\&.
.sp
This option requires that you have the
SUPER
privilege\&. It causes
\fBmysqlbinlog\fR
to include a
SET sql_log_bin = 0
statement in its output to disable binary logging of the remaining output\&. The
SET
statement is ineffective unless you have the
SUPER
privilege\&.
.RE
.sp
.RS 4
.ie n \{\
\h'-04'\(bu\h'+03'\c
.\}
.el \{\
.sp -1
.IP \(bu 2.3
.\}
.\" mysqlbinlog: force-if-open option
.\" force-if-open option: mysqlbinlog
\fB\-\-force\-if\-open\fR
.sp
Force if binlog was not closed properly. Defaults to on; use \fB--skip-force-if-open\fR to disable\&.
.RE
.sp
.RS 4
.ie n \{\
\h'-04'\(bu\h'+03'\c
.\}
.el \{\
.sp -1
.IP \(bu 2.3
.\}
.\" mysqlbinlog: force-read option
.\" force-read option: mysqlbinlog
\fB\-\-force\-read\fR,
\fB\-f\fR
.sp
With this option, if
\fBmysqlbinlog\fR
reads a binary log event that it does not recognize, it prints a warning, ignores the event, and continues\&. Without this option,
\fBmysqlbinlog\fR
stops if it reads such an event\&.
.RE
.sp
.RS 4
.ie n \{\
\h'-04'\(bu\h'+03'\c
.\}
.el \{\
.sp -1
.IP \(bu 2.3
.\}
.\" mysqlbinlog: hexdump option
.\" hexdump option: mysqlbinlog
\fB\-\-hexdump\fR,
\fB\-H\fR
.sp
Display a hex dump of the log in comments, as described in
the section called \(lqMYSQLBINLOG HEX DUMP FORMAT\(rq\&. The hex output can be helpful for replication debugging\&.
.RE
.sp
.RS 4
.ie n \{\
\h'-04'\(bu\h'+03'\c
.\}
.el \{\
.sp -1
.IP \(bu 2.3
.\}
.\" mysqlbinlog: host option
.\" host option: mysqlbinlog
\fB\-\-host=\fR\fB\fIhost_name\fR\fR,
\fB\-h \fR\fB\fIhost_name\fR\fR
.sp
Get the binary log from the MariaDB server on the given host\&.
.RE
.sp
.RS 4
.ie n \{\
\h'-04'\(bu\h'+03'\c
.\}
.el \{\
.sp -1
.IP \(bu 2.3
.\}
.\" mysqlbinlog: local-load option
.\" local-load option: mysqlbinlog
\fB\-\-local\-load=\fR\fB\fIpath\fR\fR,
\fB\-l \fR\fB\fIpath\fR\fR
.sp
Prepare local temporary files for
LOAD DATA INFILE
in the specified directory\&.
.RE
.sp
.RS 4
.ie n \{\
\h'-04'\(bu\h'+03'\c
.\}
.el \{\
.sp -1
.IP \(bu 2.3
.\}
.\" mysqlbinlog: no-defaults option
.\" no-defaults option: mysqlbinlog
\fB\-\-no\-defaults\fR
.sp
Don't read default options from any option file\&.
.RE
.sp
.RS 4
.ie n \{\
\h'-04'\(bu\h'+03'\c
.\}
.el \{\
.sp -1
.IP \(bu 2.3
.\}
.\" mysqlbinlog: offset option
.\" offset option: mysqlbinlog
\fB\-\-offset=\fR\fB\fIN\fR\fR,
\fB\-o \fR\fB\fIN\fR\fR
.sp
Skip the first
\fIN\fR
entries in the log\&.
.RE
.sp
.RS 4
.ie n \{\
\h'-04'\(bu\h'+03'\c
.\}
.el \{\
.sp -1
.IP \(bu 2.3
.\}
.\" mysqlbinlog: open-files-limit option
.\" open-files-limit option: mysqlbinlog
\fB\-\-open\-files\-limit=\fR\fB\fINUM\fR\fR
.sp
Sets the open_files_limit variable, which is used to reserve file descriptors for
\fBmysqlbinlog\fR\&.
.RE
.sp
.RS 4
.ie n \{\
\h'-04'\(bu\h'+03'\c
.\}
.el \{\
.sp -1
.IP \(bu 2.3
.\}
.\" mysqlbinlog: password option
.\" password option: mysqlbinlog
\fB\-\-password[=\fR\fB\fIpassword\fR\fR\fB]\fR,
\fB\-p[\fR\fB\fIpassword\fR\fR\fB]\fR
.sp
The password to use when connecting to the server\&. If you use the short option form (\fB\-p\fR), you
\fIcannot\fR
have a space between the option and the password\&. If you omit the
\fIpassword\fR
value following the
\fB\-\-password\fR
or
\fB\-p\fR
option on the command line,
\fBmysqlbinlog\fR
prompts for one\&.
.sp
Specifying a password on the command line should be considered insecure\&. You 
can use an option file to avoid giving the password on the command line\&.
.RE
.sp
.RS 4
.ie n \{\
\h'-04'\(bu\h'+03'\c
.\}
.el \{\
.sp -1
.IP \(bu 2.3
.\}
.\" mysqlbinlog: plugin-dir option
.\" plugin-dir option: mysqlbinlog
\fB\-\-plugin\-dir=\fIdir_name\fR
.sp
Directory for client-side plugins\&.
.RE
.sp
.RS 4
.ie n \{\
\h'-04'\(bu\h'+03'\c
.\}
.el \{\
.sp -1
.IP \(bu 2.3
.\}
.\" mysqlbinlog: print-defaults option
.\" print-defaults option: mysqlbinlog
\fB\-\-print\-defaults\fR
.sp
Print the program argument list from all option files and exit\&.
.RE
.sp
.RS 4
.ie n \{\
\h'-04'\(bu\h'+03'\c
.\}
.el \{\
.sp -1
.IP \(bu 2.3
.\}
.\" mysqlbinlog: port option
.\" port option: mysqlbinlog
\fB\-\-port=\fR\fB\fIport_num\fR\fR,
\fB\-P \fR\fB\fIport_num\fR\fR
.sp
The TCP/IP port number to use for connecting to a remote server, 
or \fB0\fR for default to, in order of preference, \fBmy.cnf\fR, 
\fB$MYSQL_TCP_PORT\fR, \fB/etc/services\fR, \fRbuilt-in default (3306)\fR\&.
Forces --protocol=tcp when specified on the command line without other connection properties\&.
.RE
.sp
.RS 4
.ie n \{\
\h'-04'\(bu\h'+03'\c
.\}
.el \{\
.sp -1
.IP \(bu 2.3
.\}
.\" mysqlbinlog: protocol option
.\" protocol option: mysqlbinlog
\fB\-\-protocol={TCP|SOCKET|PIPE|MEMORY}\fR
.sp
The connection protocol to use for connecting to the server\&. It is useful when the other connection parameters normally would cause a protocol to be used other than the one you want\&.
.RE
.sp
.RS 4
.ie n \{\
\h'-04'\(bu\h'+03'\c
.\}
.el \{\
.sp -1
.IP \(bu 2.3
.\}
.\" mysqlbinlog: raw option
.\" raw option: mysqlbinlog
\fB\-\-raw\fR
.sp
Requires \fB-R\fR\&. Output raw binlog data instead of SQL statements\&. Output files named after server logs\&.
.RE
.sp
.RS 4
.ie n \{\
\h'-04'\(bu\h'+03'\c
.\}
.el \{\
.sp -1
.IP \(bu 2.3
.\}
.\" mysqlbinlog: read-from-remote-server option
.\" read-from-remote-server option: mysqlbinlog
\fB\-\-read\-from\-remote\-server\fR,
\fB\-R\fR
.sp
Read the binary log from a MariaDB server rather than reading a local log file\&. Any connection parameter options are ignored unless this option is given as well\&. These options are
\fB\-\-host\fR,
\fB\-\-password\fR,
\fB\-\-port\fR,
\fB\-\-protocol\fR,
\fB\-\-socket\fR, and
\fB\-\-user\fR\&.
.sp
This option requires that the remote server be running\&. It works only for binary log files on the remote server, not relay log files\&.
.RE
.sp
.RS 4
.ie n \{\
\h'-04'\(bu\h'+03'\c
.\}
.el \{\
.sp -1
.IP \(bu 2.3
.\}
.\" mysqlbinlog: result-file option
.\" result-file option: mysqlbinlog
\fB\-\-result\-file=\fR\fB\fIname\fR\fR,
\fB\-r \fR\fB\fIname\fR\fR
.sp
Direct output to the given file\&. With --raw this is a prefix for the file names\&.
.RE
.sp
.RS 4
.ie n \{\
\h'-04'\(bu\h'+03'\c
.\}
.el \{\
.sp -1
.IP \(bu 2.3
.\}
.\" mysqlbinlog: rewrite-db option
.\" rewrite-db option: mysqlbinlog
\fB\-\-rewrite\-db=\fR\fB\fIname\fR\fR,
\fB\-r \fR\fB\fIname\fR\fR
.sp
Updates to a database with a different name than the original. 
Example: \fBrewrite-db='from->to'\fR\&. For events that are 
binlogged as statements, rewriting the database constitutes changing a 
statement's default database from \fIdb1\fB to \fIdb2\fR\&. There is no statement 
analysis or rewrite of any kind, that is, if one specifies \fB"db1.tbl"\fR
in the statement explicitly, that occurrence won't be changed to 
\fB"db2.tbl"\fR\&. Row-based events are rewritten correctly to use the new 
database name\&. Filtering (e.g. with \fB--database=name\fR) happens after 
the database rewrites have been performed\&. If you use this option on the 
command line and \fB">"\fR has a special meaning to your command interpreter, 
quote the value (e.g. \fB--rewrite-db="oldname->newname"\fR\&.
.RE
.sp
.RS 4
.ie n \{\
\h'-04'\(bu\h'+03'\c
.\}
.el \{\
.sp -1
.IP \(bu 2.3
.\}
.\" mysqlbinlog: server-id option
.\" server-id option: mysqlbinlog
\fB\-\-server\-id=\fR\fB\fIid\fR\fR
.sp
Display only those events created by the server having the given server ID\&.
.RE
.sp
.RS 4
.ie n \{\
\h'-04'\(bu\h'+03'\c
.\}
.el \{\
.sp -1
.IP \(bu 2.3
.\}
.\" mysqlbinlog: set-charset option
.\" set-charset option: mysqlbinlog
\fB\-\-set\-charset=\fR\fB\fIcharset_name\fR\fR
.sp
Add a
SET NAMES \fIcharset_name\fR
statement to the output to specify the character set to be used for processing log files\&.
.RE
.sp
.RS 4
.ie n \{\
\h'-04'\(bu\h'+03'\c
.\}
.el \{\
.sp -1
.IP \(bu 2.3
.\}
.\" mysqlbinlog: short-form option
.\" short-form option: mysqlbinlog
\fB\-\-short\-form\fR,
\fB\-s\fR
.sp
Display only the statements contained in the log, no extra info 
and no row-based events\&. This is for testing only, and should 
not be used in production systems. If you want to suppress 
base64-output, consider using \fB--base64-output=never\fR instead\&.
.RE
.sp
.RS 4
.ie n \{\
\h'-04'\(bu\h'+03'\c
.\}
.el \{\
.sp -1
.IP \(bu 2.3
.\}
.\" mysqlbinlog: socket option
.\" socket option: mysqlbinlog
\fB\-\-socket=\fR\fB\fIpath\fR\fR,
\fB\-S \fR\fB\fIpath\fR\fR
.sp
For connections to
localhost, the Unix socket file to use, or, on Windows, the name of the named pipe to use\&.
Forces --protocol=socket when specified on the command line without other connection properties; on Windows, forces --protocol=pipe\&.
.RE
.sp
.RS 4
.ie n \{\
\h'-04'\(bu\h'+03'\c
.\}
.el \{\
.sp -1
.IP \(bu 2.3
.\}
.\" mysqlbinlog: start-datetime option
.\" start-datetime option: mysqlbinlog
\fB\-\-start\-datetime=\fR\fB\fIdatetime\fR\fR
.sp
Start reading the binary log at the first event having a timestamp equal to or later than the
\fIdatetime\fR
argument\&. The
\fIdatetime\fR
value is relative to the local time zone on the machine where you run
\fBmysqlbinlog\fR\&. The value should be in a format accepted for the
DATETIME
or
TIMESTAMP
data types\&. For example:
.sp
.if n \{\
.RS 4
.\}
.nf
shell> \fBmysqlbinlog \-\-start\-datetime="2014\-12\-25 11:25:56" binlog\&.000003\fR
.fi
.if n \{\
.RE
.\}
.sp
This option is useful for point\-in\-time recovery\&.
.RE
.sp
.RS 4
.ie n \{\
\h'-04'\(bu\h'+03'\c
.\}
.el \{\
.sp -1
.IP \(bu 2.3
.\}
.\" mysqlbinlog: start-position option
.\" start-position option: mysqlbinlog
\fB\-\-start\-position=\fR\fB\fIN\fR\fR,
\fB\-j \fR\fB\fIN\fR\fR
.sp
Start reading the binary log at the first event having a position equal to or greater than
\fIN\fR\&. This option applies to the first log file named on the command line\&.
.sp
This option is useful for point\-in\-time recovery\&.
.RE
.sp
.RS 4
.ie n \{\
\h'-04'\(bu\h'+03'\c
.\}
.el \{\
.sp -1
.IP \(bu 2.3
.\}
.\" mysqlbinlog: stop-datetime option
.\" stop-datetime option: mysqlbinlog
\fB\-\-stop\-datetime=\fR\fB\fIdatetime\fR\fR
.sp
Stop reading the binary log at the first event having a timestamp equal to or later than the
\fIdatetime\fR
argument\&. This option is useful for point\-in\-time recovery\&. See the description of the
\fB\-\-start\-datetime\fR
option for information about the
\fIdatetime\fR
value\&.
.sp
This option is useful for point\-in\-time recovery\&.
.RE
.sp
.RS 4
.ie n \{\
\h'-04'\(bu\h'+03'\c
.\}
.el \{\
.sp -1
.IP \(bu 2.3
.\}
.\" mysqlbinlog: stop-never option
.\" stop-never option: mysqlbinlog
\fB\-\-stop\-never\fR
.sp
Wait for more data from the server instead of stopping at the end of the last log\&. Implies \fB--to-last-log\fR\&.
.RE
.sp
.RS 4
.ie n \{\
\h'-04'\(bu\h'+03'\c
.\}
.el \{\
.sp -1
.IP \(bu 2.3
.\}
.\" mysqlbinlog: stop-never-slave-server-id option
.\" stop-never-slave-server-id option: mysqlbinlog
\fB\-\-stop\-never-slave-server-id\fR
.sp
The slave server_id used for \fB--read-from-remote-server --stop-never\fR\&.
.RE
.sp
.RS 4
.ie n \{\
\h'-04'\(bu\h'+03'\c
.\}
.el \{\
.sp -1
.IP \(bu 2.3
.\}
.\" mysqlbinlog: stop-position option
.\" stop-position option: mysqlbinlog
\fB\-\-stop\-position=\fR\fB\fIN\fR\fR
.sp
Stop reading the binary log at the first event having a position equal to or greater than
\fIN\fR\&. This option applies to the last log file named on the command line\&.
.sp
This option is useful for point\-in\-time recovery\&.
.RE
.sp
.RS 4
.ie n \{\
\h'-04'\(bu\h'+03'\c
.\}
.el \{\
.sp -1
.IP \(bu 2.3
.\}
.\" mysqlbinlog: table option
.\" table option: mysqlbinlog
\fB\-\-table\fR,
\fB\-T\fR
.sp
List entries for just this table (local log only)\&.
.RE
.sp
.RS 4
.ie n \{\
\h'-04'\(bu\h'+03'\c
.\}
.el \{\
.sp -1
.IP \(bu 2.3
.\}

.\" mysqlbinlog: to-last-log option
.\" to-last-log option: mysqlbinlog
\fB\-\-to\-last\-log\fR,
\fB\-t\fR
.sp
Do not stop at the end of the requested binary log from a MariaDB server, but rather continue printing until the end of the last binary log\&. If you send the output to the same MariaDB server, this may lead to an endless loop, so this option requires
\fB\-\-read\-from\-remote\-server\fR\&.
.RE
.sp
.RS 4
.ie n \{\
\h'-04'\(bu\h'+03'\c
.\}
.el \{\
.sp -1
.IP \(bu 2.3
.\}
.\" mysqlbinlog: user option
.\" user option: mysqlbinlog
\fB\-\-user=\fR\fB\fIuser_name\fR\fR,
\fB\-u \fR\fB\fIuser_name\fR\fR
.sp
The MariaDB username to use when connecting to a remote server\&.
.RE
.sp
.RS 4
.ie n \{\
\h'-04'\(bu\h'+03'\c
.\}
.el \{\
.sp -1
.IP \(bu 2.3
.\}
.\" mysqlbinlog: verbose option
.\" verbose option: mysqlbinlog
\fB\-\-verbose\fR,
\fB\-v\fR
.sp
Reconstruct row events and display them as commented SQL statements\&. If this option is given twice, the output includes comments to indicate column data types and some metadata\&.
.sp
For examples that show the effect of
\fB\-\-base64\-output\fR
and
\fB\-\-verbose\fR
on row event output, see
the section called \(lqMYSQLBINLOG ROW EVENT DISPLAY\(rq\&.
.RE
.sp
.RS 4
.ie n \{\
\h'-04'\(bu\h'+03'\c
.\}
.el \{\
.sp -1
.IP \(bu 2.3
.\}
.\" mysqlbinlog: version option
.\" version option: mysqlbinlog
\fB\-\-version\fR,
\fB\-V\fR
.sp
Display version information and exit\&.
.RE
.PP
You can also set the following variable by using
\fB\-\-\fR\fB\fIvar_name\fR\fR\fB=\fR\fB\fIvalue\fR\fR
syntax:
.sp
.RS 4
.ie n \{\
\h'-04'\(bu\h'+03'\c
.\}
.el \{\
.sp -1
.IP \(bu 2.3
.\}
.\" open_files_limit variable
open_files_limit
.sp
Specify the number of open file descriptors to reserve\&.
.RE
.PP
You can pipe the output of
\fBmysqlbinlog\fR
into the
\fBmysql\fR
client to execute the events contained in the binary log\&. This technique is used to recover from a crash when you have an old 
backup\&. For example:
.sp
.if n \{\
.RS 4
.\}
.nf
shell> \fBmysqlbinlog binlog\&.000001 | mysql \-u root \-p\fR
.fi
.if n \{\
.RE
.\}
.PP
Or:
.sp
.if n \{\
.RS 4
.\}
.nf
shell> \fBmysqlbinlog binlog\&.[0\-9]* | mysql \-u root \-p\fR
.fi
.if n \{\
.RE
.\}
.PP
You can also redirect the output of
\fBmysqlbinlog\fR
to a text file instead, if you need to modify the statement log first (for example, to remove statements that you do not want to execute for some reason)\&. After editing the file, execute the statements that it contains by using it as input to the
\fBmysql\fR
program:
.sp
.if n \{\
.RS 4
.\}
.nf
shell> \fBmysqlbinlog binlog\&.000001 > tmpfile\fR
shell> \&.\&.\&. \fIedit tmpfile\fR \&.\&.\&.
shell> \fBmysql \-u root \-p < tmpfile\fR
.fi
.if n \{\
.RE
.\}
.PP
When
\fBmysqlbinlog\fR
is invoked with the
\fB\-\-start\-position\fR
option, it displays only those events with an offset in the binary log greater than or equal to a given position (the given position must match the start of one event)\&. It also has options to stop and start when it sees an event with a given date and time\&. This enables you to perform point\-in\-time recovery using the
\fB\-\-stop\-datetime\fR
option (to be able to say, for example,
\(lqroll forward my databases to how they were today at 10:30 a\&.m\&.\(rq)\&.
.PP
If you have more than one binary log to execute on the MariaDB server, the safe method is to process them all using a single connection to the server\&. Here is an example that demonstrates what may be
\fIunsafe\fR:
.sp
.if n \{\
.RS 4
.\}
.nf
shell> \fBmysqlbinlog binlog\&.000001 | mysql \-u root \-p # DANGER!!\fR
shell> \fBmysqlbinlog binlog\&.000002 | mysql \-u root \-p # DANGER!!\fR
.fi
.if n \{\
.RE
.\}
.PP
Processing binary logs this way using different connections to the server causes problems if the first log file contains a
CREATE TEMPORARY TABLE
statement and the second log contains a statement that uses the temporary table\&. When the first
\fBmysql\fR
process terminates, the server drops the temporary table\&. When the second
\fBmysql\fR
process attempts to use the table, the server reports
\(lqunknown table\&.\(rq
.PP
To avoid problems like this, use a
\fIsingle\fR
\fBmysql\fR
process to execute the contents of all binary logs that you want to process\&. Here is one way to do so:
.sp
.if n \{\
.RS 4
.\}
.nf
shell> \fBmysqlbinlog binlog\&.000001 binlog\&.000002 | mysql \-u root \-p\fR
.fi
.if n \{\
.RE
.\}
.PP
Another approach is to write all the logs to a single file and then process the file:
.sp
.if n \{\
.RS 4
.\}
.nf
shell> \fBmysqlbinlog binlog\&.000001 >  /tmp/statements\&.sql\fR
shell> \fBmysqlbinlog binlog\&.000002 >> /tmp/statements\&.sql\fR
shell> \fBmysql \-u root \-p \-e "source /tmp/statements\&.sql"\fR
.fi
.if n \{\
.RE
.\}
.PP
\fBmysqlbinlog\fR
can produce output that reproduces a
LOAD DATA INFILE
operation without the original data file\&.
\fBmysqlbinlog\fR
copies the data to a temporary file and writes a
LOAD DATA LOCAL INFILE
statement that refers to the file\&. The default location of the directory where these files are written is system\-specific\&. To specify a directory explicitly, use the
\fB\-\-local\-load\fR
option\&.
.PP
Because
\fBmysqlbinlog\fR
converts
LOAD DATA INFILE
statements to
LOAD DATA LOCAL INFILE
statements (that is, it adds
LOCAL), both the client and the server that you use to process the statements must be configured with the
LOCAL
capability enabled\&.
.if n \{\
.sp
.\}
.RS 4
.it 1 an-trap
.nr an-no-space-flag 1
.nr an-break-flag 1
.br
.ps +1
\fBWarning\fR
.ps -1
.br
.PP
The temporary files created for
LOAD DATA LOCAL
statements are
\fInot\fR
automatically deleted because they are needed until you actually execute those statements\&. You should delete the temporary files yourself after you no longer need the statement log\&. The files can be found in the temporary file directory and have names like
\fIoriginal_file_name\-#\-#\fR\&.
.sp .5v
.RE
.SH "MYSQLBINLOG HEX DUMP FORMAT"
.PP
The
\fB\-\-hexdump\fR
option causes
\fBmysqlbinlog\fR
to produce a hex dump of the binary log contents:
.sp
.if n \{\
.RS 4
.\}
.nf
shell> \fBmysqlbinlog \-\-hexdump master\-bin\&.000001\fR
.fi
.if n \{\
.RE
.\}
.PP
The hex output consists of comment lines beginning with
#, so the output might look like this for the preceding command:
.sp
.if n \{\
.RS 4
.\}
.nf
/*!40019 SET @@session\&.max_insert_delayed_threads=0*/;
/*!50003 SET @OLD_COMPLETION_TYPE=@@COMPLETION_TYPE,COMPLETION_TYPE=0*/;
# at 4
#051024 17:24:13 server id 1  end_log_pos 98
# Position  Timestamp   Type   Master ID        Size      Master Pos    Flags
# 00000004 9d fc 5c 43   0f   01 00 00 00   5e 00 00 00   62 00 00 00   00 00
# 00000017 04 00 35 2e 30 2e 31 35  2d 64 65 62 75 67 2d 6c |\&.\&.5\&.0\&.15\&.debug\&.l|
# 00000027 6f 67 00 00 00 00 00 00  00 00 00 00 00 00 00 00 |og\&.\&.\&.\&.\&.\&.\&.\&.\&.\&.\&.\&.\&.\&.|
# 00000037 00 00 00 00 00 00 00 00  00 00 00 00 00 00 00 00 |\&.\&.\&.\&.\&.\&.\&.\&.\&.\&.\&.\&.\&.\&.\&.\&.|
# 00000047 00 00 00 00 9d fc 5c 43  13 38 0d 00 08 00 12 00 |\&.\&.\&.\&.\&.\&.\&.C\&.8\&.\&.\&.\&.\&.\&.|
# 00000057 04 04 04 04 12 00 00 4b  00 04 1a                |\&.\&.\&.\&.\&.\&.\&.K\&.\&.\&.|
#       Start: binlog v 4, server v 5\&.0\&.15\-debug\-log created 051024 17:24:13
#       at startup
ROLLBACK;
.fi
.if n \{\
.RE
.\}
.PP
Hex dump output currently contains the elements in the following list\&. This format is subject to change\&. (For more information about binary log format, see
\m[blue]\fB\%http://forge.mysql.com/wiki/MySQL_Internals_Binary_Log\fR\m[]\&.)
.sp
.RS 4
.ie n \{\
\h'-04'\(bu\h'+03'\c
.\}
.el \{\
.sp -1
.IP \(bu 2.3
.\}
Position: The byte position within the log file\&.
.RE
.sp
.RS 4
.ie n \{\
\h'-04'\(bu\h'+03'\c
.\}
.el \{\
.sp -1
.IP \(bu 2.3
.\}
Timestamp: The event timestamp\&. In the example shown,
\'9d fc 5c 43\'
is the representation of
\'051024 17:24:13\'
in hexadecimal\&.
.RE
.sp
.RS 4
.ie n \{\
\h'-04'\(bu\h'+03'\c
.\}
.el \{\
.sp -1
.IP \(bu 2.3
.\}
Type: The event type code\&. In the example shown,
\'0f\'
indicates a
FORMAT_DESCRIPTION_EVENT\&. The following table lists the possible type codes\&.
.TS
allbox tab(:);
l l lx.
T{
Type
T}:T{
Name
T}:T{
Meaning
T}
T{
00
T}:T{
UNKNOWN_EVENT
T}:T{
This event should never be present in the log\&.
T}
T{
01
T}:T{
START_EVENT_V3
T}:T{
This indicates the start of a log file written by MySQL 4 or earlier\&.
T}
T{
02
T}:T{
QUERY_EVENT
T}:T{
The most common type of events\&. These contain statements executed on the
master\&.
T}
T{
03
T}:T{
STOP_EVENT
T}:T{
Indicates that master has stopped\&.
T}
T{
04
T}:T{
ROTATE_EVENT
T}:T{
Written when the master switches to a new log file\&.
T}
T{
05
T}:T{
INTVAR_EVENT
T}:T{
Used for AUTO_INCREMENT values or when the
LAST_INSERT_ID()
function is used in the statement\&.
T}
T{
06
T}:T{
LOAD_EVENT
T}:T{
Used for LOAD DATA
INFILE in MySQL 3\&.23\&.
T}
T{
07
T}:T{
SLAVE_EVENT
T}:T{
Reserved for future use\&.
T}
T{
08
T}:T{
CREATE_FILE_EVENT
T}:T{
Used for LOAD DATA
INFILE statements\&. This indicates the
start of execution of such a statement\&. A temporary
file is created on the slave\&. Used in MySQL 4 only\&.
T}
T{
09
T}:T{
APPEND_BLOCK_EVENT
T}:T{
Contains data for use in a
LOAD DATA
INFILE statement\&. The data is stored in
the temporary file on the slave\&.
T}
T{
0a
T}:T{
EXEC_LOAD_EVENT
T}:T{
Used for LOAD DATA
INFILE statements\&. The contents of the
temporary file is stored in the table on the slave\&.
Used in MySQL 4 only\&.
T}
T{
0b
T}:T{
DELETE_FILE_EVENT
T}:T{
Rollback of a LOAD DATA
INFILE statement\&. The temporary file
should be deleted on the slave\&.
T}
T{
0c
T}:T{
NEW_LOAD_EVENT
T}:T{
Used for LOAD DATA
INFILE in MySQL 4 and earlier\&.
T}
T{
0d
T}:T{
RAND_EVENT
T}:T{
Used to send information about random values if the
RAND() function is
used in the statement\&.
T}
T{
0e
T}:T{
USER_VAR_EVENT
T}:T{
Used to replicate user variables\&.
T}
T{
0f
T}:T{
.nf
FORMAT_DESCRIPTION_EVENT
T}:T{
This indicates the start of a log file written by MySQL 5 or later\&.
T}
T{
10
T}:T{
XID_EVENT
T}:T{
Event indicating commit of an XA transaction\&.
T}
T{
11
T}:T{
BEGIN_LOAD_QUERY_EVENT
T}:T{
Used for LOAD DATA
INFILE statements in MySQL 5 and later\&.
T}
T{
12
T}:T{
EXECUTE_LOAD_QUERY_EVENT
T}:T{
Used for LOAD DATA
INFILE statements in MySQL 5 and later\&.
T}
T{
13
T}:T{
TABLE_MAP_EVENT
T}:T{
Information about a table definition\&. Used in MySQL 5\&.1\&.5 and later\&.
T}
T{
14
T}:T{
PRE_GA_WRITE_ROWS_EVENT
T}:T{
Row data for a single table that should be created\&. Used in MySQL 5\&.1\&.5
to 5\&.1\&.17\&.
T}
T{
15
T}:T{
PRE_GA_UPDATE_ROWS_EVENT
T}:T{
Row data for a single table that needs to be updated\&. Used in MySQL
5\&.1\&.5 to 5\&.1\&.17\&.
T}
T{
16
T}:T{
PRE_GA_DELETE_ROWS_EVENT
T}:T{
Row data for a single table that should be deleted\&. Used in MySQL 5\&.1\&.5
to 5\&.1\&.17\&.
T}
T{
17
T}:T{
WRITE_ROWS_EVENT
T}:T{
Row data for a single table that should be created\&. Used in MySQL 5\&.1\&.18
and later\&.
T}
T{
18
T}:T{
UPDATE_ROWS_EVENT
T}:T{
Row data for a single table that needs to be updated\&. Used in MySQL
5\&.1\&.18 and later\&.
T}
T{
19
T}:T{
DELETE_ROWS_EVENT
T}:T{
Row data for a single table that should be deleted\&. Used in MySQL 5\&.1\&.18
and later\&.
T}
T{
1a
T}:T{
INCIDENT_EVENT
T}:T{
Something out of the ordinary happened\&. Added in MySQL 5\&.1\&.18\&.
T}
.TE
.sp 1
.RE
.sp
.RS 4
.ie n \{\
\h'-04'\(bu\h'+03'\c
.\}
.el \{\
.sp -1
.IP \(bu 2.3
.\}
Master ID: The server ID of the master that created the event\&.
.RE
.sp
.RS 4
.ie n \{\
\h'-04'\(bu\h'+03'\c
.\}
.el \{\
.sp -1
.IP \(bu 2.3
.\}
Size: The size in bytes of the event\&.
.RE
.sp
.RS 4
.ie n \{\
\h'-04'\(bu\h'+03'\c
.\}
.el \{\
.sp -1
.IP \(bu 2.3
.\}
Master Pos: The position of the next event in the original master log file\&.
.RE
.sp
.RS 4
.ie n \{\
\h'-04'\(bu\h'+03'\c
.\}
.el \{\
.sp -1
.IP \(bu 2.3
.\}
Flags: 16 flags\&. Currently, the following flags are used\&. The others are reserved for future use\&.
.TS
allbox tab(:);
l l lx.
T{
Flag
T}:T{
Name
T}:T{
Meaning
T}
T{
01
T}:T{
.nf
LOG_EVENT_BINLOG_IN_USE_F
T}:T{
Log file correctly closed\&. (Used only in
FORMAT_DESCRIPTION_EVENT\&.) If
this flag is set (if the flags are, for example,
\'01 00\') in a
FORMAT_DESCRIPTION_EVENT, the log
file has not been properly closed\&. Most probably
this is because of a master crash (for example, due
to power failure)\&.
T}
T{
02
T}:T{
\ \&
T}:T{
Reserved for future use\&.
T}
T{
04
T}:T{
.nf
LOG_EVENT_THREAD_SPECIFIC_F
T}:T{
Set if the event is dependent on the connection it was executed in (for
example, \'04 00\'), for example,
if the event uses temporary tables\&.
T}
T{
08
T}:T{
LOG_EVENT_SUPPRESS_USE_F
T}:T{
Set in some circumstances when the event is not dependent on the default
database\&.
T}
.TE
.sp 1
.RE
.SH "MYSQLBINLOG ROW EVENT DISPLAY"
.\" BINLOG statement: mysqlbinlog output
.PP
The following examples illustrate how
\fBmysqlbinlog\fR
displays row events that specify data modifications\&. These correspond to events with the
WRITE_ROWS_EVENT,
UPDATE_ROWS_EVENT, and
DELETE_ROWS_EVENT
type codes\&. The
\fB\-\-base64\-output=DECODE\-ROWS\fR
and
\fB\-\-verbose\fR
options may be used to affect row event output\&.
.PP
Suppose that the server is using row\-based binary logging and that you execute the following sequence of statements:
.sp
.if n \{\
.RS 4
.\}
.nf
CREATE TABLE t
(
  id   INT NOT NULL,
  name VARCHAR(20) NOT NULL,
  date DATE NULL
) ENGINE = InnoDB;
START TRANSACTION;
INSERT INTO t VALUES(1, \'apple\', NULL);
UPDATE t SET name = \'pear\', date = \'2009\-01\-01\' WHERE id = 1;
DELETE FROM t WHERE id = 1;
COMMIT;
.fi
.if n \{\
.RE
.\}
.PP
By default,
\fBmysqlbinlog\fR
displays row events encoded as base\-64 strings using
BINLOG
statements\&. Omitting extraneous lines, the output for the row events produced by the preceding statement sequence looks like this:
.sp
.if n \{\
.RS 4
.\}
.nf
shell> \fBmysqlbinlog \fR\fB\fIlog_file\fR\fR
\&.\&.\&.
# at 218
#080828 15:03:08 server id 1  end_log_pos 258 	Write_rows: table id 17 flags: STMT_END_F
BINLOG \'
fAS3SBMBAAAALAAAANoAAAAAABEAAAAAAAAABHRlc3QAAXQAAwMPCgIUAAQ=
fAS3SBcBAAAAKAAAAAIBAAAQABEAAAAAAAEAA//8AQAAAAVhcHBsZQ==
\'/*!*/;
\&.\&.\&.
# at 302
#080828 15:03:08 server id 1  end_log_pos 356 	Update_rows: table id 17 flags: STMT_END_F
BINLOG \'
fAS3SBMBAAAALAAAAC4BAAAAABEAAAAAAAAABHRlc3QAAXQAAwMPCgIUAAQ=
fAS3SBgBAAAANgAAAGQBAAAQABEAAAAAAAEAA////AEAAAAFYXBwbGX4AQAAAARwZWFyIbIP
\'/*!*/;
\&.\&.\&.
# at 400
#080828 15:03:08 server id 1  end_log_pos 442 	Delete_rows: table id 17 flags: STMT_END_F
BINLOG \'
fAS3SBMBAAAALAAAAJABAAAAABEAAAAAAAAABHRlc3QAAXQAAwMPCgIUAAQ=
fAS3SBkBAAAAKgAAALoBAAAQABEAAAAAAAEAA//4AQAAAARwZWFyIbIP
\'/*!*/;
.fi
.if n \{\
.RE
.\}
.PP
To see the row events as comments in the form of
\(lqpseudo\-SQL\(rq
statements, run
\fBmysqlbinlog\fR
with the
\fB\-\-verbose\fR
or
\fB\-v\fR
option\&. The output will contain lines beginning with
###:
.sp
.if n \{\
.RS 4
.\}
.nf
shell> \fBmysqlbinlog \-v \fR\fB\fIlog_file\fR\fR
\&.\&.\&.
# at 218
#080828 15:03:08 server id 1  end_log_pos 258 	Write_rows: table id 17 flags: STMT_END_F
BINLOG \'
fAS3SBMBAAAALAAAANoAAAAAABEAAAAAAAAABHRlc3QAAXQAAwMPCgIUAAQ=
fAS3SBcBAAAAKAAAAAIBAAAQABEAAAAAAAEAA//8AQAAAAVhcHBsZQ==
\'/*!*/;
### INSERT INTO test\&.t
### SET
###   @1=1
###   @2=\'apple\'
###   @3=NULL
\&.\&.\&.
# at 302
#080828 15:03:08 server id 1  end_log_pos 356 	Update_rows: table id 17 flags: STMT_END_F
BINLOG \'
fAS3SBMBAAAALAAAAC4BAAAAABEAAAAAAAAABHRlc3QAAXQAAwMPCgIUAAQ=
fAS3SBgBAAAANgAAAGQBAAAQABEAAAAAAAEAA////AEAAAAFYXBwbGX4AQAAAARwZWFyIbIP
\'/*!*/;
### UPDATE test\&.t
### WHERE
###   @1=1
###   @2=\'apple\'
###   @3=NULL
### SET
###   @1=1
###   @2=\'pear\'
###   @3=\'2009:01:01\'
\&.\&.\&.
# at 400
#080828 15:03:08 server id 1  end_log_pos 442 	Delete_rows: table id 17 flags: STMT_END_F
BINLOG \'
fAS3SBMBAAAALAAAAJABAAAAABEAAAAAAAAABHRlc3QAAXQAAwMPCgIUAAQ=
fAS3SBkBAAAAKgAAALoBAAAQABEAAAAAAAEAA//4AQAAAARwZWFyIbIP
\'/*!*/;
### DELETE FROM test\&.t
### WHERE
###   @1=1
###   @2=\'pear\'
###   @3=\'2009:01:01\'
.fi
.if n \{\
.RE
.\}
.PP
Specify
\fB\-\-verbose\fR
or
\fB\-v\fR
twice to also display data types and some metadata for each column\&. The output will contain an additional comment following each column change:
.sp
.if n \{\
.RS 4
.\}
.nf
shell> \fBmysqlbinlog \-vv \fR\fB\fIlog_file\fR\fR
\&.\&.\&.
# at 218
#080828 15:03:08 server id 1  end_log_pos 258 	Write_rows: table id 17 flags: STMT_END_F
BINLOG \'
fAS3SBMBAAAALAAAANoAAAAAABEAAAAAAAAABHRlc3QAAXQAAwMPCgIUAAQ=
fAS3SBcBAAAAKAAAAAIBAAAQABEAAAAAAAEAA//8AQAAAAVhcHBsZQ==
\'/*!*/;
### INSERT INTO test\&.t
### SET
###   @1=1 /* INT meta=0 nullable=0 is_null=0 */
###   @2=\'apple\' /* VARSTRING(20) meta=20 nullable=0 is_null=0 */
###   @3=NULL /* VARSTRING(20) meta=0 nullable=1 is_null=1 */
\&.\&.\&.
# at 302
#080828 15:03:08 server id 1  end_log_pos 356 	Update_rows: table id 17 flags: STMT_END_F
BINLOG \'
fAS3SBMBAAAALAAAAC4BAAAAABEAAAAAAAAABHRlc3QAAXQAAwMPCgIUAAQ=
fAS3SBgBAAAANgAAAGQBAAAQABEAAAAAAAEAA////AEAAAAFYXBwbGX4AQAAAARwZWFyIbIP
\'/*!*/;
### UPDATE test\&.t
### WHERE
###   @1=1 /* INT meta=0 nullable=0 is_null=0 */
###   @2=\'apple\' /* VARSTRING(20) meta=20 nullable=0 is_null=0 */
###   @3=NULL /* VARSTRING(20) meta=0 nullable=1 is_null=1 */
### SET
###   @1=1 /* INT meta=0 nullable=0 is_null=0 */
###   @2=\'pear\' /* VARSTRING(20) meta=20 nullable=0 is_null=0 */
###   @3=\'2009:01:01\' /* DATE meta=0 nullable=1 is_null=0 */
\&.\&.\&.
# at 400
#080828 15:03:08 server id 1  end_log_pos 442 	Delete_rows: table id 17 flags: STMT_END_F
BINLOG \'
fAS3SBMBAAAALAAAAJABAAAAABEAAAAAAAAABHRlc3QAAXQAAwMPCgIUAAQ=
fAS3SBkBAAAAKgAAALoBAAAQABEAAAAAAAEAA//4AQAAAARwZWFyIbIP
\'/*!*/;
### DELETE FROM test\&.t
### WHERE
###   @1=1 /* INT meta=0 nullable=0 is_null=0 */
###   @2=\'pear\' /* VARSTRING(20) meta=20 nullable=0 is_null=0 */
###   @3=\'2009:01:01\' /* DATE meta=0 nullable=1 is_null=0 */
.fi
.if n \{\
.RE
.\}
.PP
You can tell
\fBmysqlbinlog\fR
to suppress the
BINLOG
statements for row events by using the
\fB\-\-base64\-output=DECODE\-ROWS\fR
option\&. This is similar to
\fB\-\-base64\-output=NEVER\fR
but does not exit with an error if a row event is found\&. The combination of
\fB\-\-base64\-output=DECODE\-ROWS\fR
and
\fB\-\-verbose\fR
provides a convenient way to see row events only as SQL statements:
.sp
.if n \{\
.RS 4
.\}
.nf
shell> \fBmysqlbinlog \-v \-\-base64\-output=DECODE\-ROWS \fR\fB\fIlog_file\fR\fR
\&.\&.\&.
# at 218
#080828 15:03:08 server id 1  end_log_pos 258 	Write_rows: table id 17 flags: STMT_END_F
### INSERT INTO test\&.t
### SET
###   @1=1
###   @2=\'apple\'
###   @3=NULL
\&.\&.\&.
# at 302
#080828 15:03:08 server id 1  end_log_pos 356 	Update_rows: table id 17 flags: STMT_END_F
### UPDATE test\&.t
### WHERE
###   @1=1
###   @2=\'apple\'
###   @3=NULL
### SET
###   @1=1
###   @2=\'pear\'
###   @3=\'2009:01:01\'
\&.\&.\&.
# at 400
#080828 15:03:08 server id 1  end_log_pos 442 	Delete_rows: table id 17 flags: STMT_END_F
### DELETE FROM test\&.t
### WHERE
###   @1=1
###   @2=\'pear\'
###   @3=\'2009:01:01\'
.fi
.if n \{\
.RE
.\}
.sp
.if n \{\
.sp
.\}
.RS 4
.it 1 an-trap
.nr an-no-space-flag 1
.nr an-break-flag 1
.br
.ps +1
\fBNote\fR
.ps -1
.br
.PP
You should not suppress
BINLOG
statements if you intend to re\-execute
\fBmysqlbinlog\fR
output\&.
.sp .5v
.RE
.PP
The SQL statements produced by
\fB\-\-verbose\fR
for row events are much more readable than the corresponding
BINLOG
statements\&. However, they do not correspond exactly to the original SQL statements that generated the events\&. The following limitations apply:
.sp
.RS 4
.ie n \{\
\h'-04'\(bu\h'+03'\c
.\}
.el \{\
.sp -1
.IP \(bu 2.3
.\}
The original column names are lost and replaced by
@\fIN\fR, where
\fIN\fR
is a column number\&.
.RE
.sp
.RS 4
.ie n \{\
\h'-04'\(bu\h'+03'\c
.\}
.el \{\
.sp -1
.IP \(bu 2.3
.\}
Character set information is not available in the binary log, which affects string column display:
.sp
.RS 4
.ie n \{\
\h'-04'\(bu\h'+03'\c
.\}
.el \{\
.sp -1
.IP \(bu 2.3
.\}
There is no distinction made between corresponding binary and nonbinary string types (BINARY
and
CHAR,
VARBINARY
and
VARCHAR,
BLOB
and
TEXT)\&. The output uses a data type of
STRING
for fixed\-length strings and
VARSTRING
for variable\-length strings\&.
.RE
.sp
.RS 4
.ie n \{\
\h'-04'\(bu\h'+03'\c
.\}
.el \{\
.sp -1
.IP \(bu 2.3
.\}
For multi\-byte character sets, the maximum number of bytes per character is not present in the binary log, so the length for string types is displayed in bytes rather than in characters\&. For example,
STRING(4)
will be used as the data type for values from either of these column types:
.sp
.if n \{\
.RS 4
.\}
.nf
CHAR(4) CHARACTER SET latin1
CHAR(2) CHARACTER SET ucs2
.fi
.if n \{\
.RE
.\}
.RE
.sp
.RS 4
.ie n \{\
\h'-04'\(bu\h'+03'\c
.\}
.el \{\
.sp -1
.IP \(bu 2.3
.\}
Due to the storage format for events of type
UPDATE_ROWS_EVENT,
UPDATE
statements are displayed with the
WHERE
clause preceding the
SET
clause\&.
.RE
.RE
.PP
Proper interpretation of row events requires the information from the format description event at the beginning of the binary log\&. Because
\fBmysqlbinlog\fR
does not know in advance whether the rest of the log contains row events, by default it displays the format description event using a
BINLOG
statement in the initial part of the output\&.
.PP
If the binary log is known not to contain any events requiring a
BINLOG
statement (that is, no row events), the
\fB\-\-base64\-output=NEVER\fR
option can be used to prevent this header from being written\&.
.SH "COPYRIGHT"
.br
.PP
Copyright 2007-2008 MySQL AB, 2008-2010 Sun Microsystems, Inc., 2010-2021 MariaDB Foundation
.PP
This documentation is free software; you can redistribute it and/or modify it only under the terms of the GNU General Public License as published by the Free Software Foundation; version 2 of the License.
.PP
This documentation is distributed in the hope that it will be useful, but WITHOUT ANY WARRANTY; without even the implied warranty of MERCHANTABILITY or FITNESS FOR A PARTICULAR PURPOSE. See the GNU General Public License for more details.
.PP
You should have received a copy of the GNU General Public License along with the program; if not, write to the Free Software Foundation, Inc., 51 Franklin Street, Fifth Floor, Boston, MA 02110-1335 USA or see http://www.gnu.org/licenses/.
.sp
.SH "NOTES"
.IP " 1." 4
Bug#42941
.RS 4
\%http://bugs.mysql.com/bug.php?id=42941
.RE
.SH "SEE ALSO"
For more information, please refer to the MariaDB Knowledge Base, available online at https://mariadb.com/kb/
.SH AUTHOR
MariaDB Foundation (http://www.mariadb.org/).<|MERGE_RESOLUTION|>--- conflicted
+++ resolved
@@ -1,10 +1,6 @@
 '\" t
 .\"
-<<<<<<< HEAD
-.TH "\FBMYSQLBINLOG\FR" "1" "14 April 2021" "MariaDB 10\&.6" "MariaDB Database System"
-=======
-.TH "\FBMARIADB-BINLOG\FR" "1" "14 April 2021" "MariaDB 10\&.5" "MariaDB Database System"
->>>>>>> 44359040
+.TH "\FBMARIADB-BINLOG\FR" "1" "14 April 2021" "MariaDB 10\&.6" "MariaDB Database System"
 .\" -----------------------------------------------------------------
 .\" * set default formatting
 .\" -----------------------------------------------------------------
