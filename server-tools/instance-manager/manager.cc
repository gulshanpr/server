/* Copyright (C) 2003-2006 MySQL AB

   This program is free software; you can redistribute it and/or modify
   it under the terms of the GNU General Public License as published by
   the Free Software Foundation; version 2 of the License.

   This program is distributed in the hope that it will be useful,
   but WITHOUT ANY WARRANTY; without even the implied warranty of
   MERCHANTABILITY or FITNESS FOR A PARTICULAR PURPOSE.  See the
   GNU General Public License for more details.

   You should have received a copy of the GNU General Public License
   along with this program; if not, write to the Free Software
   Foundation, Inc., 59 Temple Place, Suite 330, Boston, MA  02111-1307  USA */

#include "manager.h"

#include <my_global.h>
#include <m_string.h>
#include <my_sys.h>
#include <thr_alarm.h>

#include <signal.h>
#ifndef __WIN__
#include <sys/wait.h>
#endif

#include "exit_codes.h"
#include "guardian.h"
#include "instance_map.h"
#include "listener.h"
#include "mysql_manager_error.h"
#include "mysqld_error.h"
#include "log.h"
#include "options.h"
#include "priv.h"
#include "thread_registry.h"
#include "user_map.h"


/**********************************************************************
 {{{ Platform-specific implementation.
**********************************************************************/

#ifndef __WIN__
void set_signals(sigset_t *mask)
{
  /* block signals */
  sigemptyset(mask);
  sigaddset(mask, SIGINT);
  sigaddset(mask, SIGTERM);
  sigaddset(mask, SIGPIPE);
  sigaddset(mask, SIGHUP);
  signal(SIGPIPE, SIG_IGN);

  /*
    We want this signal to be blocked in all theads but the signal
    one. It is needed for the thr_alarm subsystem to work.
  */
  sigaddset(mask,THR_SERVER_ALARM);

  /* all new threads will inherite this signal mask */
  pthread_sigmask(SIG_BLOCK, mask, NULL);

  /*
     In our case the signal thread also implements functions of alarm thread.
     Here we init alarm thread functionality. We suppose that we won't have
     more then 10 alarms at the same time.
  */
  init_thr_alarm(10);
}
#else

bool have_signal;

void onsignal(int signo)
{
  have_signal= TRUE;
}

void set_signals(sigset_t *set)
{
  signal(SIGINT, onsignal);
  signal(SIGTERM, onsignal);
  have_signal= FALSE;
}

int my_sigwait(const sigset_t *set, int *sig)
{
  while (!have_signal)
  {
    Sleep(100);
  }
  return 0;
}

#endif

/**********************************************************************
  }}}
**********************************************************************/


/**********************************************************************
  {{{ Implementation of checking the actual thread model.
***********************************************************************/

namespace { /* no-indent */

class ThreadModelChecker: public Thread
{
public:
  ThreadModelChecker()
    :main_pid(getpid())
  { }

public:
  inline bool is_linux_threads() const
  {
    return linux_threads;
  }

protected:
  virtual void run()
  {
    linux_threads= main_pid != getpid();
  }

private:
  pid_t main_pid;
  bool linux_threads;
};

bool check_if_linux_threads(bool *linux_threads)
{
  ThreadModelChecker checker;

  if (checker.start() || checker.join())
    return TRUE;

  *linux_threads= checker.is_linux_threads();

  return FALSE;
}

}

/**********************************************************************
  }}}
***********************************************************************/


/**********************************************************************
  Manager implementation
***********************************************************************/

Guardian *Manager::p_guardian;
Instance_map *Manager::p_instance_map;
Thread_registry *Manager::p_thread_registry;
User_map *Manager::p_user_map;

#ifndef __WIN__
bool Manager::linux_threads;
#endif // __WIN__


/**
  Request shutdown of guardian and threads registered in Thread_registry.

  SYNOPSIS
    stop_all_threads()
*/

void Manager::stop_all_threads()
{
  /*
    Let Guardian thread know that it should break it's processing cycle,
    once it wakes up.
  */
<<<<<<< HEAD
  p_guardian->request_shutdown();

  /* Stop all threads. */
  p_thread_registry->deliver_shutdown();
=======
  guardian->request_shutdown();
  /* wake guardian */
  pthread_cond_signal(&guardian->COND_guardian);
  /* stop all threads */
  registry->deliver_shutdown();

  /* Set error status in the thread registry. */
  registry->set_error_status();
>>>>>>> 17a71072
}


/**
  Initialize user map and load password file.

  SYNOPSIS
    init_user_map()

  RETURN
    FALSE   on success
    TRUE    on failure
*/

<<<<<<< HEAD
bool Manager::init_user_map(User_map *user_map)
=======
int manager(const Options &options)
>>>>>>> 17a71072
{
  int err_code;
  const char *err_msg;

  if (user_map->init())
  {
    log_error("Manager: can not initialize user list: out of memory.");
    return TRUE;
  }

  err_code= user_map->load(Options::Main::password_file_name, &err_msg);

  if (!err_code)
    return FALSE;

  if (err_code == ERR_PASSWORD_FILE_DOES_NOT_EXIST &&
      Options::Main::mysqld_safe_compatible)
  {
    /*
      The password file does not exist, but we are running in
      mysqld_safe-compatible mode. Continue, but complain in log.
    */

    log_info("Warning: password file does not exist, "
             "nobody will be able to connect to Instance Manager.");

    return FALSE;
  }

  log_error("Manager: %s.", (const char *) err_msg);

  return TRUE;
}


/**
  Main manager function.

  SYNOPSIS
    main()

  DESCRIPTION
    This is an entry point to the main instance manager process:
    start listener thread, write pid file and enter into signal handling.
    See also comments in mysqlmanager.cc to picture general Instance Manager
    architecture.

  TODO: how about returning error status.
*/

int Manager::main()
{
  int rc= 1;
  bool shutdown_complete= FALSE;
  pid_t manager_pid= getpid();

  log_info("Manager: initializing...");

#ifndef __WIN__
  if (check_if_linux_threads(&linux_threads))
  {
    log_error("Manager: can not determine thread model.");
    return 1;
  }

  log_info("Manager: detected threads model: %s.",
           (const char *) (linux_threads ? "LINUX threads" : "POSIX threads"));
#endif // __WIN__

  /*
    All objects created in the Manager object live as long as thread_registry
    lives, and thread_registry is alive until there are working threads.

    There are two main purposes of the Thread Registry:
      1. Interrupt blocking I/O and signal condition variables in case of
         shutdown;
      2. Wait for detached threads before shutting down the main thread.

    NOTE:
      1. Handling shutdown can be done in more elegant manner by introducing
         Event (or Condition) object with support of logical operations.
      2. Using Thread Registry to wait for detached threads is definitely not
         the best way, because when Thread Registry unregisters an thread, the
         thread is still alive. Accurate way to wait for threads to stop is
         not using detached threads and join all threads before shutdown.
  */

  Thread_registry thread_registry;
  User_map user_map;
  Instance_map instance_map;
  Guardian guardian(&thread_registry, &instance_map);

  Listener listener(&thread_registry, &user_map);

  p_instance_map= &instance_map;
  p_guardian= &guardian;
  p_thread_registry= &thread_registry;
  p_user_map= &user_map;

  /* Initialize instance map. */

  if (instance_map.init())
  {
    log_error("Manager: can not initialize instance list: out of memory.");
    return 1;
  }

<<<<<<< HEAD
  /* Initialize user db. */

  if (init_user_map(&user_map))
    return 1; /* logging has been already done. */
=======
  if (instance_map.init() || user_map.init())
    return 1;

  if (user_map.load(options.password_file_name))
    return 1;
>>>>>>> 17a71072

  /* Write Instance Manager pid file. */

  if (create_pid_file(Options::Main::pid_file_name, manager_pid))
    return 1; /* necessary logging has been already done. */

<<<<<<< HEAD
  log_info("Manager: pid file (%s) created.",
           (const char *) Options::Main::pid_file_name);
=======
  if (create_pid_file(options.pid_file_name, manager_pid))
    return 1;
>>>>>>> 17a71072

  /*
    Initialize signals and alarm-infrastructure.

    NOTE: To work nicely with LinuxThreads, the signal thread is the first
    thread in the process.

    NOTE: After init_thr_alarm() call it's possible to call thr_alarm()
    (from different threads), that results in sending ALARM signal to the
    alarm thread (which can be the main thread). That signal can interrupt
    blocking calls. In other words, a blocking call can be interrupted in
    the main thread after init_thr_alarm().
  */

  sigset_t mask;
  set_signals(&mask);

  /*
    Create the guardian thread. The newly started thread will block until
    we actually load instances.

    NOTE: Guardian should be shutdown first. Only then all other threads
    can be stopped. This should be done in this order because the guardian
    is responsible for shutting down all the guarded instances, and this
    is a long operation.

    NOTE: Guardian uses thr_alarm() when detects the current state of an
    instance (is_running()), but this does not interfere with
    flush_instances() call later in the code, because until
    flush_instances() completes in the main thread, Guardian thread is not
    permitted to process instances. And before flush_instances() has
    completed, there are no instances to guard.
  */

  if (guardian.start(Thread::DETACHED))
  {
    log_error("Manager: can not start Guardian thread.");
    goto err;
  }

  /* Load instances. */

  if (Manager::flush_instances())
  {
    log_error("Manager: can not init instances repository.");
    stop_all_threads();
    goto err;
  }

  /* Initialize the Listener. */

  if (listener.start(Thread::DETACHED))
  {
    log_error("Manager: can not start Listener thread.");
    stop_all_threads();
    goto err;
  }

  /*
    After the list of guarded instances have been initialized,
    Guardian should start them.
  */

  guardian.ping();

  /* Main loop. */

  log_info("Manager: started.");

  while (!shutdown_complete)
  {
    int signo;
    int status= 0;

    if ((status= my_sigwait(&mask, &signo)) != 0)
    {
      log_error("Manager: sigwait() failed");
      stop_all_threads();
      goto err;
    }

    /*
      The general idea in this loop is the following:
        - we are waiting for SIGINT, SIGTERM -- signals that mean we should
          shutdown;
        - as shutdown signal is caught, we stop Guardian thread (by calling
          Guardian::request_shutdown());
        - as Guardian is stopped, it sends SIGTERM to this thread
          (by calling Thread_registry::request_shutdown()), so that the
          my_sigwait() above returns;
        - as we catch the second SIGTERM, we send signals to all threads
          registered in Thread_registry (by calling
          Thread_registry::deliver_shutdown()) and waiting for threads to stop;
    */

#ifndef __WIN__
/*
  On some Darwin kernels SIGHUP is delivered along with most
  signals. This is why we skip it's processing on these
  platforms. For more details and test program see
  Bug #14164 IM tests fail on MacOS X (powermacg5)
*/
#ifdef IGNORE_SIGHUP_SIGQUIT
    if (SIGHUP == signo)
      continue;
#endif
    if (THR_SERVER_ALARM == signo)
      process_alarm(signo);
    else
#endif
    {
      log_info("Manager: got shutdown signal.");

      if (!guardian.is_stopped())
      {
        guardian.request_shutdown();
      }
      else
      {
        thread_registry.deliver_shutdown();
        shutdown_complete= TRUE;
      }
    }
  }

  log_info("Manager: finished.");

  rc= 0;

err:
  /* delete the pid file */
  my_delete(Options::Main::pid_file_name, MYF(0));

#ifndef __WIN__
  /* free alarm structures */
  end_thr_alarm(1);
#endif
<<<<<<< HEAD
  return rc;
}


/**
  Re-read instance configuration file.

  SYNOPSIS
    flush_instances()

  DESCRIPTION
    This function will:
     - clear the current list of instances. This removes both
       running and stopped instances.
     - load a new instance configuration from the file.
     - pass on the new map to the guardian thread: it will start
       all instances that are marked `guarded' and not yet started.

    Note, as the check whether an instance is started is currently
    very simple (returns TRUE if there is a MySQL server running
    at the given port), this function has some peculiar
    side-effects:
     * if the port number of a running instance was changed, the
       old instance is forgotten, even if it was running. The new
       instance will be started at the new port.
     * if the configuration was changed in a way that two
       instances swapped their port numbers, the guardian thread
       will not notice that and simply report that both instances
       are configured successfully and running.

    In order to avoid such side effects one should never call
    FLUSH INSTANCES without prior stop of all running instances.

  RETURN
    0                           On success
    ER_OUT_OF_RESOURCES         Not enough resources to complete the operation
    ER_THERE_IS_ACTIVE_INSTACE  If there is an active instance
*/

int Manager::flush_instances()
{
  p_instance_map->lock();

  if (p_instance_map->is_there_active_instance())
  {
    p_instance_map->unlock();
    return ER_THERE_IS_ACTIVE_INSTACE;
  }

  if (p_instance_map->reset())
  {
    p_instance_map->unlock();
    return ER_OUT_OF_RESOURCES;
  }

  if (p_instance_map->load())
  {
    p_instance_map->unlock();

    /* Don't init guardian if we failed to load instances. */
    return ER_OUT_OF_RESOURCES;
  }

  get_guardian()->init();
  get_guardian()->ping();

  p_instance_map->unlock();

  return 0;
=======

  return thread_registry.get_error_status() ? 1 : 0;
>>>>>>> 17a71072
}<|MERGE_RESOLUTION|>--- conflicted
+++ resolved
@@ -177,21 +177,13 @@
     Let Guardian thread know that it should break it's processing cycle,
     once it wakes up.
   */
-<<<<<<< HEAD
   p_guardian->request_shutdown();
 
   /* Stop all threads. */
   p_thread_registry->deliver_shutdown();
-=======
-  guardian->request_shutdown();
-  /* wake guardian */
-  pthread_cond_signal(&guardian->COND_guardian);
-  /* stop all threads */
-  registry->deliver_shutdown();
 
   /* Set error status in the thread registry. */
-  registry->set_error_status();
->>>>>>> 17a71072
+  p_thread_registry->set_error_status();
 }
 
 
@@ -206,11 +198,7 @@
     TRUE    on failure
 */
 
-<<<<<<< HEAD
 bool Manager::init_user_map(User_map *user_map)
-=======
-int manager(const Options &options)
->>>>>>> 17a71072
 {
   int err_code;
   const char *err_msg;
@@ -263,7 +251,6 @@
 
 int Manager::main()
 {
-  int rc= 1;
   bool shutdown_complete= FALSE;
   pid_t manager_pid= getpid();
 
@@ -318,31 +305,18 @@
     return 1;
   }
 
-<<<<<<< HEAD
   /* Initialize user db. */
 
   if (init_user_map(&user_map))
     return 1; /* logging has been already done. */
-=======
-  if (instance_map.init() || user_map.init())
-    return 1;
-
-  if (user_map.load(options.password_file_name))
-    return 1;
->>>>>>> 17a71072
 
   /* Write Instance Manager pid file. */
 
   if (create_pid_file(Options::Main::pid_file_name, manager_pid))
     return 1; /* necessary logging has been already done. */
 
-<<<<<<< HEAD
   log_info("Manager: pid file (%s) created.",
            (const char *) Options::Main::pid_file_name);
-=======
-  if (create_pid_file(options.pid_file_name, manager_pid))
-    return 1;
->>>>>>> 17a71072
 
   /*
     Initialize signals and alarm-infrastructure.
@@ -470,8 +444,6 @@
 
   log_info("Manager: finished.");
 
-  rc= 0;
-
 err:
   /* delete the pid file */
   my_delete(Options::Main::pid_file_name, MYF(0));
@@ -480,8 +452,7 @@
   /* free alarm structures */
   end_thr_alarm(1);
 #endif
-<<<<<<< HEAD
-  return rc;
+  return thread_registry.get_error_status() ? 1 : 0;
 }
 
 
@@ -550,8 +521,4 @@
   p_instance_map->unlock();
 
   return 0;
-=======
-
-  return thread_registry.get_error_status() ? 1 : 0;
->>>>>>> 17a71072
 }