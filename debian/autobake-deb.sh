#!/bin/bash
#
# Build MariaDB .deb packages for test and release at mariadb.org
#

# Exit immediately on any error
set -e

# This file is invocated from Buildbot and Travis-CI to build deb packages.
# As both of those CI systems have many parallel jobs that include different
# parts of the test suite, we don't need to run the mysql-test-run at all when
# building the deb packages here.
export DEB_BUILD_OPTIONS="nocheck $DEB_BUILD_OPTIONS"

# Travis-CI optimizations
if [[ $TRAVIS ]]
then
  # On Travis-CI, the log must stay under 4MB so make the build less verbose
  sed -i -e '/Add support for verbose builds/,+2d' debian/rules

  # Don't include test suite package on Travis-CI to make the build time shorter
  sed '/Package: mariadb-test-data/,/^$/d' -i debian/control
  sed '/Package: mariadb-test/,/^$/d' -i debian/control

  # Don't build the test package at all to save time and disk space
  sed 's|DINSTALL_MYSQLTESTDIR=share/mysql/mysql-test|DINSTALL_MYSQLTESTDIR=false|' -i debian/rules

  # Also skip building RocksDB and TokuDB to save even more time and disk space
  sed 's|-DDEB|-DPLUGIN_TOKUDB=NO -DPLUGIN_MROONGA=NO -DPLUGIN_ROCKSDB=NO -DPLUGIN_SPIDER=NO -DPLUGIN_OQGRAPH=NO -DPLUGIN_PERFSCHEMA=NO -DPLUGIN_SPHINX=NO -WITH_EMBEDDED_SERVER=OFF -DDEB|' -i debian/rules
fi

# Convert gcc version to numberical value. Format is Mmmpp where M is Major
# version, mm is minor version and p is patch.
# -dumpfullversion & -dumpversion to make it uniform across old and new (>=7)
GCCVERSION=$(gcc -dumpfullversion -dumpversion | sed -e 's/\.\([0-9][0-9]\)/\1/g' \
                                                     -e 's/\.\([0-9]\)/0\1/g'     \
                                                     -e 's/^[0-9]\{3,4\}$/&00/')

# Look up distro-version specific stuff
#
# Always keep the actual packaging as up-to-date as possible following the latest
# Debian policy and targeting Debian Sid. Then case-by-case run in autobake-deb.sh
# tests for backwards compatibility and strip away parts on older builders.

# If libcrack2 (>= 2.9.0) is not available (before Debian Jessie and Ubuntu Trusty)
# clean away the cracklib stanzas so the package can build without them.
if ! apt-cache madison libcrack2-dev | grep 'libcrack2-dev *| *2\.9' >/dev/null 2>&1
then
  sed '/libcrack2-dev/d' -i debian/control
  sed '/Package: mariadb-plugin-cracklib/,/^$/d' -i debian/control
fi

# If libpcre3-dev (>= 2:8.35-3.2~) is not available (before Debian Jessie or Ubuntu Wily)
# clean away the PCRE3 stanzas so the package can build without them.
# Update check when version 2:8.40 or newer is available.
if ! apt-cache madison libpcre3-dev | grep 'libpcre3-dev *| *2:8\.3[2-9]' >/dev/null 2>&1
then
  sed '/libpcre3-dev/d' -i debian/control
fi

# If libsystemd-dev is not available (before Debian Jessie or Ubuntu Wily)
# clean away the systemd stanzas so the package can build without them.
if ! apt-cache madison libsystemd-dev | grep 'libsystemd-dev' >/dev/null 2>&1
then
  sed '/dh-systemd/d' -i debian/control
  sed '/libsystemd-dev/d' -i debian/control
  sed 's/ --with systemd//' -i debian/rules
  sed '/systemd/d' -i debian/rules
  sed '/\.service/d' -i debian/rules
  sed '/galera_new_cluster/d' -i debian/mariadb-server-10.3.install
  sed '/galera_recovery/d' -i debian/mariadb-server-10.3.install
  sed '/mariadb-service-convert/d' -i debian/mariadb-server-10.3.install
fi

# If libzstd-dev is not available (before Debian Stretch and Ubuntu Xenial)
# remove the dependency from server and rocksdb so it can build properly
if ! apt-cache madison libzstd-dev | grep 'libzstd-dev' >/dev/null 2>&1
then
  sed '/libzstd-dev/d' -i debian/control
fi

# The binaries should be fully hardened by default. However TokuDB compilation seems to fail on
# Debian Jessie and older and on Ubuntu Xenial and older with the following error message:
#   /usr/bin/ld.bfd.real: /tmp/ccOIwjFo.ltrans0.ltrans.o: relocation R_X86_64_PC32 against symbol
#   `toku_product_name_strings' can not be used when making a shared object; recompile with -fPIC
# Therefore we need to disable PIE on those releases using gcc as proxy for detection.
if [[ $GCCVERSION -lt 60000 ]]
then
  sed 's/hardening=+all$/hardening=+all,-pie/' -i debian/rules
fi

# Don't build rocksdb package if gcc version is less than 4.8 or we are running on
# x86 32 bit.
if [[ $GCCVERSION -lt 40800 ]] || [[ $(arch) =~ i[346]86 ]] || [[ $TRAVIS ]]
then
  sed '/Package: mariadb-plugin-rocksdb/,/^$/d' -i debian/control
fi

## Skip TokuDB if arch is not amd64
if [[ ! $(dpkg-architecture -q DEB_BUILD_ARCH) =~ amd64 ]]
then
  sed '/Package: mariadb-plugin-tokudb/,/^$/d' -i debian/control
fi

# Always remove aws plugin, see -DNOT_FOR_DISTRIBUTION in CMakeLists.txt
sed '/Package: mariadb-plugin-aws-key-management-10.2/,/^$/d' -i debian/control

# Don't build cassandra package if thrift is not installed
if [[ ! -f /usr/local/include/thrift/Thrift.h && ! -f /usr/include/thrift/Thrift.h ]]
then
  sed '/Package: mariadb-plugin-cassandra/,/^$/d' -i debian/control
fi

<<<<<<< HEAD
# Mroonga, TokuDB never built on Travis CI anyway, see build flags above
if [[ $TRAVIS ]]
then
  sed -i -e "/Package: mariadb-plugin-tokudb/,/^$/d" debian/control
  sed -i -e "/Package: mariadb-plugin-mroonga/,/^$/d" debian/control
  sed -i -e "/Package: mariadb-plugin-spider/,/^$/d" debian/control
  sed -i -e "/Package: mariadb-plugin-oqgraph/,/^$/d" debian/control
  sed -i -e "/usr\/lib\/mysql\/plugin\/ha_sphinx.so/d" debian/mariadb-server-10.3.install
  sed -i -e "/Package: libmariadbd-dev/,/^$/d" debian/control
=======
# From Debian Stretch/Ubuntu Bionic onwards dh-systemd is just an empty
# transitional metapackage and the functionality was merged into debhelper.
# In Ubuntu Hirsute is was completely removed, so it can't be referenced anymore.
# Keep using it only on Debian Jessie and Ubuntu Xenial.
if apt-cache madison dh-systemd | grep 'dh-systemd' >/dev/null 2>&1
then
  sed 's/debhelper (>= 9.20160709~),/debhelper (>= 9), dh-systemd,/' -i debian/control
>>>>>>> e262eb16
fi

# Adjust changelog, add new version
echo "Incrementing changelog and starting build scripts"

# Find major.minor version
source ./VERSION
UPSTREAM="${MYSQL_VERSION_MAJOR}.${MYSQL_VERSION_MINOR}.${MYSQL_VERSION_PATCH}${MYSQL_VERSION_EXTRA}"
PATCHLEVEL="+maria"
LOGSTRING="MariaDB build"
CODENAME="$(lsb_release -sc)"
EPOCH="1:"

dch -b -D ${CODENAME} -v "${EPOCH}${UPSTREAM}${PATCHLEVEL}~${CODENAME}" "Automatic build with ${LOGSTRING}."

echo "Creating package version ${EPOCH}${UPSTREAM}${PATCHLEVEL}~${CODENAME} ... "

# On Travis CI, use -b to build binary only packages as there is no need to
# waste time on generating the source package.
if [[ $TRAVIS ]]
then
  BUILDPACKAGE_FLAGS="-b"
fi

# Build the package
# Pass -I so that .git and other unnecessary temporary and source control files
# will be ignored by dpkg-source when creating the tar.gz source package.
fakeroot dpkg-buildpackage -us -uc -I $BUILDPACKAGE_FLAGS -j$(nproc)

# If the step above fails due to missing dependencies, you can manually run
#   sudo mk-build-deps debian/control -r -i

# Don't log package contents on Travis-CI to save time and log size
if [[ ! $TRAVIS ]]
then
  echo "List package contents ..."
  cd ..
  for package in `ls *.deb`
  do
    echo $package | cut -d '_' -f 1
    dpkg-deb -c $package | awk '{print $1 " " $2 " " $6}' | sort -k 3
    echo "------------------------------------------------"
  done
fi

echo "Build complete"<|MERGE_RESOLUTION|>--- conflicted
+++ resolved
@@ -111,7 +111,15 @@
   sed '/Package: mariadb-plugin-cassandra/,/^$/d' -i debian/control
 fi
 
-<<<<<<< HEAD
+# From Debian Stretch/Ubuntu Bionic onwards dh-systemd is just an empty
+# transitional metapackage and the functionality was merged into debhelper.
+# In Ubuntu Hirsute is was completely removed, so it can't be referenced anymore.
+# Keep using it only on Debian Jessie and Ubuntu Xenial.
+if apt-cache madison dh-systemd | grep 'dh-systemd' >/dev/null 2>&1
+then
+  sed 's/debhelper (>= 9.20160709~),/debhelper (>= 9), dh-systemd,/' -i debian/control
+fi
+
 # Mroonga, TokuDB never built on Travis CI anyway, see build flags above
 if [[ $TRAVIS ]]
 then
@@ -121,15 +129,6 @@
   sed -i -e "/Package: mariadb-plugin-oqgraph/,/^$/d" debian/control
   sed -i -e "/usr\/lib\/mysql\/plugin\/ha_sphinx.so/d" debian/mariadb-server-10.3.install
   sed -i -e "/Package: libmariadbd-dev/,/^$/d" debian/control
-=======
-# From Debian Stretch/Ubuntu Bionic onwards dh-systemd is just an empty
-# transitional metapackage and the functionality was merged into debhelper.
-# In Ubuntu Hirsute is was completely removed, so it can't be referenced anymore.
-# Keep using it only on Debian Jessie and Ubuntu Xenial.
-if apt-cache madison dh-systemd | grep 'dh-systemd' >/dev/null 2>&1
-then
-  sed 's/debhelper (>= 9.20160709~),/debhelper (>= 9), dh-systemd,/' -i debian/control
->>>>>>> e262eb16
 fi
 
 # Adjust changelog, add new version
