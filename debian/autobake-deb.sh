#!/bin/bash
#
# Build MariaDB .deb packages for test and release at mariadb.org
#
# Purpose of this script:
# Always keep the actual packaging as up-to-date as possible following the latest
# Debian policy and targeting Debian Sid. Then case-by-case run in autobake-deb.sh
# tests for backwards compatibility and strip away parts on older builders or
# specific build environments.

# Exit immediately on any error
set -e

# On Buildbot, don't run the mysql-test-run test suite as part of build.
# It takes a lot of time, and we will do a better test anyway in
# Buildbot, running the test suite from installed .debs on a clean VM.
export DEB_BUILD_OPTIONS="nocheck $DEB_BUILD_OPTIONS"

source ./VERSION
# General CI optimizations to keep build output smaller
if [[ $GITLAB_CI ]]
then
  # On Gitlab the output log must stay under 4MB so make the
  # build less verbose
  sed '/Add support for verbose builds/,/^$/d' -i debian/rules
elif [ -d storage/columnstore/columnstore/debian ]
then
  # ColumnStore is explicitly disabled in the native Debian build, so allow it
  # now when build is triggered by autobake-deb.sh (MariaDB.org) and when the
  # build is not running on Travis or Gitlab-CI
  sed '/-DPLUGIN_COLUMNSTORE=NO/d' -i debian/rules
  # Take the files and part of control from MCS directory
  cp -v storage/columnstore/columnstore/debian/mariadb-plugin-columnstore.* debian/
  echo >> debian/control
  cat storage/columnstore/columnstore/debian/control >> debian/control
fi

# Look up distro-version specific stuff
#
# Always keep the actual packaging as up-to-date as possible following the latest
# Debian policy and targeting Debian Sid. Then case-by-case run in autobake-deb.sh
# tests for backwards compatibility and strip away parts on older builders.

remove_rocksdb_tools()
{
  sed '/rocksdb-tools/d' -i debian/control
  sed '/sst_dump/d' -i debian/not-installed
  if ! grep -q sst_dump debian/mariadb-plugin-rocksdb.install
  then
    echo "usr/bin/sst_dump" >> debian/mariadb-plugin-rocksdb.install
  fi
}

<<<<<<< HEAD
=======
architecture=$(dpkg-architecture -q DEB_BUILD_ARCH)
>>>>>>> 157a838b

CODENAME="$(lsb_release -sc)"
case "${CODENAME}" in
  stretch)
    # MDEV-16525 libzstd-dev-1.1.3 minimum version
    sed -e '/libzstd-dev/d' \
        -e 's/libcurl4/libcurl3/g' -i debian/control
    remove_rocksdb_tools
    ;&
  buster)
    ;&
  bullseye|bookworm)
    # mariadb-plugin-rocksdb in control is 4 arches covered by the distro rocksdb-tools
    # so no removal is necessary.
    ;&
  sid)
    # should always be empty here.
    # need to match here to avoid the default Error however
    ;;
  # UBUNTU
  bionic)
    remove_rocksdb_tools
    ;&
  focal)
    ;&
  impish|jammy)
    # mariadb-plugin-rocksdb s390x not supported by us (yet)
    # ubuntu doesn't support mips64el yet, so keep this just
    # in case something changes.
    if [[ ! "$architecture" =~ amd64|arm64|ppc64el|s390x ]]
    then
      remove_rocksdb_tools
    fi
    ;;
  *)
    echo "Error - unknown release codename $CODENAME" >&2
    exit 1
esac

<<<<<<< HEAD
if [[ ! "$(dpkg-architecture -q DEB_BUILD_ARCH)" =~ amd64|arm64|ppc64el|s390x ]]
then
  remove_rocksdb_tools
fi

# From Debian Bullseye/Ubuntu Groovy, liburing replaces libaio
if ! apt-cache madison liburing-dev | grep 'liburing-dev' >/dev/null 2>&1
then
  sed 's/liburing-dev/libaio-dev/g' -i debian/control
  sed '/-DIGNORE_AIO_CHECK=YES/d' -i debian/rules
  sed '/-DWITH_URING=yes/d' -i debian/rules
fi

# From Debian Buster/Ubuntu Focal onwards libpmem-dev is available
# Don't reference it when built in distro releases that lack it
if ! apt-cache madison libpmem-dev | grep 'libpmem-dev' >/dev/null 2>&1
then
  sed '/libpmem-dev/d' -i debian/control
  sed '/-DWITH_PMEM=yes/d' -i debian/rules
fi

=======
>>>>>>> 157a838b
# Adjust changelog, add new version
echo "Incrementing changelog and starting build scripts"

# Find major.minor version
UPSTREAM="${MYSQL_VERSION_MAJOR}.${MYSQL_VERSION_MINOR}.${MYSQL_VERSION_PATCH}${MYSQL_VERSION_EXTRA}"
PATCHLEVEL="+maria"
LOGSTRING="MariaDB build"
EPOCH="1:"
VERSION="${EPOCH}${UPSTREAM}${PATCHLEVEL}~${CODENAME}"

dch -b -D "${CODENAME}" -v "${VERSION}" "Automatic build with ${LOGSTRING}." --controlmaint

echo "Creating package version ${VERSION} ... "

# On Gitlab-CI, use -b to build binary only packages as there is
# no need to waste time on generating the source package.
if [[ $GITLAB_CI ]]
then
  BUILDPACKAGE_FLAGS="-b"
fi

# Use eatmydata is available to build faster with less I/O, skipping fsync()
# during the entire build process (safe because a build can always be restarted)
if which eatmydata > /dev/null
then
  BUILDPACKAGE_PREPEND=eatmydata
fi

# Build the package
# Pass -I so that .git and other unnecessary temporary and source control files
# will be ignored by dpkg-source when creating the tar.gz source package.
fakeroot $BUILDPACKAGE_PREPEND dpkg-buildpackage -us -uc -I $BUILDPACKAGE_FLAGS

# If the step above fails due to missing dependencies, you can manually run
#   sudo mk-build-deps debian/control -r -i

# Don't log package contents on Gitlab-CI to save time and log size
if [[ ! $GITLAB_CI ]]
then
  echo "List package contents ..."
  cd ..
  for package in *.deb
  do
    echo "$package" | cut -d '_' -f 1
    dpkg-deb -c "$package" | awk '{print $1 " " $2 " " $6 " " $7 " " $8}' | sort -k 3
    echo "------------------------------------------------"
  done
fi

echo "Build complete"<|MERGE_RESOLUTION|>--- conflicted
+++ resolved
@@ -51,10 +51,7 @@
   fi
 }
 
-<<<<<<< HEAD
-=======
 architecture=$(dpkg-architecture -q DEB_BUILD_ARCH)
->>>>>>> 157a838b
 
 CODENAME="$(lsb_release -sc)"
 case "${CODENAME}" in
@@ -94,12 +91,6 @@
     exit 1
 esac
 
-<<<<<<< HEAD
-if [[ ! "$(dpkg-architecture -q DEB_BUILD_ARCH)" =~ amd64|arm64|ppc64el|s390x ]]
-then
-  remove_rocksdb_tools
-fi
-
 # From Debian Bullseye/Ubuntu Groovy, liburing replaces libaio
 if ! apt-cache madison liburing-dev | grep 'liburing-dev' >/dev/null 2>&1
 then
@@ -116,8 +107,6 @@
   sed '/-DWITH_PMEM=yes/d' -i debian/rules
 fi
 
-=======
->>>>>>> 157a838b
 # Adjust changelog, add new version
 echo "Incrementing changelog and starting build scripts"
 
