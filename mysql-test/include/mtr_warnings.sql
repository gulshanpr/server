--- conflicted
+++ resolved
@@ -175,7 +175,6 @@
  ("Can't find file: '.\\\\test\\\\\\?{8}.frm'"),
  ("Slave: Unknown table 't1' Error_code: 1051"),
 
-<<<<<<< HEAD
  /* Added 2009-08-XX after fixing Bug #42408 */
 
  ("Although a path was specified for the .* option, log tables are used"),
@@ -186,7 +185,7 @@
  ("Master server does not support or not configured semi-sync replication, fallback to asynchronous"),
  (": The MySQL server is running with the --secure-backup-file-priv option so it cannot execute this statement"),
  ("Slave: Unknown table 't1' Error_code: 1051"),
-=======
+
  /* Messages from valgrind */
  ("==[0-9]*== Memcheck,"),
  ("==[0-9]*== Copyright"),
@@ -194,7 +193,6 @@
  ("==[0-9]*== For more details"),
  /* This comes with innodb plugin tests */
  ("==[0-9]*== Warning: set address range perms: large range .* .defined."),
->>>>>>> 59940cdc
 
  ("THE_LAST_SUPPRESSION")||
 
