--- conflicted
+++ resolved
@@ -657,19 +657,6 @@
 let $wait_condition=select count(*)=1 from information_schema.processlist
 where state='Waiting for table' and info='insert into t1 (a) values (f1())';
 --source include/wait_condition.inc
-<<<<<<< HEAD
---echo # Sending 'drop function f1'. It will abort the table lock wait.
-drop function f1;
---echo # --> connection default
-connection default;
---echo # Now let's let 'insert' go through...
-unlock tables;
---echo # --> connection con1
-connection master;
---echo # Reaping 'insert into t1 (a) values (f1())'...
---error ER_SP_DOES_NOT_EXIST
---reap
-=======
 --echo # Sending 'drop function f1'. It will wait till insert finishes.
 --send drop function f1;
 --echo # --> connection default
@@ -689,7 +676,6 @@
 --echo # Reaping 'drop function f1'
 --reap
 --echo # --> connection master
->>>>>>> 13495fae
 connection master;
 select * from t1;
 sync_slave_with_master;
