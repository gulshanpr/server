--- conflicted
+++ resolved
@@ -13,12 +13,8 @@
 INSERT INTO test.t1 VALUES(20);
 INSERT INTO test.t2 VALUES(20);
 # xtrabackup backup
-<<<<<<< HEAD
+COMMIT;
 t1.new
-=======
-COMMIT;
-t1.ibd
->>>>>>> fb72dfbf
 DROP TABLE t1;
 DROP TABLE t2;
 DROP DATABASE db2;
