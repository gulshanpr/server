--- conflicted
+++ resolved
@@ -3914,15 +3914,9 @@
 let $is_table= referential_constraints;
 # when table is implemented remove this and the next 4 lines and "enable" 5th line:
 # and don't forget to add the test description to QATestPlanV50func
-<<<<<<< HEAD
 #let $message= checking a table that will be implemented later;
 #--source include/show_msg.inc
 #--error 1109
-=======
-let $message= checking a table that will be implemented later;
---source include/show_msg.inc
---error ER_UNKNOWN_TABLE
->>>>>>> 8c1e2069
 eval DESC $is_table;
 --source suite/funcs_1/datadict/datadict_show_table_design.inc
 # -------------------------------------------------------------------------------------------------------
