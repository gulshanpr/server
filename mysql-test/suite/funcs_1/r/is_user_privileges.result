--- conflicted
+++ resolved
@@ -39,11 +39,7 @@
   `TABLE_CATALOG` varchar(512) NOT NULL,
   `PRIVILEGE_TYPE` varchar(64) NOT NULL,
   `IS_GRANTABLE` varchar(3) NOT NULL
-<<<<<<< HEAD
-) ENGINE=MEMORY DEFAULT CHARSET=utf8mb3
-=======
-) ENGINE=MEMORY DEFAULT CHARSET=utf8 COLLATE=utf8_general_ci
->>>>>>> 0792aff1
+) ENGINE=MEMORY DEFAULT CHARSET=utf8mb3 COLLATE=utf8mb3_general_ci
 SHOW COLUMNS FROM information_schema.USER_PRIVILEGES;
 Field	Type	Null	Key	Default	Extra
 GRANTEE	varchar(385)	NO		NULL	
