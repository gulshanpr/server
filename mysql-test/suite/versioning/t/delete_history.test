--- conflicted
+++ resolved
@@ -230,7 +230,8 @@
 DROP VIEW v1;
 DROP TABLE t1;
 
-<<<<<<< HEAD
+--echo # End of 10.4 tests
+
 --echo #
 --echo # MDEV-17554 Auto-create new partition for system versioned tables with history partitioned by INTERVAL/LIMIT
 --echo #
@@ -244,8 +245,7 @@
 --replace_result $default_engine DEFAULT_ENGINE
 show create table t;
 drop table t;
-=======
---echo # End of 10.4 tests
->>>>>>> 92c8d6f1
+
+--echo # End of 10.9 tests
 
 --source suite/versioning/common_finish.inc