-- source include/have_partition.inc
-- source suite/versioning/common.inc
-- source suite/versioning/engines.inc
-- source include/have_sequence.inc

set @save_persistent=@@global.innodb_stats_persistent;
set global innodb_stats_persistent= 0;

call mtr.add_suppression("need more HISTORY partitions");

--enable_prepare_warnings

set system_versioning_alter_history=keep;
--let $datadir= `select @@datadir`
--echo # Check conventional partitioning on temporal tables

--replace_result $sys_datatype_expl SYS_DATATYPE
eval create or replace table t1 (
    x int,
    row_start $sys_datatype_expl as row start invisible,
    row_end $sys_datatype_expl as row end invisible,
    period for system_time(row_start, row_end))
with system versioning
partition by range columns (x) (
    partition p0 values less than (100),
    partition p1 values less than (1000));

insert into t1 values (3), (300);
select * from t1;
select * from t1 partition (p0);
select * from t1 partition (p1);

delete from t1;
select * from t1;
select * from t1 partition (p0);
select * from t1 partition (p1);
select * from t1 for system_time all;
select * from t1 partition (p0) for system_time all;
select * from t1 partition (p1) for system_time all;

--echo # Engine change native <-> non-native versioning prohibited
--replace_result $sys_datatype_expl SYS_DATATYPE $default_engine DEFAULT_ENGINE
eval create or replace table t1 (
    i int,
    row_start $sys_datatype_expl as row start invisible,
    row_end $sys_datatype_expl as row end invisible,
    period for system_time(row_start, row_end))
engine=$default_engine
with system versioning partition by hash(i);
--replace_result $non_default_engine NON_DEFAULT_ENGINE
--error ER_VERS_ALTER_ENGINE_PROHIBITED
eval alter table t1 engine=$non_default_engine;


--echo ## CREATE TABLE

--error ER_VERS_NOT_VERSIONED
create or replace table t1 (x int)
partition by system_time (
    partition p0 history,
    partition pn current);

create or replace table t1 (x int);
--error ER_VERS_NOT_VERSIONED
alter table t1
partition by system_time (
    partition p0 history,
    partition pn current);

--error ER_VERS_WRONG_PARTS
create or replace table t1 (x int)
with system versioning
partition by system_time (
    partition p0 current);

--error ER_VERS_WRONG_PARTS
create or replace table t1 (x int)
with system versioning
partition by system_time (
    partition p0 current,
    partition p1 current);

--error ER_VERS_WRONG_PARTS
create or replace table t1 (x int)
with system versioning
partition by system_time (
    partition p0 history,
    partition p1 history);

--error ER_VERS_WRONG_PARTS
create or replace table t1 (x int)
with system versioning
partition by system_time (
    partition pn current,
    partition p0 history);

--error ER_VERS_WRONG_PARTS
create or replace table t1 (x int)
with system versioning
partition by system_time (
    partition p0,
    partition pn current);

create or replace table t1 (x int)
with system versioning
partition by system_time (
    partition p0 history,
    partition pn current);


--echo ## ALTER TABLE

--error ER_VERS_WRONG_PARTS
alter table t1 add partition (
    partition p1 current);

alter table t1 add partition (
    partition p1 history);

--replace_result $default_engine DEFAULT_ENGINE
show create table t1;

insert into t1 values (1), (2);

--error ER_VERS_WRONG_PARTS
alter table t1 drop partition pn;
alter table t1 drop partition p1;
--error ER_VERS_WRONG_PARTS
alter table t1 drop partition p0;

select x from t1;

--echo # rename works
create or replace table t1 (x int) with system versioning
partition by system_time;
alter table t1 reorganize partition p0 into
(partition custom_name history);
--replace_result $default_engine DEFAULT_ENGINE
show create table t1;

--echo # merge and split doesn't (MDEV-19938)
create or replace table t1 (x int) with system versioning
partition by system_time limit 10 partitions 3;
--error ER_REORG_HASH_ONLY_ON_SAME_NO
alter table t1 reorganize partition p0, p1 into (partition p00 history);
--error ER_REORG_HASH_ONLY_ON_SAME_NO
alter table t1 reorganize partition p1 into (partition p1 history, partition p2 history);


--echo # Bug tempesta-tech/mariadb#260: incorrect IB partitioning warning
create or replace table t1 (x int)
with system versioning
partition by system_time limit 1;
alter table t1 change x big int;

create or replace table t1 (i int) engine myisam partition by hash(i) partitions 2;
--error ER_PARTITION_WRONG_TYPE
alter table t1 add partition (partition px history);


--echo ## INSERT, UPDATE, DELETE
create or replace table t1 (x int)
with system versioning
partition by system_time;

set @now= now(6);
insert into t1 values (1);
set @str= concat('select x, row_start < @now as A, row_end > @now as B from t1 partition (p0)');
prepare select_p0 from @str;
set @str= concat('select x, row_start > @now as C, row_end = timestamp\'2038-01-19 03:14:07.999999\' as D from t1 partition (pn)');
prepare select_pn from @str;

execute select_p0;
execute select_pn;

set @str= concat('select row_start from t1 partition (pn) into @ts0');
prepare stmt from @str; execute stmt; drop prepare stmt;

--source suite/versioning/wait_system_clock.inc

set @now= now(6);
delete from t1;
execute select_p0;
execute select_pn;

set @str= concat('select row_start from t1 partition (p0) into @ts1');
prepare stmt from @str; execute stmt; drop prepare stmt;

select @ts0 = @ts1;

set @now= now(6);
insert into t1 values (2);

--source suite/versioning/wait_system_clock.inc

execute select_p0;
execute select_pn;

set @str= concat('select row_start from t1 partition (pn) into @ts0');
prepare stmt from @str; execute stmt; drop prepare stmt;

set @now= now(6);
update t1 set x = x + 1;

--source suite/versioning/wait_system_clock.inc

execute select_p0;
execute select_pn;

drop prepare select_p0;
drop prepare select_pn;

set @str= concat('select row_start from t1 partition (p0) where x = 2 into @ts1');
prepare stmt from @str; execute stmt; drop prepare stmt;
set @str= concat('select row_end from t1 partition (p0) where x = 2 into @ts2');
prepare stmt from @str; execute stmt; drop prepare stmt;
set @str= concat('select row_start from t1 partition (pn) into @ts3');
prepare stmt from @str; execute stmt; drop prepare stmt;

select @ts0 = @ts1;
select @ts2 = @ts3;

--echo #
--echo # Rotation by LIMIT
--echo #
--error ER_PART_WRONG_VALUE
create or replace table t1 (x int)
with system versioning
partition by system_time limit 0 partitions 3;

create or replace table t1 (x int)
with system versioning
partition by system_time limit 2 partitions 3;

--replace_result $default_engine DEFAULT_ENGINE
show create table t1;

--error ER_PARTITION_DOES_NOT_EXIST
alter table t1 drop partition non_existent;

insert into t1 values (1), (2), (3), (4), (5), (6);
select * from t1 partition (pn);
delete from t1 where x < 4;
delete from t1;
--echo # You see warning above ^
select * from t1 partition (p0);
select * from t1 partition (p1);

insert into t1 values (7), (8);
--echo ### warn about full partition
delete from t1;
--echo # You see warning above ^
select * from t1 partition (p1) order by x;

--echo #
--echo # Rotation by INTERVAL
--echo #
--error ER_PART_WRONG_VALUE
create or replace table t1 (x int)
with system versioning
partition by system_time interval 0 second partitions 3;

--error ER_PARSE_ERROR
create table t1 (i int) with system versioning
partition by system_time interval 6 day limit 98;

--error ER_DATA_OUT_OF_RANGE
create or replace table t1 (pk int) with system versioning
partition by system_time interval 10 year partitions 3;

--echo # INTERVAL and ALTER TABLE
create or replace table t1 (i int) with system versioning
partition by system_time interval 1 hour;

set @ts=(select partition_description from information_schema.partitions
  where table_schema='test' and table_name='t1' and partition_name='p0');

alter table t1 add column b int;
select partition_name,partition_ordinal_position,partition_method,timediff(partition_description, @ts) from information_schema.partitions where table_schema='test' and table_name='t1';
alter table t1 add partition (partition p1 history, partition p2 history);
select partition_name,partition_ordinal_position,partition_method,timediff(partition_description, @ts) from information_schema.partitions where table_schema='test' and table_name='t1';
alter table t1 drop partition p0;
select partition_name,partition_ordinal_position,partition_method,timediff(partition_description, @ts) from information_schema.partitions where table_schema='test' and table_name='t1';
--error ER_VERS_DROP_PARTITION_INTERVAL
alter table t1 drop partition p2;
select partition_name,partition_ordinal_position,partition_method,timediff(partition_description, @ts) from information_schema.partitions where table_schema='test' and table_name='t1';

#
# partition rotation (moved from partition_rotation.test)
#
set timestamp=unix_timestamp('2001-02-03 10:20:30');
create or replace table t1 (i int) with system versioning
partition by system_time interval 1 day
    subpartition by key (i) subpartitions 2
    (partition p1 history, partition pn current);
set timestamp=unix_timestamp('2001-02-03 10:20:40');
insert t1 values (1); delete from t1;
set timestamp=unix_timestamp('2001-02-04 10:20:50');
insert t1 values (2); delete from t1;

select subpartition_name, partition_description, table_rows from information_schema.partitions where table_schema='test' and table_name='t1';
select * from t1 partition (p1);

set timestamp=unix_timestamp('2001-02-04 10:20:55');
alter table t1 add partition (partition p0 history, partition p2 history);
set timestamp=unix_timestamp('2001-02-04 10:30:00');
insert t1 values (4),(5);
set timestamp=unix_timestamp('2001-02-04 10:30:10');
update t1 set i=6 where i=5;

select subpartition_name, partition_description, table_rows from information_schema.partitions where table_schema='test' and table_name='t1';
select * from t1 partition (p1);
select * from t1 partition (p0);
select * from t1 partition (p2);

alter table t1 rebuild partition p0, p1, p2;
select * from t1 partition (p1);
select * from t1 partition (p0);
select * from t1 partition (p2);

--echo ## pruning check
set @ts=(select partition_description from information_schema.partitions
  where table_schema='test' and table_name='t1' and partition_name='p0' limit 1);
--sorted_result
select * from t1;
--replace_column 10 #
explain partitions select * from t1;
--replace_column 10 #
explain partitions select * from t1 for system_time as of '2001-02-04 10:20:30';
set @ts=(select row_end from t1 for system_time all where i=1);
select * from t1 for system_time all where row_end = @ts;
--replace_column 5 # 10 # 11 #
explain partitions select * from t1 for system_time all where row_end = @ts;

--echo #
--echo # MDEV-16023 Unfortunate error message WARN_VERS_PART_FULL
--echo #

set timestamp= unix_timestamp('2020-07-29 10:30:10');
create or replace table t1 (a int) with system versioning
  partition by system_time interval 1 second (
    partition p0 history,
    partition p1 history,
    partition pc current
  );

set timestamp= unix_timestamp('2020-07-29 10:30:14');
insert into t1 values (1),(2),(3);
show warnings;

--echo # Cleanup
set timestamp= default;

--echo ## INTERVAL ... STARTS
--error ER_PART_WRONG_VALUE
create or replace table t1 (i int) with system versioning
partition by system_time interval 1 day starts 'a';

--error ER_PART_WRONG_VALUE
create or replace table t1 (i int) with system versioning
partition by system_time interval 1 day starts '00:00:00';

--error ER_PART_WRONG_VALUE
create or replace table t1 (i int) with system versioning
partition by system_time interval 1 day starts '2000-00-01 00:00:00';

--error ER_PART_WRONG_VALUE
create or replace table t1 (i int) with system versioning
partition by system_time interval 1 day starts 946684800;

create or replace table t1 (i int) with system versioning
partition by system_time interval 1 day starts '2000-01-01 00:00:00';
--replace_result $default_engine DEFAULT_ENGINE
show create table t1;

--echo # Test STARTS warning
set timestamp= unix_timestamp('2000-01-01 00:00:00');
create or replace table t1 (i int) with system versioning
partition by system_time interval 1 day;
--replace_result $default_engine DEFAULT_ENGINE
show create table t1;

create or replace table t1 (i int) with system versioning
partition by system_time interval 1 day starts '2000-01-01 00:00:01';

--echo # Test default STARTS rounding
set timestamp= unix_timestamp('1999-12-15 13:33:33');
create or replace table t1 (i int) with system versioning
partition by system_time interval 1 second;
--replace_result $default_engine DEFAULT_ENGINE
show create table t1;

create or replace table t1 (i int) with system versioning
partition by system_time interval 1 minute;
--replace_result $default_engine DEFAULT_ENGINE
show create table t1;

create or replace table t1 (i int) with system versioning
partition by system_time interval 1 hour;
--replace_result $default_engine DEFAULT_ENGINE
show create table t1;

create or replace table t1 (i int) with system versioning
partition by system_time interval 1 day;
--replace_result $default_engine DEFAULT_ENGINE
show create table t1;

create or replace table t1 (i int) with system versioning
partition by system_time interval 1 month;
--replace_result $default_engine DEFAULT_ENGINE
show create table t1;

create or replace table t1 (i int) with system versioning
partition by system_time interval 1 year;
--replace_result $default_engine DEFAULT_ENGINE
show create table t1;

--echo # seconds equivalent of 1 day does not round:
create or replace table t1 (i int) with system versioning
partition by system_time interval 86400 second;
--replace_result $default_engine DEFAULT_ENGINE
show create table t1;

--echo # STARTS value is in local time_zone:
set time_zone="+03:00";
create or replace table t1 (i int) with system versioning
partition by system_time interval 1 day starts '2000-01-01 00:00:00';

set timestamp= unix_timestamp('2000-01-01 00:00:00');
create or replace table t2 (i int) with system versioning
partition by system_time interval 1 day;

--replace_result $default_engine DEFAULT_ENGINE
show create table t1;
--replace_result $default_engine DEFAULT_ENGINE
show create table t2;
set time_zone="+00:00";
--replace_result $default_engine DEFAULT_ENGINE
show create table t1;
--replace_result $default_engine DEFAULT_ENGINE
show create table t2;

--echo # Test rotation
set timestamp= unix_timestamp('2001-01-01 00:00:00');
--echo # it's ok to add partitions for past:
create or replace table t1 (i int) with system versioning
partition by system_time interval 1 day starts '2000-01-01 00:00:00'
partitions 3;

insert into t1 values (0);
set timestamp= unix_timestamp('2001-01-01 00:00:01');
update t1 set i= i + 1;
set timestamp= unix_timestamp('2001-01-01 00:00:02');
update t1 set i= i + 1;

select *, row_end from t1 partition (p0);
select *, row_end from t1 partition (p1);

set timestamp= unix_timestamp('2000-01-01 00:00:00');
--echo # now we "overflow" first partition a bit:
create or replace table t1 (i int) with system versioning
partition by system_time interval 1 day starts '2000-01-03 00:00:00'
partitions 3;

insert into t1 values (0);
set timestamp= unix_timestamp('2000-01-01 00:00:01');
update t1 set i= i + 1;
set timestamp= unix_timestamp('2000-01-02 00:00:01');
update t1 set i= i + 1;
set timestamp= unix_timestamp('2000-01-03 00:00:01');
update t1 set i= i + 1;
set timestamp= unix_timestamp('2000-01-04 00:00:01');
update t1 set i= i + 1;

select *, row_end from t1 partition (p0);
select *, row_end from t1 partition (p1);

--echo # and this is how it usually goes:
set timestamp= unix_timestamp('2000-01-01 00:00:00');
create or replace table t1 (i int) with system versioning
partition by system_time interval 1 day
partitions 3;

insert into t1 values (0);
set timestamp= unix_timestamp('2000-01-01 00:00:01');
update t1 set i= i + 1;
set timestamp= unix_timestamp('2000-01-02 00:00:01');
update t1 set i= i + 1;
set timestamp= unix_timestamp('2000-01-03 00:00:01');
update t1 set i= i + 1;
set timestamp= unix_timestamp('2000-01-04 00:00:01');
update t1 set i= i + 1;

alter table t1 add partition (partition p2 history, partition p3 history);
select *, row_end from t1 partition (p0);
select *, row_end from t1 partition (p1);
select *, row_end from t1 partition (p2);
select *, row_end from t1 partition (p3);

drop tables t1, t2;

--echo ## Subpartitions
create or replace table t1 (x int)
with system versioning
partition by system_time limit 2 partitions 3
subpartition by key (x)
subpartitions 2;

insert into t1 (x) values (1), (2), (3), (4), (5);
select * from t1 partition (pnsp0);
select * from t1 partition (pnsp1);

delete from t1 where x < 3;
delete from t1;
<<<<<<< HEAD
--echo ### warn about full partition
=======
--echo # You see warning above ^
>>>>>>> b7ffccf4
delete from t1;
--echo # You see warning above ^ (no matter if nothing was deleted)
select * from t1 partition (p0sp0);
select * from t1 partition (p0sp1);
select * from t1 partition (p1sp0);
select * from t1 partition (p1sp1);

--echo # check implicit sys fields for implicit engine of partitioned table
create or replace table t1 (a bigint)
with system versioning
partition by range (a)
(partition p0 values less than (20) engine innodb,
 partition p1 values less than maxvalue engine innodb);
insert into t1 values (1);
select * from t1 partition (p0);

--echo # check for partition engine
create or replace table t1 (
  f_int1 integer default 0
) with system versioning
partition by range(f_int1)
subpartition by hash(f_int1)
( partition part1 values less than (1000)
(subpartition subpart11 storage engine = 'innodb',
subpartition subpart12 storage engine = 'innodb'));
insert into t1 values (1);
select * from t1 partition (part1);

--echo #
--echo # TRX_ID versioning (moved from partition_innodb.test)
--echo #
--echo # MDEV-15951 system versioning by trx id doesn't work with partitioning
--echo # currently trx_id does not support partitioning by system_time
--error ER_VERS_FIELD_WRONG_TYPE
create or replace table t1(
  i int,
  row_start bigint unsigned generated always as row start,
  row_end bigint unsigned generated always as row end,
  period for system_time(row_start, row_end)
) engine=InnoDB with system versioning partition by system_time (
  partition p0 history,
  partition pn current
);

create or replace table t1(
  i int,
  row_start bigint unsigned generated always as row start,
  row_end bigint unsigned generated always as row end,
  period for system_time(row_start, row_end)
) engine=InnoDB with system versioning;

--error ER_VERS_FIELD_WRONG_TYPE
alter table t1  partition by system_time (
  partition p0 history,
  partition pn current
);

drop table t1;

--error ER_VERS_TRX_PART_HISTORIC_ROW_NOT_SUPPORTED
create or replace table t (
  a int primary key,
  row_start bigint unsigned as row start invisible,
  row_end bigint unsigned as row end invisible,
  period for system_time(row_start, row_end)
) engine=innodb with system versioning
partition by key() (
  partition p1,
  partition p2
);

--error ER_VERS_TRX_PART_HISTORIC_ROW_NOT_SUPPORTED
create or replace table t (
  a int primary key,
  row_start bigint unsigned as row start invisible,
  row_end bigint unsigned as row end invisible,
  period for system_time(row_start, row_end)
) engine=innodb with system versioning
partition by key(a, row_start) (
  partition p1,
  partition p2
);

--error ER_VERS_TRX_PART_HISTORIC_ROW_NOT_SUPPORTED
create or replace table t (
  a int primary key,
  row_start bigint unsigned as row start invisible,
  row_end bigint unsigned as row end invisible,
  period for system_time(row_start, row_end)
) engine=innodb with system versioning
partition by hash(a + row_end * 2) (
  partition p1,
  partition p2
);

--error ER_VERS_TRX_PART_HISTORIC_ROW_NOT_SUPPORTED
create or replace table t (
  a int primary key,
  row_start bigint unsigned as row start invisible,
  row_end bigint unsigned as row end invisible,
  period for system_time(row_start, row_end)
) engine=innodb with system versioning
partition by range columns (a, row_start) (
  partition p1 values less than (100, 100)
);

--echo #
--echo # Assertion in ALTER on warning from partitioning LIMIT [#446]
--echo #
create or replace table t1 (x int) with system versioning;
insert into t1 values (1), (2);
delete from t1;
alter table t1 partition by system_time limit 1 (
  partition p1 history,
  partition pn current);

--echo #
--echo # MDEV-14649 Assertion `t->mysql_col_len == 8' failed in row_insert_for_mysql
--echo #
create or replace table t1 (i int) engine=innodb partition by key(i);
alter table t1 add system versioning;
insert into t1 values();

--echo #
--echo # MDEV-14722 Assertion in ha_commit_trans for sub-statement
--echo #
create or replace table t1 (i int) with system versioning
partition by system_time interval 1 day;
create or replace table t2 (f int);
create or replace trigger tr before insert on t2
for each row select table_rows from information_schema.tables
where table_name = 't1' into @a;
insert into t2 values (1);

--echo #
--echo # MDEV-14740 Locking assertion for system_time partitioning
--echo #
create or replace table t1 (i int) with system versioning
partition by system_time interval 1 week;
create or replace table t2 (f int);
create or replace trigger tr before insert on t2
for each row select count(*) from t1 into @a;
insert into t2 values (1);

--echo #
--echo # MDEV-14747 ALTER PARTITION BY SYSTEM_TIME after LOCK TABLES
--echo #
create or replace table t1 (x int) with system versioning;
lock table t1 write;
alter table t1 partition by system_time interval 1 week (
  partition p1 history,
  partition pn current);
unlock tables;

--echo #
--echo # MDEV-14748 Assertion in ha_myisammrg::attach_children()
--echo #
create or replace table t1 (x int) engine=myisam with system versioning
  partition by system_time interval 1 month (partition p1 history, partition pn current);
create or replace table t2 (x int) engine=myisam;
create or replace table t3 (x int) engine=merge union=(t2);
create or replace table t4 (x int) engine=myisam;
create or replace trigger tr after insert on t4 for each row insert into t2
  ( select x from t3 ) union ( select x from t1 );
insert into t4 values (1);

--echo #
--echo # MDEV-14821 Assertion failure
--echo #
create or replace table t1 (x int) with system versioning;
insert into t1 values (0), (1);
update t1 set x= x + 1;
alter table t1 partition by system_time limit 1 (
    partition p1 history,
    partition p2 history,
    partition pn current);
delete from t1 where x = 1;
--echo # You see warning above ^
delete from t1 where x = 2;
--echo # You see warning above ^

--echo #
--echo # MDEV-14923 Assertion upon INSERT into locked versioned partitioned table
--echo #
create or replace table t1 (x int) with system versioning
partition by system_time;
lock table t1 write;
--error ER_SAME_NAME_PARTITION
alter table t1 add partition (partition p0 history);
insert into t1 values (1);
unlock tables;

--echo #
--echo # MDEV-15103 Assertion in ha_partition::part_records() for updating VIEW
--echo #
create or replace table t1 (pk int primary key, f int) with system versioning
partition by system_time limit 100;
insert into t1 values (1,10), (2,20);
create or replace view v1 as select * from t1;
update v1 set f= 30;

--echo #
--echo # MDEV-15168 Unexpected ER_VERS_ENGINE_UNSUPPORTED upon dropping versioning on a partitioned table
--echo #
create or replace table t (a int) with system versioning
partition by system_time;
--error ER_DROP_VERSIONING_SYSTEM_TIME_PARTITION
alter table t drop system versioning;

--echo #
--echo # MDEV-15191 Assertion `bit < (map)->n_bits' failed in bitmap_is_set upon INSERT
--echo #
create or replace table t1 (i int) with system versioning;
insert into t1 values (1), (2);
update t1 set i= 3;
alter table t1 partition by system_time interval 1 month (partition p1 history, partition pn current);
lock table t1 write;
alter table t1 add partition (partition p2 history);
insert into t1 values (4);
unlock tables;

--echo #
--echo # MDEV-15036 Assertion `!is_set() || (m_status == DA_OK_BULK && is_bulk_op())' in Diagnostics_area::set_ok_status or unexpected ER_RANGE_NOT_INCREASING_ERROR
--echo #
create or replace table t1 (a int) with system versioning
partition by system_time limit 2 partitions 4;
insert into t1 values (1),(2),(3);
update t1 set a = 4;
delete from t1;
delete from t1 where a is not null;

--echo #
--echo # MDEV-14823 Wrong error message upon selecting from a system_time partition
--echo #
create or replace table t1 (i int) with system versioning partition by system_time limit 10;
--error ER_VERS_QUERY_IN_PARTITION
select * from t1 partition (p0) for system_time all;
--echo # MDEV-18929 2nd execution of SP does not detect ER_VERS_NOT_VERSIONED
create or replace procedure sp()
select * from t1 partition (p0) for system_time all;
--error ER_VERS_QUERY_IN_PARTITION
call sp;
--error ER_VERS_QUERY_IN_PARTITION
call sp;
drop procedure sp;

--echo #
--echo # MDEV-15380 Index for versioned table gets corrupt after partitioning and DELETE
--echo #
create or replace table t1 (pk int primary key)
  engine=myisam
  with system versioning
  partition by key() partitions 3;
set timestamp=1523466002.799571;
insert into t1 values (11),(12);
set timestamp=1523466004.169435;
delete from t1 where pk in (11, 12);
--echo Same test but for Aria storage engine
create or replace table t1 (pk int primary key)
  engine=aria
  with system versioning
  partition by key() partitions 3;
set timestamp=1523466002.799571;
insert into t1 values (11),(12);
set timestamp=1523466004.169435;
delete from t1 where pk in (11, 12);

--echo #
--echo # MDEV-18136 Server crashes in Item_func_dyncol_create::prepare_arguments
--echo #
create or replace table t1 (pk int) with system versioning
partition by system_time interval 7 second;
alter table t1
partition by system_time interval column_get(column_create(7,7), 7 as int) second (
  partition ver_p1 history,
  partition ver_pn current);
--replace_result $default_engine DEFAULT_ENGINE
show create table t1;
set timestamp= default;

--echo #
--echo # MDEV-18794 Assertion `!m_innodb' failed in ha_partition::cmp_ref upon SELECT from partitioned table
--echo #
create or replace table t1 (pk int auto_increment, i int, c char(1), primary key (pk), key(i))
engine=innodb with system versioning partition by key() partitions 2;
insert into t1 (i, c) values (1, 'a'), (2, 'b'), (null, 'c'), (null, 'b');
alter table t1 drop system versioning;
replace into t1 select * from t1;
select * from t1 where i > 0 or pk = 1000 limit 1;
drop table t1;

--echo #
--echo # MDEV-19175 Server crashes in ha_partition::vers_can_native upon INSERT DELAYED into versioned partitioned table
--echo #
create or replace table t1 (f int) with system versioning partition by hash(f);
# delayed works differently in embedded server
--error 0,ER_DELAYED_NOT_SUPPORTED
insert delayed into t1 values (1);

--echo #
--echo # MDEV-20068 History partition rotation is not done under LOCK TABLES
--echo #
create or replace table t1 (x int) with system versioning partition by system_time limit 1
(partition p1 history, partition pn current);
lock tables t1 write;
insert into t1 values (0), (1), (2), (3);
delete from t1 where x < 3;
--echo # You see warning above ^
delete from t1;
--echo # You see warning above ^
unlock tables;

--echo #
--echo # MDEV-20336 Assertion bitmap_is_set(read_partitions) upon SELECT FOR UPDATE from versioned table
--echo #
create or replace table t1 (pk int primary key) with system versioning partition by system_time limit 100 (partition p1 history, partition pn current);
execute immediate 'select * from t1 for update';

--echo #
--echo # MDEV-19903 Setup default partitions for system versioning
--echo #
create or replace table t1 (x int) with system versioning partition by system_time;
--replace_result $default_engine DEFAULT_ENGINE
show create table t1;
--echo # 2 partitions are created: p0 and pn
select PARTITION_NAME, PARTITION_METHOD, PARTITION_DESCRIPTION from information_schema.partitions where table_name = 't1' order by PARTITION_NAME;

create or replace table t1 (x int) with system versioning partition by system_time limit 10 partitions 4;
--replace_result $default_engine DEFAULT_ENGINE
show create table t1;
--echo # 4 partitions are created: p0, p1, p2 and pn
select PARTITION_NAME, PARTITION_METHOD, PARTITION_DESCRIPTION from information_schema.partitions where table_name = 't1' order by PARTITION_NAME;

--echo # Test cleanup
drop view v1;
drop tables t, t1, t2, t3, t4;

--echo #
--echo # MDEV-18957 UPDATE with LIMIT clause is wrong for versioned partitioned tables
--echo #
create or replace table t1 (
  x int,
  a varchar(255)
) with system versioning partition by system_time (partition p1 history, partition pn current);

insert into t1 (x) values (1), (2), (3), (4);
update t1 set a= 'foo' limit 3;
update t1 set a= 'bar' limit 4;
select * from t1;
drop table t1;

--echo #
--echo # MDEV-21011 Table corruption reported for versioned partitioned table after DELETE: "Found a misplaced row"
--echo #
create table t1 (a int) with system versioning
partition by system_time limit 3
(partition p1 history, partition p2 history, partition pn current);
insert into t1 values (1),(2),(3),(4);
delete from t1;
delete from t1;
check table t1;

# cleanup
drop table t1;

--echo #
--echo # MDEV-21233 Assertion `m_extra_cache' failed in ha_partition::late_extra_cache
--echo #
create table t1 (id int, a varchar(8)) with system versioning partition by key (id) partitions 2;
insert into t1 values  (1,'foo'),(2,'bar');

create table t2 (b int);
insert into t2 values (1),(2);

update t1, t2 set a = 1;

# cleanup
drop table t1, t2;

--echo #
--echo # MDEV-20515 multi-update tries to position updated table by null reference
--echo #
create or replace table t1 (a int);
insert into t1 values (0), (1);

create or replace table t2 (b int) with system versioning
partition by system_time
(partition p1 history, partition pn current);

insert into t2 values (0), (2);
update t1 left join t2 on a > b set b= 2 order by b;

# cleanup
drop table t1, t2;

--echo #
--echo # MDEV-17091 Assertion `old_part_id == m_last_part' failed in
--echo # ha_partition::update_row or `part_id == m_last_part' in
--echo # ha_partition::delete_row upon UPDATE/DELETE after dropping versioning
--echo #
create or replace table t1 (pk int primary key, f int) engine=innodb
        with system versioning
        partition by key() partitions 2;
insert into t1 values (1,10),(2,20);
--echo # expected to hit same partition
select * from t1 partition (p0);
alter table t1 drop system versioning;

--echo # 1 and 2 are expected to be in different partitions
select * from t1 partition(p0);
select * from t1 partition(p1);

update t1 set f=pk;
delete from t1;
drop table t1;

--echo #
--echo # MDEV-22413 Server hangs upon UPDATE/DELETE on a view reading from versioned partitioned table
--echo #
create or replace table t1 (f char(6)) engine innodb with system versioning;

insert into t1 values (null);
update t1 set f= 'foo';
update t1 set f= 'bar';
--echo # You see warning above ^

create or replace view v1 as select * from t1 for system_time all;
--error ER_TABLE_NOT_LOCKED_FOR_WRITE
update v1 set f = '';

create or replace table t1 (f char(6)) engine innodb with system versioning
partition by system_time limit 1
(partition p1 history, partition p2 history, partition pn current);

insert into t1 values (null);
update t1 set f= 'foo';
update t1 set f= 'bar';

create or replace view v1 as select * from t1 for system_time all;
--error ER_TABLE_NOT_LOCKED_FOR_WRITE
update v1 set f= '';
--error ER_TABLE_NOT_LOCKED_FOR_WRITE
delete from v1;

# cleanup
drop view v1;
drop table t1;

--echo #
--echo # MDEV-22112 Assertion `tab_part_info->part_type == RANGE_PARTITION || tab_part_info->part_type == LIST_PARTITION' failed in prep_alter_part_table
--echo #

create table t1 (a int) with system versioning partition by system_time;
drop table t1;

create table t1 (a int) with system versioning partition by system_time
(partition p1 history, partition pn current);
--error ER_PARTITION_WRONG_TYPE
alter table t1 add partition (partition p2);

--echo # MDEV-17891 Assertion failures in select_insert::abort_result_set and
--echo #            mysql_load upon attempt to replace into a full table

--let $max_heap_table_size_orig= `select @@max_heap_table_size;`
set @@max_heap_table_size= 1024*1024;
create or replace table t1 (
  pk integer auto_increment,
  primary key (pk),
  f varchar(45000)
) with system versioning engine=memory
  partition by system_time interval 1 year (partition p1 history,
                                            partition pn current);

--echo # fill the table until full
insert into t1 () values (),(),(),(),(),(),(),(),(),(),(),(),(),(),(),();
--error ER_RECORD_FILE_FULL
insert into t1 (f) select f from t1;
--echo # leave space for exactly one record in current partition
delete from t1 where pk = 1;
--echo # copy all data into history partition
replace into t1 select * from t1;
--error ER_RECORD_FILE_FULL
replace into t1 select * from t1;

create or replace table t1 (
  pk integer auto_increment,
  primary key (pk),
  f varchar(45000)
) with system versioning engine=memory
  partition by system_time interval 1 year (partition p1 history,
                                            partition pn current);

insert into t1 () values (),(),(),(),(),(),(),(),(),(),(),(),(),(),(),();

select * into outfile 'MDEV-17891.data' from t1;
load data infile 'MDEV-17891.data' replace into table t1;
--error ER_RECORD_FILE_FULL
load data infile 'MDEV-17891.data' replace into table t1;
--error ER_RECORD_FILE_FULL
load data infile 'MDEV-17891.data' replace into table t1;

# Cleanup
--remove_file $datadir/test/MDEV-17891.data
eval set @@max_heap_table_size= $max_heap_table_size_orig;
drop table t1;

--echo #
--echo # MDEV-22178 Assertion `info->alias.str' failed in partition_info::check_partition_info instead of ER_VERS_WRONG_PARTS
--echo #
create or replace table t1 (a int) with system versioning;
--error ER_VERS_WRONG_PARTS
alter table t1 partition by system_time (partition pn current);
# Cleanup
drop table t1;

--echo #
--echo # MDEV-22247 History partition overflow leads to wrong SELECT result
--echo #
set timestamp= unix_timestamp('2000-01-01 00:00:00');
create or replace table t1 (x int) with system versioning
partition by system_time interval 1 hour
(partition p0 history, partition p1 history, partition pn current);

insert into t1 values (0);
update t1 set x= x + 1;

set timestamp= unix_timestamp('2000-01-01 02:00:01');
update t1 set x= x + 1;

select *, row_start, row_end from t1 for system_time as of '2000-01-01 02:00:00';
--replace_column 10 #
explain partitions select * from t1 for system_time as of '2000-01-01 02:00:00';
--replace_column 5 # 10 # 11 #
explain partitions select * from t1;
drop table t1;

--echo #
--echo # MDEV-27244 Table corruption upon adding serial data type
--echo #
create table t1 (f int, key(f)) with system versioning
partition by system_time limit 10 (partition p0 history, partition pn current);
alter table t1 add x serial;
alter table t1 add partition (partition p1 history);
alter table t1 add partition (partition p2 history);
drop table t1;

--echo #
--echo # MDEV-27217 DELETE partition selection doesn't work for history partitions
--echo #
create table t1 (f char) with system versioning
partition by system_time limit 10 (
  partition p0 history,
  partition p1 history,
  partition p2 history,
  partition pn current);

--error ER_VERS_NOT_ALLOWED
delete from t1 partition (p1);
--error ER_VERS_NOT_ALLOWED
delete from t1 partition (p0, pn);
--error ER_VERS_NOT_ALLOWED
delete from t1 partition (p0, p1);
--error ER_VERS_NOT_ALLOWED
delete from t1 partition (p0, p1, pn);
drop table t1;

set timestamp=unix_timestamp('2000-01-01 00:00:00');
create or replace table t1 (i int) with system versioning
partition by system_time interval 1 day (
  partition p0 history,
  partition p1 history,
  partition pn current);
set timestamp=unix_timestamp('2000-01-02 00:00:00');
insert t1 values (1);
--error ER_VERS_NOT_ALLOWED
delete from t1 partition (p0, pn);
--error ER_VERS_NOT_ALLOWED
delete from t1 partition (p0, p1, pn);
lock tables t1 write;
--error ER_VERS_NOT_ALLOWED
delete from t1 partition (p0, pn);
delete from t1;
unlock tables;
drop table t1;
set timestamp= default;

--echo #
--echo # MDEV-25546 LIMIT partitioning does not respect ROLLBACK
--echo #
create or replace table t1 (pk int primary key)
with system versioning engine innodb
partition by system_time limit 100 (
  partition p0 history,
  partition p1 history,
  partition pn current);
insert into t1 select seq from seq_1_to_90;

start transaction;
# Puts 80 rows into p0
replace into t1 select seq from seq_1_to_80;
# Puts another 70 rows into p0
replace into t1 select seq from seq_1_to_70;
# Puts 60 rows into p1
replace into t1 select seq from seq_1_to_60;

select partition_name, table_rows
from information_schema.partitions
where table_name = 't1';
rollback;

select partition_name, table_rows
from information_schema.partitions
where table_name = 't1';

# Should put 10 rows into the empty partition p0
replace into t1 select seq from seq_1_to_10;
select partition_name, table_rows
from information_schema.partitions
where table_name = 't1';
 # Cleanup
drop table t1;

--echo #
--echo # MDEV-28271 Assertion on TRUNCATE PARTITION for PARTITION BY SYSTEM_TIME
--echo #
create table t1 (x int) with system versioning
partition by system_time limit 1 (
  partition p0 history,
  partition p1 history,
  partition p2 history, # p2 just disables warning about p1 partition full
  partition pn current);

insert into t1 values (0);
update t1 set x= x + 1;
update t1 set x= x + 1;

select * from t1 partition (p0);
select * from t1 partition (p1);
select * from t1 partition (pn);

delete from t1;
delete history from t1;
select * from t1 partition (p0);
select * from t1 partition (p1);
select * from t1 partition (pn);

insert into t1 values (0);
update t1 set x= x + 1;
update t1 set x= x + 1;

--echo # TRUNCATE PARTITION ALL does the same
alter table t1 truncate partition all;
select * from t1 partition (p0);
select * from t1 partition (p1);
select * from t1 partition (pn);

insert into t1 values (0);
update t1 set x= x + 1;
update t1 set x= x + 1;

--echo # TRUNCATE PARTITION deletes data from HISTORY partition
alter table t1 truncate partition p1;
select * from t1 partition (p0);
select * from t1 partition (p1);
select * from t1 partition (pn);

--echo # or from CURRENT partition
alter table t1 truncate partition pn;
select * from t1 partition (p0);
select * from t1 partition (p1);
select * from t1 partition (pn);

drop table t1;

--echo #
--echo # MDEV-20077 Warning on full history partition is delayed until next DML statement
--echo #
--echo # DELETE
create table t1 (x int) with system versioning
partition by system_time limit 100 (
  partition p0 history,
  partition p1 history,
  partition pn current);

insert into t1 select seq from seq_0_to_200;

--echo # p0 is filled with 100 records (no warnings):
delete from t1 where x <= 99;
--echo # p1 is filled with 1 + 100 records (warning is printed):
delete from t1 where x <= 100;
delete from t1;
--echo # You see warning above ^

select count(*) from t1 partition (p0);
select count(*) from t1 partition (p1);
drop table t1;

--echo # DELETE under LOCK TABLES
create table t1 (x int) with system versioning
partition by system_time limit 100 (
  partition p0 history,
  partition p1 history,
  partition pn current);

insert into t1 select seq from seq_0_to_200;

lock tables t1 write;
--echo # (LOCK TABLES) p0 is filled with 100 records (no warnings):
delete from t1 where x <= 99;
--echo # (LOCK TABLES) p1 is filled with 1 + 100 records (warning is printed):
delete from t1 where x <= 100;
delete from t1;
--echo # You see warning above ^
unlock tables;

select count(*) from t1 partition (p0);
select count(*) from t1 partition (p1);
drop table t1;

--echo # DELETE multitable
create table t1 (x int) with system versioning
partition by system_time limit 100 (
  partition p0 history,
  partition p1 history,
  partition pn current);

create table t2 (y int);

insert into t1 select seq from seq_0_to_200;
insert into t2 select seq from seq_0_to_3;
delete t1, t2 from t1 join t2 where x < 50 and y = 0;
delete t1, t2 from t1 join t2 where x < 100 and y = 1;
delete t1, t2 from t1 join t2 where x < 150 and y = 2;
delete t1, t2 from t1 join t2;
--echo # You see warning above ^

select count(*) from t1 partition (p0);
select count(*) from t1 partition (p1);
drop table t1;

--echo # UDPATE
create table t1 (x int) with system versioning
partition by system_time limit 100 (
  partition p0 history,
  partition p1 history,
  partition pn current);

insert into t1 select seq from seq_0_to_49;

update t1 set x= x + 1;
update t1 set x= x + 1;
update t1 set x= x + 1;
update t1 set x= x + 1;
--echo # You see warning above ^

select count(*) from t1 partition (p0);
select count(*) from t1 partition (p1);
drop tables t1, t2;

--echo # UPDATE multitable
create table t1 (x int) with system versioning
partition by system_time limit 100 (
  partition p0 history,
  partition p1 history,
  partition pn current);

create table t2 (y int);

insert into t1 select seq from seq_0_to_49;
insert into t2 values (5);

update t1, t2 set x= x + 1;
update t1, t2 set x= x + 1;
update t1, t2 set x= x + 1;
update t1, t2 set x= x + 1;
--echo # You see warning above ^

select count(*) from t1 partition (p0);
select count(*) from t1 partition (p1);
drop tables t1, t2;

--echo # INSERT .. ON DUPLICATE KEY UPDATE (ODKU)
create table t1 (x int primary key) with system versioning
partition by system_time limit 100 (
  partition p0 history,
  partition p1 history,
  partition pn current);

insert into t1 select seq from seq_0_to_100;

delete from t1 where x <= 99;
insert into t1 values (100) on duplicate key update x= 400;

select count(*) from t1 partition (p0);
select count(*) from t1 partition (p1);
drop table t1;

--echo # INSERT .. SELECT .. ON DUPLICATE KEY UPDATE (ODKU)
create table t1 (x int primary key) with system versioning
partition by system_time limit 100 (
  partition p0 history,
  partition p1 history,
  partition pn current);

create table t2 (y int);
insert into t2 values (100);
insert into t1 select seq from seq_0_to_100;

delete from t1 where x <= 99;
insert into t1 select * from t2 on duplicate key update x= 500;

select count(*) from t1 partition (p0);
select count(*) from t1 partition (p1);
drop tables t1, t2;

--echo # REPLACE
create table t1 (x int primary key) with system versioning
partition by system_time limit 100 (
  partition p0 history,
  partition p1 history,
  partition pn current);

insert into t1 select seq from seq_0_to_100;

delete from t1 where x < 99;
replace t1 values (100);
replace t1 values (100);

select count(*) from t1 partition (p0);
select count(*) from t1 partition (p1);
drop table t1;

--echo # LOAD DATA .. REPLACE
create table t1 (x int primary key) with system versioning
partition by system_time limit 100 (
  partition p0 history,
  partition p1 history,
  partition pn current);

insert into t1 select seq from seq_0_to_49;
select x into outfile 'MDEV-20077.data' from t1;

load data infile 'MDEV-20077.data' replace into table t1 (x);
load data infile 'MDEV-20077.data' replace into table t1 (x);
load data infile 'MDEV-20077.data' replace into table t1 (x);
load data infile 'MDEV-20077.data' replace into table t1 (x);
--echo # You see warning above ^

select count(*) from t1 partition (p0);
select count(*) from t1 partition (p1);
drop table t1;
--remove_file $datadir/test/MDEV-20077.data

--echo # REPLACE .. SELECT
create table t1 (x int primary key) with system versioning
partition by system_time limit 100 (
  partition p0 history,
  partition p1 history,
  partition pn current);

insert into t1 select seq from seq_0_to_49;
replace t1 select * from t1;
replace t1 select * from t1;
replace t1 select * from t1;
replace t1 select * from t1;
--echo # You see warning above ^

select count(*) from t1 partition (p0);
select count(*) from t1 partition (p1);
drop table t1;

--echo #
--echo # MDEV-28552 Assertion `inited==RND' failed in handler::ha_rnd_end
--echo #
create table tcount (c int unsigned);
insert into tcount values (0);

create table t (f int) with system versioning
partition by system_time limit 1000
(partition p1 history, partition pn current);
insert into t values (1),(2);
create trigger tr before insert on t for each row update tcount set c = c + 1;

insert into t select * from t;

# cleanup
drop table tcount, t;

--echo #
--echo # End of 10.3 tests
--echo #

--echo #
--echo # MDEV-22283 Server crashes in key_copy or unexpected error 156: The table already existed in the storage engine
--echo #
create table t1 (a int primary key) engine=aria page_checksum=0
with system versioning
partition by system_time (partition p1 history, partition pn current);

alter table t1 add partition (partition p2 history);
show table status;
drop table t1;

create table t1 (b int) engine=aria row_format=dynamic with system versioning
partition by system_time (partition p1 history, partition pn current);
insert into t1 values (1);
replace into t1 values (1);

# cleanup
drop table t1;

--echo #
--echo # MDEV-18794 Assertion `!m_innodb' failed in ha_partition::cmp_ref upon SELECT from partitioned table
--echo #
create or replace table t1 (pk int auto_increment, i int, c char(1), primary key (pk), key(i))
engine=innodb with system versioning partition by key() partitions 2;
insert into t1 (i, c) values (1, 'a'), (2, 'b'), (null, 'c'), (null, 'b');
alter table t1 drop system versioning;
replace into t1 select * from t1;
select * from t1 where i > 0 or pk = 1000 limit 1;
drop table t1;

--echo #
--echo # End of 10.4 tests
--echo #

--echo #
--echo # MDEV-22153 ALTER add default history partitions makes table inaccessible
--echo #
create or replace table t1 (x int) with system versioning partition by system_time;
alter table t1 add partition partitions 1;
--replace_result $default_engine DEFAULT_ENGINE
show create table t1;
alter table t1 add partition partitions 2;
--replace_result $default_engine DEFAULT_ENGINE
show create table t1;
alter table t1 add partition partitions 3;
--replace_result $default_engine DEFAULT_ENGINE
show create table t1;
drop tables t1;

--echo #
--echo # MDEV-22207 Drop default history partitions renders table inaccessible
--echo #
create or replace table t1 (i int) with system versioning
partition by system_time limit 1 partitions 5;

alter table t1 drop partition p0, p2;
--replace_result $default_engine DEFAULT_ENGINE
show create table t1;
alter table t1 add partition partitions 1;
--replace_result $default_engine DEFAULT_ENGINE
show create table t1;

drop tables t1;

--echo #
--echo # MDEV-22155 ALTER add default history partitions name clash on non-default partitions
--echo #
set timestamp= default;
create or replace table t1 (x int) with system versioning
partition by system_time limit 1
(partition p2 history, partition p8 history, partition pn current);
alter table t1 add partition partitions 1;
alter table t1 add partition partitions 2;
--replace_result $default_engine DEFAULT_ENGINE
show create table t1;
alter table t1 add partition partitions 8;
--replace_result $default_engine DEFAULT_ENGINE
show create table t1;

drop tables t1;

--echo #
--echo # MDEV-27328 Change of SYSTEM_TIME partitioning options is not possible without data copy
--echo #
create or replace table t1 (f int) with system versioning
partition by hash(f);
alter table t1 partition by system_time;
--replace_result $default_engine DEFAULT_ENGINE
show create table t1;

<<<<<<< HEAD
create or replace table t1 (f int) with system versioning
partition by system_time;
alter table t1 partition by hash(f);
--replace_result $default_engine DEFAULT_ENGINE
show create table t1;

create or replace table t1 (x int) with system versioning;
alter table t1 partition by system_time;
--replace_result $default_engine DEFAULT_ENGINE
show create table t1;

create or replace table t1 (x int) with system versioning
partition by system_time limit 100 partitions 4;
--replace_result $default_engine DEFAULT_ENGINE
show create table t1;
alter table t1 add partition partitions 2;
alter table t1 partition by system_time;
--replace_result $default_engine DEFAULT_ENGINE
show create table t1;
alter table t1 partition by system_time limit 33;
--replace_result $default_engine DEFAULT_ENGINE
show create table t1;
set timestamp= unix_timestamp('2000-01-01 00:00:00');
insert t1 values (0);
set timestamp= unix_timestamp('2000-01-01 00:10:00');
update t1 set x= x + 1;
set timestamp= unix_timestamp('2000-01-01 01:00:00');
update t1 set x= x + 1;
set timestamp= unix_timestamp('2000-01-01 01:30:00');
update t1 set x= x + 1;
set timestamp= unix_timestamp('2000-01-01 02:00:00');
update t1 set x= x + 1;

# When we switch to INTERVAL we must reorganize partitions.
# Otherwise pruning won't work correctly.
alter table t1 partition by system_time interval 1 hour
starts '2000-01-01 00:00:00';
--replace_result $default_engine DEFAULT_ENGINE
show create table t1;
select * from t1 partition (p0);
select * from t1 partition (p1);
select * from t1 partition (p2);
select * from t1 partition (pn);
set timestamp= default;

# When we switch to LIMIT we probably don't want to reorganize old partitions.
# Note: reorganize for LIMIT is broken, it pushes all history into first partition.
# TODO: MDEV-27337
alter table t1 partition by system_time limit 1;
--replace_result $default_engine DEFAULT_ENGINE
show create table t1;
update t1 set x= x + 1;
update t1 set x= x + 1;
select * from t1 partition (p0);
select * from t1 partition (p1);
select * from t1 partition (p2);
select * from t1 partition (p3);
select * from t1 partition (p4);
select * from t1 partition (pn);

drop table t1;

--echo # End of 10.6 tests

=======
>>>>>>> b7ffccf4
--echo #
--echo # MDEV-22166 MIGRATE PARTITION: move out partition into a table
--echo #
create or replace table t1 (x int)
with system versioning
partition by range(x) (
  partition p1 values less than (10),
  partition p2 values less than (20),
  partition p3 values less than (30),
  partition p4 values less than (40),
  partition p5 values less than (50),
  partition pn values less than maxvalue);

insert into t1 values (2), (12), (22), (32), (42), (52);
update t1 set x= x + 1;

alter table t1 convert partition p2 to table tp2;
--replace_result $default_engine X ' PAGE_CHECKSUM=1' ''
show create table tp2;
select * from tp2;
select * from tp2 for system_time all order by x;

--replace_result $default_engine X ' PAGE_CHECKSUM=1' ''
show create table t1;
select * from t1 order by x;
select * from t1 for system_time all order by x;

--echo # SP
create or replace procedure sp()
alter table t1 convert partition p3 to table tp3;
call sp;
--replace_result $default_engine X ' PAGE_CHECKSUM=1' ''
show create table tp3;
select * from tp3;
--replace_result $default_engine X ' PAGE_CHECKSUM=1' ''
show create table t1;
select * from t1 order by x;
drop table tp3;
--error ER_PARTITION_DOES_NOT_EXIST
call sp;
--error ER_PARTITION_DOES_NOT_EXIST
call sp;
drop procedure sp;

--echo # LOCK TABLES, PS, SP
create or replace procedure sp()
alter table t1 convert partition p4 to table tp4;
lock tables t1 write;
prepare stmt from 'call sp';
execute stmt;

# TODO: don't unlock here (see above TODO)
unlock tables;
--replace_result $default_engine X ' PAGE_CHECKSUM=1' ''
show create table tp4;
select * from tp4;
--replace_result $default_engine X ' PAGE_CHECKSUM=1' ''
show create table t1;
select * from t1 order by x;
drop table tp4;
lock tables t1 write;
--error ER_PARTITION_DOES_NOT_EXIST
execute stmt;
--error ER_PARTITION_DOES_NOT_EXIST
call sp;
drop prepare stmt;
unlock tables;
drop procedure sp;
unlock tables;

drop tables t1, tp2;

--echo # System-versioned tables (SYSTEM_TIME LIMIT)

create or replace table t1 (
  x int,
  row_start timestamp(6) as row start invisible,
  row_end timestamp(6) as row end invisible,
  period for system_time(row_start, row_end)
) with system versioning
partition by system_time limit 1 partitions 4;

insert into t1 values (2), (12), (22);
update t1 set x= x + 1 where x = 2;
update t1 set x= x + 1 where x = 12;
update t1 set x= x + 1 where x = 22;

select * from t1 partition (p1);
--error ER_VERS_WRONG_PARTS
alter table t1 convert partition pn to table tp1;
alter table t1 convert partition p1 to table tp1;

--replace_result $default_engine X ' PAGE_CHECKSUM=1' ''
show create table tp1;
select * from tp1;
select * from tp1 for system_time all;

--replace_result $default_engine X ' PAGE_CHECKSUM=1' ''
show create table t1;
select * from t1 order by x;
select * from t1 for system_time all order by x;

drop tables t1, tp1;

--echo # System-versioned tables (SYSTEM_TIME INTERVAL)

set timestamp= unix_timestamp('2000-01-01 00:00:00');
create or replace table t1 (
  x int,
  row_start timestamp(6) as row start invisible,
  row_end timestamp(6) as row end invisible,
  period for system_time(row_start, row_end)
) with system versioning
partition by system_time interval 1 hour partitions 4;

insert into t1 values (2), (12), (22);
set timestamp= unix_timestamp('2000-01-01 00:00:01');
update t1 set x= x + 1 where x = 2;
set timestamp= unix_timestamp('2000-01-01 01:00:00');
update t1 set x= x + 1 where x = 12;
set timestamp= unix_timestamp('2000-01-01 02:00:00');
update t1 set x= x + 1 where x = 22;

select * from t1 partition (p0);
select * from t1 partition (p1);
select * from t1 partition (p2);
--error ER_VERS_DROP_PARTITION_INTERVAL
alter table t1 convert partition p1 to table tp1;
alter table t1 convert partition p0 to table tp0;
alter table t1 convert partition p1 to table tp1;
--error ER_VERS_WRONG_PARTS
alter table t1 convert partition p2 to table tp2;

--replace_result $default_engine X ' PAGE_CHECKSUM=1' ''
show create table tp0;
--replace_result $default_engine X ' PAGE_CHECKSUM=1' ''
show create table tp1;
select * from tp0;
select * from tp1;
select * from tp0 for system_time all;
select * from tp1 for system_time all;

--replace_result $default_engine X ' PAGE_CHECKSUM=1' ''
show create table t1;
select * from t1;
select * from t1 for system_time all order by x;

drop tables t1, tp0, tp1;

--echo # System-versioned tables (implicit)

create or replace table t1(x int) with system versioning
partition by system_time limit 1 partitions 3;

alter table t1 convert partition p1 to table tp1;
--replace_result $default_engine X ' PAGE_CHECKSUM=1' ''
show create table tp1;
--replace_result $default_engine X ' PAGE_CHECKSUM=1' ''
show create table t1;

drop tables t1, tp1;

if (!$MTR_COMBINATION_HEAP)
{
--echo # Complex table
create or replace table t1 (
  x int primary key auto_increment,
  t timestamp(6) default '2001-11-11 11:11:11',
  b blob(4096) compressed null,
  c varchar(1033) character set utf8 not null,
  u int,
  unique key (x, u),
  m enum('a', 'b', 'c') not null default 'a' comment 'absolute',
  i1 tinyint, i2 smallint, i3 bigint,
  index three(i1, i2, i3),
  v1 timestamp(6) generated always as (t + interval 1 day),
  v2 timestamp(6) generated always as (t + interval 1 month) stored,
  s timestamp(6) as row start,
  e timestamp(6) as row end,
  period for system_time (s, e),
  ps date, pe date,
  period for app_time (ps, pe),
  constraint check_constr check (u > -1))
with system versioning default charset=ucs2
partition by range(x) (
  partition p0 values less than (10),
  partition p1 values less than (20),
  partition pn values less than maxvalue);

alter table t1 convert partition p1 to table tp1;

--replace_result $default_engine X ' PAGE_CHECKSUM=1' ''
show create table tp1;
--replace_result $default_engine X ' PAGE_CHECKSUM=1' ''
show create table t1;

drop tables t1, tp1;
}

--echo #
<<<<<<< HEAD
--echo # MDEV-17554 Auto-create new partition for system versioned tables
--echo #            with history partitioned by INTERVAL/LIMIT
--echo #
create or replace table t1 (x int) with system versioning
partition by system_time limit 1 auto;
--replace_result $default_engine DEFAULT_ENGINE
show create table t1;
--echo # Turn off AUTO
alter table t1 partition by system_time limit 1;
--replace_result $default_engine DEFAULT_ENGINE
show create table t1;
--echo # Get AUTO back
alter table t1 partition by system_time limit 1 auto;
--replace_result $default_engine DEFAULT_ENGINE
show create table t1;

insert into t1 values (1);

create or replace table t2 (y int);
insert into t2 values (2);

insert into t1 select * from t2;
insert into t2 select * from t1;
--replace_result $default_engine DEFAULT_ENGINE
show create table t1;

--echo # Too many partitions error
set timestamp= unix_timestamp('2000-01-01 00:00:00');
create or replace table t1 (x int) with system versioning
partition by system_time interval 1 hour auto;
set timestamp= unix_timestamp('2001-01-01 00:01:00');
--error ER_VERS_HIST_PART_FAILED
update t1 set x= x + 1;
show warnings;

--echo # Auto-create failed error
set timestamp= unix_timestamp('2000-01-01 00:00:00');
create or replace table t1 (x int) with system versioning engine innodb
partition by system_time interval 1 hour auto;

insert into t1 values (1);

call mtr.add_suppression("rror number .*(File exists|file operation)");
call mtr.add_suppression("InnoDB: Cannot create file");

--let $datadir= `select @@datadir`
--let $dummy= $datadir/test/t1#P#p1.ibd
--write_file $dummy
EOF

set timestamp= unix_timestamp('2000-01-01 01:00:00');
--error ER_GET_ERRNO
update t1 set x= x + 2;
show warnings;
--remove_file $dummy

--echo # Partition overflow error and manual fix
set timestamp= unix_timestamp('2000-01-01 00:00:00');
create or replace table t1 (x int) with system versioning
partition by system_time interval 1 hour;

insert into t1 values (440);
set timestamp= unix_timestamp('2000-01-01 00:10:00');
update t1 set x= x + 1;

--echo # Check how pruning boundaries work
--replace_column 5 # 10 # 11 #
explain partitions select * from t1 for system_time as of '2000-01-01 00:59:58';
--replace_column 5 # 10 # 11 #
explain partitions select * from t1 for system_time as of '2000-01-01 00:59:59';
--replace_column 5 # 10 # 11 #
explain partitions select * from t1 for system_time as of '2000-01-01 01:00:00';
select * from t1 for system_time as of '2000-01-01 00:09:59';

set timestamp= unix_timestamp('2000-01-01 02:00:00');
update t1 set x= x + 1;

select * from t1 for system_time as of '2000-01-01 01:00:00';
select * from t1 partition (p0) order by x;

--echo # Here is how manual fix works: just add new partitions there
alter table t1 add partition partitions 3;
select * from t1 for system_time as of '2000-01-01 01:00:00';
select * from t1 partition (p0) order by x;

--echo # Check pruning after ALTER
--replace_column 5 # 10 # 11 #
explain partitions select * from t1 for system_time as of '2000-01-01 00:59:58';
--replace_column 5 # 10 # 11 #
explain partitions select * from t1 for system_time as of '2000-01-01 00:59:59';
--replace_column 5 # 10 # 11 #
explain partitions select * from t1 for system_time as of '2000-01-01 01:00:00';

drop table t1;

--enable_info
create or replace table t1 (x int) with system versioning
partition by system_time interval 3600 second
starts '2000-01-01 00:00:00' auto partitions 3;

insert into t1 values (1);
--replace_result $default_engine DEFAULT_ENGINE
show create table t1;

set timestamp= unix_timestamp('2000-01-01 02:00:00');
update t1 set x= x + 1;
--replace_result $default_engine DEFAULT_ENGINE
show create table t1;

set timestamp= unix_timestamp('2000-01-01 03:00:00');
update t1 set x= x + 2;
--replace_result $default_engine DEFAULT_ENGINE
show create table t1;

set timestamp= unix_timestamp('2000-01-01 00:00:00');
create or replace table t1 (x int) with system versioning
partition by system_time interval 1 hour auto (
    partition p1 history,
    partition p3 history,
    partition pn current);

insert into t1 values (1);
--replace_result $default_engine DEFAULT_ENGINE
show create table t1;

set timestamp= unix_timestamp('2000-01-01 02:00:00');
update t1 set x= x + 3;
--replace_result $default_engine DEFAULT_ENGINE
show create table t1;

set timestamp= unix_timestamp('2000-01-01 03:00:00');
update t1 set x= x + 4;
--replace_result $default_engine DEFAULT_ENGINE
show create table t1;

set timestamp= unix_timestamp('2000-01-01 04:00:00');
lock tables t1 write;
update t1 set x= x + 5;
--replace_result $default_engine DEFAULT_ENGINE
show create table t1;
unlock tables;
set timestamp= default;

--echo # Couple of more LOCK TABLES cases
create or replace table t1 (x int) with system versioning
partition by system_time limit 1 auto;
lock tables t1 write;
insert into t1 values (1);
update t1 set x= x + 1;
update t1 set x= x + 1;
update t1 set x= x + 1;
--replace_result $default_engine DEFAULT_ENGINE
show create table t1;
unlock tables;
--replace_result $default_engine DEFAULT_ENGINE
show create table t1;

--echo # Overflow prevention under LOCK TABLES
create or replace table t1 (x int)
with system versioning partition by system_time
limit 10 auto;

insert into t1 values (1), (2), (3), (4), (5), (6), (7), (8), (9);
update t1 set x= x + 10;

lock tables t1 write;
update t1 set x= 1 where x = 11;
update t1 set x= 2 where x = 12;
update t1 set x= 3 where x = 13;
unlock tables;

select count(x) from t1 partition (p0);
--replace_result $default_engine DEFAULT_ENGINE
show create table t1;
drop tables t1;

--echo # Test VIEW, LOCK TABLES
set timestamp= unix_timestamp('2000-01-01 00:00:00');
create or replace table t1 (x int) with system versioning
partition by system_time interval 1 hour auto;
create or replace view v1 as select * from t1;

insert into t1 values (1);
set timestamp= unix_timestamp('2000-01-01 01:00:00');
update v1 set x= x + 2;
--replace_result $default_engine DEFAULT_ENGINE
show create table t1;

set timestamp= unix_timestamp('2000-01-01 02:00:00');
lock tables v1 write;
update v1 set x= x + 3;
--replace_result $default_engine DEFAULT_ENGINE
show create table t1;
unlock tables;

drop view v1;
drop tables t1;

set timestamp= unix_timestamp('2000-01-01 00:00:00');
create or replace table t1 (x int) with system versioning
partition by system_time interval 1 hour auto partitions 3;

create or replace table t2 (y int) with system versioning
partition by system_time interval 1 hour auto;

insert into t1 values (1);
insert into t2 values (2);

set timestamp= unix_timestamp('2000-01-01 01:00:00');
update t1, t2 set x= x + 1, y= y + 1;
--replace_result $default_engine DEFAULT_ENGINE
show create table t1;
--replace_result $default_engine DEFAULT_ENGINE
show create table t2;

set timestamp= unix_timestamp('2000-01-01 02:00:00');
update t1, t2 set x= x + 1, y= y + 1;
--replace_result $default_engine DEFAULT_ENGINE
show create table t1;
--replace_result $default_engine DEFAULT_ENGINE
show create table t2;

set timestamp= unix_timestamp('2000-01-01 03:00:00');
update t1, t2 set t1.x= 0 where t1.x< t2.y;
--replace_result $default_engine DEFAULT_ENGINE
show create table t1;
# Multiupdate_prelocking_strategy::handle_end() is processed after table open.
# For PS it is possible to skip unneeded auto-creation because the above happens at
# prepare stage and auto-creation is done at execute stage.
--replace_result $default_engine DEFAULT_ENGINE 'PARTITIONS 4' 'PARTITIONS ok' 'PARTITIONS 5' 'PARTITIONS ok'
show create table t2;

drop tables t1, t2;

--echo # PS, SP, LOCK TABLES
set timestamp= unix_timestamp('2000-01-01 00:00:00');
create or replace table t1 (x int) with system versioning
partition by system_time interval 1 hour auto;

insert into t1 values (1);

set timestamp= unix_timestamp('2000-01-01 01:00:00');
execute immediate 'update t1 set x= x + 5';
--replace_result $default_engine DEFAULT_ENGINE
show create table t1;

prepare s from 'update t1 set x= x + 6';
set timestamp= unix_timestamp('2000-01-01 02:00:00');
execute s; execute s;
--replace_result $default_engine DEFAULT_ENGINE
show create table t1;

set timestamp= unix_timestamp('2000-01-01 03:00:00');
lock tables t1 write;
execute s; execute s;
--replace_result $default_engine DEFAULT_ENGINE
show create table t1;
unlock tables;
drop prepare s;

create procedure sp() update t1 set x= x + 7;
set timestamp= unix_timestamp('2000-01-01 04:00:00');
call sp; call sp;
--replace_result $default_engine DEFAULT_ENGINE
show create table t1;
set timestamp= unix_timestamp('2000-01-01 05:00:00');
lock tables t1 write;
call sp; call sp;
--replace_result $default_engine DEFAULT_ENGINE
show create table t1;
unlock tables;
drop procedure sp;

set timestamp= unix_timestamp('2001-01-01 00:00:00');
create or replace table t1 (i int) with system versioning
partition by system_time interval 1 day starts '2001-01-01 00:00:00';
insert into t1 values (0);
set timestamp= unix_timestamp('2001-01-01 00:00:01');
prepare s from 'update t1 set i= i + 1';
execute s;
set timestamp= unix_timestamp('2001-01-02 00:00:01');
execute s;
drop prepare s;

# Because of blobs:
if (!$MTR_COMBINATION_HEAP)
{
--echo # Complex table
set timestamp= unix_timestamp('2000-01-01 00:00:00');
create or replace table t1 (
  x int primary key auto_increment,
  t timestamp(6) default '2001-11-11 11:11:11',
  b blob(4096) compressed null,
  c varchar(1033) character set utf8 not null,
  u int unique,
  m enum('a', 'b', 'c') not null default 'a' comment 'absolute',
  i1 tinyint, i2 smallint, i3 bigint,
  index three(i1, i2, i3),
  v1 timestamp(6) generated always as (t + interval 1 day),
  v2 timestamp(6) generated always as (t + interval 1 month) stored,
  s timestamp(6) as row start,
  e timestamp(6) as row end,
  period for system_time (s, e),
  ps date, pe date,
  period for app_time (ps, pe),
  constraint check_constr check (u > -1))
with system versioning default charset=ucs2
partition by system_time interval 1 hour auto (
    partition p2 history,
    partition pn current);
--replace_result $default_engine DEFAULT_ENGINE
show create table t1;

insert into t1 (x, c, u, i1, i2, i3, ps, pe)
values (1, 'cc', 0, 1, 2, 3, '1999-01-01', '2000-01-01');
set timestamp= unix_timestamp('2000-01-01 01:00:00');
update t1 set x= x + 8;
--replace_result $default_engine DEFAULT_ENGINE
show create table t1;

set timestamp= unix_timestamp('2000-01-01 02:00:00');
update t1 set x= x - 8;
--replace_result $default_engine DEFAULT_ENGINE
show create table t1;
}
--disable_info

--echo # INSERT .. ON DUPLICATE KEY UPDATE (ODKU)
set timestamp= unix_timestamp('2000-01-01 00:00:00');
create or replace table t1 (x int primary key) with system versioning
partition by system_time interval 1 hour auto;
insert into t1 values (1);
set timestamp= unix_timestamp('2000-01-01 01:00:00');
insert into t1 values (1) on duplicate key update x= x + 1;
--replace_result $default_engine DEFAULT_ENGINE
show create table t1;

--echo # LOAD DATA .. REPLACE
set timestamp= unix_timestamp('2000-01-01 00:00:00');
create or replace table t1 (x int primary key) with system versioning
partition by system_time interval 1 hour auto;

insert t1 values (1), (2), (3);
select x into outfile 'MDEV-17554.data' from t1;

set timestamp= unix_timestamp('2000-01-01 01:00:00');
load data infile 'MDEV-17554.data' replace into table t1 (x);
--replace_result $default_engine DEFAULT_ENGINE
show create table t1;
--remove_file $datadir/test/MDEV-17554.data

--echo # Concurrent DML
set timestamp= unix_timestamp('2000-01-01 00:00:00');
create or replace table t1 (x int) with system versioning
partition by system_time interval 1 hour auto partitions 3;

insert into t1 values (1);
--replace_result $default_engine DEFAULT_ENGINE
show create table t1;

--connect con8, localhost, root
--connect con7, localhost, root
--connect con6, localhost, root
--connect con5, localhost, root
--connect con4, localhost, root
--connect con3, localhost, root
--connect con2, localhost, root
--connect con1, localhost, root
set timestamp= unix_timestamp('2000-01-01 02:00:00');
send update t1 set x= x + 10;
--connection con2
set timestamp= unix_timestamp('2000-01-01 02:00:00');
send update t1 set x= x + 20;
--connection con3
set timestamp= unix_timestamp('2000-01-01 02:00:00');
send update t1 set x= x + 30;
--connection con4
set timestamp= unix_timestamp('2000-01-01 02:00:00');
send update t1 set x= x + 40;
--connection con5
set timestamp= unix_timestamp('2000-01-01 02:00:00');
send update t1 set x= x + 50;
--connection con6
set timestamp= unix_timestamp('2000-01-01 02:00:00');
send update t1 set x= x + 60;
--connection con7
set timestamp= unix_timestamp('2000-01-01 02:00:00');
send update t1 set x= x + 70;
--connection con8
set timestamp= unix_timestamp('2000-01-01 02:00:00');
update t1 set x= x + 80;
--connection con1
reap;
--disconnect con1
--connection con2
reap;
--disconnect con2
--connection con3
reap;
--disconnect con3
--connection con4
reap;
--disconnect con4
--connection con5
reap;
--disconnect con5
--connection con6
reap;
--disconnect con6
--connection con7
reap;
--disconnect con7
--disconnect con8
--connection default
--replace_result $default_engine DEFAULT_ENGINE
show create table t1;

drop tables t1;
set timestamp= default;

--echo # Concurrent DML (LIMIT)
create or replace table t1 (x int) with system versioning engine heap
partition by system_time limit 1 auto partitions 3;

insert into t1 values (1);

--let $max_loop= 3
# For more intensity use
# --let $max_loop= 30
--echo update t1 set x= x + N; # (running multithreaded for $max_loop times)
--disable_query_log
--disable_result_log
--connect con9, localhost, root
--connect con10, localhost, root
--connect con11, localhost, root
--connect con12, localhost, root
--connect con13, localhost, root
--connect con14, localhost, root
--connect con15, localhost, root
--connect con16, localhost, root
--connect con17, localhost, root
--connect con18, localhost, root
--connect con19, localhost, root
--connect con20, localhost, root
--connect con8, localhost, root
--connect con7, localhost, root
--connect con6, localhost, root
--connect con5, localhost, root
--connect con4, localhost, root
--connect con3, localhost, root
--connect con2, localhost, root
--connect con1, localhost, root
--let $i= 0
while ($i < $max_loop)
{
  --connection con1
  send update t1 set x= x + 100;
  --connection con2
  send update t1 set x= x + 200;
  --connection con3
  send update t1 set x= x + 300;
  --connection con4
  send update t1 set x= x + 400;
  --connection con5
  send update t1 set x= x + 500;
  --connection con6
  send update t1 set x= x + 600;
  --connection con7
  send update t1 set x= x + 700;
  --connection con8
  send update t1 set x= x + 800;
  --connection con9
  send update t1 set x= x + 900;
  --connection con10
  send update t1 set x= x + 1000;
  --connection con11
  send update t1 set x= x + 1100;
  --connection con12
  send update t1 set x= x + 1200;
  --connection con13
  send update t1 set x= x + 1300;
  --connection con14
  send update t1 set x= x + 1400;
  --connection con15
  send update t1 set x= x + 1500;
  --connection con16
  send update t1 set x= x + 1600;
  --connection con17
  send update t1 set x= x + 1700;
  --connection con18
  send update t1 set x= x + 1800;
  --connection con19
  send update t1 set x= x + 1900;
  --connection con20
  send update t1 set x= x + 2000;
  --connection con1
  reap;
  --connection con2
  reap;
  --connection con3
  reap;
  --connection con4
  reap;
  --connection con5
  reap;
  --connection con6
  reap;
  --connection con7
  reap;
  --connection con8
  reap;
  --connection con9
  reap;
  --connection con10
  reap;
  --connection con11
  reap;
  --connection con12
  reap;
  --connection con13
  reap;
  --connection con14
  reap;
  --connection con15
  reap;
  --connection con16
  reap;
  --connection con17
  reap;
  --connection con18
  reap;
  --connection con19
  reap;
  --connection con20
  reap;
  --inc $i
}

--disconnect con1
--disconnect con2
--disconnect con3
--disconnect con4
--disconnect con5
--disconnect con6
--disconnect con7
--disconnect con8
--disconnect con9
--disconnect con10
--disconnect con11
--disconnect con12
--disconnect con13
--disconnect con14
--disconnect con15
--disconnect con16
--disconnect con17
--disconnect con18
--disconnect con19
--disconnect con20

--connection default
# Result is undeterministic under LIMIT concurrency (MDEV-28459)
# show create table t1;

--enable_query_log
--enable_result_log

drop tables t1;

--echo # Transaction
set timestamp= unix_timestamp('2000-01-01 00:00:00');
create or replace table t1 (x int) with system versioning engine innodb
partition by system_time interval 1 hour auto;

insert into t1 values (1);
set timestamp= unix_timestamp('2000-01-01 01:00:00');
start transaction;
update t1 set x= 0;
--connect con1, localhost, root
select * from t1;
show create table t1;
--connection default
commit;
show create table t1;

set timestamp= unix_timestamp('2000-01-01 02:00:00');
start transaction;
update t1 set x= 1;
--connection con1
select * from t1;
--connection default
rollback;
show create table t1;
--disconnect con1
--connection default
drop table t1;

--echo #
--echo # MDEV-25479 Auto-create: 2nd and further executions of PS or SP fail to create partition
--echo #
create table t (a int) with system versioning
  partition by system_time interval 1 hour auto;

insert into t values (1), (2);
prepare stmt from "update t set a= a + 1";
set @@timestamp= @@timestamp + 3601;
execute stmt;
set @@timestamp= @@timestamp + 3601;
execute stmt;
drop prepare stmt;
--replace_result $default_engine DEFAULT_ENGINE
show create table t;

create procedure sp() update t set a= a + 1;
set @@timestamp= @@timestamp + 3601;
call sp();
set @@timestamp= @@timestamp + 3601;
call sp();
drop procedure sp;
--replace_result $default_engine DEFAULT_ENGINE
show create table t;

# Cleanup
drop table t;

--echo #
--echo # MDEV-23639 Auto-create does not work under LOCK TABLES or inside triggers
--echo #
set timestamp= unix_timestamp('2000-01-01 00:00:00');
create or replace table t1 (x int) with system versioning
partition by system_time interval 1 hour auto
partitions 3;

create table t2 (x int);
create table t3 (x int);
insert into t3 values (3);

create trigger tr after insert on t2 for each row update t1 set x= x + 11;
create or replace procedure sp() update t1 set x= x + 5;
create or replace procedure sp2() insert into t2 values (5);
prepare ps from 'update t1 set x= x + 6';
prepare ps2 from 'insert into t2 values (6)';

insert into t1 values (1);
set timestamp= unix_timestamp('2000-01-01 02:00:00');
--replace_result $default_engine DEFAULT_ENGINE
show create table t1;
insert into t2 values (2);
--replace_result $default_engine DEFAULT_ENGINE
show create table t1;

set timestamp= unix_timestamp('2000-01-01 03:00:00');
call sp; call sp;
--replace_result $default_engine DEFAULT_ENGINE
show create table t1;
set timestamp= unix_timestamp('2000-01-01 04:00:00');
call sp2; call sp2;
--replace_result $default_engine DEFAULT_ENGINE
show create table t1;

set timestamp= unix_timestamp('2000-01-01 05:00:00');
execute ps; execute ps;
--replace_result $default_engine DEFAULT_ENGINE
show create table t1;
set timestamp= unix_timestamp('2000-01-01 06:00:00');
execute ps2; execute ps2;
--replace_result $default_engine DEFAULT_ENGINE
show create table t1;

set timestamp= unix_timestamp('2000-01-01 08:00:00');
lock tables t1 write, t2 write;
--replace_result $default_engine DEFAULT_ENGINE
show create table t1;
set timestamp= unix_timestamp('2000-01-01 09:00:00');
update t1 set x= x + 1;
--replace_result $default_engine DEFAULT_ENGINE
show create table t1;
set timestamp= unix_timestamp('2000-01-01 10:00:00');
update t1 set x= x + 2;
--replace_result $default_engine DEFAULT_ENGINE
show create table t1;
update t2 set x= x + 1;
set timestamp= unix_timestamp('2000-01-01 11:00:00');
insert into t2 values (4);
--replace_result $default_engine DEFAULT_ENGINE
show create table t1;
--error ER_TABLE_NOT_LOCKED
update t3 set x= x + 1;

set timestamp= unix_timestamp('2000-01-01 12:00:00');
call sp; call sp;
--replace_result $default_engine DEFAULT_ENGINE
show create table t1;
set timestamp= unix_timestamp('2000-01-01 13:00:00');
call sp2; call sp2;
--replace_result $default_engine DEFAULT_ENGINE
show create table t1;

set timestamp= unix_timestamp('2000-01-01 14:00:00');
execute ps; execute ps;
--replace_result $default_engine DEFAULT_ENGINE
show create table t1;
set timestamp= unix_timestamp('2000-01-01 15:00:00');
execute ps2; execute ps2;
--replace_result $default_engine DEFAULT_ENGINE
show create table t1;

unlock tables;
--replace_result $default_engine DEFAULT_ENGINE
show create table t1;

# Cleanup
drop tables t1, t2, t3;
drop procedure sp;
drop procedure sp2;
drop prepare ps;
drop prepare ps2;

--echo #
--echo # MDEV-27456 Assertion `!thd->is_error()' fails in vers_create_partitions upon DML with ER_UNKNOWN_PARTITION
--echo #
create table t (a int) with system versioning
partition by system_time interval 1 minute auto;
set @@timestamp= @@timestamp + 61;
select * from t;
--error ER_UNKNOWN_PARTITION
delete from t partition (px);
lock tables t write;
--error ER_UNKNOWN_PARTITION
delete from t partition (px);
unlock tables;
# cleanup
drop table t;

--disable_prepare_warnings
SET GLOBAL innodb_stats_persistent=@save_persistent;
=======
--echo # End of 10.7 tests
--echo #

set global innodb_stats_persistent= @save_persistent;

>>>>>>> b7ffccf4
--source suite/versioning/common_finish.inc<|MERGE_RESOLUTION|>--- conflicted
+++ resolved
@@ -512,11 +512,7 @@
 
 delete from t1 where x < 3;
 delete from t1;
-<<<<<<< HEAD
---echo ### warn about full partition
-=======
 --echo # You see warning above ^
->>>>>>> b7ffccf4
 delete from t1;
 --echo # You see warning above ^ (no matter if nothing was deleted)
 select * from t1 partition (p0sp0);
@@ -1499,7 +1495,6 @@
 --replace_result $default_engine DEFAULT_ENGINE
 show create table t1;
 
-<<<<<<< HEAD
 create or replace table t1 (f int) with system versioning
 partition by system_time;
 alter table t1 partition by hash(f);
@@ -1553,6 +1548,7 @@
 show create table t1;
 update t1 set x= x + 1;
 update t1 set x= x + 1;
+--echo # You see warning above ^
 select * from t1 partition (p0);
 select * from t1 partition (p1);
 select * from t1 partition (p2);
@@ -1564,8 +1560,6 @@
 
 --echo # End of 10.6 tests
 
-=======
->>>>>>> b7ffccf4
 --echo #
 --echo # MDEV-22166 MIGRATE PARTITION: move out partition into a table
 --echo #
@@ -1766,7 +1760,10 @@
 }
 
 --echo #
-<<<<<<< HEAD
+--echo # End of 10.7 tests
+--echo #
+
+--echo #
 --echo # MDEV-17554 Auto-create new partition for system versioned tables
 --echo #            with history partitioned by INTERVAL/LIMIT
 --echo #
@@ -1916,8 +1913,8 @@
 lock tables t1 write;
 insert into t1 values (1);
 update t1 set x= x + 1;
-update t1 set x= x + 1;
-update t1 set x= x + 1;
+update t1 set x= x + 2;
+update t1 set x= x + 3;
 --replace_result $default_engine DEFAULT_ENGINE
 show create table t1;
 unlock tables;
@@ -2501,12 +2498,6 @@
 drop table t;
 
 --disable_prepare_warnings
-SET GLOBAL innodb_stats_persistent=@save_persistent;
-=======
---echo # End of 10.7 tests
---echo #
-
 set global innodb_stats_persistent= @save_persistent;
 
->>>>>>> b7ffccf4
 --source suite/versioning/common_finish.inc