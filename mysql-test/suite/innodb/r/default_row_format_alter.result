SET @row_format = @@GLOBAL.innodb_default_row_format;
####################################
# Check if table rebuilding alter isn't affect if table is created
# with explicit row_format
CREATE TABLE t1 (a INT PRIMARY KEY, b TEXT) ROW_FORMAT=COMPACT ENGINE=INNODB;
INSERT INTO t1 VALUES (1, 'abc');
SHOW TABLE STATUS LIKE 't1';
Name	Engine	Version	Row_format	Rows	Avg_row_length	Data_length	Max_data_length	Index_length	Data_free	Auto_increment	Create_time	Update_time	Check_time	Collation	Checksum	Create_options	Comment	Max_index_length	Temporary
t1	InnoDB	#	Compact	#	#	#	#	#	#	NULL	#	#	NULL	latin1_swedish_ci	NULL	row_format=COMPACT		0	N
SET GLOBAL innodb_default_row_format=DYNAMIC;
ALTER TABLE t1 DROP PRIMARY KEY, ADD COLUMN c INT PRIMARY KEY;
# Here we expect COMPACT because it was explicitly specified at CREATE
SHOW TABLE STATUS LIKE 't1';
Name	Engine	Version	Row_format	Rows	Avg_row_length	Data_length	Max_data_length	Index_length	Data_free	Auto_increment	Create_time	Update_time	Check_time	Collation	Checksum	Create_options	Comment	Max_index_length	Temporary
t1	InnoDB	#	Compact	#	#	#	#	#	#	NULL	#	#	NULL	latin1_swedish_ci	NULL	row_format=COMPACT		0	N
DROP TABLE t1;
####################################
# Check if table rebuilding alter is affected when there is no
# row_format specified at CREATE TABLE.
SET GLOBAL innodb_default_row_format = COMPACT;
CREATE TABLE t1 (a INT PRIMARY KEY, b TEXT) ENGINE=INNODB;
INSERT INTO t1 VALUES (1, 'abc');
SHOW TABLE STATUS LIKE 't1';
<<<<<<< HEAD
Name	Engine	Version	Row_format	Rows	Avg_row_length	Data_length	Max_data_length	Index_length	Data_free	Auto_increment	Create_time	Update_time	Check_time	Collation	Checksum	Create_options	Comment	Max_index_length	Temporary
t1	InnoDB	#	Compact	#	#	#	#	#	#	NULL	#	#	NULL	latin1_swedish_ci	NULL			0	N
=======
Name	Engine	Version	Row_format	Rows	Avg_row_length	Data_length	Max_data_length	Index_length	Data_free	Auto_increment	Create_time	Update_time	Check_time	Collation	Checksum	Create_options	Comment
t1	InnoDB	#	Compact	#	#	#	#	#	#	NULL	#	#	NULL	latin1_swedish_ci	NULL		
CREATE TABLE t2 (b VARCHAR(255) CHARACTER SET utf8mb4 NOT NULL) ENGINE=InnoDB;
>>>>>>> 742b3a0d
SET GLOBAL innodb_default_row_format = DYNAMIC;
ALTER TABLE t1 DROP PRIMARY KEY, ADD COLUMN c INT PRIMARY KEY;
# Here we expect DYNAMIC because there is no explicit ROW_FORMAT and the
# default_row_format is changed to DYNAMIC just before ALTER
SHOW TABLE STATUS LIKE 't1';
Name	Engine	Version	Row_format	Rows	Avg_row_length	Data_length	Max_data_length	Index_length	Data_free	Auto_increment	Create_time	Update_time	Check_time	Collation	Checksum	Create_options	Comment	Max_index_length	Temporary
t1	InnoDB	#	Dynamic	#	#	#	#	#	#	NULL	#	#	NULL	latin1_swedish_ci	NULL			0	N
DROP TABLE t1;
ALTER TABLE t2 ADD INDEX(b);
ERROR HY000: Index column size too large. The maximum column size is 767 bytes
ALTER TABLE t2 FORCE, ADD INDEX(b);
DROP TABLE t2;
####################################
# Check the row_format effect on ALTER, ALGORITHM=COPY
SET GLOBAL innodb_default_row_format = REDUNDANT;
CREATE TABLE t1 (a INT PRIMARY KEY, b TEXT) ENGINE=INNODB;
INSERT INTO t1 VALUES (1, REPEAT('abc',1000));
SHOW TABLE STATUS LIKE 't1';
<<<<<<< HEAD
Name	Engine	Version	Row_format	Rows	Avg_row_length	Data_length	Max_data_length	Index_length	Data_free	Auto_increment	Create_time	Update_time	Check_time	Collation	Checksum	Create_options	Comment	Max_index_length	Temporary
t1	InnoDB	#	Redundant	#	#	#	#	#	#	NULL	#	#	NULL	latin1_swedish_ci	NULL			0	N
=======
Name	Engine	Version	Row_format	Rows	Avg_row_length	Data_length	Max_data_length	Index_length	Data_free	Auto_increment	Create_time	Update_time	Check_time	Collation	Checksum	Create_options	Comment
t1	InnoDB	#	Redundant	#	#	#	#	#	#	NULL	#	#	NULL	latin1_swedish_ci	NULL		
CREATE TABLE t2 (b VARCHAR(255) CHARACTER SET utf8mb4 NOT NULL) ENGINE=InnoDB;
>>>>>>> 742b3a0d
SET GLOBAL innoDB_default_row_format = COMPACT;
ALTER TABLE t1 ADD COLUMN c2 BLOB, ALGORITHM=COPY;
# Because of ALGORITHM=COPY, there is TABLE REBUILD and the table isn't
# created with explicit row_format, so we expect ROW_FORMAT=COMPACT
SHOW TABLE STATUS LIKE 't1';
Name	Engine	Version	Row_format	Rows	Avg_row_length	Data_length	Max_data_length	Index_length	Data_free	Auto_increment	Create_time	Update_time	Check_time	Collation	Checksum	Create_options	Comment	Max_index_length	Temporary
t1	InnoDB	#	Compact	#	#	#	#	#	#	NULL	#	#	NULL	latin1_swedish_ci	NULL			0	N
DROP TABLE t1;
ALTER TABLE t2 ADD INDEX(b);
ERROR HY000: Index column size too large. The maximum column size is 767 bytes
ALTER TABLE t2 FORCE, ADD INDEX(b);
ERROR HY000: Index column size too large. The maximum column size is 767 bytes
SET GLOBAL innodb_default_row_format = DYNAMIC;
ALTER TABLE t2 ADD INDEX(b);
ERROR HY000: Index column size too large. The maximum column size is 767 bytes
ALTER TABLE t2 FORCE, ADD INDEX(b);
DROP TABLE t2;

###################################
#  Check the row_format effect on ALTER, ALGORITHM=COPY on
# create table with explicit row_format
CREATE TABLE t1 (a INT PRIMARY KEY, b TEXT) ROW_FORMAT=REDUNDANT ENGINE=INNODB;
INSERT INTO t1 VALUES (1, REPEAT('abc',1000));
SHOW TABLE STATUS LIKE 't1';
Name	Engine	Version	Row_format	Rows	Avg_row_length	Data_length	Max_data_length	Index_length	Data_free	Auto_increment	Create_time	Update_time	Check_time	Collation	Checksum	Create_options	Comment	Max_index_length	Temporary
t1	InnoDB	#	Redundant	#	#	#	#	#	#	NULL	#	#	NULL	latin1_swedish_ci	NULL	row_format=REDUNDANT		0	N
SET GLOBAL innoDB_default_row_format = COMPACT;
ALTER TABLE t1 ADD COLUMN c2 BLOB, ALGORITHM=COPY;
# Because of ALGORITHM=COPY, there is TABLE REBUILD and the table is
# created with explicit row_format, so we expect original
# ROW_FORMAT=REDUNDANT
SHOW TABLE STATUS LIKE 't1';
Name	Engine	Version	Row_format	Rows	Avg_row_length	Data_length	Max_data_length	Index_length	Data_free	Auto_increment	Create_time	Update_time	Check_time	Collation	Checksum	Create_options	Comment	Max_index_length	Temporary
t1	InnoDB	#	Redundant	#	#	#	#	#	#	NULL	#	#	NULL	latin1_swedish_ci	NULL	row_format=REDUNDANT		0	N
DROP TABLE t1;

##################################
# Check row_format on ALTER ALGORITHM=INPLACE
SET GLOBAL innodb_default_row_format=COMPACT;
CREATE TABLE t1 (a INT PRIMARY KEY, b TEXT, KEY k1(b(10))) ENGINE=INNODB;
INSERT INTO t1 VALUES (1, REPEAT('abc',1000));
SHOW TABLE STATUS LIKE 't1';
Name	Engine	Version	Row_format	Rows	Avg_row_length	Data_length	Max_data_length	Index_length	Data_free	Auto_increment	Create_time	Update_time	Check_time	Collation	Checksum	Create_options	Comment	Max_index_length	Temporary
t1	InnoDB	#	Compact	#	#	#	#	#	#	NULL	#	#	NULL	latin1_swedish_ci	NULL			0	N
SET GLOBAL innodb_default_row_format=DYNAMIC;
ALTER TABLE t1 DROP INDEX k1;
# Because it is in-place operation, there is no rebuild, so the
# original format has to be retained.
SHOW TABLE STATUS LIKE 't1';
Name	Engine	Version	Row_format	Rows	Avg_row_length	Data_length	Max_data_length	Index_length	Data_free	Auto_increment	Create_time	Update_time	Check_time	Collation	Checksum	Create_options	Comment	Max_index_length	Temporary
t1	InnoDB	#	Compact	#	#	#	#	#	#	NULL	#	#	NULL	latin1_swedish_ci	NULL			0	N
DROP TABLE t1;
#
# MDEV-24758 heap-use-after-poison in innobase_add_instant_try/rec_copy
#
CREATE TABLE t1 (pk INT PRIMARY KEY) CHARACTER SET utf8 ENGINE=InnoDB;
INSERT INTO t1 VALUES (1);
SET GLOBAL innodb_default_row_format = REDUNDANT;
ALTER TABLE t1 ADD a CHAR(8) DEFAULT '';
DROP TABLE t1;
SET GLOBAL innodb_default_row_format = @row_format;
# End of 10.3 tests
SET GLOBAL innodb_default_row_format = @row_format;<|MERGE_RESOLUTION|>--- conflicted
+++ resolved
@@ -21,14 +21,9 @@
 CREATE TABLE t1 (a INT PRIMARY KEY, b TEXT) ENGINE=INNODB;
 INSERT INTO t1 VALUES (1, 'abc');
 SHOW TABLE STATUS LIKE 't1';
-<<<<<<< HEAD
 Name	Engine	Version	Row_format	Rows	Avg_row_length	Data_length	Max_data_length	Index_length	Data_free	Auto_increment	Create_time	Update_time	Check_time	Collation	Checksum	Create_options	Comment	Max_index_length	Temporary
 t1	InnoDB	#	Compact	#	#	#	#	#	#	NULL	#	#	NULL	latin1_swedish_ci	NULL			0	N
-=======
-Name	Engine	Version	Row_format	Rows	Avg_row_length	Data_length	Max_data_length	Index_length	Data_free	Auto_increment	Create_time	Update_time	Check_time	Collation	Checksum	Create_options	Comment
-t1	InnoDB	#	Compact	#	#	#	#	#	#	NULL	#	#	NULL	latin1_swedish_ci	NULL		
 CREATE TABLE t2 (b VARCHAR(255) CHARACTER SET utf8mb4 NOT NULL) ENGINE=InnoDB;
->>>>>>> 742b3a0d
 SET GLOBAL innodb_default_row_format = DYNAMIC;
 ALTER TABLE t1 DROP PRIMARY KEY, ADD COLUMN c INT PRIMARY KEY;
 # Here we expect DYNAMIC because there is no explicit ROW_FORMAT and the
@@ -47,14 +42,9 @@
 CREATE TABLE t1 (a INT PRIMARY KEY, b TEXT) ENGINE=INNODB;
 INSERT INTO t1 VALUES (1, REPEAT('abc',1000));
 SHOW TABLE STATUS LIKE 't1';
-<<<<<<< HEAD
 Name	Engine	Version	Row_format	Rows	Avg_row_length	Data_length	Max_data_length	Index_length	Data_free	Auto_increment	Create_time	Update_time	Check_time	Collation	Checksum	Create_options	Comment	Max_index_length	Temporary
 t1	InnoDB	#	Redundant	#	#	#	#	#	#	NULL	#	#	NULL	latin1_swedish_ci	NULL			0	N
-=======
-Name	Engine	Version	Row_format	Rows	Avg_row_length	Data_length	Max_data_length	Index_length	Data_free	Auto_increment	Create_time	Update_time	Check_time	Collation	Checksum	Create_options	Comment
-t1	InnoDB	#	Redundant	#	#	#	#	#	#	NULL	#	#	NULL	latin1_swedish_ci	NULL		
 CREATE TABLE t2 (b VARCHAR(255) CHARACTER SET utf8mb4 NOT NULL) ENGINE=InnoDB;
->>>>>>> 742b3a0d
 SET GLOBAL innoDB_default_row_format = COMPACT;
 ALTER TABLE t1 ADD COLUMN c2 BLOB, ALGORITHM=COPY;
 # Because of ALGORITHM=COPY, there is TABLE REBUILD and the table isn't
