--source include/have_innodb.inc
# Embedded server does not support restarting.
--source include/not_embedded.inc

# MDEV-8841 - close tables opened by previous tests, 
# so they don't get marked crashed when the server gets crashed
--disable_query_log
call mtr.add_suppression("Found 1 prepared XA transactions");
FLUSH TABLES;
--enable_query_log

CREATE TABLE t1 (a INT) ENGINE=InnoDB;
INSERT INTO t1 VALUES (1);
connect (con1,localhost,root);
XA START 'x'; UPDATE t1 set a=2; XA END 'x'; XA PREPARE 'x';
connection default;

<<<<<<< HEAD
call mtr.add_suppression("Found 1 prepared XA transactions");

--source include/kill_mysqld.inc
--source include/start_mysqld.inc
=======
--source include/kill_and_restart_mysqld.inc
>>>>>>> 4e82aaab

disconnect con1;
connect (con1,localhost,root);
--send SELECT * FROM t1 LOCK IN SHARE MODE

connection default;
let $wait_condition=
  select count(*) = 1 from information_schema.processlist
  where state = 'Sending data' and
        info = 'SELECT * FROM t1 LOCK IN SHARE MODE';
--source include/wait_condition.inc

--source include/restart_mysqld.inc

disconnect con1;

SET TRANSACTION ISOLATION LEVEL READ UNCOMMITTED;
SELECT * FROM t1;
XA ROLLBACK 'x';
SELECT * FROM t1;

DROP TABLE t1;<|MERGE_RESOLUTION|>--- conflicted
+++ resolved
@@ -15,14 +15,7 @@
 XA START 'x'; UPDATE t1 set a=2; XA END 'x'; XA PREPARE 'x';
 connection default;
 
-<<<<<<< HEAD
-call mtr.add_suppression("Found 1 prepared XA transactions");
-
---source include/kill_mysqld.inc
---source include/start_mysqld.inc
-=======
 --source include/kill_and_restart_mysqld.inc
->>>>>>> 4e82aaab
 
 disconnect con1;
 connect (con1,localhost,root);
