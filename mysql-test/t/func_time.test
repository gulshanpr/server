#
# time functions
#
--disable_warnings
drop table if exists t1,t2,t3;
--enable_warnings

# Set timezone to GMT-3, to make it possible to use "interval 3 hour"
set time_zone="+03:00";

select from_days(to_days("960101")),to_days(960201)-to_days("19960101"),to_days(date_add(curdate(), interval 1 day))-to_days(curdate()),weekday("1997-11-29");
select period_add("9602",-12),period_diff(199505,"9404") ;

select now()-now(),weekday(curdate())-weekday(now()),unix_timestamp()-unix_timestamp(now());
select from_unixtime(unix_timestamp("1994-03-02 10:11:12")),from_unixtime(unix_timestamp("1994-03-02 10:11:12"),"%Y-%m-%d %h:%i:%s"),from_unixtime(unix_timestamp("1994-03-02 10:11:12"))+0;
select sec_to_time(9001),sec_to_time(9001)+0,time_to_sec("15:12:22"),
  sec_to_time(time_to_sec("0:30:47")/6.21);
select sec_to_time(time_to_sec('-838:59:59'));
select now()-curdate()*1000000-curtime();
select strcmp(current_timestamp(),concat(current_date()," ",current_time()));
select strcmp(localtime(),concat(current_date()," ",current_time()));
select strcmp(localtimestamp(),concat(current_date()," ",current_time()));
select date_format("1997-01-02 03:04:05", "%M %W %D %Y %y %m %d %h %i %s %w");
select date_format("1997-01-02", concat("%M %W %D ","%Y %y %m %d %h %i %s %w"));
select dayofmonth("1997-01-02"),dayofmonth(19970323);
select month("1997-01-02"),year("98-02-03"),dayofyear("1997-12-31");
select month("2001-02-00"),year("2001-00-00");
select DAYOFYEAR("1997-03-03"), WEEK("1998-03-03"), QUARTER(980303);
select HOUR("1997-03-03 23:03:22"), MINUTE("23:03:22"), SECOND(230322);

# Test of week and yearweek
select week(19980101),week(19970101),week(19980101,1),week(19970101,1);
select week(19981231),week(19971231),week(19981231,1),week(19971231,1);
select week(19950101),week(19950101,1);
select yearweek('1981-12-31',1),yearweek('1982-01-01',1),yearweek('1982-12-31',1),yearweek('1983-01-01',1);
select yearweek('1987-01-01',1),yearweek('1987-01-01');
select week("2000-01-01",0) as '2000', week("2001-01-01",0) as '2001', week("2002-01-01",0) as '2002',week("2003-01-01",0) as '2003', week("2004-01-01",0) as '2004', week("2005-01-01",0) as '2005', week("2006-01-01",0) as '2006';
select week("2000-01-06",0) as '2000', week("2001-01-06",0) as '2001', week("2002-01-06",0) as '2002',week("2003-01-06",0) as '2003', week("2004-01-06",0) as '2004', week("2005-01-06",0) as '2005', week("2006-01-06",0) as '2006';
select week("2000-01-01",1) as '2000', week("2001-01-01",1) as '2001', week("2002-01-01",1) as '2002',week("2003-01-01",1) as '2003', week("2004-01-01",1) as '2004', week("2005-01-01",1) as '2005', week("2006-01-01",1) as '2006';
select week("2000-01-06",1) as '2000', week("2001-01-06",1) as '2001', week("2002-01-06",1) as '2002',week("2003-01-06",1) as '2003', week("2004-01-06",1) as '2004', week("2005-01-06",1) as '2005', week("2006-01-06",1) as '2006';
select yearweek("2000-01-01",0) as '2000', yearweek("2001-01-01",0) as '2001', yearweek("2002-01-01",0) as '2002',yearweek("2003-01-01",0) as '2003', yearweek("2004-01-01",0) as '2004', yearweek("2005-01-01",0) as '2005', yearweek("2006-01-01",0) as '2006';
select yearweek("2000-01-06",0) as '2000', yearweek("2001-01-06",0) as '2001', yearweek("2002-01-06",0) as '2002',yearweek("2003-01-06",0) as '2003', yearweek("2004-01-06",0) as '2004', yearweek("2005-01-06",0) as '2005', yearweek("2006-01-06",0) as '2006';
select yearweek("2000-01-01",1) as '2000', yearweek("2001-01-01",1) as '2001', yearweek("2002-01-01",1) as '2002',yearweek("2003-01-01",1) as '2003', yearweek("2004-01-01",1) as '2004', yearweek("2005-01-01",1) as '2005', yearweek("2006-01-01",1) as '2006';
select yearweek("2000-01-06",1) as '2000', yearweek("2001-01-06",1) as '2001', yearweek("2002-01-06",1) as '2002',yearweek("2003-01-06",1) as '2003', yearweek("2004-01-06",1) as '2004', yearweek("2005-01-06",1) as '2005', yearweek("2006-01-06",1) as '2006';
select week(19981231,2), week(19981231,3), week(20000101,2), week(20000101,3);
select week(20001231,2),week(20001231,3);

select week(19981231,0) as '0', week(19981231,1) as '1', week(19981231,2) as '2', week(19981231,3) as '3', week(19981231,4) as '4', week(19981231,5) as '5', week(19981231,6) as '6', week(19981231,7) as '7';
select week(20000101,0) as '0', week(20000101,1) as '1', week(20000101,2) as '2', week(20000101,3) as '3', week(20000101,4) as '4', week(20000101,5) as '5', week(20000101,6) as '6', week(20000101,7) as '7';
select week(20000106,0) as '0', week(20000106,1) as '1', week(20000106,2) as '2', week(20000106,3) as '3', week(20000106,4) as '4', week(20000106,5) as '5', week(20000106,6) as '6', week(20000106,7) as '7';
select week(20001231,0) as '0', week(20001231,1) as '1', week(20001231,2) as '2', week(20001231,3) as '3', week(20001231,4) as '4', week(20001231,5) as '5', week(20001231,6) as '6', week(20001231,7) as '7';
select week(20010101,0) as '0', week(20010101,1) as '1', week(20010101,2) as '2', week(20010101,3) as '3', week(20010101,4) as '4', week(20010101,5) as '5', week(20010101,6) as '6', week(20010101,7) as '7';

select yearweek(20001231,0), yearweek(20001231,1), yearweek(20001231,2), yearweek(20001231,3), yearweek(20001231,4), yearweek(20001231,5), yearweek(20001231,6), yearweek(20001231,7);

set default_week_format = 6;
select week(20001231), week(20001231,6);
set default_week_format = 0;

set default_week_format = 2;
select week(20001231),week(20001231,2),week(20001231,0);
set default_week_format = 0;

select date_format('1998-12-31','%x-%v'),date_format('1999-01-01','%x-%v');
select date_format('1999-12-31','%x-%v'),date_format('2000-01-01','%x-%v');

select dayname("1962-03-03"),dayname("1962-03-03")+0;
select monthname("1972-03-04"),monthname("1972-03-04")+0;
select time_format(19980131000000,'%H|%I|%k|%l|%i|%p|%r|%S|%T');
select time_format(19980131010203,'%H|%I|%k|%l|%i|%p|%r|%S|%T');
select time_format(19980131131415,'%H|%I|%k|%l|%i|%p|%r|%S|%T');
select time_format(19980131010015,'%H|%I|%k|%l|%i|%p|%r|%S|%T');
select date_format(concat('19980131',131415),'%H|%I|%k|%l|%i|%p|%r|%S|%T| %M|%W|%D|%Y|%y|%a|%b|%j|%m|%d|%h|%s|%w');
select date_format(19980021000000,'%H|%I|%k|%l|%i|%p|%r|%S|%T| %M|%W|%D|%Y|%y|%a|%b|%j|%m|%d|%h|%s|%w');
select date_add("1997-12-31 23:59:59",INTERVAL 1 SECOND);
select date_add("1997-12-31 23:59:59",INTERVAL 1 MINUTE);
select date_add("1997-12-31 23:59:59",INTERVAL 1 HOUR);
select date_add("1997-12-31 23:59:59",INTERVAL 1 DAY);
select date_add("1997-12-31 23:59:59",INTERVAL 1 MONTH);
select date_add("1997-12-31 23:59:59",INTERVAL 1 YEAR);
select date_add("1997-12-31 23:59:59",INTERVAL "1:1" MINUTE_SECOND);
select date_add("1997-12-31 23:59:59",INTERVAL "1:1" HOUR_MINUTE);
select date_add("1997-12-31 23:59:59",INTERVAL "1:1" DAY_HOUR);
select date_add("1997-12-31 23:59:59",INTERVAL "1 1" YEAR_MONTH);
select date_add("1997-12-31 23:59:59",INTERVAL "1:1:1" HOUR_SECOND);
select date_add("1997-12-31 23:59:59",INTERVAL "1 1:1" DAY_MINUTE);
select date_add("1997-12-31 23:59:59",INTERVAL "1 1:1:1" DAY_SECOND);

select date_sub("1998-01-01 00:00:00",INTERVAL 1 SECOND);
select date_sub("1998-01-01 00:00:00",INTERVAL 1 MINUTE);
select date_sub("1998-01-01 00:00:00",INTERVAL 1 HOUR);
select date_sub("1998-01-01 00:00:00",INTERVAL 1 DAY);
select date_sub("1998-01-01 00:00:00",INTERVAL 1 MONTH);
select date_sub("1998-01-01 00:00:00",INTERVAL 1 YEAR);
select date_sub("1998-01-01 00:00:00",INTERVAL "1:1" MINUTE_SECOND);
select date_sub("1998-01-01 00:00:00",INTERVAL "1:1" HOUR_MINUTE);
select date_sub("1998-01-01 00:00:00",INTERVAL "1:1" DAY_HOUR);
select date_sub("1998-01-01 00:00:00",INTERVAL "1 1" YEAR_MONTH);
select date_sub("1998-01-01 00:00:00",INTERVAL "1:1:1" HOUR_SECOND);
select date_sub("1998-01-01 00:00:00",INTERVAL "1 1:1" DAY_MINUTE);
select date_sub("1998-01-01 00:00:00",INTERVAL "1 1:1:1" DAY_SECOND);

select date_add("1997-12-31 23:59:59",INTERVAL 100000 SECOND);
select date_add("1997-12-31 23:59:59",INTERVAL -100000 MINUTE);
select date_add("1997-12-31 23:59:59",INTERVAL 100000 HOUR);
select date_add("1997-12-31 23:59:59",INTERVAL -100000 DAY);
select date_add("1997-12-31 23:59:59",INTERVAL 100000 MONTH);
select date_add("1997-12-31 23:59:59",INTERVAL -100000 YEAR);
select date_add("1997-12-31 23:59:59",INTERVAL "10000:1" MINUTE_SECOND);
select date_add("1997-12-31 23:59:59",INTERVAL "-10000:1" HOUR_MINUTE);
select date_add("1997-12-31 23:59:59",INTERVAL "10000:1" DAY_HOUR);
select date_add("1997-12-31 23:59:59",INTERVAL "-100 1" YEAR_MONTH);
select date_add("1997-12-31 23:59:59",INTERVAL "10000:99:99" HOUR_SECOND);
select date_add("1997-12-31 23:59:59",INTERVAL " -10000 99:99" DAY_MINUTE);
select date_add("1997-12-31 23:59:59",INTERVAL "10000 99:99:99" DAY_SECOND);
select "1997-12-31 23:59:59" + INTERVAL 1 SECOND;
select INTERVAL 1 DAY + "1997-12-31";
select "1998-01-01 00:00:00" - INTERVAL 1 SECOND;

select date_sub("1998-01-02",INTERVAL 31 DAY);
select date_add("1997-12-31",INTERVAL 1 SECOND);
select date_add("1997-12-31",INTERVAL 1 DAY);
select date_add(NULL,INTERVAL 100000 SECOND);
select date_add("1997-12-31 23:59:59",INTERVAL NULL SECOND);
select date_add("1997-12-31 23:59:59",INTERVAL NULL MINUTE_SECOND);
select date_add("9999-12-31 23:59:59",INTERVAL 1 SECOND);
select date_sub("0000-00-00 00:00:00",INTERVAL 1 SECOND);
select date_add('1998-01-30',Interval 1 month);
select date_add('1998-01-30',Interval '2:1' year_month);
select date_add('1996-02-29',Interval '1' year);
select extract(YEAR FROM "1999-01-02 10:11:12");
select extract(YEAR_MONTH FROM "1999-01-02");
select extract(DAY FROM "1999-01-02");
select extract(DAY_HOUR FROM "1999-01-02 10:11:12");
select extract(DAY_MINUTE FROM "02 10:11:12");
select extract(DAY_SECOND FROM "225 10:11:12");
select extract(HOUR FROM "1999-01-02 10:11:12");
select extract(HOUR_MINUTE FROM "10:11:12");
select extract(HOUR_SECOND FROM "10:11:12");
select extract(MINUTE FROM "10:11:12");
select extract(MINUTE_SECOND FROM "10:11:12");
select extract(SECOND FROM "1999-01-02 10:11:12");
select extract(MONTH FROM "2001-02-00");

#
# test EXTRACT QUARTER (Bug #18100)
#

SELECT EXTRACT(QUARTER FROM '2004-01-15') AS quarter;
SELECT EXTRACT(QUARTER FROM '2004-02-15') AS quarter;
SELECT EXTRACT(QUARTER FROM '2004-03-15') AS quarter;
SELECT EXTRACT(QUARTER FROM '2004-04-15') AS quarter;
SELECT EXTRACT(QUARTER FROM '2004-05-15') AS quarter;
SELECT EXTRACT(QUARTER FROM '2004-06-15') AS quarter;
SELECT EXTRACT(QUARTER FROM '2004-07-15') AS quarter;
SELECT EXTRACT(QUARTER FROM '2004-08-15') AS quarter;
SELECT EXTRACT(QUARTER FROM '2004-09-15') AS quarter;
SELECT EXTRACT(QUARTER FROM '2004-10-15') AS quarter;
SELECT EXTRACT(QUARTER FROM '2004-11-15') AS quarter;
SELECT EXTRACT(QUARTER FROM '2004-12-15') AS quarter;
#
# MySQL Bugs: #12356: DATE_SUB or DATE_ADD incorrectly returns null
#
SELECT DATE_SUB(str_to_date('9999-12-31 00:01:00','%Y-%m-%d %H:%i:%s'), INTERVAL 1 MINUTE);
SELECT DATE_ADD(str_to_date('9999-12-30 23:59:00','%Y-%m-%d %H:%i:%s'), INTERVAL 1 MINUTE);

#
# Test big intervals (Bug #3498)
#
SELECT "1900-01-01 00:00:00" + INTERVAL 2147483648 SECOND;
SELECT "1900-01-01 00:00:00" + INTERVAL "1:2147483647" MINUTE_SECOND;
SELECT "1900-01-01 00:00:00" + INTERVAL "100000000:214748364700" MINUTE_SECOND;SELECT "1900-01-01 00:00:00" + INTERVAL 1<<37 SECOND;
SELECT "1900-01-01 00:00:00" + INTERVAL 1<<31 MINUTE;
SELECT "1900-01-01 00:00:00" + INTERVAL 1<<20 HOUR;

SELECT "1900-01-01 00:00:00" + INTERVAL 1<<38 SECOND;
SELECT "1900-01-01 00:00:00" + INTERVAL 1<<33 MINUTE;
SELECT "1900-01-01 00:00:00" + INTERVAL 1<<30 HOUR;
SELECT "1900-01-01 00:00:00" + INTERVAL "1000000000:214748364700" MINUTE_SECOND;

#
# Bug #614 (multiple extracts in where)
#

create table t1 (ctime varchar(20));
insert into t1 values ('2001-01-12 12:23:40');
select ctime, hour(ctime) from t1;
select ctime from t1 where extract(MONTH FROM ctime) = 1 AND extract(YEAR FROM ctime) = 2001;
drop table t1;

#
# Test bug with monthname() and NULL
#

create table t1 (id int);
create table t2 (id int, date date);
insert into t1 values (1);
insert into t2 values (1, "0000-00-00");
insert into t1 values (2);
insert into t2 values (2, "2000-01-01");
select monthname(date) from t1 inner join t2 on t1.id = t2.id;
select monthname(date) from t1 inner join t2 on t1.id = t2.id order by t1.id;
drop table t1,t2;

#
# Test bug with month() and year() on text fields with wrong information

CREATE TABLE t1 (updated text) ENGINE=MyISAM;
INSERT INTO t1 VALUES ('');
SELECT month(updated) from t1;
SELECT year(updated) from t1;
drop table t1;

#
# Check that functions work identically on 0000-00-00 as a constant and on a
# column
#

create table t1 (d date, dt datetime, t timestamp, c char(10));
insert into t1 values ("0000-00-00", "0000-00-00", "0000-00-00", "0000-00-00");
select dayofyear("0000-00-00"),dayofyear(d),dayofyear(dt),dayofyear(t),dayofyear(c) from t1;
select dayofmonth("0000-00-00"),dayofmonth(d),dayofmonth(dt),dayofmonth(t),dayofmonth(c) from t1;
select month("0000-00-00"),month(d),month(dt),month(t),month(c) from t1;
select quarter("0000-00-00"),quarter(d),quarter(dt),quarter(t),quarter(c) from t1;
select week("0000-00-00"),week(d),week(dt),week(t),week(c) from t1;
select year("0000-00-00"),year(d),year(dt),year(t),year(c) from t1;
select yearweek("0000-00-00"),yearweek(d),yearweek(dt),yearweek(t),yearweek(c) from t1;
select to_days("0000-00-00"),to_days(d),to_days(dt),to_days(t),to_days(c) from t1;
select extract(MONTH FROM "0000-00-00"),extract(MONTH FROM d),extract(MONTH FROM dt),extract(MONTH FROM t),extract(MONTH FROM c) from t1;
drop table t1;


#
# Test problem with TIMESTAMP and BETWEEN
#

CREATE TABLE t1 ( start datetime default NULL);
INSERT INTO t1 VALUES ('2002-10-21 00:00:00'),('2002-10-28 00:00:00'),('2002-11-04 00:00:00');
CREATE TABLE t2 ( ctime1 timestamp NOT NULL, ctime2 timestamp NOT NULL);
INSERT INTO t2 VALUES (20021029165106,20021105164731);
CREATE TABLE t3 (ctime1 char(19) NOT NULL, ctime2 char(19) NOT NULL);
INSERT INTO t3 VALUES ("2002-10-29 16:51:06","2002-11-05 16:47:31");

# The following statement should be fixed to return a row in 4.1
select * from t1, t2 where t1.start between t2.ctime1 and t2.ctime2;
select * from t1, t2 where t1.start >= t2.ctime1 and t1.start <= t2.ctime2;
select * from t1, t3 where t1.start between t3.ctime1 and t3.ctime2;
drop table t1,t2,t3;

#
# Test unix timestamp
#
select @a:=FROM_UNIXTIME(1);
select unix_timestamp(@a);
select unix_timestamp('1969-12-01 19:00:01');

#
# Tests for bug #6439 "unix_timestamp() function returns wrong datetime 
# values for too big argument", bug #7515 "from_unixtime(0) now
# returns NULL instead of the epoch" and bug #9191
# "TIMESTAMP/from_unixtime() no longer accepts 2^31-1."
# unix_timestamp() should return error for too big or negative argument.
# It should return Epoch value for zero argument since it seems that many
# users rely on this fact, from_unixtime() should work with values
# up to INT_MAX32 because of the same reason.
#
select from_unixtime(-1);
# check for from_unixtime(2^31-1) and from_unixtime(2^31)
select from_unixtime(2147483647);
select from_unixtime(2147483648);
select from_unixtime(0);

#
# Some more tests for bug #9191 "TIMESTAMP/from_unixtime() no
# longer accepts 2^31-1". Here we test that from_unixtime and
# unix_timestamp are consistent, when working with boundary dates.
#
select unix_timestamp(from_unixtime(2147483647));
select unix_timestamp(from_unixtime(2147483648));

# check for invalid dates

# bad year
select unix_timestamp('2039-01-20 01:00:00');
select unix_timestamp('1968-01-20 01:00:00');
# bad month
select unix_timestamp('2038-02-10 01:00:00');
select unix_timestamp('1969-11-20 01:00:00');
# bad day
select unix_timestamp('2038-01-20 01:00:00');
select unix_timestamp('1969-12-30 01:00:00');

#
# Check negative shift (we subtract several days for boundary dates during
# conversion).
select unix_timestamp('2038-01-17 12:00:00');

#
# Check positive shift. (it happens only on
# platfroms with unsigned time_t, such as QNX)
#
select unix_timestamp('1970-01-01 03:00:01');

# check bad date, close to the boundary (we cut them off in the very end)
select unix_timestamp('2038-01-19 07:14:07');


#
# Test types from + INTERVAL
#

CREATE TABLE t1 (datetime datetime, timestamp timestamp, date date, time time);
INSERT INTO t1 values ("2001-01-02 03:04:05", "2002-01-02 03:04:05", "2003-01-02", "06:07:08");
SELECT * from t1;
select date_add("1997-12-31",INTERVAL 1 SECOND);
select date_add("1997-12-31",INTERVAL "1 1" YEAR_MONTH);

select date_add(datetime, INTERVAL 1 SECOND) from t1;
select date_add(datetime, INTERVAL 1 YEAR) from t1;

select date_add(date,INTERVAL 1 SECOND) from t1;
select date_add(date,INTERVAL 1 MINUTE) from t1;
select date_add(date,INTERVAL 1 HOUR) from t1;
select date_add(date,INTERVAL 1 DAY) from t1;
select date_add(date,INTERVAL 1 MONTH) from t1;
select date_add(date,INTERVAL 1 YEAR) from t1;
select date_add(date,INTERVAL "1:1" MINUTE_SECOND) from t1;
select date_add(date,INTERVAL "1:1" HOUR_MINUTE) from t1;
select date_add(date,INTERVAL "1:1" DAY_HOUR) from t1;
select date_add(date,INTERVAL "1 1" YEAR_MONTH) from t1;
select date_add(date,INTERVAL "1:1:1" HOUR_SECOND) from t1;
select date_add(date,INTERVAL "1 1:1" DAY_MINUTE) from t1;
select date_add(date,INTERVAL "1 1:1:1" DAY_SECOND) from t1;
select date_add(date,INTERVAL "1" WEEK) from t1;
select date_add(date,INTERVAL "1" QUARTER) from t1;
select timestampadd(MINUTE, 1, date) from t1;
select timestampadd(WEEK, 1, date) from t1;
select timestampadd(SQL_TSI_SECOND, 1, date) from t1;
# Prepared statements doesn't support FRAC_SECOND yet
--disable_ps_protocol
select timestampadd(SQL_TSI_FRAC_SECOND, 1, date) from t1;
--enable_ps_protocol

select timestampdiff(MONTH, '2001-02-01', '2001-05-01') as a;
select timestampdiff(YEAR, '2002-05-01', '2001-01-01') as a;
select timestampdiff(QUARTER, '2002-05-01', '2001-01-01') as a;
select timestampdiff(MONTH, '2000-03-28', '2000-02-29') as a;
select timestampdiff(MONTH, '1991-03-28', '2000-02-29') as a;
select timestampdiff(SQL_TSI_WEEK, '2001-02-01', '2001-05-01') as a;
select timestampdiff(SQL_TSI_HOUR, '2001-02-01', '2001-05-01') as a;
select timestampdiff(SQL_TSI_DAY, '2001-02-01', '2001-05-01') as a;
select timestampdiff(SQL_TSI_MINUTE, '2001-02-01 12:59:59', '2001-05-01 12:58:59') as a;
select timestampdiff(SQL_TSI_SECOND, '2001-02-01 12:59:59', '2001-05-01 12:58:58') as a;
select timestampdiff(SQL_TSI_FRAC_SECOND, '2001-02-01 12:59:59.120000', '2001-05-01 12:58:58.119999') as a;

select timestampdiff(SQL_TSI_DAY, '1986-02-01', '1986-03-01') as a1,
       timestampdiff(SQL_TSI_DAY, '1900-02-01', '1900-03-01') as a2,
       timestampdiff(SQL_TSI_DAY, '1996-02-01', '1996-03-01') as a3,
       timestampdiff(SQL_TSI_DAY, '2000-02-01', '2000-03-01') as a4;

# bug 16226
SELECT TIMESTAMPDIFF(day,'2006-01-10 14:30:28','2006-01-11 14:30:27');
SELECT TIMESTAMPDIFF(day,'2006-01-10 14:30:28','2006-01-11 14:30:28');
SELECT TIMESTAMPDIFF(day,'2006-01-10 14:30:28','2006-01-11 14:30:29');
SELECT TIMESTAMPDIFF(day,'2006-01-10 14:30:28','2006-01-12 14:30:27');
SELECT TIMESTAMPDIFF(day,'2006-01-10 14:30:28','2006-01-12 14:30:28');
SELECT TIMESTAMPDIFF(day,'2006-01-10 14:30:28','2006-01-12 14:30:29');

SELECT TIMESTAMPDIFF(week,'2006-01-10 14:30:28','2006-01-17 14:30:27');
SELECT TIMESTAMPDIFF(week,'2006-01-10 14:30:28','2006-01-17 14:30:28');
SELECT TIMESTAMPDIFF(week,'2006-01-10 14:30:28','2006-01-17 14:30:29');
SELECT TIMESTAMPDIFF(week,'2006-01-10 14:30:28','2006-01-24 14:30:27');
SELECT TIMESTAMPDIFF(week,'2006-01-10 14:30:28','2006-01-24 14:30:28');
SELECT TIMESTAMPDIFF(week,'2006-01-10 14:30:28','2006-01-24 14:30:29');

SELECT TIMESTAMPDIFF(month,'2006-01-10 14:30:28','2006-02-10 14:30:27');
SELECT TIMESTAMPDIFF(month,'2006-01-10 14:30:28','2006-02-10 14:30:28');
SELECT TIMESTAMPDIFF(month,'2006-01-10 14:30:28','2006-02-10 14:30:29');
SELECT TIMESTAMPDIFF(month,'2006-01-10 14:30:28','2006-03-10 14:30:27');
SELECT TIMESTAMPDIFF(month,'2006-01-10 14:30:28','2006-03-10 14:30:28');
SELECT TIMESTAMPDIFF(month,'2006-01-10 14:30:28','2006-03-10 14:30:29');

SELECT TIMESTAMPDIFF(year,'2006-01-10 14:30:28','2007-01-10 14:30:27');
SELECT TIMESTAMPDIFF(year,'2006-01-10 14:30:28','2007-01-10 14:30:28');
SELECT TIMESTAMPDIFF(year,'2006-01-10 14:30:28','2007-01-10 14:30:29');
SELECT TIMESTAMPDIFF(year,'2006-01-10 14:30:28','2008-01-10 14:30:27');
SELECT TIMESTAMPDIFF(year,'2006-01-10 14:30:28','2008-01-10 14:30:28');
SELECT TIMESTAMPDIFF(year,'2006-01-10 14:30:28','2008-01-10 14:30:29');

# end of bug

select date_add(time,INTERVAL 1 SECOND) from t1;
drop table t1;

# test for last_day
select last_day('2000-02-05') as f1, last_day('2002-12-31') as f2,
       last_day('2003-03-32') as f3, last_day('2003-04-01') as f4,
       last_day('2001-01-01 01:01:01') as f5, last_day(NULL),
       last_day('2001-02-12');

create table t1 select last_day('2000-02-05') as a,
                from_days(to_days("960101")) as b;
describe t1;
select * from t1;
drop table t1;
select last_day('2000-02-05') as a,
       from_days(to_days("960101")) as b;

select date_add(last_day("1997-12-1"), INTERVAL 1 DAY);
select length(last_day("1997-12-1"));
select last_day("1997-12-1")+0;
select last_day("1997-12-1")+0.0;

# Test SAPDB UTC_% functions. This part is TZ dependant (It is supposed that
# TZ variable set to GMT-3

select strcmp(date_sub(localtimestamp(), interval 3 hour), utc_timestamp())=0;
select strcmp(date_format(date_sub(localtimestamp(), interval 3 hour),"%T"), utc_time())=0;
select strcmp(date_format(date_sub(localtimestamp(), interval 3 hour),"%Y-%m-%d"), utc_date())=0;
select strcmp(date_format(utc_timestamp(),"%T"), utc_time())=0;
select strcmp(date_format(utc_timestamp(),"%Y-%m-%d"), utc_date())=0;
select strcmp(concat(utc_date(),' ',utc_time()),utc_timestamp())=0;

explain extended select period_add("9602",-12),period_diff(199505,"9404"),from_days(to_days("960101")),dayofmonth("1997-01-02"), month("1997-01-02"), monthname("1972-03-04"),dayofyear("0000-00-00"),HOUR("1997-03-03 23:03:22"),MINUTE("23:03:22"),SECOND(230322),QUARTER(980303),WEEK("1998-03-03"),yearweek("2000-01-01",1),week(19950101,1),year("98-02-03"),weekday(curdate())-weekday(now()),dayname("1962-03-03"),unix_timestamp(),sec_to_time(time_to_sec("0:30:47")/6.21),curtime(),utc_time(),curdate(),utc_date(),utc_timestamp(),date_format("1997-01-02 03:04:05", "%M %W %D %Y %y %m %d %h %i %s %w"),from_unixtime(unix_timestamp("1994-03-02 10:11:12")),"1997-12-31 23:59:59" + INTERVAL 1 SECOND,"1998-01-01 00:00:00" - INTERVAL 1 SECOND,INTERVAL 1 DAY + "1997-12-31", extract(YEAR FROM "1999-01-02 10:11:12"),date_add("1997-12-31 23:59:59",INTERVAL 1 SECOND);

SET @TMP='2007-08-01 12:22:49';
CREATE TABLE t1 (d DATETIME);
INSERT INTO t1 VALUES ('2007-08-01 12:22:59');
INSERT INTO t1 VALUES ('2007-08-01 12:23:01');
INSERT INTO t1 VALUES ('2007-08-01 12:23:20');
SELECT count(*) FROM t1 WHERE d>FROM_DAYS(TO_DAYS(@TMP)) AND d<=FROM_DAYS(TO_DAYS(@TMP)+1);
DROP TABLE t1;

#
# Bug #10568
#

select last_day('2005-00-00');
select last_day('2005-00-01');
select last_day('2005-01-00');

#
# Bug #18501: monthname and NULLs
#

select monthname(str_to_date(null, '%m')), monthname(str_to_date(null, '%m')),
       monthname(str_to_date(1, '%m')), monthname(str_to_date(0, '%m'));

#
# Bug #16327: problem with timestamp < 1970
#

set time_zone='-6:00';
create table t1(a timestamp);
insert into t1 values (19691231190001);
select * from t1;
drop table t1;

#
# Bug#16377 result of DATE/TIME functions were compared as strings which
#           can lead to a wrong result.
# Now wrong dates should be compared only with CAST()
create table t1(f1 date, f2 time, f3 datetime);
insert into t1 values ("2006-01-01", "12:01:01", "2006-01-01 12:01:01");
insert into t1 values ("2006-01-02", "12:01:02", "2006-01-02 12:01:02");
select f1 from t1 where f1 between CAST("2006-1-1" as date) and CAST(20060101 as date);
select f1 from t1 where f1 between cast("2006-1-1" as date) and cast("2006.1.1" as date);
select f1 from t1 where date(f1) between cast("2006-1-1" as date) and cast("2006.1.1" as date);
select f2 from t1 where f2 between cast("12:1:2" as time) and cast("12:2:2" as time);
select f2 from t1 where time(f2) between cast("12:1:2" as time) and cast("12:2:2" as time);
select f3 from t1 where f3 between cast("2006-1-1 12:1:1" as datetime) and cast("2006-1-1 12:1:2" as datetime);
select f3 from t1 where timestamp(f3) between cast("2006-1-1 12:1:1" as datetime) and cast("2006-1-1 12:1:2" as datetime);
select f1 from t1 where cast("2006-1-1" as date) between f1 and f3;
select f1 from t1 where cast("2006-1-1" as date) between date(f1) and date(f3);
select f1 from t1 where cast("2006-1-1" as date) between f1 and cast('zzz' as date);
select f1 from t1 where makedate(2006,1) between date(f1) and date(f3);
select f1 from t1 where makedate(2006,2) between date(f1) and date(f3);
drop table t1;

#
# Bug #16546
# 

create table t1 select now() - now(), curtime() - curtime(), 
                       sec_to_time(1) + 0, from_unixtime(1) + 0;
show create table t1;
drop table t1;

#
# Bug #11655: Wrong time is returning from nested selects - maximum time exists
#
# check if SEC_TO_TIME() handles out-of-range values correctly
SELECT SEC_TO_TIME(3300000);
SELECT SEC_TO_TIME(3300000)+0;
SELECT SEC_TO_TIME(3600 * 4294967296);

# check if TIME_TO_SEC() handles out-of-range values correctly
SELECT TIME_TO_SEC('916:40:00');

# check if ADDTIME() handles out-of-range values correctly
SELECT ADDTIME('500:00:00', '416:40:00');
SELECT ADDTIME('916:40:00', '416:40:00');

# check if SUBTIME() handles out-of-range values correctly
SELECT SUBTIME('916:40:00', '416:40:00');
SELECT SUBTIME('-916:40:00', '416:40:00');

# check if MAKETIME() handles out-of-range values correctly
SELECT MAKETIME(916,0,0);
SELECT MAKETIME(4294967296, 0, 0);
SELECT MAKETIME(-4294967296, 0, 0);
SELECT MAKETIME(0, 4294967296, 0);
SELECT MAKETIME(0, 0, 4294967296);
SELECT MAKETIME(CAST(-1 AS UNSIGNED), 0, 0);

# check if EXTRACT() handles out-of-range values correctly
SELECT EXTRACT(HOUR FROM '100000:02:03');

# check if we get proper warnings if both input string truncation
# and out-of-range value occur
CREATE TABLE t1(f1 TIME);
INSERT INTO t1 VALUES('916:00:00 a');
SELECT * FROM t1;
DROP TABLE t1;

#
# Bug #20927: sec_to_time treats big unsigned as signed
#
# check if SEC_TO_TIME() handles BIGINT UNSIGNED values correctly
SELECT SEC_TO_TIME(CAST(-1 AS UNSIGNED));

#
# 21913: DATE_FORMAT() Crashes mysql server if I use it through
#        mysql-connector-j driver.
#

SET NAMES latin1;
SET character_set_results = NULL;
SHOW VARIABLES LIKE 'character_set_results';

CREATE TABLE testBug8868 (field1 DATE, field2 VARCHAR(32) CHARACTER SET BINARY);
INSERT INTO testBug8868 VALUES ('2006-09-04', 'abcd');

SELECT DATE_FORMAT(field1,'%b-%e %l:%i%p') as fmtddate, field2 FROM testBug8868;

DROP TABLE testBug8868;

SET NAMES DEFAULT;

#
# Bug #31160: MAKETIME() crashes server when returning NULL in ORDER BY using 
# filesort
#
CREATE TABLE t1 (
  a TIMESTAMP
);
INSERT INTO t1 VALUES (now()), (now());
SELECT 1 FROM t1 ORDER BY MAKETIME(1, 1, a);
DROP TABLE t1;
#
# Bug #19844 time_format in Union truncates values
#

(select time_format(timediff(now(), DATE_SUB(now(),INTERVAL 5 DAY)),'%H') As H)
union
(select time_format(timediff(now(), DATE_SUB(now(),INTERVAL 5 DAY)),'%H') As H);
(select time_format(timediff(now(), DATE_SUB(now(),INTERVAL 5 DAY)),'%k') As H)
union
(select time_format(timediff(now(), DATE_SUB(now(),INTERVAL 5 DAY)),'%k') As H);
(select time_format(timediff(now(), DATE_SUB(now(),INTERVAL 5 HOUR)),'%H') As H)
union
(select time_format(timediff(now(), DATE_SUB(now(),INTERVAL 5 HOUR)),'%H') As H);

(select time_format(timediff(now(), DATE_SUB(now(),INTERVAL 5 HOUR)),'%k') As H)
union
(select time_format(timediff(now(), DATE_SUB(now(),INTERVAL 5 HOUR)),'%k') As H);

#
# Bug #23653: crash if last_day('0000-00-00')
#

select last_day('0000-00-00');

#
# Bug 23616: datetime functions with double argumets
#

select isnull(week(now() + 0)), isnull(week(now() + 0.2)),
  week(20061108), week(20061108.01), week(20061108085411.000002);

--echo End of 4.1 tests

explain extended select timestampdiff(SQL_TSI_WEEK, '2001-02-01', '2001-05-01') as a1,
			timestampdiff(SQL_TSI_FRAC_SECOND, '2001-02-01 12:59:59.120000', '2001-05-01 12:58:58.119999') as a2;

#
# Bug #10590: %h, %I, and %l format specifies should all return results in
# the 0-11 range
#
select time_format('100:00:00', '%H %k %h %I %l');

#
# Bug #12562: Make SYSDATE behave like it does in Oracle: always the current
#             time, regardless of magic to make NOW() always the same for the
#             entirety of a statement.
SET GLOBAL log_bin_trust_function_creators = 1;

create table t1 (a timestamp default '2005-05-05 01:01:01',
                 b timestamp default '2005-05-05 01:01:01');
delimiter //;
drop function if exists t_slow_sysdate;
create function t_slow_sysdate() returns timestamp
begin
  do sleep(2);
  return sysdate();
end;
//

insert into t1 set a = sysdate(), b = t_slow_sysdate();//

create trigger t_before before insert on t1
for each row begin
  set new.b = t_slow_sysdate();
end
//

delimiter ;//

insert into t1 set a = sysdate();

select a != b from t1;

drop trigger t_before;
drop function t_slow_sysdate;
drop table t1;

SET GLOBAL log_bin_trust_function_creators = 0;

create table t1 (a datetime, i int, b datetime);
insert into t1 select sysdate(), sleep(1), sysdate() from dual;
select a != b from t1;
drop table t1;

delimiter //;
create procedure t_sysdate()
begin
  select sysdate() into @a;
  do sleep(2);
  select sysdate() into @b;
  select @a != @b;
end;
//
delimiter ;//
call t_sysdate();
drop procedure t_sysdate;

#
# Bug #13534: timestampdiff() returned incorrect results across leap years
#
select timestampdiff(month,'2004-09-11','2004-09-11');
select timestampdiff(month,'2004-09-11','2005-09-11');
select timestampdiff(month,'2004-09-11','2006-09-11');
select timestampdiff(month,'2004-09-11','2007-09-11');
select timestampdiff(month,'2005-09-11','2004-09-11');
select timestampdiff(month,'2005-09-11','2003-09-11');

select timestampdiff(month,'2004-02-28','2005-02-28');
select timestampdiff(month,'2004-02-29','2005-02-28');
select timestampdiff(month,'2004-02-28','2005-02-28');
select timestampdiff(month,'2004-03-29','2005-03-28');
select timestampdiff(month,'2003-02-28','2004-02-29');
select timestampdiff(month,'2003-02-28','2005-02-28');

select timestampdiff(month,'1999-09-11','2001-10-10');
select timestampdiff(month,'1999-09-11','2001-9-11');

select timestampdiff(year,'1999-09-11','2001-9-11');
select timestampdiff(year,'2004-02-28','2005-02-28');
select timestampdiff(year,'2004-02-29','2005-02-28');

#
# Bug #18618: BETWEEN for dates with the second argument being a constant
#             expression and the first and the third arguments being fields 
#

CREATE TABLE t1 (id int NOT NULL PRIMARY KEY, day date);
CREATE TABLE t2 (id int NOT NULL PRIMARY KEY, day date);

INSERT INTO t1 VALUES
  (1, '2005-06-01'), (2, '2005-02-01'), (3, '2005-07-01');
INSERT INTO t2 VALUES
  (1, '2005-08-01'), (2, '2005-06-15'), (3, '2005-07-15');

SELECT * FROM t1, t2 
  WHERE t1.day BETWEEN 
               '2005.09.01' - INTERVAL 6 MONTH AND t2.day;
SELECT * FROM t1, t2 
  WHERE CAST(t1.day AS DATE) BETWEEN 
                             '2005.09.01' - INTERVAL 6 MONTH AND t2.day;
 
DROP TABLE t1,t2;


# Restore timezone to default
set time_zone= @@global.time_zone;

#
# Bug #22229: bug in DATE_ADD()
#

select str_to_date('10:00 PM', '%h:%i %p') + INTERVAL 10 MINUTE;

#
# Bug #21103: DATE column not compared as DATE
#

create table t1 (field DATE);
insert into t1 values ('2006-11-06');
select * from t1 where field < '2006-11-06 04:08:36.0'; 
select * from t1 where field = '2006-11-06 04:08:36.0'; 
select * from t1 where field = '2006-11-06'; 
select * from t1 where CAST(field as DATETIME) < '2006-11-06 04:08:36.0';
select * from t1 where CAST(field as DATE) < '2006-11-06 04:08:36.0';
drop table t1;

#
# Bug #25643: SEC_TO_TIME function problem
#
CREATE TABLE t1 (a int, t1 time, t2 time, d date, PRIMARY KEY  (a));
INSERT INTO t1 VALUES (1, '10:00:00', NULL, NULL), 
       (2, '11:00:00', '11:15:00', '1972-02-06');
SELECT t1, t2, SEC_TO_TIME( TIME_TO_SEC( t2 ) - TIME_TO_SEC( t1 ) ), QUARTER(d) 
  FROM t1;
SELECT t1, t2, SEC_TO_TIME( TIME_TO_SEC( t2 ) - TIME_TO_SEC( t1 ) ), QUARTER(d)
  FROM t1 ORDER BY a DESC;
DROP TABLE t1;

#
# Bug #20293: group by cuts off value from time_format
#
# Check if using GROUP BY with TIME_FORMAT() produces correct results

SELECT TIME_FORMAT(SEC_TO_TIME(a),"%H:%i:%s") FROM (SELECT 3020399 AS a UNION SELECT 3020398 ) x GROUP BY 1;

#
# Bug#28875 Conversion between ASCII and LATIN1 charsets does not function
#
set names latin1;
create table t1 (a varchar(15) character set ascii not null);
insert into t1 values ('070514-000000');
# Conversion of date_format() result to ASCII
# is safe with the default locale en_US
--replace_column 1 #
select concat(a,ifnull(min(date_format(now(), '%Y-%m-%d')),' ull')) from t1;
# Error for swe7: it is not ASCII compatible
set names swe7;
--error 1267
select concat(a,ifnull(min(date_format(now(), '%Y-%m-%d')),' ull')) from t1;
set names latin1;
# Conversion of date_format() result to ASCII
# is not safe with the non-default locale fr_FR
# because month and day names can have accented characters
set lc_time_names=fr_FR;
--error 1267
select concat(a,ifnull(min(date_format(now(), '%Y-%m-%d')),' ull')) from t1;
set lc_time_names=en_US;
drop table t1;

#
# Bug#32180: DATE_ADD treats datetime numeric argument as DATE
#            instead of DATETIME
#

select DATE_ADD('20071108181000', INTERVAL 1 DAY);
select DATE_ADD(20071108181000,   INTERVAL 1 DAY);
select DATE_ADD('20071108',       INTERVAL 1 DAY);
select DATE_ADD(20071108,         INTERVAL 1 DAY);

<<<<<<< HEAD
--echo End of 5.0 tests

#
# Bug #18997
#

select date_sub("0050-01-01 00:00:01",INTERVAL 2 SECOND);
select date_sub("0199-01-01 00:00:01",INTERVAL 2 SECOND);
select date_add("0199-12-31 23:59:59",INTERVAL 2 SECOND);
select date_sub("0200-01-01 00:00:01",INTERVAL 2 SECOND);
select date_sub("0200-01-01 00:00:01",INTERVAL 1 SECOND);
select date_sub("0200-01-01 00:00:01",INTERVAL 2 SECOND);
select date_add("2001-01-01 23:59:59",INTERVAL -2000 YEAR);
select date_sub("50-01-01 00:00:01",INTERVAL 2 SECOND);
select date_sub("90-01-01 00:00:01",INTERVAL 2 SECOND);
select date_sub("0069-01-01 00:00:01",INTERVAL 2 SECOND);
select date_sub("0169-01-01 00:00:01",INTERVAL 2 SECOND);


--echo End of 5.1 tests
=======
#
# Bug#32770: LAST_DAY() returns a DATE, but somehow internally keeps
#            track of the TIME.
#

select LAST_DAY('2007-12-06 08:59:19.05') - INTERVAL 1 SECOND;

--echo End of 5.0 tests
>>>>>>> 8651aeb2
<|MERGE_RESOLUTION|>--- conflicted
+++ resolved
@@ -776,7 +776,13 @@
 select DATE_ADD('20071108',       INTERVAL 1 DAY);
 select DATE_ADD(20071108,         INTERVAL 1 DAY);
 
-<<<<<<< HEAD
+#
+# Bug#32770: LAST_DAY() returns a DATE, but somehow internally keeps
+#            track of the TIME.
+#
+
+select LAST_DAY('2007-12-06 08:59:19.05') - INTERVAL 1 SECOND;
+
 --echo End of 5.0 tests
 
 #
@@ -796,14 +802,4 @@
 select date_sub("0169-01-01 00:00:01",INTERVAL 2 SECOND);
 
 
---echo End of 5.1 tests
-=======
-#
-# Bug#32770: LAST_DAY() returns a DATE, but somehow internally keeps
-#            track of the TIME.
-#
-
-select LAST_DAY('2007-12-06 08:59:19.05') - INTERVAL 1 SECOND;
-
---echo End of 5.0 tests
->>>>>>> 8651aeb2
+--echo End of 5.1 tests