#######################################################
# Wrapper for rpl_multi_update3.test to allow multi   #
# Engines to reuse test code. By JBM 2006-02-15       #
# Added comments section and to skip when ndb is      #
# Default engine.                                     #
#######################################################
--source include/not_ndb_default.inc
<<<<<<< HEAD
=======
--source include/master-slave.inc
>>>>>>> 274829b4
let $engine_type=MyISAM;
-- source extra/rpl_tests/rpl_multi_update3.test<|MERGE_RESOLUTION|>--- conflicted
+++ resolved
@@ -5,9 +5,6 @@
 # Default engine.                                     #
 #######################################################
 --source include/not_ndb_default.inc
-<<<<<<< HEAD
-=======
 --source include/master-slave.inc
->>>>>>> 274829b4
 let $engine_type=MyISAM;
 -- source extra/rpl_tests/rpl_multi_update3.test