#
# test of MERGE TABLES
#

--disable_warnings
drop table if exists t1,t2,t3,t4,t5,t6;
drop database if exists mysqltest;
--enable_warnings

create table t1 (a int not null primary key auto_increment, message char(20));
create table t2 (a int not null primary key auto_increment, message char(20));
INSERT INTO t1 (message) VALUES ("Testing"),("table"),("t1");
INSERT INTO t2 (message) VALUES ("Testing"),("table"),("t2");
create table t3 (a int not null, b char(20), key(a)) engine=MERGE UNION=(t1,t2);
select * from t3;
select * from t3 order by a desc;
drop table t3;
insert into t1 select NULL,message from t2;
insert into t2 select NULL,message from t1;
insert into t1 select NULL,message from t2;
insert into t2 select NULL,message from t1;
insert into t1 select NULL,message from t2;
insert into t2 select NULL,message from t1;
insert into t1 select NULL,message from t2;
insert into t2 select NULL,message from t1;
insert into t1 select NULL,message from t2;
insert into t2 select NULL,message from t1;
insert into t1 select NULL,message from t2;
create table t3 (a int not null, b char(20), key(a)) engine=MERGE UNION=(test.t1,test.t2);
explain select * from t3 where a < 10;
explain select * from t3 where a > 10 and a < 20;
select * from t3 where a = 10;
select * from t3 where a < 10;
select * from t3 where a > 10 and a < 20;
explain select a from t3 order by a desc limit 10;
select a from t3 order by a desc limit 10;
select a from t3 order by a desc limit 300,10;
delete from t3 where a=3;
select * from t3 where a < 10;
delete from t3 where a >= 6 and a <= 8;
select * from t3 where a < 10;
update t3 set a=3 where a=9;
select * from t3 where a < 10;
update t3 set a=6 where a=7;
select * from t3 where a < 10;
show create table t3;

# The following should give errors
create table t4 (a int not null, b char(10), key(a)) engine=MERGE UNION=(t1,t2);
--error 1016
select * from t4;
--error 1016
alter table t4 add column c int;

#
# Test tables in different databases
#
create database mysqltest;
create table mysqltest.t6 (a int not null primary key auto_increment, message char(20));
create table t5 (a int not null, b char(20), key(a)) engine=MERGE UNION=(test.t1,mysqltest.t6);
show create table t5;
alter table t5 engine=myisam;
drop table t5, mysqltest.t6;
drop database mysqltest;

# Because of windows, it's important that we drop the merge tables first!
drop table t4,t3,t1,t2;
  
create table t1 (c char(10)) engine=myisam;
create table t2 (c char(10)) engine=myisam;
create table t3 (c char(10)) union=(t1,t2) engine=merge;
insert into t1 (c) values ('test1');
insert into t1 (c) values ('test1');
insert into t1 (c) values ('test1');
insert into t2 (c) values ('test2');
insert into t2 (c) values ('test2');
insert into t2 (c) values ('test2');
select * from t3;
select * from t3;
delete from t3 where 1=1;
select * from t3;
select * from t1;
drop table t3,t2,t1;

#
# Test 2
#

CREATE TABLE t1 (incr int not null, othr int not null, primary key(incr));
CREATE TABLE t2 (incr int not null, othr int not null, primary key(incr));
CREATE TABLE t3 (incr int not null, othr int not null, primary key(incr))
ENGINE=MERGE UNION=(t1,t2);

SELECT * from t3;

INSERT INTO t1 VALUES ( 1,10),( 3,53),( 5,21),( 7,12),( 9,17);
INSERT INTO t2 VALUES ( 2,24),( 4,33),( 6,41),( 8,26),( 0,32);
INSERT INTO t1 VALUES (11,20),(13,43),(15,11),(17,22),(19,37);
INSERT INTO t2 VALUES (12,25),(14,31),(16,42),(18,27),(10,30);

SELECT * from t3 where incr in (1,2,3,4) order by othr;
alter table t3 UNION=(t1);
select count(*) from t3;
alter table t3 UNION=(t1,t2);
select count(*) from t3;
alter table t3 ENGINE=MYISAM;
select count(*) from t3;

# Test that ALTER TABLE rembers the old UNION

drop table t3;
CREATE TABLE t3 (incr int not null, othr int not null, primary key(incr))
ENGINE=MERGE UNION=(t1,t2);
show create table t3;
alter table t3 drop primary key;
show create table t3;

drop table t3,t2,t1;

#
# Test table without unions
#
create table t1 (a int not null, key(a)) engine=merge;
select * from t1;
drop table t1;

#
# Bug in flush tables combined with MERGE tables
#

create table t1 (a int not null, b int not null, key(a,b));
create table t2 (a int not null, b int not null, key(a,b));
create table t3 (a int not null, b int not null, key(a,b)) ENGINE=MERGE UNION=(t1,t2);
insert into t1 values (1,2),(2,1),(0,0),(4,4),(5,5),(6,6);
insert into t2 values (1,1),(2,2),(0,0),(4,4),(5,5),(6,6);
flush tables;
select * from t3 where a=1 order by b limit 2;
drop table t3,t1,t2;

#
# [phi] testing INSERT_METHOD stuff
#

# first testing of common stuff with new parameters
create table t1 (a int not null, b int not null auto_increment, primary key(a,b));
create table t2 (a int not null, b int not null auto_increment, primary key(a,b));
create table t3 (a int not null, b int not null, key(a,b)) UNION=(t1,t2) INSERT_METHOD=NO;
create table t4 (a int not null, b int not null, key(a,b)) ENGINE=MERGE UNION=(t1,t2) INSERT_METHOD=NO;
create table t5 (a int not null, b int not null auto_increment, primary key(a,b)) ENGINE=MERGE UNION=(t1,t2) INSERT_METHOD=FIRST;
create table t6 (a int not null, b int not null auto_increment, primary key(a,b)) ENGINE=MERGE UNION=(t1,t2) INSERT_METHOD=LAST;
show create table t3;
show create table t4;
show create table t5;
show create table t6;
insert into t1 values (1,NULL),(1,NULL),(1,NULL),(1,NULL);
insert into t2 values (2,NULL),(2,NULL),(2,NULL),(2,NULL);
select * from t3 order by b,a limit 3;
select * from t4 order by b,a limit 3;
select * from t5 order by b,a limit 3,3;
select * from t6 order by b,a limit 6,3;
# now testing inserts and where the data gets written
insert into t5 values (5,1),(5,2);
insert into t6 values (6,1),(6,2);
select * from t1 order by a,b;
select * from t2 order by a,b;
select * from t4 order by a,b;
# preperation for next test
insert into t3 values (3,1),(3,2),(3,3),(3,4);
select * from t3 order by a,b;
# now testing whether options are kept by alter table
alter table t4 UNION=(t1,t2,t3);
show create table t4;
select * from t4 order by a,b;
# testing switching off insert method and inserts again
alter table t4 INSERT_METHOD=FIRST;
show create table t4;
insert into t4 values (4,1),(4,2);
select * from t1 order by a,b;
select * from t2 order by a,b;
select * from t3 order by a,b;
select * from t4 order by a,b;
select * from t5 order by a,b;
# auto_increment
select 1;
insert into t5 values (1,NULL),(5,NULL);
insert into t6 values (2,NULL),(6,NULL);
select * from t1 order by a,b;
select * from t2 order by a,b;
select * from t5 order by a,b;
select * from t6 order by a,b;
insert into t1 values (99,NULL);
select * from t4 where a+0 > 90;
# bug#4008 - cannot determine a unique key that caused "dupl. key error"
--error 1062
insert t5 values (1,1);
--error 1062
insert t6 values (2,1);
insert t5 values (1,1) on duplicate key update b=b+10;
insert t6 values (2,1) on duplicate key update b=b+20;
select * from t5 where a < 3;
drop table t6, t5, t4, t3, t2, t1;

CREATE TABLE t1 (  a int(11) NOT NULL default '0',  b int(11) NOT NULL default '0',  PRIMARY KEY  (a,b)) ENGINE=MyISAM;
INSERT INTO t1 VALUES (1,1), (2,1);
CREATE TABLE t2 (  a int(11) NOT NULL default '0',  b int(11) NOT NULL default '0',  PRIMARY KEY  (a,b)) ENGINE=MyISAM;
INSERT INTO t2 VALUES (1,2), (2,2);
CREATE TABLE t3 (  a int(11) NOT NULL default '0',  b int(11) NOT NULL default '0',  KEY a (a,b)) ENGINE=MRG_MyISAM UNION=(t1,t2);
select max(b) from t3 where a = 2;
select max(b) from t1 where a = 2;
drop table t3,t1,t2;

#
# temporary merge tables
#
create table t1 (a int not null);
create table t2 (a int not null);
insert into t1 values (1);
insert into t2 values (2);
create temporary table t3 (a int not null) ENGINE=MERGE UNION=(t1,t2);
select * from t3;
create temporary table t4 (a int not null);
create temporary table t5 (a int not null);
insert into t4 values (1);
insert into t5 values (2);
create temporary table t6 (a int not null) ENGINE=MERGE UNION=(t4,t5);
select * from t6;
drop table t6, t3, t1, t2, t4, t5;

#
# testing merge::records_in_range and optimizer
#

CREATE TABLE t1 (
  fileset_id tinyint(3) unsigned NOT NULL default '0',
  file_code varchar(32) NOT NULL default '',
  fileset_root_id tinyint(3) unsigned NOT NULL default '0',
  PRIMARY KEY  (fileset_id,file_code),
  KEY files (fileset_id,fileset_root_id)
) ENGINE=MyISAM;
INSERT INTO t1 VALUES (2, '0000000111', 1), (2, '0000000112', 1), (2, '0000000113', 1),
(2, '0000000114', 1), (2, '0000000115', 1), (2, '0000000116', 1), (2, '0000000117', 1),
(2, '0000000118', 1), (2, '0000000119', 1), (2, '0000000120', 1);
CREATE TABLE t2 (
  fileset_id tinyint(3) unsigned NOT NULL default '0',
  file_code varchar(32) NOT NULL default '',
  fileset_root_id tinyint(3) unsigned NOT NULL default '0',
  PRIMARY KEY  (fileset_id,file_code),
  KEY files (fileset_id,fileset_root_id)
) ENGINE=MRG_MyISAM UNION=(t1);

EXPLAIN SELECT * FROM t2 IGNORE INDEX (files) WHERE fileset_id = 2
AND file_code BETWEEN '0000000115' AND '0000000120' LIMIT 1;
EXPLAIN SELECT * FROM t2 WHERE fileset_id = 2
AND file_code BETWEEN '0000000115' AND '0000000120' LIMIT 1;
EXPLAIN SELECT * FROM t1 WHERE fileset_id = 2
AND file_code BETWEEN '0000000115' AND '0000000120' LIMIT 1;
EXPLAIN SELECT * FROM t2 WHERE fileset_id = 2
AND file_code = '0000000115' LIMIT 1;
DROP TABLE t2, t1;

#
# Test of ORDER BY DESC on key (Bug #515)
#

create table t1 (x int, y int, index xy(x, y));
create table t2 (x int, y int, index xy(x, y));
create table t3 (x int, y int, index xy(x, y)) engine=merge union=(t1,t2);
insert into t1 values(1, 2);
insert into t2 values(1, 3);
select * from t3 where x = 1 and y < 5 order by y;
# Bug is that followng query returns empty set while it must be same as above
select * from t3 where x = 1 and y < 5 order by y desc;
drop table t1,t2,t3;

#
# Bug#5232: CREATE TABLE ... SELECT
#

create table t1 (a int);
create table t2 (a int);
insert into t1 values (0);
insert into t2 values (1);
--error 1093
create table t3 engine=merge union=(t1, t2) select * from t1;
--error 1093
create table t3 engine=merge union=(t1, t2) select * from t2;
drop table t1, t2;

<<<<<<< HEAD
# BUG#6699 : no sorting on 'ref' retrieval 
create table t1 (a int,b int,c int, index (a,b,c));
create table t2 (a int,b int,c int, index (a,b,c));
create table t3 (a int,b int,c int, index (a,b,c))
  engine=merge union=(t1 ,t2);
insert into t1 (a,b,c) values (1,1,0),(1,2,0);
insert into t2 (a,b,c) values (1,1,1),(1,2,1);

explain select a,b,c from t3 force index (a) where a=1 order by a,b,c;
select a,b,c from t3 force index (a) where a=1 order by a,b,c;

# this actually wasn't affected:
explain select a,b,c from t3 force index (a) where a=1 order by a desc, b desc, c desc;
select a,b,c from t3 force index (a) where a=1 order by a desc, b desc, c desc;

# BUG#7377 SHOW index on MERGE table crashes debug server
show index from t3;

drop table t1, t2, t3;

#
# Bug#10400 - Improperly-defined MERGE table crashes with INSERT ... ON DUPLICATE KEY UPDATE
#
CREATE TABLE t1 ( a INT AUTO_INCREMENT PRIMARY KEY, b VARCHAR(10), UNIQUE (b) )
  ENGINE=MyISAM;
CREATE TABLE t2 ( a INT AUTO_INCREMENT, b VARCHAR(10), INDEX (a), INDEX (b) )
  ENGINE=MERGE UNION (t1) INSERT_METHOD=FIRST;
INSERT INTO t2 (b) VALUES (1) ON DUPLICATE KEY UPDATE b=2;
INSERT INTO t2 (b) VALUES (1) ON DUPLICATE KEY UPDATE b=3;
SELECT b FROM t2;
DROP TABLE t1, t2;

# End of 4.1 tests
=======
#
# Bug#9112 - Merge table with composite index producing invalid results with some queries
# This test case will fail only without the bugfix and some
# non-deterministic circumstances. It depends on properly initialized
# "un-initialized" memory. At the time it happens with a standard
# non-debug build. But there is no guarantee that this will be always so.
#
create table t1 (
 a double(16,6),
 b varchar(10),
 index (a,b)
) engine=merge union=(t2,t3);

create table t2 (
 a double(16,6),
 b varchar(10),
 index (a,b)
) engine=myisam;

create table t3 (
 a double(16,6),
 b varchar(10),
 index (a,b)
) engine=myisam;

insert into t2 values ( null, '');
insert into t2 values ( 9999999999.999999, '');
insert into t3 select * from t2;
select min(a), max(a) from t1;
flush tables;
select min(a), max(a) from t1;
drop table t1, t2, t3;
>>>>>>> 93c94c37
<|MERGE_RESOLUTION|>--- conflicted
+++ resolved
@@ -286,7 +286,38 @@
 create table t3 engine=merge union=(t1, t2) select * from t2;
 drop table t1, t2;
 
-<<<<<<< HEAD
+#
+# Bug#9112 - Merge table with composite index producing invalid results with some queries
+# This test case will fail only without the bugfix and some
+# non-deterministic circumstances. It depends on properly initialized
+# "un-initialized" memory. At the time it happens with a standard
+# non-debug build. But there is no guarantee that this will be always so.
+#
+create table t1 (
+ a double(16,6),
+ b varchar(10),
+ index (a,b)
+) engine=merge union=(t2,t3);
+
+create table t2 (
+ a double(16,6),
+ b varchar(10),
+ index (a,b)
+) engine=myisam;
+
+create table t3 (
+ a double(16,6),
+ b varchar(10),
+ index (a,b)
+) engine=myisam;
+
+insert into t2 values ( null, '');
+insert into t2 values ( 9999999999.999999, '');
+insert into t3 select * from t2;
+select min(a), max(a) from t1;
+flush tables;
+select min(a), max(a) from t1;
+drop table t1, t2, t3;
 # BUG#6699 : no sorting on 'ref' retrieval 
 create table t1 (a int,b int,c int, index (a,b,c));
 create table t2 (a int,b int,c int, index (a,b,c));
@@ -319,38 +350,4 @@
 SELECT b FROM t2;
 DROP TABLE t1, t2;
 
-# End of 4.1 tests
-=======
-#
-# Bug#9112 - Merge table with composite index producing invalid results with some queries
-# This test case will fail only without the bugfix and some
-# non-deterministic circumstances. It depends on properly initialized
-# "un-initialized" memory. At the time it happens with a standard
-# non-debug build. But there is no guarantee that this will be always so.
-#
-create table t1 (
- a double(16,6),
- b varchar(10),
- index (a,b)
-) engine=merge union=(t2,t3);
-
-create table t2 (
- a double(16,6),
- b varchar(10),
- index (a,b)
-) engine=myisam;
-
-create table t3 (
- a double(16,6),
- b varchar(10),
- index (a,b)
-) engine=myisam;
-
-insert into t2 values ( null, '');
-insert into t2 values ( 9999999999.999999, '');
-insert into t3 select * from t2;
-select min(a), max(a) from t1;
-flush tables;
-select min(a), max(a) from t1;
-drop table t1, t2, t3;
->>>>>>> 93c94c37
+# End of 4.1 tests