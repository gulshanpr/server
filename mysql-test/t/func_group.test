--- conflicted
+++ resolved
@@ -764,28 +764,16 @@
 select i, count(*), std(s1/s2) from bug22555 group by i order by i;
 select i, count(*), std(o1/o2) from bug22555 group by i order by i;
 select i, count(*), std(e1/e2) from bug22555 group by i order by i;
-<<<<<<< HEAD
-select std(s1/s2) from bug22555;
-select std(o1/o2) from bug22555;
-select std(e1/e2) from bug22555;
-=======
 select round(std(s1/s2), 17) from bug22555;
 select std(o1/o2) from bug22555;
 select round(std(e1/e2), 17) from bug22555;
->>>>>>> 5d5b3801
 set div_precision_increment=20;
 select i, count(*), std(s1/s2) from bug22555 group by i order by i;
 select i, count(*), std(o1/o2) from bug22555 group by i order by i;
 select i, count(*), std(e1/e2) from bug22555 group by i order by i;
-<<<<<<< HEAD
-select std(s1/s2) from bug22555;
-select std(o1/o2) from bug22555;
-select std(e1/e2) from bug22555;
-=======
 select round(std(s1/s2), 17) from bug22555;
 select std(o1/o2) from bug22555;
 select round(std(e1/e2), 17) from bug22555;
->>>>>>> 5d5b3801
 set @@div_precision_increment=@saved_div_precision_increment;
 drop table bug22555;
 
