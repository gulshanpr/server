#
# NOTE. Please do not switch connection inside this test.
#       subselect.test is included from several other test cases which set
#       explicit session properties that must be preserved throughout the test.
#       If you need to use a dedicated connection for a test case,
#       close the new connection and switch back to "default" as soon
#       as possible.
#
# Initialise
--disable_warnings
drop table if exists t1,t2,t3,t4,t5,t6,t7,t8,t11,t12;
drop view if exists v2;
--enable_warnings

set @subselect_tmp=@@optimizer_switch;
set @@optimizer_switch=ifnull(@optimizer_switch_for_subselect_test,
                              "semijoin=on,firstmatch=on,loosescan=on,semijoin_with_cache=on,partial_match_rowid_merge=off,partial_match_table_scan=off");

if (`select @join_cache_level_for_subselect_test is null`)
{
  set join_cache_level=1;
}
if (`select @join_cache_level_for_subselect_test is not null`)
{
  set join_cache_level=@join_cache_level_for_subselect_test;
}
 set optimizer_switch='mrr=on,mrr_sort_keys=on,index_condition_pushdown=on';

select (select 2);
explain extended select (select 2);
SELECT (SELECT 1) UNION SELECT (SELECT 2);
explain extended SELECT (SELECT 1) UNION SELECT (SELECT 2);
SELECT (SELECT (SELECT 0 UNION SELECT 0));
explain extended SELECT (SELECT (SELECT 0 UNION SELECT 0));
-- error ER_ILLEGAL_REFERENCE
SELECT (SELECT 1 FROM (SELECT 1) as b HAVING a=1) as a;
-- error ER_ILLEGAL_REFERENCE
SELECT (SELECT 1 FROM (SELECT 1) as b HAVING b=1) as a,(SELECT 1 FROM (SELECT 1) as c HAVING a=1) as b;
SELECT (SELECT 1),MAX(1) FROM (SELECT 1) as a;
-- error ER_ILLEGAL_REFERENCE
SELECT (SELECT a) as a;
EXPLAIN EXTENDED SELECT 1 FROM (SELECT 1 as a) as b  HAVING (SELECT a)=1;
SELECT 1 FROM (SELECT 1 as a) as b HAVING (SELECT a)=1;
-- error ER_BAD_FIELD_ERROR
SELECT (SELECT 1), a;
SELECT 1 as a FROM (SELECT 1) as b HAVING (SELECT a)=1;
-- error ER_BAD_FIELD_ERROR
SELECT 1 FROM (SELECT (SELECT a) b) c;
SELECT * FROM (SELECT 1 as id) b WHERE id IN (SELECT * FROM (SELECT 1 as id) c ORDER BY id);
-- error ER_OPERAND_COLUMNS
SELECT * FROM (SELECT 1) a  WHERE 1 IN (SELECT 1,1);
SELECT 1 IN (SELECT 1);
SELECT 1 FROM (SELECT 1 as a) b WHERE 1 IN (SELECT (SELECT a));
-- error ER_WRONG_USAGE
select (SELECT 1 FROM (SELECT 1) a PROCEDURE ANALYSE(1));
-- error ER_PARSE_ERROR
SELECT 1 FROM (SELECT 1) a PROCEDURE ANALYSE((SELECT 1));
-- error ER_BAD_FIELD_ERROR
SELECT (SELECT 1) as a FROM (SELECT 1) b WHERE (SELECT a) IS NULL;
-- error ER_BAD_FIELD_ERROR
SELECT (SELECT 1) as a FROM (SELECT 1) b WHERE (SELECT a) IS NOT NULL;
SELECT (SELECT 1,2,3) = ROW(1,2,3);
SELECT (SELECT 1,2,3) = ROW(1,2,1);
SELECT (SELECT 1,2,3) < ROW(1,2,1);
SELECT (SELECT 1,2,3) > ROW(1,2,1);
SELECT (SELECT 1,2,3) = ROW(1,2,NULL);
SELECT ROW(1,2,3) = (SELECT 1,2,3);
SELECT ROW(1,2,3) = (SELECT 1,2,1);
SELECT ROW(1,2,3) < (SELECT 1,2,1);
SELECT ROW(1,2,3) > (SELECT 1,2,1);
SELECT ROW(1,2,3) = (SELECT 1,2,NULL);
SELECT (SELECT 1.5,2,'a') = ROW(1.5,2,'a');
SELECT (SELECT 1.5,2,'a') = ROW(1.5,2,'b');
SELECT (SELECT 1.5,2,'a') = ROW('1.5b',2,'b');
SELECT (SELECT 'b',2,'a') = ROW(1.5,2,'a');
SELECT (SELECT 1.5,2,'a') = ROW(1.5,'2','a');
SELECT (SELECT 1.5,'c','a') = ROW(1.5,2,'a');

-- error ER_OPERAND_COLUMNS
SELECT (SELECT * FROM (SELECT 'test' a,'test' b) a);

SELECT 1 as a,(SELECT a+a) b,(SELECT b);

create table t1 (a int);
create table t2 (a int, b int);
create table t3 (a int);
create table t4 (a int not null, b int not null);
insert into t1 values (2);
insert into t2 values (1,7),(2,7);
insert into t4 values (4,8),(3,8),(5,9);
-- error ER_ILLEGAL_REFERENCE
select (select a from t1 where t1.a = a1) as a2, (select b from t2 where t2.b=a2) as a1;
select (select a from t1 where t1.a=t2.a), a from t2;
select (select a from t1 where t1.a=t2.b), a from t2;
select (select a from t1), a, (select 1 union select 2 limit 1) from t2;
select (select a from t3), a from t2;
select * from t2 where t2.a=(select a from t1);
insert into t3 values (6),(7),(3);
select * from t2 where t2.b=(select a from t3 order by 1 desc limit 1);
(select * from t2 where t2.b=(select a from t3 order by 1 desc limit 1)) union (select * from t4 order by a limit 2) limit 3;
(select * from t2 where t2.b=(select a from t3 order by 1 desc limit 1)) union (select * from t4 where t4.b=(select max(t2.a)*4 from t2) order by a);
explain extended (select * from t2 where t2.b=(select a from t3 order by 1 desc limit 1)) union (select * from t4 where t4.b=(select max(t2.a)*4 from t2) order by a);
select (select a from t3 where a<t2.a*4 order by 1 desc limit 1), a from t2;
select (select t3.a from t3 where a<8 order by 1 desc limit 1), a from
(select * from t2 where a>1) as tt;
set @tmp_optimizer_switch=@@optimizer_switch;
set optimizer_switch='derived_merge=off,derived_with_keys=off';
explain extended select (select t3.a from t3 where a<8 order by 1 desc limit 1), a from
(select * from t2 where a>1) as tt;
set optimizer_switch=@tmp_optimizer_switch;
select * from t1 where t1.a=(select t2.a from t2 where t2.b=(select max(a) from t3) order by 1 desc limit 1);
select * from t1 where t1.a=(select t2.a from t2 where t2.b=(select max(a) from t3 where t3.a > t1.a) order by 1 desc limit 1);
select * from t1 where t1.a=(select t2.a from t2 where t2.b=(select max(a) from t3 where t3.a < t1.a) order by 1 desc limit 1);
select b,(select avg(t2.a+(select min(t3.a) from t3 where t3.a >= t4.a)) from t2) from t4;
explain extended select b,(select avg(t2.a+(select min(t3.a) from t3 where t3.a >= t4.a)) from t2) from t4;
select * from t3 where exists (select * from t2 where t2.b=t3.a);
select * from t3 where not exists (select * from t2 where t2.b=t3.a);
select * from t3 where a in (select b from t2);
select * from t3 where a not in (select b from t2);
select * from t3 where a = some (select b from t2);
select * from t3 where a <> any (select b from t2);

# Rewrite: select * from t3 where not exists (select b from t2 where a <> b);
select * from t3 where a = all (select b from t2);

select * from t3 where a <> all (select b from t2);
insert into t2 values (100, 5);
select * from t3 where a < any (select b from t2);
select * from t3 where a < all (select b from t2);
select * from t3 where a >= any (select b from t2);
explain extended select * from t3 where a >= any (select b from t2);
select * from t3 where a >= all (select b from t2);
delete from t2 where a=100;
-- error ER_OPERAND_COLUMNS
select * from t3 where a in (select a,b from t2);
-- error ER_OPERAND_COLUMNS
select * from t3 where a in (select * from t2);
insert into t4 values (12,7),(1,7),(10,9),(9,6),(7,6),(3,9),(1,10);
# empty set
select b,max(a) as ma from t4 group by b having b < (select max(t2.a) from t2 where t2.b=t4.b);
insert into t2 values (2,10);
select b,max(a) as ma from t4 group by b having ma < (select max(t2.a) from t2 where t2.b=t4.b);
delete from t2 where a=2 and b=10;
select b,max(a) as ma from t4 group by b having b >= (select max(t2.a) from t2 where t2.b=t4.b);
create table t5 (a int);
select (select a from t1 where t1.a=t2.a union select a from t5 where t5.a=t2.a), a from t2;
insert into t5 values (5);
select (select a from t1 where t1.a=t2.a union select a from t5 where t5.a=t2.a), a from t2;
insert into t5 values (2);
select (select a from t1 where t1.a=t2.a union select a from t5 where t5.a=t2.a), a from t2;
explain extended select (select a from t1 where t1.a=t2.a union select a from t5 where t5.a=t2.a), a from t2;
-- error ER_SUBQUERY_NO_1_ROW
select (select a from t1 where t1.a=t2.a union all select a from t5 where t5.a=t2.a), a from t2;
create table t6 (patient_uq int, clinic_uq int, index i1 (clinic_uq));
create table t7( uq int primary key, name char(25));
insert into t7 values(1,"Oblastnaia bolnitsa"),(2,"Bolnitsa Krasnogo Kresta");
insert into t6 values (1,1),(1,2),(2,2),(1,3);
select * from t6 where exists (select * from t7 where uq = clinic_uq);
explain extended select * from t6 where exists (select * from t7 where uq = clinic_uq);

# not unique fields
-- error ER_NON_UNIQ_ERROR
select * from t1 where a= (select a from t2,t4 where t2.b=t4.b);

# different tipes & group functions
drop table t1,t2,t3;

CREATE TABLE t3 (a varchar(20),b char(1) NOT NULL default '0');
INSERT INTO t3 VALUES ('W','a'),('A','c'),('J','b');
CREATE TABLE t2 (a varchar(20),b int NOT NULL default '0');
INSERT INTO t2 VALUES ('W','1'),('A','3'),('J','2');
CREATE TABLE t1 (a varchar(20),b date NOT NULL default '0000-00-00');
INSERT INTO t1 VALUES ('W','1732-02-22'),('A','1735-10-30'),('J','1743-04-13');
SELECT * FROM t1 WHERE b = (SELECT MIN(b) FROM t1);
SELECT * FROM t2 WHERE b = (SELECT MIN(b) FROM t2);
SELECT * FROM t3 WHERE b = (SELECT MIN(b) FROM t3);

CREATE TABLE `t8` (
  `pseudo` varchar(35) character set latin1 NOT NULL default '',
  `email` varchar(60) character set latin1 NOT NULL default '',
  PRIMARY KEY  (`pseudo`),
  UNIQUE KEY `email` (`email`)
) ENGINE=MyISAM CHARSET=latin1 ROW_FORMAT=DYNAMIC;

INSERT INTO t8 (pseudo,email) VALUES ('joce','test');
INSERT INTO t8 (pseudo,email) VALUES ('joce1','test1');
INSERT INTO t8 (pseudo,email) VALUES ('2joce1','2test1');
EXPLAIN EXTENDED SELECT pseudo,(SELECT email FROM t8 WHERE pseudo=(SELECT pseudo FROM t8 WHERE pseudo='joce')) FROM t8 WHERE pseudo=(SELECT pseudo FROM t8 WHERE pseudo='joce');
-- error ER_OPERAND_COLUMNS
SELECT pseudo FROM t8 WHERE pseudo=(SELECT pseudo,email FROM
t8 WHERE pseudo='joce');
-- error ER_OPERAND_COLUMNS
SELECT pseudo FROM t8 WHERE pseudo=(SELECT * FROM t8 WHERE
pseudo='joce');
SELECT pseudo FROM t8 WHERE pseudo=(SELECT pseudo FROM t8 WHERE pseudo='joce');
-- error ER_SUBQUERY_NO_1_ROW
SELECT pseudo FROM t8 WHERE pseudo=(SELECT pseudo FROM t8 WHERE pseudo LIKE '%joce%');

drop table if exists t1,t2,t3,t4,t5,t6,t7,t8;

#searchconthardwarefr3 forumconthardwarefr7
CREATE TABLE `t1` (
  `topic` mediumint(8) unsigned NOT NULL default '0',
  `date` date NOT NULL default '0000-00-00',
  `pseudo` varchar(35) character set latin1 NOT NULL default '',
  PRIMARY KEY  (`pseudo`,`date`,`topic`),
  KEY `topic` (`topic`)
) ENGINE=MyISAM ROW_FORMAT=DYNAMIC;
INSERT INTO t1 (topic,date,pseudo) VALUES
('43506','2002-10-02','joce'),('40143','2002-08-03','joce');
EXPLAIN EXTENDED SELECT DISTINCT date FROM t1 WHERE date='2002-08-03';
EXPLAIN EXTENDED SELECT (SELECT DISTINCT date FROM t1 WHERE date='2002-08-03');
SELECT DISTINCT date FROM t1 WHERE date='2002-08-03';
SELECT (SELECT DISTINCT date FROM t1 WHERE date='2002-08-03');
SELECT 1 FROM t1 WHERE 1=(SELECT 1 UNION SELECT 1) UNION ALL SELECT 1;
-- error ER_SUBQUERY_NO_1_ROW
SELECT 1 FROM t1 WHERE 1=(SELECT 1 UNION ALL SELECT 1) UNION SELECT 1;
EXPLAIN EXTENDED SELECT 1 FROM t1 WHERE 1=(SELECT 1 UNION SELECT 1);
drop table t1;

#forumconthardwarefr7 searchconthardwarefr7
CREATE TABLE `t1` (
  `numeropost` mediumint(8) unsigned NOT NULL auto_increment,
  `maxnumrep` int(10) unsigned NOT NULL default '0',
  PRIMARY KEY  (`numeropost`),
  UNIQUE KEY `maxnumrep` (`maxnumrep`)
) ENGINE=MyISAM ROW_FORMAT=FIXED;

INSERT INTO t1 (numeropost,maxnumrep) VALUES (40143,1),(43506,2);

CREATE TABLE `t2` (
      `mot` varchar(30) NOT NULL default '',
      `topic` mediumint(8) unsigned NOT NULL default '0',
      `date` date NOT NULL default '0000-00-00',
      `pseudo` varchar(35) NOT NULL default '',
       PRIMARY KEY  (`mot`,`pseudo`,`date`,`topic`)
    ) ENGINE=MyISAM ROW_FORMAT=DYNAMIC;

INSERT INTO t2 (mot,topic,date,pseudo) VALUES ('joce','40143','2002-10-22','joce'), ('joce','43506','2002-10-22','joce');
select numeropost as a FROM t1 GROUP BY (SELECT 1 FROM t1 HAVING a=1);
SELECT numeropost,maxnumrep FROM t1 WHERE exists (SELECT 1 FROM t2 WHERE (mot='joce') AND date >= '2002-10-21' AND t1.numeropost = t2.topic) ORDER BY maxnumrep DESC LIMIT 0, 20;
-- error ER_BAD_FIELD_ERROR
SELECT (SELECT 1) as a FROM (SELECT 1 FROM t1 HAVING a=1) b;
-- error ER_BAD_FIELD_ERROR
SELECT 1 IN (SELECT 1 FROM t2 HAVING a);

SELECT * from t2 where topic IN (SELECT topic FROM t2 GROUP BY topic);
SELECT * from t2 where topic IN (SELECT topic FROM t2 GROUP BY topic HAVING topic < 4100);
SELECT * from t2 where topic IN (SELECT SUM(topic) FROM t1);
SELECT * from t2 where topic = any (SELECT topic FROM t2 GROUP BY topic);
SELECT * from t2 where topic = any (SELECT topic FROM t2 GROUP BY topic HAVING topic < 4100);
SELECT * from t2 where topic = any (SELECT SUM(topic) FROM t1);
SELECT * from t2 where topic = all (SELECT topic FROM t2 GROUP BY topic);
SELECT * from t2 where topic = all (SELECT topic FROM t2 GROUP BY topic HAVING topic < 4100);
SELECT *, topic = all (SELECT topic FROM t2 GROUP BY topic HAVING topic < 4100) from t2;
SELECT * from t2 where topic = all (SELECT SUM(topic) FROM t2);
SELECT * from t2 where topic <> any (SELECT SUM(topic) FROM t2);
SELECT * from t2 where topic IN (SELECT topic FROM t2 GROUP BY topic HAVING topic < 41000);
SELECT * from t2 where topic = any (SELECT topic FROM t2 GROUP BY topic HAVING topic < 41000);
SELECT * from t2 where topic = all (SELECT topic FROM t2 GROUP BY topic HAVING topic < 41000);
SELECT *, topic = all (SELECT topic FROM t2 GROUP BY topic HAVING topic < 41000) from t2;
drop table t1,t2;

#forumconthardwarefr7
CREATE TABLE `t1` (
  `numeropost` mediumint(8) unsigned NOT NULL auto_increment,
  `maxnumrep` int(10) unsigned NOT NULL default '0',
  PRIMARY KEY  (`numeropost`),
  UNIQUE KEY `maxnumrep` (`maxnumrep`)
) ENGINE=MyISAM ROW_FORMAT=FIXED;

INSERT INTO t1 (numeropost,maxnumrep) VALUES (1,0),(2,1);
-- error ER_SUBQUERY_NO_1_ROW
select numeropost as a FROM t1 GROUP BY (SELECT 1 FROM t1 HAVING a=1);
-- error ER_SUBQUERY_NO_1_ROW
select numeropost as a FROM t1 ORDER BY (SELECT 1 FROM t1 HAVING a=1);
show warnings;
drop table t1;

create table t1 (a int);
insert into t1 values (1),(2),(3);
(select * from t1) union (select * from t1) order by (select a from t1 limit 1);
drop table t1;

#iftest
CREATE TABLE t1 (field char(1) NOT NULL DEFAULT 'b');
INSERT INTO t1 VALUES ();
-- error ER_SUBQUERY_NO_1_ROW
SELECT field FROM t1 WHERE 1=(SELECT 1 UNION ALL SELECT 1 FROM (SELECT 1) a HAVING field='b');
drop table t1;

# threadhardwarefr7
CREATE TABLE `t1` (
  `numeropost` mediumint(8) unsigned NOT NULL default '0',
  `numreponse` int(10) unsigned NOT NULL auto_increment,
  `pseudo` varchar(35) NOT NULL default '',
  PRIMARY KEY  (`numeropost`,`numreponse`),
  UNIQUE KEY `numreponse` (`numreponse`),
  KEY `pseudo` (`pseudo`,`numeropost`)
) ENGINE=MyISAM;
-- error ER_ILLEGAL_REFERENCE
SELECT (SELECT numeropost FROM t1 HAVING numreponse=a),numreponse FROM (SELECT * FROM t1) as a;
-- error ER_BAD_FIELD_ERROR
SELECT numreponse, (SELECT numeropost FROM t1 HAVING numreponse=a) FROM (SELECT * FROM t1) as a;
SELECT numreponse, (SELECT numeropost FROM t1 HAVING numreponse=1) FROM (SELECT * FROM t1) as a;
INSERT INTO t1 (numeropost,numreponse,pseudo) VALUES (1,1,'joce'),(1,2,'joce'),(1,3,'test');
-- error ER_SUBQUERY_NO_1_ROW
EXPLAIN EXTENDED SELECT numreponse FROM t1 WHERE numeropost='1' AND numreponse=(SELECT 1 FROM t1 WHERE numeropost='1');
-- error ER_SUBQUERY_NO_1_ROW
SELECT numreponse FROM t1 WHERE numeropost='1' AND numreponse=(SELECT 1 FROM t1 WHERE numeropost='1');
EXPLAIN EXTENDED SELECT MAX(numreponse) FROM t1 WHERE numeropost='1';
EXPLAIN EXTENDED SELECT numreponse FROM t1 WHERE numeropost='1' AND numreponse=(SELECT MAX(numreponse) FROM t1 WHERE numeropost='1');
drop table t1;

CREATE TABLE t1 (a int(1));
INSERT INTO t1 VALUES (1);
SELECT 1 FROM (SELECT a FROM t1) b HAVING (SELECT b.a)=1;
drop table t1;

#update with subselects
create table t1 (a int NOT NULL, b int, primary key (a));
create table t2 (a int NOT NULL, b int, primary key (a));
insert into t1 values (0, 10),(1, 11),(2, 12);
insert into t2 values (1, 21),(2, 22),(3, 23);
select * from t1;
-- error ER_UPDATE_TABLE_USED
update t1 set b= (select b from t1);
-- error ER_SUBQUERY_NO_1_ROW
update t1 set b= (select b from t2);
update t1 set b= (select b from t2 where t1.a = t2.a);
select * from t1;
drop table t1, t2;

#delete with subselects
create table t1 (a int NOT NULL, b int, primary key (a));
create table t2 (a int NOT NULL, b int, primary key (a));
insert into t1 values (0, 10),(1, 11),(2, 12);
insert into t2 values (1, 21),(2, 12),(3, 23);
select * from t1;
select * from t1 where b = (select b from t2 where t1.a = t2.a);
-- error ER_UPDATE_TABLE_USED
delete from t1 where b in (select b from t1);
-- error ER_SUBQUERY_NO_1_ROW
delete from t1 where b = (select b from t2);
delete from t1 where b = (select b from t2 where t1.a = t2.a);
select * from t1;
drop table t1, t2;

#multi-delete with subselects

create table t11 (a int NOT NULL, b int, primary key (a));
create table t12 (a int NOT NULL, b int, primary key (a));
create table t2 (a int NOT NULL, b int, primary key (a));
insert into t11 values (0, 10),(1, 11),(2, 12);
insert into t12 values (33, 10),(22, 11),(2, 12);
insert into t2 values (1, 21),(2, 12),(3, 23);
select * from t11;
select * from t12;
-- error ER_UPDATE_TABLE_USED
delete t11.*, t12.* from t11,t12 where t11.a = t12.a and t11.b = (select b from t12 where t11.a = t12.a);
-- error ER_SUBQUERY_NO_1_ROW
delete t11.*, t12.* from t11,t12 where t11.a = t12.a and t11.b = (select b from t2);
delete t11.*, t12.* from t11,t12 where t11.a = t12.a and t11.b = (select b from t2 where t11.a = t2.a);
select * from t11;
select * from t12;
drop table t11, t12, t2;

#insert with subselects
CREATE TABLE t1 (x int) ENGINE=MyISAM;
create table t2 (a int) ENGINE=MyISAM;
create table t3 (b int);
insert into t2 values (1);
insert into t3 values (1),(2);
-- error ER_UPDATE_TABLE_USED
INSERT INTO t1 (x) VALUES ((SELECT x FROM t1));
-- error ER_SUBQUERY_NO_1_ROW
INSERT INTO t1 (x) VALUES ((SELECT b FROM t3));
INSERT INTO t1 (x) VALUES ((SELECT a FROM t2));
select * from t1;
insert into t2 values (1);
let $row_count_before= `SELECT COUNT(*) FROM t1`;
INSERT DELAYED INTO t1 (x) VALUES ((SELECT SUM(a) FROM t2));
let $wait_condition= SELECT COUNT(*) <> $row_count_before FROM t1;
--source include/wait_condition.inc
select * from t1;
INSERT INTO t1 (x) select (SELECT SUM(a)+1 FROM t2) FROM t2;
select * from t1;
# After this, only data based on old t1 records should have been added.
INSERT INTO t1 (x) select (SELECT SUM(x)+2 FROM t1) FROM t2;
select * from t1;
-- error ER_BAD_FIELD_ERROR
INSERT DELAYED INTO t1 (x) VALUES ((SELECT SUM(x) FROM t2));
let $row_count_before= `SELECT COUNT(*) FROM t1`;
INSERT DELAYED INTO t1 (x) VALUES ((SELECT SUM(a) FROM t2));
let $wait_condition= SELECT COUNT(*) <> $row_count_before FROM t1;
--source include/wait_condition.inc
select * from t1;
#
#TODO: should be uncommented after Bug#380 fix pushed
#INSERT INTO t1 (x) SELECT (SELECT SUM(a)+b FROM t2) from t3;
#select * from t1;
drop table t1, t2, t3;

#replace with subselects
CREATE TABLE t1 (x int not null, y int, primary key (x)) ENGINE=MyISAM;
create table t2 (a int);
create table t3 (a int);
insert into t2 values (1);
insert into t3 values (1),(2);
select * from t1;
-- error ER_UPDATE_TABLE_USED
replace into t1 (x, y) VALUES ((SELECT x FROM t1), (SELECT a+1 FROM t2));
-- error ER_SUBQUERY_NO_1_ROW
replace into t1 (x, y) VALUES ((SELECT a FROM t3), (SELECT a+1 FROM t2));
replace into t1 (x, y) VALUES ((SELECT a FROM t2), (SELECT a+1 FROM t2));
select * from t1;
replace into t1 (x, y) VALUES ((SELECT a FROM t2), (SELECT a+2 FROM t2));
select * from t1;
let $row_count_before= `SELECT COUNT(*) FROM t1`;
replace DELAYED into t1 (x, y) VALUES ((SELECT a+3 FROM t2), (SELECT a FROM t2));
# We get one additional row
let $wait_condition= SELECT COUNT(*) <> $row_count_before FROM t1;
--source include/wait_condition.inc
select * from t1;
let $row_count_before= `SELECT COUNT(*) FROM t1 WHERE y = 2`;
replace DELAYED into t1 (x, y) VALUES ((SELECT a+3 FROM t2), (SELECT a+1 FROM t2));
let $wait_condition= SELECT COUNT(*) <> $row_count_before FROM t1 WHERE y = 2;
--source include/wait_condition.inc
select * from t1;
replace LOW_PRIORITY into t1 (x, y) VALUES ((SELECT a+1 FROM t2), (SELECT a FROM t2));
select * from t1;
drop table t1, t2, t3;

-- error ER_NO_TABLES_USED
SELECT * FROM (SELECT 1) b WHERE 1 IN (SELECT *);

CREATE TABLE t2 (id int(11) default NULL, KEY id (id)) ENGINE=MyISAM CHARSET=latin1;
INSERT INTO t2 VALUES (1),(2);
SELECT * FROM t2 WHERE id IN (SELECT 1);
EXPLAIN EXTENDED SELECT * FROM t2 WHERE id IN (SELECT 1);
SELECT * FROM t2 WHERE id IN (SELECT 1 UNION SELECT 3);
SELECT * FROM t2 WHERE id IN (SELECT 1+(select 1));
EXPLAIN EXTENDED SELECT * FROM t2 WHERE id IN (SELECT 1+(select 1));
EXPLAIN EXTENDED SELECT * FROM t2 WHERE id IN (SELECT 1 UNION SELECT 3);
SELECT * FROM t2 WHERE id IN (SELECT 5 UNION SELECT 3);
SELECT * FROM t2 WHERE id IN (SELECT 5 UNION SELECT 2);
-- error ER_UPDATE_TABLE_USED
INSERT INTO t2 VALUES ((SELECT * FROM t2));
-- error ER_UPDATE_TABLE_USED
INSERT INTO t2 VALUES ((SELECT id FROM t2));
SELECT * FROM t2;
CREATE TABLE t1 (id int(11) default NULL, KEY id (id)) ENGINE=MyISAM CHARSET=latin1;
INSERT INTO t1 values (1),(1);
-- error ER_SUBQUERY_NO_1_ROW
UPDATE t2 SET id=(SELECT * FROM t1);
drop table t2, t1;

#NULL test
create table t1 (a int);
insert into t1 values (1),(2),(3);
select 1 IN (SELECT * from t1);
select 10 IN (SELECT * from t1);
select NULL IN (SELECT * from t1);
update t1 set a=NULL where a=2;
select 1 IN (SELECT * from t1);
select 3 IN (SELECT * from t1);
select 10 IN (SELECT * from t1);
select 1 > ALL (SELECT * from t1);
select 10 > ALL (SELECT * from t1);
select 1 > ANY (SELECT * from t1);
select 10 > ANY (SELECT * from t1);
drop table t1;
create table t1 (a varchar(20));
insert into t1 values ('A'),('BC'),('DEF');
select 'A' IN (SELECT * from t1);
select 'XYZS' IN (SELECT * from t1);
select NULL IN (SELECT * from t1);
update t1 set a=NULL where a='BC';
select 'A' IN (SELECT * from t1);
select 'DEF' IN (SELECT * from t1);
select 'XYZS' IN (SELECT * from t1);
select 'A' > ALL (SELECT * from t1);
select 'XYZS' > ALL (SELECT * from t1);
select 'A' > ANY (SELECT * from t1);
select 'XYZS' > ANY (SELECT * from t1);
drop table t1;
create table t1 (a float);
insert into t1 values (1.5),(2.5),(3.5);
select 1.5 IN (SELECT * from t1);
select 10.5 IN (SELECT * from t1);
select NULL IN (SELECT * from t1);
update t1 set a=NULL where a=2.5;
select 1.5 IN (SELECT * from t1);
select 3.5 IN (SELECT * from t1);
select 10.5 IN (SELECT * from t1);
select 1.5 > ALL (SELECT * from t1);
select 10.5 > ALL (SELECT * from t1);
select 1.5 > ANY (SELECT * from t1);
select 10.5 > ANY (SELECT * from t1);
explain extended select (select a+1) from t1;
select (select a+1) from t1;
drop table t1;

#
# Null with keys
#

CREATE TABLE t1 (a int(11) NOT NULL default '0', PRIMARY KEY  (a));
CREATE TABLE t2 (a int(11) default '0', INDEX (a));
INSERT INTO t1 VALUES (1),(2),(3),(4);
INSERT INTO t2 VALUES (1),(2),(3);
SELECT t1.a, t1.a in (select t2.a from t2) FROM t1;
explain extended SELECT t1.a, t1.a in (select t2.a from t2) FROM t1;
CREATE TABLE t3 (a int(11) default '0');
INSERT INTO t3 VALUES (1),(2),(3);
SELECT t1.a, t1.a in (select t2.a from t2,t3 where t3.a=t2.a) FROM t1;
explain extended SELECT t1.a, t1.a in (select t2.a from t2,t3 where t3.a=t2.a) FROM t1;
drop table t1,t2,t3;

--echo # check correct NULL Processing for normal IN/ALL/ANY
--echo # and 2 ways of max/min optimization
create table t1 (a int);
insert into t1 values (1), (100), (NULL), (1000);
create table t2 (a int not null);

--echo # subselect returns empty set (for NULL and non-NULL left part)
select a, a in (select * from t2) from t1;
select a, a > any (select * from t2) from t1;
select a, a > all (select * from t2) from t1;
select a from t1 where a in (select * from t2);
select a from t1 where a > any (select * from t2);
select a from t1 where a > all (select * from t2);
select a from t1 where a in (select * from t2 group by a);
select a from t1 where a > any (select * from t2 group by a);
select a from t1 where a > all (select * from t2 group by a);

insert into t2 values (1),(200);

--echo # sebselect returns non-empty set without NULLs
select a, a in (select * from t2) from t1;
select a, a > any (select * from t2) from t1;
select a, a > all (select * from t2) from t1;
select a from t1 where a in (select * from t2);
select a from t1 where a > any (select * from t2);
select a from t1 where a > all (select * from t2);
select a from t1 where a in (select * from t2 group by a);
select a from t1 where a > any (select * from t2 group by a);
select a from t1 where a > all (select * from t2 group by a);

drop table t2;
create table t2 (a int);
insert into t2 values (1),(NULL),(200);

--echo # sebselect returns non-empty set with NULLs
select a, a in (select * from t2) from t1;
select a, a > any (select * from t2) from t1;
select a, a > all (select * from t2) from t1;
select a from t1 where a in (select * from t2);
select a from t1 where a > any (select * from t2);
select a from t1 where a > all (select * from t2);
select a from t1 where a in (select * from t2 group by a);
select a from t1 where a > any (select * from t2 group by a);
select a from t1 where a > all (select * from t2 group by a);


drop table t1, t2;

#LIMIT is not supported now
create table t1 (a float);
-- error ER_NOT_SUPPORTED_YET
select 10.5 IN (SELECT * from t1 LIMIT 1);
-- error ER_WRONG_USAGE
select 10.5 IN (SELECT * from t1 LIMIT 1 UNION SELECT 1.5);
-- error ER_NOT_SUPPORTED_YET
select 10.5 IN (SELECT * from t1 UNION SELECT 1.5 LIMIT 1);
drop table t1;

create table t1 (a int, b int, c varchar(10));
create table t2 (a int);
insert into t1 values (1,2,'a'),(2,3,'b'),(3,4,'c');
insert into t2 values (1),(2),(NULL);
select a, (select a,b,c from t1 where t1.a=t2.a) = ROW(a,2,'a'),(select c from t1 where a=t2.a)  from t2;
select a, (select a,b,c from t1 where t1.a=t2.a) = ROW(a,3,'b'),(select c from t1 where a=t2.a) from t2;
select a, (select a,b,c from t1 where t1.a=t2.a) = ROW(a,4,'c'),(select c from t1 where a=t2.a) from t2;
drop table t1,t2;

create table t1 (a int, b real, c varchar(10));
insert into t1 values (1, 1, 'a'), (2,2,'b'), (NULL, 2, 'b');
select ROW(1, 1, 'a') IN (select a,b,c from t1);
select ROW(1, 2, 'a') IN (select a,b,c from t1);
select ROW(1, 1, 'a') IN (select b,a,c from t1);
select ROW(1, 1, 'a') IN (select a,b,c from t1 where a is not null);
select ROW(1, 2, 'a') IN (select a,b,c from t1 where a is not null);
select ROW(1, 1, 'a') IN (select b,a,c from t1 where a is not null);
select ROW(1, 1, 'a') IN (select a,b,c from t1 where c='b' or c='a');
select ROW(1, 2, 'a') IN (select a,b,c from t1 where c='b' or c='a');
select ROW(1, 1, 'a') IN (select b,a,c from t1 where c='b' or c='a');
-- error ER_NOT_SUPPORTED_YET
select ROW(1, 1, 'a') IN (select b,a,c from t1 limit 2);
drop table t1;

#
# DO & SET
#
create table t1 (a int);
insert into t1 values (1);
do @a:=(SELECT a from t1);
select @a;
set @a:=2;
set @a:=(SELECT a from t1);
select @a;
drop table t1;
-- error ER_NO_SUCH_TABLE
do (SELECT a from t1);
-- error ER_NO_SUCH_TABLE
set @a:=(SELECT a from t1);

CREATE TABLE t1 (a int, KEY(a));
HANDLER t1 OPEN;
-- error ER_PARSE_ERROR
HANDLER t1 READ a=((SELECT 1));
HANDLER t1 CLOSE;
drop table t1;

create table t1 (a int);
create table t2 (b int);
insert into t1 values (1),(2);
insert into t2 values (1);
select a from t1 where a in (select a from t1 where a in (select b from t2));
drop table t1, t2;

create table t1 (a int, b int);
create table t2 like t1;
insert into t1 values (1,2),(1,3),(1,4),(1,5);
insert into t2 values (1,2),(1,3);
select * from t1 where row(a,b) in (select a,b from t2);
drop table t1, t2;

CREATE TABLE `t1` (`i` int(11) NOT NULL default '0',PRIMARY KEY  (`i`)) ENGINE=MyISAM CHARSET=latin1;
INSERT INTO t1 VALUES (1);
UPDATE t1 SET i=i+1 WHERE i=(SELECT MAX(i));
select * from t1;
drop table t1;

#test of uncacheable subqueries
CREATE TABLE t1 (a int(1));
EXPLAIN EXTENDED SELECT (SELECT RAND() FROM t1) FROM t1;
EXPLAIN EXTENDED SELECT (SELECT ENCRYPT('test') FROM t1) FROM t1;
EXPLAIN EXTENDED SELECT (SELECT BENCHMARK(1,1) FROM t1) FROM t1;
drop table t1;


CREATE TABLE `t1` (
  `mot` varchar(30) character set latin1 NOT NULL default '',
  `topic` mediumint(8) unsigned NOT NULL default '0',
  `date` date NOT NULL default '0000-00-00',
  `pseudo` varchar(35) character set latin1 NOT NULL default '',
  PRIMARY KEY  (`mot`,`pseudo`,`date`,`topic`),
  KEY `pseudo` (`pseudo`,`date`,`topic`),
  KEY `topic` (`topic`)
) ENGINE=MyISAM CHARSET=latin1 ROW_FORMAT=DYNAMIC;

CREATE TABLE `t2` (
  `mot` varchar(30) character set latin1 NOT NULL default '',
  `topic` mediumint(8) unsigned NOT NULL default '0',
  `date` date NOT NULL default '0000-00-00',
  `pseudo` varchar(35) character set latin1 NOT NULL default '',
  PRIMARY KEY  (`mot`,`pseudo`,`date`,`topic`),
  KEY `pseudo` (`pseudo`,`date`,`topic`),
  KEY `topic` (`topic`)
) ENGINE=MyISAM CHARSET=latin1 ROW_FORMAT=DYNAMIC;

CREATE TABLE `t3` (
  `numeropost` mediumint(8) unsigned NOT NULL auto_increment,
  `maxnumrep` int(10) unsigned NOT NULL default '0',
  PRIMARY KEY  (`numeropost`),
  UNIQUE KEY `maxnumrep` (`maxnumrep`)
) ENGINE=MyISAM CHARSET=latin1;
INSERT INTO t1 VALUES ('joce','1','','joce'),('test','2','','test');

INSERT INTO t2 VALUES ('joce','1','','joce'),('test','2','','test');

INSERT INTO t3 VALUES (1,1);

SELECT DISTINCT topic FROM t2 WHERE NOT EXISTS(SELECT * FROM t3 WHERE
numeropost=topic);
select * from t1;
DELETE FROM t1 WHERE topic IN (SELECT DISTINCT topic FROM t2 WHERE NOT
EXISTS(SELECT * FROM t3 WHERE numeropost=topic));
select * from t1;

drop table t1, t2, t3;

SELECT * FROM (SELECT 1 as a,(SELECT a)) a;
CREATE TABLE t1 SELECT * FROM (SELECT 1 as a,(SELECT 1)) a;
SHOW CREATE TABLE t1;
drop table t1;
CREATE TABLE t1 SELECT * FROM (SELECT 1 as a,(SELECT a)) a;
SHOW CREATE TABLE t1;
drop table t1;
CREATE TABLE t1 SELECT * FROM (SELECT 1 as a,(SELECT a+0)) a;
SHOW CREATE TABLE t1;
drop table t1;
CREATE TABLE t1 SELECT (SELECT 1 as a UNION SELECT 1+1 limit 1,1) as a;
select * from t1;
SHOW CREATE TABLE t1;
drop table t1;

create table t1 (a int);
insert into t1 values (1), (2), (3);
explain extended select a,(select (select rand() from t1 limit 1)  from t1 limit 1)
from t1;
drop table t1;

#
# error in IN
#
-- error ER_NO_SUCH_TABLE
select t1.Continent, t2.Name, t2.Population from t1 LEFT JOIN t2 ON t1.Code = t2.Country  where t2.Population IN (select max(t2.Population) AS Population from t2, t1 where t2.Country = t1.Code group by Continent);

#
# complex subquery
#

CREATE TABLE t1 (
  ID int(11) NOT NULL auto_increment,
  name char(35) NOT NULL default '',
  t2 char(3) NOT NULL default '',
  District char(20) NOT NULL default '',
  Population int(11) NOT NULL default '0',
  PRIMARY KEY  (ID)
) ENGINE=MyISAM;

INSERT INTO t1 VALUES (130,'Sydney','AUS','New South Wales',3276207);
INSERT INTO t1 VALUES (131,'Melbourne','AUS','Victoria',2865329);
INSERT INTO t1 VALUES (132,'Brisbane','AUS','Queensland',1291117);

CREATE TABLE t2 (
  Code char(3) NOT NULL default '',
  Name char(52) NOT NULL default '',
  Continent enum('Asia','Europe','North America','Africa','Oceania','Antarctica','South America') NOT NULL default 'Asia',
  Region char(26) NOT NULL default '',
  SurfaceArea float(10,2) NOT NULL default '0.00',
  IndepYear smallint(6) default NULL,
  Population int(11) NOT NULL default '0',
  LifeExpectancy float(3,1) default NULL,
  GNP float(10,2) default NULL,
  GNPOld float(10,2) default NULL,
  LocalName char(45) NOT NULL default '',
  GovernmentForm char(45) NOT NULL default '',
  HeadOfState char(60) default NULL,
  Capital int(11) default NULL,
  Code2 char(2) NOT NULL default '',
  PRIMARY KEY  (Code)
) ENGINE=MyISAM;

INSERT INTO t2 VALUES ('AUS','Australia','Oceania','Australia and New Zealand',7741220.00,1901,18886000,79.8,351182.00,392911.00,'Australia','Constitutional Monarchy, Federation','Elisabeth II',135,'AU');
INSERT INTO t2 VALUES ('AZE','Azerbaijan','Asia','Middle East',86600.00,1991,7734000,62.9,4127.00,4100.00,'Azärbaycan','Federal Republic','Heydär Äliyev',144,'AZ');

select t2.Continent, t1.Name, t1.Population from t2 LEFT JOIN t1 ON t2.Code = t1.t2  where t1.Population IN (select max(t1.Population) AS Population from t1, t2 where t1.t2 = t2.Code group by Continent);

drop table t1, t2;

#
# constants in IN
#
CREATE TABLE `t1` (
  `id` mediumint(8) unsigned NOT NULL auto_increment,
  `pseudo` varchar(35) character set latin1 NOT NULL default '',
  PRIMARY KEY  (`id`),
  UNIQUE KEY `pseudo` (`pseudo`)
) ENGINE=MyISAM PACK_KEYS=1 ROW_FORMAT=DYNAMIC;
INSERT INTO t1 (pseudo) VALUES ('test');
SELECT 0 IN (SELECT 1 FROM t1 a);
EXPLAIN EXTENDED SELECT 0 IN (SELECT 1 FROM t1 a);
INSERT INTO t1 (pseudo) VALUES ('test1');
SELECT 0 IN (SELECT 1 FROM t1 a);
EXPLAIN EXTENDED SELECT 0 IN (SELECT 1 FROM t1 a);
drop table t1;

CREATE TABLE `t1` (
  `i` int(11) NOT NULL default '0',
  PRIMARY KEY  (`i`)
) ENGINE=MyISAM CHARSET=latin1;

INSERT INTO t1 VALUES (1);
UPDATE t1 SET i=i+(SELECT MAX(i) FROM (SELECT 1) t) WHERE i=(SELECT MAX(i));
UPDATE t1 SET i=i+1 WHERE i=(SELECT MAX(i));
-- error ER_BAD_FIELD_ERROR
UPDATE t1 SET t.i=i+(SELECT MAX(i) FROM (SELECT 1) t);
select * from t1;
drop table t1;

#
# Multi update test
#
CREATE TABLE t1 (
  id int(11) default NULL
) ENGINE=MyISAM CHARSET=latin1;
INSERT INTO t1 VALUES (1),(1),(2),(2),(1),(3);
CREATE TABLE t2 (
  id int(11) default NULL,
  name varchar(15) default NULL
) ENGINE=MyISAM CHARSET=latin1;

INSERT INTO t2 VALUES (4,'vita'), (1,'vita'), (2,'vita'), (1,'vita');
update t1, t2 set t2.name='lenka' where t2.id in (select id from t1);
select * from t2;
drop table t1,t2;

#
# correct NULL in <CONSTANT> IN (SELECT ...)
#
create table t1 (a int, unique index indexa (a));
insert into t1 values (-1), (-4), (-2), (NULL);
select -10 IN (select a from t1 FORCE INDEX (indexa));
drop table t1;

#
# Test optimization for sub selects
#
create table t1 (id int not null auto_increment primary key, salary int, key(salary));
insert into t1 (salary) values (100),(1000),(10000),(10),(500),(5000),(50000);
explain extended SELECT id FROM t1 where salary = (SELECT MAX(salary) FROM t1);
drop table t1;

CREATE TABLE t1 (
  ID int(10) unsigned NOT NULL auto_increment,
  SUB_ID int(3) unsigned NOT NULL default '0',
  REF_ID int(10) unsigned default NULL,
  REF_SUB int(3) unsigned default '0',
  PRIMARY KEY (ID,SUB_ID),
  UNIQUE KEY t1_PK (ID,SUB_ID),
  KEY t1_FK (REF_ID,REF_SUB),
  KEY t1_REFID (REF_ID)
) ENGINE=MyISAM CHARSET=cp1251;
INSERT INTO t1 VALUES (1,0,NULL,NULL),(2,0,NULL,NULL);
SELECT DISTINCT REF_ID FROM t1 WHERE ID= (SELECT DISTINCT REF_ID FROM t1 WHERE ID=2);
DROP TABLE t1;

#
# uninterruptable update
#
create table t1 (a int, b int);
create table t2 (a int, b int);

insert into t1 values (1,0), (2,0), (3,0);
insert into t2 values (1,1), (2,1), (3,1), (2,2);

update ignore t1 set b=(select b from t2 where t1.a=t2.a);
select * from t1;

drop table t1, t2;

#
# reduced subselect in ORDER BY & GROUP BY clauses
#

CREATE TABLE `t1` (
  `id` mediumint(8) unsigned NOT NULL auto_increment,
  `pseudo` varchar(35) NOT NULL default '',
  `email` varchar(60) NOT NULL default '',
  PRIMARY KEY  (`id`),
  UNIQUE KEY `email` (`email`),
  UNIQUE KEY `pseudo` (`pseudo`)
) ENGINE=MyISAM CHARSET=latin1 PACK_KEYS=1 ROW_FORMAT=DYNAMIC;
INSERT INTO t1 (id,pseudo,email) VALUES (1,'test','test'),(2,'test1','test1');
SELECT pseudo as a, pseudo as b FROM t1 GROUP BY (SELECT a) ORDER BY (SELECT id*1);
drop table if exists t1;

(SELECT 1 as a) UNION (SELECT 1) ORDER BY (SELECT a+0);

#
# IN subselect optimization test
#
create table t1 (a int not null, b int, primary key (a));
create table t2 (a int not null, primary key (a));
create table t3 (a int not null, b int, primary key (a));
insert into t1 values (1,10), (2,20), (3,30),  (4,40);
insert into t2 values (2), (3), (4), (5);
insert into t3 values (10,3), (20,4), (30,5);
select * from t2 where t2.a in (select a from t1);
explain extended select * from t2 where t2.a in (select a from t1);
select * from t2 where t2.a in (select a from t1 where t1.b <> 30);
explain extended select * from t2 where t2.a in (select a from t1 where t1.b <> 30);
select * from t2 where t2.a in (select t1.a from t1,t3 where t1.b=t3.a);
explain extended select * from t2 where t2.a in (select t1.a from t1,t3 where t1.b=t3.a);
drop table t1, t2, t3;
create table t1 (a int, b int, index a (a,b));
create table t2 (a int, index a (a));
create table t3 (a int, b int, index a (a));
insert into t1 values (1,10), (2,20), (3,30), (4,40);
# making table large enough
create table t0(a int);
insert into t0 values (0),(1),(2),(3),(4),(5),(6),(7),(8),(9);
insert into t1
select rand()*100000+200,rand()*100000 from t0 A, t0 B, t0 C, t0 D;

insert into t2 values (2), (3), (4), (5);
insert into t3 values (10,3), (20,4), (30,5);
select * from t2 where t2.a in (select a from t1);
explain extended select * from t2 where t2.a in (select a from t1);
select * from t2 where t2.a in (select a from t1 where t1.b <> 30);
explain extended select * from t2 where t2.a in (select a from t1 where t1.b <> 30);
select * from t2 where t2.a in (select t1.a from t1,t3 where t1.b=t3.a);
explain extended select * from t2 where t2.a in (select t1.a from t1,t3 where t1.b=t3.a);
insert into t1 values (3,31);
select * from t2 where t2.a in (select a from t1 where t1.b <> 30);
select * from t2 where t2.a in (select a from t1 where t1.b <> 30 and t1.b <> 31);
explain extended select * from t2 where t2.a in (select a from t1 where t1.b <> 30);
drop table t0, t1, t2, t3;

#
# alloc_group_fields() working
#
create table t1 (a int, b int);
create table t2 (a int, b int);
create table t3 (a int, b int);
insert into t1 values (0,100),(1,2), (1,3), (2,2), (2,7), (2,-1), (3,10);
insert into t2 values (0,0), (1,1), (2,1), (3,1), (4,1);
insert into t3 values (3,3), (2,2), (1,1);
select a,(select count(distinct t1.b) as sum from t1,t2 where t1.a=t2.a and t2.b > 0 and t1.a <= t3.b group by t1.a order by sum limit 1) from t3;
drop table t1,t2,t3;

#
# aggregate functions in HAVING test
#
create table t1 (s1 int);
create table t2 (s1 int);
insert into t1 values (1);
insert into t2 values (1);
select * from t1 where exists (select s1 from t2 having max(t2.s1)=t1.s1);
drop table t1,t2;

#
# update subquery with wrong field (to force name resolving
# in UPDATE name space)
#
create table t1 (s1 int);
create table t2 (s1 int);
insert into t1 values (1);
insert into t2 values (1);
-- error ER_BAD_FIELD_ERROR
update t1 set  s1 = s1 + 1 where 1 = (select x.s1 as A from t2 WHERE t2.s1 > t1.s1 order by A);
DROP TABLE t1, t2;

#
# collation test
#
CREATE TABLE t1 (s1 CHAR(5) COLLATE latin1_german1_ci,
                 s2 CHAR(5) COLLATE latin1_swedish_ci);
INSERT INTO t1 VALUES ('z','?');
-- error ER_CANT_AGGREGATE_2COLLATIONS
select * from t1 where s1 > (select max(s2) from t1);
-- error ER_CANT_AGGREGATE_2COLLATIONS
select * from t1 where s1 > any (select max(s2) from t1);
drop table t1;

#
# aggregate functions reinitialization
#
create table t1(toid int,rd int);
create table t2(userid int,pmnew int,pmtotal int);
insert into t2 values(1,0,0),(2,0,0);
insert into t1 values(1,0),(1,0),(1,0),(1,12),(1,15),(1,123),(1,12312),(1,12312),(1,123),(2,0),(2,0),(2,1),(2,2);
select userid,pmtotal,pmnew, (select count(rd) from t1 where toid=t2.userid) calc_total, (select count(rd) from t1 where rd=0 and toid=t2.userid) calc_new from t2 where userid in (select distinct toid from t1);
drop table t1, t2;

#
# row union
#
create table t1 (s1 char(5));
-- error ER_OPERAND_COLUMNS
select (select 'a','b' from t1 union select 'a','b' from t1) from t1;
insert into t1 values ('tttt');
select * from t1 where ('a','b')=(select 'a','b' from t1 union select 'a','b' from t1);
explain extended (select * from t1);
(select * from t1);
drop table t1;

#
# IN optimisation test results
#
create table t1 (s1 char(5), index s1(s1));
create table t2 (s1 char(5), index s1(s1));
insert into t1 values ('a1'),('a2'),('a3');
insert into t2 values ('a1'),('a2');
select s1, s1 NOT IN (SELECT s1 FROM t2) from t1;
select s1, s1 = ANY (SELECT s1 FROM t2) from t1;
select s1, s1 <> ALL (SELECT s1 FROM t2) from t1;
select s1, s1 NOT IN (SELECT s1 FROM t2 WHERE s1 < 'a2') from t1;
explain extended select s1, s1 NOT IN (SELECT s1 FROM t2) from t1;
explain extended select s1, s1 = ANY (SELECT s1 FROM t2) from t1;
explain extended select s1, s1 <> ALL (SELECT s1 FROM t2) from t1;
explain extended select s1, s1 NOT IN (SELECT s1 FROM t2 WHERE s1 < 'a2') from t1;
drop table t1,t2;

#
# correct ALL optimisation
#
create table t2 (a int, b int not null);
create table t3 (a int);
insert into t3 values (6),(7),(3);
select * from t3 where a >= all (select b from t2);
explain extended select * from t3 where a >= all (select b from t2);
select * from t3 where a >= some (select b from t2);
explain extended select * from t3 where a >= some (select b from t2);
select * from t3 where a >= all (select b from t2 group by 1);
explain extended select * from t3 where a >= all (select b from t2 group by 1);
select * from t3 where a >= some (select b from t2 group by 1);
explain extended select * from t3 where a >= some (select b from t2 group by 1);
select * from t3 where NULL >= any (select b from t2);
explain extended select * from t3 where NULL >= any (select b from t2);
select * from t3 where NULL >= any (select b from t2 group by 1);
explain extended select * from t3 where NULL >= any (select b from t2 group by 1);
select * from t3 where NULL >= some (select b from t2);
explain extended select * from t3 where NULL >= some (select b from t2);
select * from t3 where NULL >= some (select b from t2 group by 1);
explain extended select * from t3 where NULL >= some (select b from t2 group by 1);
#
# optimized static ALL/ANY with grouping
#
insert into t2 values (2,2), (2,1), (3,3), (3,1);
select * from t3 where a > all (select max(b) from t2 group by a);
explain extended select * from t3 where a > all (select max(b) from t2 group by a);
drop table t2, t3;

#
# correct used_tables()
#

CREATE TABLE `t1` ( `id` mediumint(9) NOT NULL auto_increment, `taskid` bigint(20) NOT NULL default '0', `dbid` int(11) NOT NULL default '0', `create_date` datetime NOT NULL default '0000-00-00 00:00:00', `last_update` datetime NOT NULL default '0000-00-00 00:00:00', PRIMARY KEY  (`id`)) ENGINE=MyISAM CHARSET=latin1 AUTO_INCREMENT=3 ;
INSERT INTO `t1` (`id`, `taskid`, `dbid`, `create_date`,`last_update`) VALUES (1, 1, 15, '2003-09-29 10:31:36', '2003-09-29 10:31:36'), (2, 1, 21, now(), now());
CREATE TABLE `t2` (`db_id` int(11) NOT NULL auto_increment,`name` varchar(200) NOT NULL default '',`primary_uid` smallint(6) NOT NULL default '0',`secondary_uid` smallint(6) NOT NULL default '0',PRIMARY KEY  (`db_id`),UNIQUE KEY `name_2` (`name`),FULLTEXT KEY `name` (`name`)) ENGINE=MyISAM CHARSET=latin1 AUTO_INCREMENT=2147483647;
INSERT INTO `t2` (`db_id`, `name`, `primary_uid`, `secondary_uid`) VALUES (18, 'Not Set 1', 0, 0),(19, 'Valid', 1, 2),(20, 'Valid 2', 1, 2),(21, 'Should Not Return', 1, 2),(26, 'Not Set 2', 0, 0),(-1, 'ALL DB\'S', 0, 0);
CREATE TABLE `t3` (`taskgenid` mediumint(9) NOT NULL auto_increment,`dbid` int(11) NOT NULL default '0',`taskid` int(11) NOT NULL default '0',`mon` tinyint(4) NOT NULL default '1',`tues` tinyint(4) NOT NULL default '1',`wed` tinyint(4) NOT NULL default '1',`thur` tinyint(4) NOT NULL default '1',`fri` tinyint(4) NOT NULL default '1',`sat` tinyint(4) NOT NULL default '0',`sun` tinyint(4) NOT NULL default '0',`how_often` smallint(6) NOT NULL default '1',`userid` smallint(6) NOT NULL default '0',`active` tinyint(4) NOT NULL default '1',PRIMARY KEY  (`taskgenid`)) ENGINE=MyISAM CHARSET=latin1 AUTO_INCREMENT=2 ;
INSERT INTO `t3` (`taskgenid`, `dbid`, `taskid`, `mon`, `tues`,`wed`, `thur`, `fri`, `sat`, `sun`, `how_often`, `userid`, `active`) VALUES (1,-1, 1, 1, 1, 1, 1, 1, 0, 0, 1, 0, 1);
CREATE TABLE `t4` (`task_id` smallint(6) NOT NULL default '0',`description` varchar(200) NOT NULL default '') ENGINE=MyISAM CHARSET=latin1;
INSERT INTO `t4` (`task_id`, `description`) VALUES (1, 'Daily Check List'),(2, 'Weekly Status');
select  dbid, name, (date_format(now() , '%Y-%m-%d') - INTERVAL how_often DAY) >= ifnull((SELECT date_format(max(create_date),'%Y-%m-%d') FROM t1 WHERE dbid = b.db_id AND taskid = a.taskgenid), '1950-01-01') from t3 a, t2 b, t4  WHERE dbid = - 1 AND primary_uid = '1' AND t4.task_id = taskid;
SELECT dbid, name FROM t3 a, t2 b, t4 WHERE dbid = - 1 AND primary_uid = '1' AND ((date_format(now() , '%Y-%m-%d') - INTERVAL how_often DAY) >= ifnull((SELECT date_format(max(create_date),'%Y-%m-%d') FROM t1 WHERE dbid = b.db_id AND taskid = a.taskgenid), '1950-01-01')) AND t4.task_id = taskid;
drop table t1,t2,t3,t4;

#
# cardinality check
#
CREATE TABLE t1 (id int(11) default NULL) ENGINE=MyISAM CHARSET=latin1;
INSERT INTO t1 VALUES (1),(5);
CREATE TABLE t2 (id int(11) default NULL) ENGINE=MyISAM CHARSET=latin1;
INSERT INTO t2 VALUES (2),(6);
-- error ER_OPERAND_COLUMNS
select * from t1 where (1,2,6) in (select * from t2);
DROP TABLE t1,t2;

#
# DO and SET with errors
#
create table t1 (s1 int);
insert into t1 values (1);
insert into t1 values (2);
-- error ER_SUBQUERY_NO_1_ROW
set sort_buffer_size = (select s1 from t1);
do (select * from t1);
drop table t1;

#
# optimized ALL/ANY with union
#
create table t1 (s1 char);
insert into t1 values ('e');
select * from t1 where 'f' > any (select s1 from t1);
select * from t1 where 'f' > any (select s1 from t1 union select s1 from t1);
explain extended select * from t1 where 'f' > any (select s1 from t1 union select s1 from t1);
drop table t1;

#
# filesort in subquery (restoring join_tab)
#
CREATE TABLE t1 (number char(11) NOT NULL default '') ENGINE=MyISAM CHARSET=latin1;
INSERT INTO t1 VALUES ('69294728265'),('18621828126'),('89356874041'),('95895001874');
CREATE TABLE t2 (code char(5) NOT NULL default '',UNIQUE KEY code (code)) ENGINE=MyISAM CHARSET=latin1;
INSERT INTO t2 VALUES ('1'),('1226'),('1245'),('1862'),('18623'),('1874'),('1967'),('6');
select c.number as phone,(select p.code from t2 p where c.number like concat(p.code, '%') order by length(p.code) desc limit 1) as code from t1 c;
drop table t1, t2;

#
# unresolved field error
#
create table t1 (s1 int);
create table t2 (s1 int);
-- error ER_BAD_FIELD_ERROR
select * from t1 where (select count(*) from t2 where t1.s2) = 1;
-- error ER_BAD_FIELD_ERROR
select * from t1 where (select count(*) from t2 group by t1.s2) = 1;
-- error ER_BAD_FIELD_ERROR
select count(*) from t2 group by t1.s2;
drop table t1, t2;

#
# fix_fields() in add_ref_to_table_cond()
#
CREATE TABLE t1(COLA FLOAT NOT NULL,COLB FLOAT NOT NULL,COLC VARCHAR(20) DEFAULT NULL,PRIMARY KEY (COLA, COLB));
CREATE TABLE t2(COLA FLOAT NOT NULL,COLB FLOAT NOT NULL,COLC CHAR(1) NOT NULL,PRIMARY KEY (COLA));
INSERT INTO t1 VALUES (1,1,'1A3240'), (1,2,'4W2365');
INSERT INTO t2 VALUES (100, 200, 'C');
SELECT DISTINCT COLC FROM t1 WHERE COLA = (SELECT COLA FROM t2 WHERE COLB = 200 AND COLC ='C' LIMIT 1);
DROP TABLE t1, t2;

CREATE TABLE t1 (a int(1));
INSERT INTO t1 VALUES (1),(1),(1),(1),(1),(2),(3),(4),(5);
SELECT DISTINCT (SELECT a) FROM t1 LIMIT 100;
DROP TABLE t1;


#
# Bug#2198 SELECT INTO OUTFILE (with Sub-Select) Problem
#

create table t1 (a int, b decimal(13, 3));
insert into t1 values (1, 0.123);
let $outfile_abs= $MYSQLTEST_VARDIR/tmp/subselect.out.file.1;
let $outfile_rel= ../../tmp/subselect.out.file.1;
--error 0,1
--remove_file $outfile_abs
eval select a, (select max(b) from t1) into outfile "$outfile_rel" from t1;
delete from t1;
eval load data infile "$outfile_rel" into table t1;
--remove_file $outfile_abs
select * from t1;
drop table t1;


#
# Bug#2479 dependant subquery with limit crash
#

CREATE TABLE `t1` (
  `id` int(11) NOT NULL auto_increment,
  `id_cns` tinyint(3) unsigned NOT NULL default '0',
  `tipo` enum('','UNO','DUE') NOT NULL default '',
  `anno_dep` smallint(4) unsigned zerofill NOT NULL default '0000',
  `particolare` mediumint(8) unsigned NOT NULL default '0',
  `generale` mediumint(8) unsigned NOT NULL default '0',
  `bis` tinyint(3) unsigned NOT NULL default '0',
  PRIMARY KEY  (`id`),
  UNIQUE KEY `idx_cns_gen_anno` (`anno_dep`,`id_cns`,`generale`,`particolare`),
  UNIQUE KEY `idx_cns_par_anno` (`id_cns`,`anno_dep`,`tipo`,`particolare`,`bis`)
);
INSERT INTO `t1` VALUES (1,16,'UNO',1987,2048,9681,0),(2,50,'UNO',1987,1536,13987,0),(3,16,'UNO',1987,2432,14594,0),(4,16,'UNO',1987,1792,13422,0),(5,16,'UNO',1987,1025,10240,0),(6,16,'UNO',1987,1026,7089,0);
CREATE TABLE `t2` (
  `id` tinyint(3) unsigned NOT NULL auto_increment,
  `max_anno_dep` smallint(6) unsigned NOT NULL default '0',
  PRIMARY KEY  (`id`)
);
INSERT INTO `t2` VALUES (16,1987),(50,1990),(51,1990);

SELECT cns.id, cns.max_anno_dep, cns.max_anno_dep = (SELECT s.anno_dep FROM t1 AS s WHERE s.id_cns = cns.id ORDER BY s.anno_dep DESC LIMIT 1) AS PIPPO FROM t2 AS cns;

DROP TABLE t1, t2;

#
# GLOBAL LIMIT
#
create table t1 (a int);
insert into t1 values (1), (2), (3);
SET SQL_SELECT_LIMIT=1;
select sum(a) from (select * from t1) as a;
select 2 in (select * from t1);
SET SQL_SELECT_LIMIT=default;
drop table t1;


#
# Bug#3118 subselect + order by
#

CREATE TABLE t1 (a int, b int, INDEX (a));
INSERT INTO t1 VALUES (1, 1), (1, 2), (1, 3);
SELECT * FROM t1 WHERE a = (SELECT MAX(a) FROM t1 WHERE a = 1) ORDER BY b;
DROP TABLE t1;

# Item_cond fix field
#
create table t1(val varchar(10));
insert into t1 values ('aaa'), ('bbb'),('eee'),('mmm'),('ppp');
select count(*) from t1 as w1 where w1.val in (select w2.val from t1 as w2 where w2.val like 'm%') and w1.val in (select w3.val from t1 as w3 where w3.val like 'e%');
drop table t1;

#
# ref_or_null replacing with ref
#
create table t1 (id int not null, text varchar(20) not null default '', primary key (id));
insert into t1 (id, text) values (1, 'text1'), (2, 'text2'), (3, 'text3'), (4, 'text4'), (5, 'text5'), (6, 'text6'), (7, 'text7'), (8, 'text8'), (9, 'text9'), (10, 'text10'), (11, 'text11'), (12, 'text12');
select * from t1 where id not in (select id from t1 where id < 8);
select * from t1 as tt where not exists (select id from t1 where id < 8 and (id = tt.id or id is null) having id is not null);
explain extended select * from t1 where id not in (select id from t1 where id < 8);
explain extended select * from t1 as tt where not exists (select id from t1 where id < 8 and (id = tt.id or id is null) having id is not null);
insert into t1 (id, text) values (1000, 'text1000'), (1001, 'text1001');
create table t2 (id int not null, text varchar(20) not null default '', primary key (id));
insert into t2 (id, text) values (1, 'text1'), (2, 'text2'), (3, 'text3'), (4, 'text4'), (5, 'text5'), (6, 'text6'), (7, 'text7'), (8, 'text8'), (9, 'text9'), (10, 'text10'), (11, 'text1'), (12, 'text2'), (13, 'text3'), (14, 'text4'), (15, 'text5'), (16, 'text6'), (17, 'text7'), (18, 'text8'), (19, 'text9'), (20, 'text10'),(21, 'text1'), (22, 'text2'), (23, 'text3'), (24, 'text4'), (25, 'text5'), (26, 'text6'), (27, 'text7'), (28, 'text8'), (29, 'text9'), (30, 'text10'), (31, 'text1'), (32, 'text2'), (33, 'text3'), (34, 'text4'), (35, 'text5'), (36, 'text6'), (37, 'text7'), (38, 'text8'), (39, 'text9'), (40, 'text10'), (41, 'text1'), (42, 'text2'), (43, 'text3'), (44, 'text4'), (45, 'text5'), (46, 'text6'), (47, 'text7'), (48, 'text8'), (49, 'text9'), (50, 'text10');
select * from t1 a left join t2 b on (a.id=b.id or b.id is null) join t1 c on (if(isnull(b.id), 1000, b.id)=c.id);
explain extended select * from t1 a left join t2 b on (a.id=b.id or b.id is null) join t1 c on (if(isnull(b.id), 1000, b.id)=c.id);
drop table t1,t2;

#
# Static tables & rund() in subqueries
#
create table t1 (a int);
insert into t1 values (1);
explain select benchmark(1000, (select a from t1 where a=sha(rand())));
drop table t1;


#
# Bug#3188 Ambiguous Column in Subselect crashes server
#
create table t1(id int);
create table t2(id int);
create table t3(flag int);
-- error ER_PARSE_ERROR
select (select * from t3 where id not null) from t1, t2;
drop table t1,t2,t3;


#
# aggregate functions (Bug#3505 Wrong results on use of ORDER BY with subqueries)
#
CREATE TABLE t1 (id INT);
CREATE TABLE t2 (id INT);
INSERT INTO t1 VALUES (1), (2);
INSERT INTO t2 VALUES (1);
SELECT t1.id, ( SELECT COUNT(t.id) FROM t2 AS t WHERE t.id = t1.id ) AS c FROM t1 LEFT JOIN t2 USING (id);
SELECT id, ( SELECT COUNT(t.id) FROM t2 AS t WHERE t.id = t1.id ) AS c FROM t1 LEFT JOIN t2 USING (id);
SELECT t1.id, ( SELECT COUNT(t.id) FROM t2 AS t WHERE t.id = t1.id ) AS c FROM t1 LEFT JOIN t2 USING (id) ORDER BY t1.id;
SELECT id, ( SELECT COUNT(t.id) FROM t2 AS t WHERE t.id = t1.id ) AS c FROM t1 LEFT JOIN t2 USING (id) ORDER BY id;
DROP TABLE t1,t2;

#
# ALL/ANY test
#
CREATE TABLE t1 ( a int, b int );
INSERT INTO t1 VALUES (1,1),(2,2),(3,3);
SELECT a FROM t1 WHERE a > ANY ( SELECT a FROM t1 WHERE b = 2 );
SELECT a FROM t1 WHERE a < ANY ( SELECT a FROM t1 WHERE b = 2 );
SELECT a FROM t1 WHERE a = ANY ( SELECT a FROM t1 WHERE b = 2 );
SELECT a FROM t1 WHERE a >= ANY ( SELECT a FROM t1 WHERE b = 2 );
SELECT a FROM t1 WHERE a <= ANY ( SELECT a FROM t1 WHERE b = 2 );
SELECT a FROM t1 WHERE a <> ANY ( SELECT a FROM t1 WHERE b = 2 );
SELECT a FROM t1 WHERE a > ALL ( SELECT a FROM t1 WHERE b = 2 );
SELECT a FROM t1 WHERE a < ALL ( SELECT a FROM t1 WHERE b = 2 );
SELECT a FROM t1 WHERE a = ALL ( SELECT a FROM t1 WHERE b = 2 );
SELECT a FROM t1 WHERE a >= ALL ( SELECT a FROM t1 WHERE b = 2 );
SELECT a FROM t1 WHERE a <= ALL ( SELECT a FROM t1 WHERE b = 2 );
SELECT a FROM t1 WHERE a <> ALL ( SELECT a FROM t1 WHERE b = 2 );
# with index
ALTER TABLE t1 ADD INDEX (a);
SELECT a FROM t1 WHERE a > ANY ( SELECT a FROM t1 WHERE b = 2 );
SELECT a FROM t1 WHERE a < ANY ( SELECT a FROM t1 WHERE b = 2 );
SELECT a FROM t1 WHERE a = ANY ( SELECT a FROM t1 WHERE b = 2 );
SELECT a FROM t1 WHERE a >= ANY ( SELECT a FROM t1 WHERE b = 2 );
SELECT a FROM t1 WHERE a <= ANY ( SELECT a FROM t1 WHERE b = 2 );
SELECT a FROM t1 WHERE a <> ANY ( SELECT a FROM t1 WHERE b = 2 );
SELECT a FROM t1 WHERE a > ALL ( SELECT a FROM t1 WHERE b = 2 );
SELECT a FROM t1 WHERE a < ALL ( SELECT a FROM t1 WHERE b = 2 );
SELECT a FROM t1 WHERE a = ALL ( SELECT a FROM t1 WHERE b = 2 );
SELECT a FROM t1 WHERE a >= ALL ( SELECT a FROM t1 WHERE b = 2 );
SELECT a FROM t1 WHERE a <= ALL ( SELECT a FROM t1 WHERE b = 2 );
SELECT a FROM t1 WHERE a <> ALL ( SELECT a FROM t1 WHERE b = 2 );
# having clause test
SELECT a FROM t1 WHERE a > ANY (SELECT a FROM t1 HAVING a = 2);
SELECT a FROM t1 WHERE a < ANY (SELECT a FROM t1 HAVING a = 2);
SELECT a FROM t1 WHERE a = ANY (SELECT a FROM t1 HAVING a = 2);
SELECT a FROM t1 WHERE a >= ANY (SELECT a FROM t1 HAVING a = 2);
SELECT a FROM t1 WHERE a <= ANY (SELECT a FROM t1 HAVING a = 2);
SELECT a FROM t1 WHERE a <> ANY (SELECT a FROM t1 HAVING a = 2);
SELECT a FROM t1 WHERE a > ALL (SELECT a FROM t1 HAVING a = 2);
SELECT a FROM t1 WHERE a < ALL (SELECT a FROM t1 HAVING a = 2);
SELECT a FROM t1 WHERE a = ALL (SELECT a FROM t1 HAVING a = 2);
SELECT a FROM t1 WHERE a >= ALL (SELECT a FROM t1 HAVING a = 2);
SELECT a FROM t1 WHERE a <= ALL (SELECT a FROM t1 HAVING a = 2);
SELECT a FROM t1 WHERE a <> ALL (SELECT a FROM t1 HAVING a = 2);
# union test
SELECT a FROM t1 WHERE a > ANY (SELECT a FROM t1 WHERE b = 2 UNION SELECT a FROM t1 WHERE b = 2);
SELECT a FROM t1 WHERE a < ANY (SELECT a FROM t1 WHERE b = 2 UNION SELECT a FROM t1 WHERE b = 2);
SELECT a FROM t1 WHERE a = ANY (SELECT a FROM t1 WHERE b = 2 UNION SELECT a FROM t1 WHERE b = 2);
SELECT a FROM t1 WHERE a >= ANY (SELECT a FROM t1 WHERE b = 2 UNION SELECT a FROM t1 WHERE b = 2);
SELECT a FROM t1 WHERE a <= ANY (SELECT a FROM t1 WHERE b = 2 UNION SELECT a FROM t1 WHERE b = 2);
SELECT a FROM t1 WHERE a <> ANY (SELECT a FROM t1 WHERE b = 2 UNION SELECT a FROM t1 WHERE b = 2);
SELECT a FROM t1 WHERE a > ALL (SELECT a FROM t1 WHERE b = 2 UNION SELECT a FROM t1 WHERE b = 2);
SELECT a FROM t1 WHERE a < ALL (SELECT a FROM t1 WHERE b = 2 UNION SELECT a FROM t1 WHERE b = 2);
SELECT a FROM t1 WHERE a = ALL (SELECT a FROM t1 WHERE b = 2 UNION SELECT a FROM t1 WHERE b = 2);
SELECT a FROM t1 WHERE a >= ALL (SELECT a FROM t1 WHERE b = 2 UNION SELECT a FROM t1 WHERE b = 2);
SELECT a FROM t1 WHERE a <= ALL (SELECT a FROM t1 WHERE b = 2 UNION SELECT a FROM t1 WHERE b = 2);
SELECT a FROM t1 WHERE a <> ALL (SELECT a FROM t1 WHERE b = 2 UNION SELECT a FROM t1 WHERE b = 2);
# union + having test
SELECT a FROM t1 WHERE a > ANY (SELECT a FROM t1 HAVING a = 2 UNION SELECT a FROM t1 HAVING a = 2);
SELECT a FROM t1 WHERE a < ANY (SELECT a FROM t1 HAVING a = 2 UNION SELECT a FROM t1 HAVING a = 2);
SELECT a FROM t1 WHERE a = ANY (SELECT a FROM t1 HAVING a = 2 UNION SELECT a FROM t1 HAVING a = 2);
SELECT a FROM t1 WHERE a >= ANY (SELECT a FROM t1 HAVING a = 2 UNION SELECT a FROM t1 HAVING a = 2);
SELECT a FROM t1 WHERE a <= ANY (SELECT a FROM t1 HAVING a = 2 UNION SELECT a FROM t1 HAVING a = 2);
SELECT a FROM t1 WHERE a <> ANY (SELECT a FROM t1 HAVING a = 2 UNION SELECT a FROM t1 HAVING a = 2);
SELECT a FROM t1 WHERE a > ALL (SELECT a FROM t1 HAVING a = 2 UNION SELECT a FROM t1 HAVING a = 2);
SELECT a FROM t1 WHERE a < ALL (SELECT a FROM t1 HAVING a = 2 UNION SELECT a FROM t1 HAVING a = 2);
SELECT a FROM t1 WHERE a = ALL (SELECT a FROM t1 HAVING a = 2 UNION SELECT a FROM t1 HAVING a = 2);
SELECT a FROM t1 WHERE a >= ALL (SELECT a FROM t1 HAVING a = 2 UNION SELECT a FROM t1 HAVING a = 2);
SELECT a FROM t1 WHERE a <= ALL (SELECT a FROM t1 HAVING a = 2 UNION SELECT a FROM t1 HAVING a = 2);
SELECT a FROM t1 WHERE a <> ALL (SELECT a FROM t1 HAVING a = 2 UNION SELECT a FROM t1 HAVING a = 2);
# row tests
# < > >= <= and = ALL/ <> ANY do not support row operation
-- error ER_OPERAND_COLUMNS
SELECT a FROM t1 WHERE (1,2) > ANY (SELECT a FROM t1 WHERE b = 2);
-- error ER_OPERAND_COLUMNS
SELECT a FROM t1 WHERE a > ANY (SELECT a,2 FROM t1 WHERE b = 2);
-- error ER_OPERAND_COLUMNS
SELECT a FROM t1 WHERE (1,2) > ANY (SELECT a,2 FROM t1 WHERE b = 2);
-- error ER_OPERAND_COLUMNS
SELECT a FROM t1 WHERE (1,2) > ALL (SELECT a FROM t1 WHERE b = 2);
-- error ER_OPERAND_COLUMNS
SELECT a FROM t1 WHERE a > ALL (SELECT a,2 FROM t1 WHERE b = 2);
-- error ER_OPERAND_COLUMNS
SELECT a FROM t1 WHERE (1,2) > ALL (SELECT a,2 FROM t1 WHERE b = 2);
-- error ER_OPERAND_COLUMNS
SELECT a FROM t1 WHERE (1,2) = ALL (SELECT a,2 FROM t1 WHERE b = 2);
-- error ER_OPERAND_COLUMNS
SELECT a FROM t1 WHERE (1,2) <> ANY (SELECT a,2 FROM t1 WHERE b = 2);
# following should be converted to IN
-- error ER_OPERAND_COLUMNS
SELECT a FROM t1 WHERE (1,2) = ANY (SELECT a FROM t1 WHERE b = 2);
-- error ER_OPERAND_COLUMNS
SELECT a FROM t1 WHERE a = ANY (SELECT a,2 FROM t1 WHERE b = 2);
SELECT a FROM t1 WHERE (1,2) = ANY (SELECT a,2 FROM t1 WHERE b = 2);
-- error ER_OPERAND_COLUMNS
SELECT a FROM t1 WHERE (1,2) <> ALL (SELECT a FROM t1 WHERE b = 2);
-- error ER_OPERAND_COLUMNS
SELECT a FROM t1 WHERE a <> ALL (SELECT a,2 FROM t1 WHERE b = 2);
SELECT a FROM t1 WHERE (1,2) <> ALL (SELECT a,2 FROM t1 WHERE b = 2);
SELECT a FROM t1 WHERE (a,1) = ANY (SELECT a,1 FROM t1 WHERE b = 2);
SELECT a FROM t1 WHERE (a,1) <> ALL (SELECT a,1 FROM t1 WHERE b = 2);
SELECT a FROM t1 WHERE (a,1) = ANY (SELECT a,1 FROM t1 HAVING a = 2);
SELECT a FROM t1 WHERE (a,1) <> ALL (SELECT a,1 FROM t1 HAVING a = 2);
SELECT a FROM t1 WHERE (a,1) = ANY (SELECT a,1 FROM t1 WHERE b = 2 UNION SELECT a,1 FROM t1 WHERE b = 2);
SELECT a FROM t1 WHERE (a,1) <> ALL (SELECT a,1 FROM t1 WHERE b = 2 UNION SELECT a,1 FROM t1 WHERE b = 2);
SELECT a FROM t1 WHERE (a,1) = ANY (SELECT a,1 FROM t1 HAVING a = 2 UNION SELECT a,1 FROM t1 HAVING a = 2);
SELECT a FROM t1 WHERE (a,1) <> ALL (SELECT a,1 FROM t1 HAVING a = 2 UNION SELECT a,1 FROM t1 HAVING a = 2);
# without optimisation
SELECT a FROM t1 WHERE a > ANY (SELECT a FROM t1 WHERE b = 2 group by a);
SELECT a FROM t1 WHERE a < ANY (SELECT a FROM t1 WHERE b = 2 group by a);
SELECT a FROM t1 WHERE a = ANY (SELECT a FROM t1 WHERE b = 2 group by a);
SELECT a FROM t1 WHERE a >= ANY (SELECT a FROM t1 WHERE b = 2 group by a);
SELECT a FROM t1 WHERE a <= ANY (SELECT a FROM t1 WHERE b = 2 group by a);
SELECT a FROM t1 WHERE a <> ANY (SELECT a FROM t1 WHERE b = 2 group by a);
SELECT a FROM t1 WHERE a > ALL (SELECT a FROM t1 WHERE b = 2 group by a);
SELECT a FROM t1 WHERE a < ALL (SELECT a FROM t1 WHERE b = 2 group by a);
SELECT a FROM t1 WHERE a = ALL (SELECT a FROM t1 WHERE b = 2 group by a);
SELECT a FROM t1 WHERE a >= ALL (SELECT a FROM t1 WHERE b = 2 group by a);
SELECT a FROM t1 WHERE a <= ALL (SELECT a FROM t1 WHERE b = 2 group by a);
SELECT a FROM t1 WHERE a <> ALL (SELECT a FROM t1 WHERE b = 2 group by a);
# without optimisation + having
SELECT a FROM t1 WHERE a > ANY (SELECT a FROM t1 group by a HAVING a = 2);
SELECT a FROM t1 WHERE a < ANY (SELECT a FROM t1 group by a HAVING a = 2);
SELECT a FROM t1 WHERE a = ANY (SELECT a FROM t1 group by a HAVING a = 2);
SELECT a FROM t1 WHERE a >= ANY (SELECT a FROM t1 group by a HAVING a = 2);
SELECT a FROM t1 WHERE a <= ANY (SELECT a FROM t1 group by a HAVING a = 2);
SELECT a FROM t1 WHERE a <> ANY (SELECT a FROM t1 group by a HAVING a = 2);
SELECT a FROM t1 WHERE a > ALL (SELECT a FROM t1 group by a HAVING a = 2);
SELECT a FROM t1 WHERE a < ALL (SELECT a FROM t1 group by a HAVING a = 2);
SELECT a FROM t1 WHERE a = ALL (SELECT a FROM t1 group by a HAVING a = 2);
SELECT a FROM t1 WHERE a >= ALL (SELECT a FROM t1 group by a HAVING a = 2);
SELECT a FROM t1 WHERE a <= ALL (SELECT a FROM t1 group by a HAVING a = 2);
SELECT a FROM t1 WHERE a <> ALL (SELECT a FROM t1 group by a HAVING a = 2);
# EXISTS in string contence
SELECT concat(EXISTS(SELECT a FROM t1 WHERE b = 2 and a.a > t1.a), '-') from t1 a;
SELECT concat(EXISTS(SELECT a FROM t1 WHERE b = 2 and a.a < t1.a), '-') from t1 a;
SELECT concat(EXISTS(SELECT a FROM t1 WHERE b = 2 and a.a = t1.a), '-') from t1 a;
DROP TABLE t1;
CREATE TABLE t1 ( a double, b double );
INSERT INTO t1 VALUES (1,1),(2,2),(3,3);
SELECT a FROM t1 WHERE a > ANY (SELECT a FROM t1 WHERE b = 2e0);
SELECT a FROM t1 WHERE a < ANY (SELECT a FROM t1 WHERE b = 2e0);
SELECT a FROM t1 WHERE a = ANY (SELECT a FROM t1 WHERE b = 2e0);
SELECT a FROM t1 WHERE a >= ANY (SELECT a FROM t1 WHERE b = 2e0);
SELECT a FROM t1 WHERE a <= ANY (SELECT a FROM t1 WHERE b = 2e0);
SELECT a FROM t1 WHERE a <> ANY (SELECT a FROM t1 WHERE b = 2e0);
SELECT a FROM t1 WHERE a > ALL (SELECT a FROM t1 WHERE b = 2e0);
SELECT a FROM t1 WHERE a < ALL (SELECT a FROM t1 WHERE b = 2e0);
SELECT a FROM t1 WHERE a = ALL (SELECT a FROM t1 WHERE b = 2e0);
SELECT a FROM t1 WHERE a >= ALL (SELECT a FROM t1 WHERE b = 2e0);
SELECT a FROM t1 WHERE a <= ALL (SELECT a FROM t1 WHERE b = 2e0);
SELECT a FROM t1 WHERE a <> ALL (SELECT a FROM t1 WHERE b = 2e0);
DROP TABLE t1;
CREATE TABLE t1 ( a char(1), b char(1));
INSERT INTO t1 VALUES ('1','1'),('2','2'),('3','3');
SELECT a FROM t1 WHERE a > ANY (SELECT a FROM t1 WHERE b = '2');
SELECT a FROM t1 WHERE a < ANY (SELECT a FROM t1 WHERE b = '2');
SELECT a FROM t1 WHERE a = ANY (SELECT a FROM t1 WHERE b = '2');
SELECT a FROM t1 WHERE a >= ANY (SELECT a FROM t1 WHERE b = '2');
SELECT a FROM t1 WHERE a <= ANY (SELECT a FROM t1 WHERE b = '2');
SELECT a FROM t1 WHERE a <> ANY (SELECT a FROM t1 WHERE b = '2');
SELECT a FROM t1 WHERE a > ALL (SELECT a FROM t1 WHERE b = '2');
SELECT a FROM t1 WHERE a < ALL (SELECT a FROM t1 WHERE b = '2');
SELECT a FROM t1 WHERE a = ALL (SELECT a FROM t1 WHERE b = '2');
SELECT a FROM t1 WHERE a >= ALL (SELECT a FROM t1 WHERE b = '2');
SELECT a FROM t1 WHERE a <= ALL (SELECT a FROM t1 WHERE b = '2');
SELECT a FROM t1 WHERE a <> ALL (SELECT a FROM t1 WHERE b = '2');
DROP TABLE t1;


#
# SELECT(EXISTS * ...)optimisation
#
create table t1 (a int, b int);
insert into t1 values (1,2),(3,4);
select * from t1 up where exists (select * from t1 where t1.a=up.a);
explain extended select * from t1 up where exists (select * from t1 where t1.a=up.a);
drop table t1;


#
# Bug#4102 subselect in HAVING
#

CREATE TABLE t1 (t1_a int);
INSERT INTO t1 VALUES (1);
CREATE TABLE t2 (t2_a int, t2_b int, PRIMARY KEY (t2_a, t2_b));
INSERT INTO t2 VALUES (1, 1), (1, 2);
SELECT * FROM t1, t2 table2 WHERE t1_a = 1 AND table2.t2_a = 1
  HAVING table2.t2_b = (SELECT MAX(t2_b) FROM t2 WHERE t2_a = table2.t2_a);
DROP TABLE t1, t2;


#
# Test problem with NULL and derived tables
# (Bug#4097 JOIN with subquery causes entire column to report NULL)
#

CREATE TABLE t1 (id int(11) default NULL,name varchar(10) default NULL);
INSERT INTO t1 VALUES (1,'Tim'),(2,'Rebecca'),(3,NULL);
CREATE TABLE t2 (id int(11) default NULL, pet varchar(10) default NULL);
INSERT INTO t2 VALUES (1,'Fido'),(2,'Spot'),(3,'Felix');
SELECT a.*, b.* FROM (SELECT * FROM t1) AS a JOIN t2 as b on a.id=b.id;
drop table t1,t2;


#
# outer fields resolving in INSERT/REPLACE and CRETE with SELECT
#
CREATE TABLE t1 ( a int, b int );
CREATE TABLE t2 ( c int, d int );
INSERT INTO t1 VALUES (1,2), (2,3), (3,4);
SELECT a AS abc, b FROM t1 outr WHERE b =
  (SELECT MIN(b) FROM t1 WHERE a=outr.a);
INSERT INTO t2 SELECT a AS abc, b FROM t1 outr WHERE b =
  (SELECT MIN(b) FROM t1 WHERE a=outr.a);
select * from t2;
CREATE TABLE t3 SELECT a AS abc, b FROM t1 outr WHERE b =
  (SELECT MIN(b) FROM t1 WHERE a=outr.a);
select * from t3;
prepare stmt1 from "INSERT INTO t2 SELECT a AS abc, b FROM t1 outr WHERE b = (SELECT MIN(b) FROM t1 WHERE a=outr.a);";
execute stmt1;
deallocate prepare stmt1;
select * from t2;
drop table t3;
prepare stmt1 from "CREATE TABLE t3 SELECT a AS abc, b FROM t1 outr WHERE b = (SELECT MIN(b) FROM t1 WHERE a=outr.a);";
execute stmt1;
select * from t3;
deallocate prepare stmt1;
DROP TABLE t1, t2, t3;

#
# Aggregate function comparation with ALL/ANY/SOME subselect
#
CREATE TABLE `t1` ( `a` int(11) default NULL) ENGINE=MyISAM DEFAULT CHARSET=latin1;
insert into t1 values (1);
CREATE TABLE `t2` ( `b` int(11) default NULL, `a` int(11) default NULL) ENGINE=MyISAM DEFAULT CHARSET=latin1;
insert into t2 values (1,2);
select t000.a, count(*) `C` FROM t1 t000 GROUP BY t000.a HAVING count(*) > ALL (SELECT count(*) FROM t2 t001 WHERE t001.a=1);
drop table t1,t2;


#
# Bug#4769 - fulltext in subselect
#
create table t1 (a int not null auto_increment primary key, b varchar(40), fulltext(b));
insert into t1 (b) values ('ball'),('ball games'), ('games'), ('foo'), ('foobar'), ('Serg'), ('Sergei'),('Georg'), ('Patrik'),('Hakan');
create table t2 (a int);
insert into t2 values (1),(3),(2),(7);
select a,b from t1 where match(b) against ('Ball') > 0;
select a from t2 where a in (select a from t1 where match(b) against ('Ball') > 0);
drop table t1,t2;


#
# Bug#5003 - like in subselect
#
CREATE TABLE t1(`IZAVORGANG_ID` VARCHAR(11) CHARACTER SET latin1 COLLATE latin1_bin,`KUERZEL` VARCHAR(10) CHARACTER SET latin1 COLLATE latin1_bin,`IZAANALYSEART_ID` VARCHAR(11) CHARACTER SET latin1 COLLATE latin1_bin,`IZAPMKZ_ID` VARCHAR(11) CHARACTER SET latin1 COLLATE latin1_bin);
CREATE INDEX AK01IZAVORGANG ON t1(izaAnalyseart_id,Kuerzel);
INSERT INTO t1(`IZAVORGANG_ID`,`KUERZEL`,`IZAANALYSEART_ID`,`IZAPMKZ_ID`)VALUES('D0000000001','601','D0000000001','I0000000001');
INSERT INTO t1(`IZAVORGANG_ID`,`KUERZEL`,`IZAANALYSEART_ID`,`IZAPMKZ_ID`)VALUES('D0000000002','602','D0000000001','I0000000001');
INSERT INTO t1(`IZAVORGANG_ID`,`KUERZEL`,`IZAANALYSEART_ID`,`IZAPMKZ_ID`)VALUES('D0000000003','603','D0000000001','I0000000001');
INSERT INTO t1(`IZAVORGANG_ID`,`KUERZEL`,`IZAANALYSEART_ID`,`IZAPMKZ_ID`)VALUES('D0000000004','101','D0000000001','I0000000001');
SELECT `IZAVORGANG_ID` FROM t1 WHERE `KUERZEL` IN(SELECT MIN(`KUERZEL`)`Feld1` FROM t1 WHERE `KUERZEL` LIKE'601%'And`IZAANALYSEART_ID`='D0000000001');
drop table t1;

#
# Optimized IN with compound index
#
CREATE TABLE `t1` ( `aid` int(11) NOT NULL default '0', `bid` int(11) NOT NULL default '0', PRIMARY KEY  (`aid`,`bid`));
CREATE TABLE `t2` ( `aid` int(11) NOT NULL default '0', `bid` int(11) NOT NULL default '0', PRIMARY KEY  (`aid`,`bid`));
insert into t1 values (1,1),(1,2),(2,1),(2,2);
insert into t2 values (1,2),(2,2);
select * from t1 where t1.aid not in (select aid from t2 where bid=t1.bid);
alter table t2 drop primary key;
alter table t2 add key KEY1 (aid, bid);
select * from t1 where t1.aid not in (select aid from t2 where bid=t1.bid);
alter table t2 drop key KEY1;
alter table t2 add primary key (bid, aid);
select * from t1 where t1.aid not in (select aid from t2 where bid=t1.bid);
drop table t1,t2;

#
# resolving fields of grouped outer SELECT
#
CREATE TABLE t1 (howmanyvalues bigint, avalue int);
INSERT INTO t1 VALUES (1, 1),(2, 1),(2, 2),(3, 1),(3, 2),(3, 3),(4, 1),(4, 2),(4, 3),(4, 4);
SELECT howmanyvalues, count(*) from t1 group by howmanyvalues;
SELECT a.howmanyvalues, (SELECT count(*) from t1 b where b.howmanyvalues = a.howmanyvalues) as mycount from t1 a group by a.howmanyvalues;
CREATE INDEX t1_howmanyvalues_idx ON t1 (howmanyvalues);
SELECT a.howmanyvalues, (SELECT count(*) from t1 b where b.howmanyvalues+1 = a.howmanyvalues+1) as mycount from t1 a group by a.howmanyvalues;
SELECT a.howmanyvalues, (SELECT count(*) from t1 b where b.howmanyvalues = a.howmanyvalues) as mycount from t1 a group by a.howmanyvalues;
SELECT a.howmanyvalues, (SELECT count(*) from t1 b where b.howmanyvalues = a.avalue) as mycount from t1 a group by a.howmanyvalues;
drop table t1;

create table t1 (x int);
select  (select b.x from t1 as b where b.x=a.x) from t1 as a where a.x=2 group by a.x;
drop table t1;

#
# Test of correct maybe_null flag returning by subquwery for temporary table
# creation
#
CREATE TABLE `t1` ( `master` int(10) unsigned NOT NULL default '0', `map` smallint(6) unsigned NOT NULL default '0', `slave` int(10) unsigned NOT NULL default '0', `access` int(10) unsigned NOT NULL default '0', UNIQUE KEY `access_u` (`master`,`map`,`slave`));
INSERT INTO `t1` VALUES (1,0,0,700),(1,1,1,400),(1,5,5,400),(1,12,12,400),(1,12,32,400),(4,12,32,400);
CREATE TABLE `t2` ( `id` int(10) unsigned NOT NULL default '0', `pid` int(10) unsigned NOT NULL default '0', `map` smallint(6) unsigned NOT NULL default '0', `level` tinyint(4) unsigned NOT NULL default '0', `title` varchar(255) default NULL, PRIMARY KEY  (`id`,`pid`,`map`), KEY `level` (`level`), KEY `id` (`id`,`map`)) ;
INSERT INTO `t2` VALUES (6,5,12,7,'a'),(12,0,0,7,'a'),(12,1,0,7,'a'),(12,5,5,7,'a'),(12,5,12,7,'a');
-- error ER_BAD_FIELD_ERROR
SELECT b.sc FROM (SELECT (SELECT a.access FROM t1 a WHERE a.map = op.map AND a.slave = op.pid AND a.master = 1) ac FROM t2 op WHERE op.id = 12 AND op.map = 0) b;
SELECT b.ac FROM (SELECT (SELECT a.access FROM t1 a WHERE a.map = op.map AND a.slave = op.pid AND a.master = 1) ac FROM t2 op WHERE op.id = 12 AND op.map = 0) b;
drop tables t1,t2;


#
# Test for Bug#6462 Same request on same data returns different results
# a.k.a. "Proper cleanup of subqueries is missing for SET and DO statements".
#
create table t1 (a int not null, b int not null, c int, primary key (a,b));
insert into t1 values (1,1,1), (2,2,2), (3,3,3);
set @b:= 0;
# Let us check that subquery will use covering index
explain select sum(a) from t1 where b > @b;
# This should not crash -debug server due to failing assertion
set @a:= (select sum(a) from t1 where b > @b);
# And this should not falsely report index usage
explain select a from t1 where c=2;
# Same for DO statement
do @a:= (select sum(a) from t1 where b > @b);
explain select a from t1 where c=2;
drop table t1;

#
# Subselect in non-select command just after connection
# Disconnect new connection and switch back when test is finished
#
connect (root,localhost,root,,test,$MASTER_MYPORT,$MASTER_MYSOCK);
connection root;
set @got_val= (SELECT 1 FROM (SELECT 'A' as my_col) as T1 ) ;
disconnect root;
connection default;

#
# primary query with temporary table and subquery with grouping
#
create table t1 (a int, b int);
create table t2 (a int, b int);
insert into t1 values (1,1),(1,2),(1,3),(2,4),(2,5);
insert into t2 values (1,3),(2,1);
select distinct a,b, (select max(b) from t2 where t1.b=t2.a) from t1 order by t1.b;
drop table t1, t2;

#
# subqueries with full text search
#
create table t1 (id int);
create table t2 (id int, body text, fulltext (body));
insert into t1 values(1),(2),(3);
insert into t2 values (1,'test'), (2,'mysql'), (3,'test'), (4,'test');
select count(distinct id) from t1 where id in (select id from t2 where match(body) against ('mysql' in boolean mode));
drop table t2,t1;

#
# Equal operation under row and empty subquery
#
create table t1 (s1 int,s2 int);
insert into t1 values (20,15);
select * from t1 where  (('a',null) <=> (select 'a',s2 from t1 where s1 = 0));
drop table t1;

#
# ALL/ANY with NULL
#
create table t1 (s1 int);
insert into t1 values (1),(null);
select * from t1 where s1 < all (select s1 from t1);
select s1, s1 < all (select s1 from t1) from t1;
drop table t1;

#
# reference on changable fields from subquery
#
CREATE TABLE t1 (
  Code char(3) NOT NULL default '',
  Name char(52) NOT NULL default '',
  Continent enum('Asia','Europe','North America','Africa','Oceania','Antarctica','South America') NOT NULL default 'Asia',
  Region char(26) NOT NULL default '',
  SurfaceArea float(10,2) NOT NULL default '0.00',
  IndepYear smallint(6) default NULL,
  Population int(11) NOT NULL default '0',
  LifeExpectancy float(3,1) default NULL,
  GNP float(10,2) default NULL,
  GNPOld float(10,2) default NULL,
  LocalName char(45) NOT NULL default '',
  GovernmentForm char(45) NOT NULL default '',
  HeadOfState char(60) default NULL,
  Capital int(11) default NULL,
  Code2 char(2) NOT NULL default ''
) ENGINE=MyISAM;
INSERT INTO t1 VALUES ('XXX','Xxxxx','Oceania','Xxxxxx',26.00,0,0,0,0,0,'Xxxxx','Xxxxx','Xxxxx',NULL,'XX');
INSERT INTO t1 VALUES ('ASM','American Samoa','Oceania','Polynesia',199.00,0,68000,75.1,334.00,NULL,'Amerika Samoa','US Territory','George W. Bush',54,'AS');
INSERT INTO t1 VALUES ('ATF','French Southern territories','Antarctica','Antarctica',7780.00,0,0,NULL,0.00,NULL,'Terres australes françaises','Nonmetropolitan Territory of France','Jacques Chirac',NULL,'TF');
INSERT INTO t1 VALUES ('UMI','United States Minor Outlying Islands','Oceania','Micronesia/Caribbean',16.00,0,0,NULL,0.00,NULL,'United States Minor Outlying Islands','Dependent Territory of the US','George W. Bush',NULL,'UM');
/*!40000 ALTER TABLE t1 ENABLE KEYS */;
SELECT DISTINCT Continent AS c FROM t1 outr WHERE
  Code <> SOME ( SELECT Code FROM t1 WHERE Continent = outr.Continent AND
  Population < 200);
drop table t1;


#
# Test for Bug#7885 Server crash when 'any' subselect compared to
#                   non-existant field.
#
create table t1 (a1 int);
create table t2 (b1 int);
--error ER_BAD_FIELD_ERROR
select * from t1 where a2 > any(select b1 from t2);
select * from t1 where a1 > any(select b1 from t2);
drop table t1,t2;


#
# Comparison subquery with * and row
#
create table t1 (a integer, b integer);
select (select * from t1) = (select 1,2);
select (select 1,2) = (select * from t1);
# queries whih can be converted to IN
select  row(1,2) = ANY (select * from t1);
select  row(1,2) != ALL (select * from t1);
drop table t1;

#
# Comparison subquery and row with nested rows
#
create table t1 (a integer, b integer);
-- error ER_OPERAND_COLUMNS
select row(1,(2,2)) in (select * from t1 );
-- error ER_OPERAND_COLUMNS
select row(1,(2,2)) = (select * from t1 );
-- error ER_OPERAND_COLUMNS
select (select * from t1) = row(1,(2,2));
drop table t1;

#
# Forward reference detection
#
create  table t1 (a integer);
insert into t1 values (1);
-- error ER_ILLEGAL_REFERENCE
select 1 = ALL (select 1 from t1 where 1 = xx ), 1 as xx ;
-- error ER_ILLEGAL_REFERENCE
select 1 = ALL (select 1 from t1 where 1 = xx ), 1 as xx;
select 1 as xx, 1 = ALL (  select 1 from t1 where 1 = xx );
-- error ER_ILLEGAL_REFERENCE
select 1 = ALL (select 1 from t1 where 1 = xx ), 1 as xx;
-- error ER_ILLEGAL_REFERENCE
select 1 = ALL (select 1 from t1 where 1 = xx ), 1 as xx from DUAL;
drop table t1;


#
# Test for Bug#8218 Join does not pass string from right table
#
CREATE TABLE t1 (
  categoryId int(11) NOT NULL,
  courseId int(11) NOT NULL,
  startDate datetime NOT NULL,
  endDate datetime NOT NULL,
  createDate datetime NOT NULL,
  modifyDate timestamp NOT NULL,
  attributes text NOT NULL
);
INSERT INTO t1 VALUES (1,41,'2004-02-09','2010-01-01','2004-02-09','2004-02-09',''),
(1,86,'2004-08-16','2004-08-16','2004-08-16','2004-08-16',''),
(1,87,'2004-08-16','2004-08-16','2004-08-16','2004-08-16',''),
(2,52,'2004-03-15','2004-10-01','2004-03-15','2004-09-17',''),
(2,53,'2004-03-16','2004-10-01','2004-03-16','2004-09-17',''),
(2,88,'2004-08-16','2004-08-16','2004-08-16','2004-08-16',''),
(2,89,'2004-08-16','2004-08-16','2004-08-16','2004-08-16',''),
(3,51,'2004-02-09','2010-01-01','2004-02-09','2004-02-09',''),
(5,12,'2004-02-18','2010-01-01','2004-02-18','2004-02-18','');

CREATE TABLE t2 (
  userId int(11) NOT NULL,
  courseId int(11) NOT NULL,
  date datetime NOT NULL
);
INSERT INTO t2 VALUES (5141,71,'2003-11-18'),
(5141,72,'2003-11-25'),(5141,41,'2004-08-06'),
(5141,52,'2004-08-06'),(5141,53,'2004-08-06'),
(5141,12,'2004-08-06'),(5141,86,'2004-10-21'),
(5141,87,'2004-10-21'),(5141,88,'2004-10-21'),
(5141,89,'2004-10-22'),(5141,51,'2004-10-26');


CREATE TABLE t3 (
  groupId int(11) NOT NULL,
  parentId int(11) NOT NULL,
  startDate datetime NOT NULL,
  endDate datetime NOT NULL,
  createDate datetime NOT NULL,
  modifyDate timestamp NOT NULL,
  ordering int(11)
);
INSERT INTO t3 VALUES (12,9,'1000-01-01','3999-12-31','2004-01-29','2004-01-29',NULL);

CREATE TABLE t4 (
  id int(11) NOT NULL,
  groupTypeId int(11) NOT NULL,
  groupKey varchar(50) NOT NULL,
  name text,
  ordering int(11),
  description text,
  createDate datetime NOT NULL,
  modifyDate timestamp NOT NULL
);
INSERT INTO t4 VALUES (9,5,'stationer','stationer',0,'Stationer','2004-01-29','2004-01-29'),
(12,5,'group2','group2',0,'group2','2004-01-29','2004-01-29');

CREATE TABLE t5 (
  userId int(11) NOT NULL,
  groupId int(11) NOT NULL,
  createDate datetime NOT NULL,
  modifyDate timestamp NOT NULL
);
INSERT INTO t5 VALUES (5141,12,'2004-08-06','2004-08-06');

select
  count(distinct t2.userid) pass,
  groupstuff.*,
  count(t2.courseid) crse,
  t1.categoryid,
  t2.courseid,
  date_format(date, '%b%y') as colhead
from t2
join t1 on t2.courseid=t1.courseid
join
(
  select
    t5.userid,
    parentid,
    parentgroup,
    childid,
    groupname,
    grouptypeid
  from t5
  join
  (
     select t4.id as parentid,
       t4.name as parentgroup,
       t4.id as childid,
       t4.name as groupname,
       t4.grouptypeid
     from t4
  ) as gin on t5.groupid=gin.childid
) as groupstuff on t2.userid = groupstuff.userid
group by
  groupstuff.groupname, colhead , t2.courseid;

drop table t1, t2, t3, t4, t5;


#
# Transformation in left expression of subquery (Bug#8888)
#
create table t1 (a int);
insert into t1 values (1), (2), (3);
SELECT 1 FROM t1 WHERE (SELECT 1) in (SELECT 1);
drop table t1;

#
# subselect into HAVING clause (code covarage improvement)
#
create table t1 (a int);
create table t2 (a int);
insert into t1 values (1),(2);
insert into t2 values (0),(1),(2),(3);
select a from t2 where a in (select a from t1);
select a from t2 having a in (select a from t1);
prepare stmt1 from "select a from t2 where a in (select a from t1)";
execute stmt1;
execute stmt1;
deallocate prepare stmt1;
prepare stmt1 from "select a from t2 having a in (select a from t1)";
execute stmt1;
execute stmt1;
deallocate prepare stmt1;
drop table t1, t2;

#
# single row subqueries and row operations (code covarage improvement)
#
create table t1 (a int, b int);
insert into t1 values (1,2);
-- error ER_OPERAND_COLUMNS
select 1 = (select * from t1);
-- error ER_OPERAND_COLUMNS
select (select * from t1) = 1;
-- error ER_OPERAND_COLUMNS
select (1,2) = (select a from t1);
-- error ER_OPERAND_COLUMNS
select (select a from t1) = (1,2);
-- error ER_OPERAND_COLUMNS
select (1,2,3) = (select * from t1);
-- error ER_OPERAND_COLUMNS
select (select * from t1) = (1,2,3);
drop table t1;


#
# Item_int_with_ref check (Bug#10020)
#
CREATE TABLE `t1` (
  `itemid` bigint(20) unsigned NOT NULL auto_increment,
  `sessionid` bigint(20) unsigned default NULL,
  `time` int(10) unsigned NOT NULL default '0',
  `type` set('A','D','E','F','G','I','L','N','U') collate latin1_general_ci NOT
NULL default '',
  `data` text collate latin1_general_ci NOT NULL,
  PRIMARY KEY  (`itemid`)
) DEFAULT CHARSET=latin1 COLLATE=latin1_general_ci;
INSERT INTO `t1` VALUES (1, 1, 1, 'D', '');
CREATE TABLE `t2` (
  `sessionid` bigint(20) unsigned NOT NULL auto_increment,
  `pid` int(10) unsigned NOT NULL default '0',
  `date` int(10) unsigned NOT NULL default '0',
  `ip` varchar(15) collate latin1_general_ci NOT NULL default '',
  PRIMARY KEY  (`sessionid`)
) DEFAULT CHARSET=latin1 COLLATE=latin1_general_ci;
INSERT INTO `t2` VALUES (1, 1, 1, '10.10.10.1');
SELECT s.ip, count( e.itemid ) FROM `t1` e JOIN t2 s ON s.sessionid = e.sessionid WHERE e.sessionid = ( SELECT sessionid FROM t2 ORDER BY sessionid DESC LIMIT 1 ) GROUP BY s.ip HAVING count( e.itemid ) >0 LIMIT 0 , 30;
drop tables t1,t2;


# Bug#11821 Select from subselect using aggregate function on an enum segfaults
create table t1 (fld enum('0','1'));
insert into t1 values ('1');
select * from (select max(fld) from t1) as foo;
drop table t1;


#
# Bug#11867 queries with ROW(,elems>) IN (SELECT DISTINCT <cols> FROM ...)
#

set @tmp11867_optimizer_switch=@@optimizer_switch;
set optimizer_switch='semijoin_with_cache=off';

CREATE TABLE t1 (one int, two int, flag char(1));
CREATE TABLE t2 (one int, two int, flag char(1));
INSERT INTO t1 VALUES(1,2,'Y'),(2,3,'Y'),(3,4,'Y'),(5,6,'N'),(7,8,'N');
INSERT INTO t2 VALUES(1,2,'Y'),(2,3,'Y'),(3,4,'Y'),(5,6,'N'),(7,8,'N');

SELECT * FROM t1
  WHERE ROW(one,two) IN (SELECT DISTINCT one,two FROM t2 WHERE flag = 'N');
SELECT * FROM t1
  WHERE ROW(one,two) IN (SELECT DISTINCT one,two FROM t1 WHERE flag = 'N');

insert into t2 values (null,null,'N');
insert into t2 values (null,3,'0');
insert into t2 values (null,5,'0');
insert into t2 values (10,null,'0');
insert into t1 values (10,3,'0');
insert into t1 values (10,5,'0');
insert into t1 values (10,10,'0');
SELECT one,two,ROW(one,two) IN (SELECT one,two FROM t2 WHERE flag = 'N') as 'test' from t1;
SELECT one,two from t1 where ROW(one,two) IN (SELECT one,two FROM t2 WHERE flag = 'N');
SELECT one,two,ROW(one,two) IN (SELECT one,two FROM t2 WHERE flag = 'N' group by one,two) as 'test' from t1;
SELECT one,two,ROW(one,two) IN (SELECT one,two FROM t2 WHERE flag = '0') as 'test' from t1;
SELECT one,two,ROW(one,two) IN (SELECT one,two FROM t2 WHERE flag = '0' group by one,two) as 'test' from t1;
explain extended SELECT one,two,ROW(one,two) IN (SELECT one,two FROM t2 WHERE flag = '0') as 'test' from t1;
explain extended SELECT one,two from t1 where ROW(one,two) IN (SELECT one,two FROM t2 WHERE flag = 'N');
explain extended SELECT one,two,ROW(one,two) IN (SELECT one,two FROM t2 WHERE flag = '0' group by one,two) as 'test' from t1;
DROP TABLE t1,t2;

set optimizer_switch=@tmp11867_optimizer_switch;

#
# Bug#12392 where cond with IN predicate for rows and NULL values in table
#

CREATE TABLE t1 (a char(5), b char(5));
INSERT INTO t1 VALUES (NULL,'aaa'), ('aaa','aaa');

SELECT * FROM t1 WHERE (a,b) IN (('aaa','aaa'), ('aaa','bbb'));

DROP TABLE t1;


#
# Bug#11479 subquery over left join with an empty inner table
#

CREATE TABLE t1 (a int);
CREATE TABLE t2 (a int, b int);
CREATE TABLE t3 (b int NOT NULL);
INSERT INTO t1 VALUES (1), (2), (3), (4);
INSERT INTO t2 VALUES (1,10), (3,30);

SELECT * FROM t2 LEFT JOIN t3 ON t2.b=t3.b
  WHERE t3.b IS NOT NULL OR t2.a > 10;
SELECT * FROM t1
  WHERE t1.a NOT IN (SELECT a FROM t2 LEFT JOIN t3 ON t2.b=t3.b
                       WHERE t3.b IS NOT NULL OR t2.a > 10);

DROP TABLE t1,t2,t3;


#
# Bug#18503 Queries with a quantified subquery returning empty set may
#           return a wrong result.
#
CREATE TABLE t1 (f1 INT);
CREATE TABLE t2 (f2 INT);
INSERT INTO t1 VALUES (1);
SELECT * FROM t1 WHERE f1 > ALL (SELECT f2 FROM t2);
SELECT * FROM t1 WHERE f1 > ALL (SELECT f2 FROM t2 WHERE 1=0);
INSERT INTO t2 VALUES (1);
INSERT INTO t2 VALUES (2);
SELECT * FROM t1 WHERE f1 > ALL (SELECT f2 FROM t2 WHERE f2=0);
DROP TABLE t1, t2;


#
# Bug#16302 Quantified subquery without any tables gives wrong results
#
select 1 from dual where 1 < any (select 2);
select 1 from dual where 1 < all (select 2);
select 1 from dual where 2 > any (select 1);
select 1 from dual where 2 > all (select 1);
select 1 from dual where 1 < any (select 2 from dual);
select 1 from dual where 1 < all (select 2 from dual where 1!=1);


# Bug#20975 Wrong query results for subqueries within NOT
create table t1 (s1 char);
insert into t1 values (1),(2);

select * from t1 where (s1 < any (select s1 from t1));
select * from t1 where not (s1 < any (select s1 from t1));

select * from t1 where (s1 < ALL (select s1+1 from t1));
select * from t1 where not(s1 < ALL (select s1+1 from t1));

select * from t1 where (s1+1 = ANY (select s1 from t1));
select * from t1 where NOT(s1+1 = ANY (select s1 from t1));

select * from t1 where (s1 = ALL (select s1/s1 from t1));
select * from t1 where NOT(s1 = ALL (select s1/s1 from t1));
drop table t1;


#
# Bug#16255 Subquery in where
#
create table t1 (
  retailerID varchar(8) NOT NULL,
  statusID   int(10) unsigned NOT NULL,
  changed    datetime NOT NULL,
  UNIQUE KEY retailerID (retailerID, statusID, changed)
);

INSERT INTO t1 VALUES("0026", "1", "2005-12-06 12:18:56");
INSERT INTO t1 VALUES("0026", "2", "2006-01-06 12:25:53");
INSERT INTO t1 VALUES("0037", "1", "2005-12-06 12:18:56");
INSERT INTO t1 VALUES("0037", "2", "2006-01-06 12:25:53");
INSERT INTO t1 VALUES("0048", "1", "2006-01-06 12:37:50");
INSERT INTO t1 VALUES("0059", "1", "2006-01-06 12:37:50");

select * from t1 r1
  where (r1.retailerID,(r1.changed)) in
         (SELECT r2.retailerId,(max(changed)) from t1 r2
          group by r2.retailerId);
drop table t1;


#
# Bug#21180 Subselect with index for both WHERE and ORDER BY
#           produces empty result
#
create table t1(a int, primary key (a));
insert into t1 values (10);

create table t2 (a int primary key, b varchar(32), c int, unique key b(c, b));
insert into t2(a, c, b) values (1,10,'359'), (2,10,'35988'), (3,10,'35989');

explain SELECT sql_no_cache t1.a, r.a, r.b FROM t1 LEFT JOIN t2 r
  ON r.a = (SELECT t2.a FROM t2 WHERE t2.c = t1.a AND t2.b <= '359899'
             ORDER BY t2.c DESC, t2.b DESC LIMIT 1) WHERE t1.a = 10;
SELECT sql_no_cache t1.a, r.a, r.b FROM t1 LEFT JOIN t2 r
  ON r.a = (SELECT t2.a FROM t2 WHERE t2.c = t1.a AND t2.b <= '359899'
            ORDER BY t2.c DESC, t2.b DESC LIMIT 1) WHERE t1.a = 10;

explain SELECT sql_no_cache t1.a, r.a, r.b FROM t1 LEFT JOIN t2 r
  ON r.a = (SELECT t2.a FROM t2 WHERE t2.c = t1.a AND t2.b <= '359899'
            ORDER BY t2.c, t2.b LIMIT 1) WHERE t1.a = 10;
SELECT sql_no_cache t1.a, r.a, r.b FROM t1 LEFT JOIN t2 r
  ON r.a = (SELECT t2.a FROM t2 WHERE t2.c = t1.a AND t2.b <= '359899'
            ORDER BY t2.c, t2.b LIMIT 1) WHERE t1.a = 10;

drop table t1,t2;


#
# Bug#21853 assert failure for a grouping query with
#           an ALL/ANY quantified subquery in HAVING
#

CREATE TABLE t1 (
  field1 int NOT NULL,
  field2 int NOT NULL,
  field3 int NOT NULL,
  PRIMARY KEY  (field1,field2,field3)
);
CREATE TABLE t2 (
  fieldA int NOT NULL,
  fieldB int NOT NULL,
  PRIMARY KEY  (fieldA,fieldB)
);

INSERT INTO t1 VALUES
  (1,1,1), (1,1,2), (1,2,1), (1,2,2), (1,2,3), (1,3,1);
INSERT INTO t2 VALUES (1,1), (1,2), (1,3);

SELECT field1, field2, COUNT(*)
  FROM t1 GROUP BY field1, field2;

SELECT field1, field2
  FROM  t1
    GROUP BY field1, field2
      HAVING COUNT(*) >= ALL (SELECT fieldB
                                FROM t2 WHERE fieldA = field1);
SELECT field1, field2
  FROM  t1
    GROUP BY field1, field2
      HAVING COUNT(*) < ANY (SELECT fieldB
                               FROM t2 WHERE fieldA = field1);

DROP TABLE t1, t2;


#
# Bug#23478 not top-level IN subquery returning a non-empty result set
#           with possible NULL values by index access from the outer query
#

CREATE TABLE t1(a int, INDEX (a));
INSERT INTO t1 VALUES (1), (3), (5), (7);
INSERT INTO t1 VALUES (NULL);

CREATE TABLE t2(a int);
INSERT INTO t2 VALUES (1),(2),(3);

EXPLAIN SELECT a, a IN (SELECT a FROM t1) FROM t2;
SELECT a, a IN (SELECT a FROM t1) FROM t2;

DROP TABLE t1,t2;


#
# Bug#11302 getObject() returns a String for a sub-query of type datetime
#
CREATE TABLE t1 (a DATETIME);
INSERT INTO t1 VALUES ('1998-09-23'), ('2003-03-25');

CREATE TABLE t2 AS SELECT
  (SELECT a FROM t1 WHERE a < '2000-01-01') AS sub_a
   FROM t1 WHERE a > '2000-01-01';
SHOW CREATE TABLE t2;

CREATE TABLE t3 AS (SELECT a FROM t1 WHERE a < '2000-01-01') UNION (SELECT a FROM t1 WHERE a > '2000-01-01');
SHOW CREATE TABLE t3;

DROP TABLE t1,t2,t3;


#
# Bug#24670 subquery witout tables but with a WHERE clause
#

CREATE TABLE t1 (a int);
INSERT INTO t1 VALUES (1), (2);

SELECT a FROM t1 WHERE (SELECT 1 FROM DUAL WHERE 1=0) > 0;
SELECT a FROM t1 WHERE (SELECT 1 FROM DUAL WHERE 1=0) IS NULL;
EXPLAIN SELECT a FROM t1 WHERE (SELECT 1 FROM DUAL WHERE 1=0) IS NULL;

DROP TABLE t1;


#
# Bug#24653 sorting by expressions containing subselects
#           that return more than one row
#

CREATE TABLE t1 (a int);
INSERT INTO t1 VALUES (2), (4), (1), (3);

CREATE TABLE t2 (b int, c int);
INSERT INTO t2 VALUES
  (2,1), (1,3), (2,1), (4,4), (2,2), (1,4);

SELECT a FROM t1 ORDER BY (SELECT c FROM t2 WHERE b > 2 );
--error ER_SUBQUERY_NO_1_ROW
SELECT a FROM t1 ORDER BY (SELECT c FROM t2 WHERE b > 1);
SELECT a FROM t1 ORDER BY (SELECT c FROM t2 WHERE b > 2), a;
--error ER_SUBQUERY_NO_1_ROW
SELECT a FROM t1 ORDER BY (SELECT c FROM t2 WHERE b > 1), a;

SELECT b, MAX(c) FROM t2 GROUP BY b, (SELECT c FROM t2 WHERE b > 2);
--error ER_SUBQUERY_NO_1_ROW
SELECT b, MAX(c) FROM t2 GROUP BY b, (SELECT c FROM t2 WHERE b > 1);

--sorted_result
SELECT a FROM t1 GROUP BY a
  HAVING IFNULL((SELECT b FROM t2 WHERE b > 2),
                (SELECT c FROM t2 WHERE c=a AND b > 2 ORDER BY b)) > 3;
--error ER_SUBQUERY_NO_1_ROW
SELECT a FROM t1 GROUP BY a
  HAVING IFNULL((SELECT b FROM t2 WHERE b > 1),
                (SELECT c FROM t2 WHERE c=a AND b > 2 ORDER BY b)) > 3;
--sorted_result
SELECT a FROM t1 GROUP BY a
  HAVING IFNULL((SELECT b FROM t2 WHERE b > 4),
                (SELECT c FROM t2 WHERE c=a AND b > 2 ORDER BY b)) > 3;
--error ER_SUBQUERY_NO_1_ROW
SELECT a FROM t1 GROUP BY a
  HAVING IFNULL((SELECT b FROM t2 WHERE b > 4),
                (SELECT c FROM t2 WHERE c=a AND b > 1 ORDER BY b)) > 3;
--sorted_result
SELECT a FROM t1
  ORDER BY IFNULL((SELECT b FROM t2 WHERE b > 2),
                  (SELECT c FROM t2 WHERE c=a AND b > 2 ORDER BY b));
--error ER_SUBQUERY_NO_1_ROW
SELECT a FROM t1
  ORDER BY IFNULL((SELECT b FROM t2 WHERE b > 1),
                  (SELECT c FROM t2 WHERE c=a AND b > 1 ORDER BY b));
--sorted_result
SELECT a FROM t1
  ORDER BY IFNULL((SELECT b FROM t2 WHERE b > 4),
                  (SELECT c FROM t2 WHERE c=a AND b > 2 ORDER BY b));
--error ER_SUBQUERY_NO_1_ROW
SELECT a FROM t1
  ORDER BY IFNULL((SELECT b FROM t2 WHERE b > 4),
                  (SELECT c FROM t2 WHERE c=a AND b > 1 ORDER BY b));

DROP TABLE t1,t2;

# End of 4.1 tests

#
#decimal-related tests
#
create table t1 (df decimal(5,1));
insert into t1 values(1.1);
insert into t1 values(2.2);

select * from t1 where df <= all (select avg(df) from t1 group by df);
select * from t1 where df >= all (select avg(df) from t1 group by df);
drop table t1;

create table t1 (df decimal(5,1));
insert into t1 values(1.1);
select 1.1 * exists(select * from t1);
drop table t1;

CREATE TABLE t1 (
  grp int(11) default NULL,
  a decimal(10,2) default NULL);

insert into t1 values (1, 1), (2, 2), (2, 3), (3, 4), (3, 5), (3, 6), (NULL, NULL);
select * from t1;
select min(a) from t1 group by grp;
drop table t1;


#
# Test for Bug#9338 lame substitution of c1 instead of c2
#

CREATE table t1 ( c1 integer );
INSERT INTO t1 VALUES ( 1 );
INSERT INTO t1 VALUES ( 2 );
INSERT INTO t1 VALUES ( 3 );

CREATE TABLE t2 ( c2 integer );
INSERT INTO t2 VALUES ( 1 );
INSERT INTO t2 VALUES ( 4 );
INSERT INTO t2 VALUES ( 5 );

SELECT * FROM t1 LEFT JOIN t2 ON c1 = c2 WHERE c2 IN (1);

SELECT * FROM t1 LEFT JOIN t2 ON c1 = c2
  WHERE c2 IN ( SELECT c2 FROM t2 WHERE c2 IN ( 1 ) );

DROP TABLE t1,t2;


#
# Test for Bug#9516 wrong evaluation of not_null_tables attribute in SQ
#
CREATE TABLE t1 ( c1 integer );
INSERT INTO t1 VALUES ( 1 );
INSERT INTO t1 VALUES ( 2 );
INSERT INTO t1 VALUES ( 3 );
INSERT INTO t1 VALUES ( 6 );

CREATE TABLE t2 ( c2 integer );
INSERT INTO t2 VALUES ( 1 );
INSERT INTO t2 VALUES ( 4 );
INSERT INTO t2 VALUES ( 5 );
INSERT INTO t2 VALUES ( 6 );

CREATE TABLE t3 ( c3 integer );
INSERT INTO t3 VALUES ( 7 );
INSERT INTO t3 VALUES ( 8 );

SELECT c1,c2 FROM t1 LEFT JOIN t2 ON c1 = c2
  WHERE EXISTS (SELECT c3 FROM t3 WHERE c2 IS NULL );

DROP TABLE t1,t2,t3;


#
# Item_int_with_ref check (Bug#10020)
#
CREATE TABLE `t1` (
  `itemid` bigint(20) unsigned NOT NULL auto_increment,
  `sessionid` bigint(20) unsigned default NULL,
  `time` int(10) unsigned NOT NULL default '0',
  `type` set('A','D','E','F','G','I','L','N','U') collate latin1_general_ci NOT
NULL default '',
  `data` text collate latin1_general_ci NOT NULL,
  PRIMARY KEY  (`itemid`)
) DEFAULT CHARSET=latin1 COLLATE=latin1_general_ci;
INSERT INTO `t1` VALUES (1, 1, 1, 'D', '');
CREATE TABLE `t2` (
  `sessionid` bigint(20) unsigned NOT NULL auto_increment,
  `pid` int(10) unsigned NOT NULL default '0',
  `date` int(10) unsigned NOT NULL default '0',
  `ip` varchar(15) collate latin1_general_ci NOT NULL default '',
  PRIMARY KEY  (`sessionid`)
) DEFAULT CHARSET=latin1 COLLATE=latin1_general_ci;
INSERT INTO `t2` VALUES (1, 1, 1, '10.10.10.1');
SELECT s.ip, count( e.itemid ) FROM `t1` e JOIN t2 s ON s.sessionid = e.sessionid WHERE e.sessionid = ( SELECT sessionid FROM t2 ORDER BY sessionid DESC LIMIT 1 ) GROUP BY s.ip HAVING count( e.itemid ) >0 LIMIT 0 , 30;
drop tables t1,t2;


#
# Correct building of equal fields list (do not include outer
# fields) (Bug#6384)
#
CREATE TABLE t1 (EMPNUM   CHAR(3));
CREATE TABLE t2 (EMPNUM   CHAR(3) );
INSERT INTO t1 VALUES ('E1'),('E2');
INSERT INTO t2 VALUES ('E1');
DELETE FROM t1
WHERE t1.EMPNUM NOT IN
      (SELECT t2.EMPNUM
       FROM t2
       WHERE t1.EMPNUM = t2.EMPNUM);
select * from t1;
DROP TABLE t1,t2;


#
# Test for Bug#11487 range access in a subquery
#

CREATE TABLE t1(select_id BIGINT, values_id BIGINT);
INSERT INTO t1 VALUES (1, 1);
CREATE TABLE t2 (select_id BIGINT, values_id BIGINT,
                 PRIMARY KEY(select_id,values_id));
INSERT INTO t2 VALUES (0, 1), (0, 2), (0, 3), (1, 5);

SELECT values_id FROM t1
WHERE values_id IN (SELECT values_id FROM t2
                    WHERE select_id IN (1, 0));
SELECT values_id FROM t1
WHERE values_id IN (SELECT values_id FROM t2
                    WHERE select_id BETWEEN 0 AND 1);
SELECT values_id FROM t1
WHERE values_id IN (SELECT values_id FROM t2
                    WHERE select_id = 0 OR select_id = 1);

DROP TABLE t1, t2;


# Bug#11821 Select from subselect using aggregate function on an enum segfaults
create table t1 (fld enum('0','1'));
insert into t1 values ('1');
select * from (select max(fld) from t1) as foo;
drop table t1;


#
# Test for Bug#11762 subquery with an aggregate function in HAVING
#

CREATE TABLE t1 (a int, b int);
CREATE TABLE t2 (c int, d int);
CREATE TABLE t3 (e int);

INSERT INTO t1 VALUES
  (1,10), (2,10), (1,20), (2,20), (3,20), (2,30), (4,40);
INSERT INTO t2 VALUES
  (2,10), (2,20), (4,10), (5,10), (3,20), (2,40);
INSERT INTO t3 VALUES (10), (30), (10), (20) ;

SELECT a, MAX(b), MIN(b) FROM t1 GROUP BY a;
SELECT * FROM t2;
SELECT * FROM t3;

SELECT a FROM t1 GROUP BY a
  HAVING a IN (SELECT c FROM t2 WHERE MAX(b)>20);
SELECT a FROM t1 GROUP BY a
  HAVING a IN (SELECT c FROM t2 WHERE MAX(b)<d);
SELECT a FROM t1 GROUP BY a
  HAVING a IN (SELECT c FROM t2 WHERE MAX(b)>d);
SELECT a FROM t1 GROUP BY a
  HAVING a IN (SELECT c FROM t2
                 WHERE d >= SOME(SELECT e FROM t3 WHERE MAX(b)=e));
SELECT a FROM t1 GROUP BY a
  HAVING a IN (SELECT c FROM t2
                 WHERE  EXISTS(SELECT e FROM t3 WHERE MAX(b)=e AND e <= d));
SELECT a FROM t1 GROUP BY a
  HAVING a IN (SELECT c FROM t2
                 WHERE d > SOME(SELECT e FROM t3 WHERE MAX(b)=e));
SELECT a FROM t1 GROUP BY a
  HAVING a IN (SELECT c FROM t2
                 WHERE  EXISTS(SELECT e FROM t3 WHERE MAX(b)=e AND e < d));
SELECT a FROM t1 GROUP BY a
  HAVING a IN (SELECT c FROM t2
                 WHERE MIN(b) < d AND
                       EXISTS(SELECT e FROM t3 WHERE MAX(b)=e AND e <= d));

SELECT a, SUM(a) FROM t1 GROUP BY a;

SELECT a FROM t1
   WHERE EXISTS(SELECT c FROM t2 GROUP BY c HAVING SUM(a) = c) GROUP BY a;
SELECT a FROM t1 GROUP BY a
   HAVING EXISTS(SELECT c FROM t2 GROUP BY c HAVING SUM(a) = c);

SELECT a FROM t1
   WHERE a < 3 AND
         EXISTS(SELECT c FROM t2 GROUP BY c HAVING SUM(a) != c) GROUP BY a;
SELECT a FROM t1
   WHERE a < 3 AND
         EXISTS(SELECT c FROM t2 GROUP BY c HAVING SUM(a) != c);

SELECT t1.a FROM t1 GROUP BY t1.a
  HAVING t1.a < ALL(SELECT t2.c FROM t2 GROUP BY t2.c
                       HAVING EXISTS(SELECT t3.e FROM t3 GROUP BY t3.e
                                       HAVING SUM(t1.a+t2.c) < t3.e/4));
SELECT t1.a FROM t1 GROUP BY t1.a
       HAVING t1.a > ALL(SELECT t2.c FROM t2
                           WHERE EXISTS(SELECT t3.e FROM t3 GROUP BY t3.e
                                          HAVING SUM(t1.a+t2.c) < t3.e/4));
-- error ER_INVALID_GROUP_FUNC_USE
SELECT t1.a FROM t1 GROUP BY t1.a
       HAVING t1.a > ALL(SELECT t2.c FROM t2
                           WHERE EXISTS(SELECT t3.e FROM t3
                                          WHERE SUM(t1.a+t2.c) < t3.e/4));
-- error ER_INVALID_GROUP_FUNC_USE
SELECT t1.a from t1 GROUP BY t1.a HAVING AVG(SUM(t1.b)) > 20;

SELECT t1.a FROM t1 GROUP BY t1.a
  HAVING t1.a IN (SELECT t2.c FROM t2 GROUP BY t2.c
                    HAVING AVG(t2.c+SUM(t1.b)) > 20);
SELECT t1.a FROM t1 GROUP BY t1.a
  HAVING t1.a IN (SELECT t2.c FROM t2 GROUP BY t2.c
                    HAVING AVG(SUM(t1.b)) > 20);

SELECT t1.a, SUM(b) AS sum  FROM t1 GROUP BY t1.a
  HAVING t1.a IN (SELECT t2.c FROM t2 GROUP BY t2.c
                    HAVING t2.c+sum > 20);

DROP TABLE t1,t2,t3;


#
# Test for Bug#16603 GROUP BY in a row subquery with a quantifier
#                    when an index is defined on the grouping field

CREATE TABLE t1 (a varchar(5), b varchar(10));
INSERT INTO t1 VALUES
  ('AAA', 5), ('BBB', 4), ('BBB', 1), ('CCC', 2),
  ('CCC', 7), ('AAA', 2), ('AAA', 4), ('BBB', 3), ('AAA', 8);

SELECT * FROM t1 WHERE (a,b) = ANY (SELECT a, max(b) FROM t1 GROUP BY a);
EXPLAIN
SELECT * FROM t1 WHERE (a,b) = ANY (SELECT a, max(b) FROM t1 GROUP BY a);

ALTER TABLE t1 ADD INDEX(a);

SELECT * FROM t1 WHERE (a,b) = ANY (SELECT a, max(b) FROM t1 GROUP BY a);
EXPLAIN
SELECT * FROM t1 WHERE (a,b) = ANY (SELECT a, max(b) FROM t1 GROUP BY a);

DROP TABLE t1;


#
# Bug#17366 Unchecked Item_int results in server crash
#
create table t1( f1 int,f2 int);
insert into t1 values (1,1),(2,2);
select tt.t from (select 'crash1' as t, f2 from t1) as tt left join t1 on tt.t = 'crash2' and tt.f2 = t1.f2 where tt.t = 'crash1';
drop table t1;


#
# Bug#18306 server crash on delete using subquery.
#

create table t1 (c int, key(c));
insert into t1 values (1142477582), (1142455969);
create table t2 (a int, b int);
insert into t2 values (2, 1), (1, 0);
delete from t1 where c <= 1140006215 and (select b from t2 where a = 2) = 1;
drop table t1, t2;


#
# Bug#7549 Missing error message for invalid view selection with subquery
#

CREATE TABLE t1 (a INT);

--error ER_BAD_FIELD_ERROR
CREATE VIEW v1 AS SELECT * FROM t1 WHERE no_such_column = ANY (SELECT 1);
--error ER_BAD_FIELD_ERROR
CREATE VIEW v2 AS SELECT * FROM t1 WHERE no_such_column = (SELECT 1);
--error ER_BAD_FIELD_ERROR
SELECT * FROM t1 WHERE no_such_column = ANY (SELECT 1);

DROP TABLE t1;


#
# Bug#19077 A nested materialized derived table is used before being populated.
#
create table t1 (i int, j bigint);
insert into t1 values (1, 2), (2, 2), (3, 2);
select * from (select min(i) from t1 where j=(select * from (select min(j) from t1) t2)) t3;
drop table t1;


#
# Bug#19700 subselect returning BIGINT always returned it as SIGNED
#
CREATE TABLE t1 (i BIGINT UNSIGNED);
INSERT INTO t1 VALUES (10000000000000000000); # > MAX SIGNED BIGINT 9323372036854775807
INSERT INTO t1 VALUES (1);

CREATE TABLE t2 (i BIGINT UNSIGNED);
INSERT INTO t2 VALUES (10000000000000000000); # same as first table
INSERT INTO t2 VALUES (1);

/* simple test */
SELECT t1.i FROM t1 JOIN t2 ON t1.i = t2.i;

/* subquery test */
SELECT t1.i FROM t1 WHERE t1.i = (SELECT MAX(i) FROM t2);

/* subquery test with cast*/
SELECT t1.i FROM t1 WHERE t1.i = CAST((SELECT MAX(i) FROM t2) AS UNSIGNED);

DROP TABLE t1;
DROP TABLE t2;


#
# Bug#20519 subselect with LIMIT M, N
#

CREATE TABLE t1 (
  id bigint(20) unsigned NOT NULL auto_increment,
  name varchar(255) NOT NULL,
  PRIMARY KEY  (id)
);
INSERT INTO t1 VALUES
  (1, 'Balazs'), (2, 'Joe'), (3, 'Frank');

CREATE TABLE t2 (
  id bigint(20) unsigned NOT NULL auto_increment,
  mid bigint(20) unsigned NOT NULL,
  date date NOT NULL,
  PRIMARY KEY  (id)
);
INSERT INTO t2 VALUES
  (1, 1, '2006-03-30'), (2, 2, '2006-04-06'), (3, 3, '2006-04-13'),
  (4, 2, '2006-04-20'), (5, 1, '2006-05-01');

SELECT *,
      (SELECT date FROM t2 WHERE mid = t1.id
         ORDER BY date DESC LIMIT 0, 1) AS date_last,
      (SELECT date FROM t2 WHERE mid = t1.id
         ORDER BY date DESC LIMIT 3, 1) AS date_next_to_last
  FROM t1;
SELECT *,
      (SELECT COUNT(*) FROM t2 WHERE mid = t1.id
         ORDER BY date DESC LIMIT 1, 1) AS date_count
  FROM t1;
SELECT *,
      (SELECT date FROM t2 WHERE mid = t1.id
         ORDER BY date DESC LIMIT 0, 1) AS date_last,
      (SELECT date FROM t2 WHERE mid = t1.id
         ORDER BY date DESC LIMIT 1, 1) AS date_next_to_last
  FROM t1;
DROP TABLE t1,t2;


#
# Bug#20869 subselect with range access by DESC
#

CREATE TABLE t1 (
  i1 int(11) NOT NULL default '0',
  i2 int(11) NOT NULL default '0',
  t datetime NOT NULL default '0000-00-00 00:00:00',
  PRIMARY KEY  (i1,i2,t)
);
INSERT INTO t1 VALUES
(24,1,'2005-03-03 16:31:31'),(24,1,'2005-05-27 12:40:07'),
(24,1,'2005-05-27 12:40:08'),(24,1,'2005-05-27 12:40:10'),
(24,1,'2005-05-27 12:40:25'),(24,1,'2005-05-27 12:40:30'),
(24,2,'2005-03-03 13:43:05'),(24,2,'2005-03-03 16:23:31'),
(24,2,'2005-03-03 16:31:30'),(24,2,'2005-05-27 12:37:02'),
(24,2,'2005-05-27 12:40:06');

CREATE TABLE t2 (
  i1 int(11) NOT NULL default '0',
  i2 int(11) NOT NULL default '0',
  t datetime default NULL,
  PRIMARY KEY  (i1)
);
INSERT INTO t2 VALUES (24,1,'2006-06-20 12:29:40');

EXPLAIN
SELECT * FROM t1,t2
  WHERE t1.t = (SELECT t1.t FROM t1
                  WHERE t1.t < t2.t  AND t1.i2=1 AND t2.i1=t1.i1
                    ORDER BY t1.t DESC LIMIT 1);
SELECT * FROM t1,t2
  WHERE t1.t = (SELECT t1.t FROM t1
                  WHERE t1.t < t2.t  AND t1.i2=1 AND t2.i1=t1.i1
                    ORDER BY t1.t DESC LIMIT 1);

DROP TABLE t1, t2;


#
# Bug#14654 Cannot select from the same table twice within a UNION statement
#
CREATE TABLE t1 (i INT);

(SELECT i FROM t1) UNION (SELECT i FROM t1);
SELECT sql_no_cache * FROM t1 WHERE NOT EXISTS
  (
   (SELECT i FROM t1) UNION
   (SELECT i FROM t1)
  );

#TODO:not supported
--error ER_PARSE_ERROR
SELECT * FROM t1
WHERE NOT EXISTS (((SELECT i FROM t1) UNION (SELECT i FROM t1)));

#TODO:not supported
--error ER_PARSE_ERROR
explain select ((select t11.i from t1 t11) union (select t12.i from t1 t12))
  from t1;

explain select * from t1 where not exists
  ((select t11.i from t1 t11) union (select t12.i from t1 t12));

DROP TABLE t1;


#
# Bug#21798 memory leak during query execution with subquery in column
#           list using a function
#
CREATE TABLE t1 (a VARCHAR(250), b INT auto_increment, PRIMARY KEY (b));
insert into t1 (a) values (FLOOR(rand() * 100));
insert into t1 (a) select FLOOR(rand() * 100) from t1;
insert into t1 (a) select FLOOR(rand() * 100) from t1;
insert into t1 (a) select FLOOR(rand() * 100) from t1;
insert into t1 (a) select FLOOR(rand() * 100) from t1;
insert into t1 (a) select FLOOR(rand() * 100) from t1;
insert into t1 (a) select FLOOR(rand() * 100) from t1;
insert into t1 (a) select FLOOR(rand() * 100) from t1;
insert into t1 (a) select FLOOR(rand() * 100) from t1;
insert into t1 (a) select FLOOR(rand() * 100) from t1;
insert into t1 (a) select FLOOR(rand() * 100) from t1;
insert into t1 (a) select FLOOR(rand() * 100) from t1;
insert into t1 (a) select FLOOR(rand() * 100) from t1;
insert into t1 (a) select FLOOR(rand() * 100) from t1;

SELECT a,
       (SELECT REPEAT(' ',250) FROM t1 i1
        WHERE i1.b=t1.a ORDER BY RAND() LIMIT 1) AS a
FROM t1 ORDER BY a LIMIT 5;
DROP TABLE t1;


#
# Bug#21540 Subqueries with no from and aggregate functions return
#           wrong results
CREATE TABLE t1 (a INT, b INT);
CREATE TABLE t2 (a INT);
INSERT INTO t2 values (1);
INSERT INTO t1 VALUES (1,1),(1,2),(2,3),(3,4);
SELECT (SELECT COUNT(DISTINCT t1.b) from t2) FROM t1 GROUP BY t1.a;
SELECT (SELECT COUNT(DISTINCT t1.b) from t2 union select 1 from t2 where 12 < 3)
  FROM t1 GROUP BY t1.a;
SELECT COUNT(DISTINCT t1.b), (SELECT COUNT(DISTINCT t1.b)) FROM t1 GROUP BY t1.a;
SELECT COUNT(DISTINCT t1.b),
       (SELECT COUNT(DISTINCT t1.b) union select 1 from DUAL where 12 < 3)
  FROM t1 GROUP BY t1.a;
SELECT (
    SELECT (
      SELECT COUNT(DISTINCT t1.b)
    )
)
FROM t1 GROUP BY t1.a;
SELECT (
  SELECT (
      SELECT (
        SELECT COUNT(DISTINCT t1.b)
      )
  )
  FROM t1 GROUP BY t1.a LIMIT 1)
FROM t1 t2
GROUP BY t2.a;
DROP TABLE t1,t2;


#
# Bug#21727 Correlated subquery that requires filesort:
#           slow with big sort_buffer_size
#

CREATE TABLE t1 (a int, b int, PRIMARY KEY (b));
CREATE TABLE t2 (x int auto_increment, y int, z int,
                 PRIMARY KEY (x), FOREIGN KEY (y) REFERENCES t1 (b));
create table t3 (a int);
insert into t3 values (0),(1),(2),(3),(4),(5),(6),(7),(8),(9);

insert into t1 select RAND()*1000, A.a + 10*(B.a+10*(C.a+10*D.a))
from t3 A, t3 B, t3 C, t3 D where D.a<3;
insert into t2(y,z) select t1.b, RAND()*1000 from t1, t3;
enable_query_log;

SET SESSION sort_buffer_size = 32 * 1024;
SELECT SQL_NO_CACHE COUNT(*)
  FROM (SELECT  a, b, (SELECT x FROM t2 WHERE y=b ORDER BY z DESC LIMIT 1) c
          FROM t1) t;

SET SESSION sort_buffer_size = 8 * 1024 * 1024;
SELECT SQL_NO_CACHE COUNT(*)
  FROM (SELECT  a, b, (SELECT x FROM t2 WHERE y=b ORDER BY z DESC LIMIT 1) c
          FROM t1) t;

DROP TABLE t1,t2,t3;

#
# Bug#25219 EXIST subquery with UNION over a mix of
#           correlated and uncorrelated selects
#

CREATE TABLE t1 (id char(4) PRIMARY KEY, c int);
CREATE TABLE t2 (c int);

INSERT INTO t1 VALUES ('aa', 1);
INSERT INTO t2 VALUES (1);

SELECT * FROM t1
  WHERE EXISTS (SELECT c FROM t2 WHERE c=1
                UNION
                SELECT c from t2 WHERE c=t1.c);

INSERT INTO t1 VALUES ('bb', 2), ('cc', 3), ('dd',1);

SELECT * FROM t1
  WHERE EXISTS (SELECT c FROM t2 WHERE c=1
                UNION
                SELECT c from t2 WHERE c=t1.c);

INSERT INTO t2 VALUES (2);
CREATE TABLE t3 (c int);
INSERT INTO t3 VALUES (1);

SELECT * FROM t1
  WHERE EXISTS (SELECT t2.c FROM t2 JOIN t3 ON t2.c=t3.c WHERE t2.c=1
                UNION
                SELECT c from t2 WHERE c=t1.c);

DROP TABLE t1,t2,t3;


#
# Bug#23800 Outer fields in correlated subqueries is used in a temporary
#           table created for sorting.
#
CREATE TABLE t1(f1 int);
CREATE TABLE t2(f2 int, f21 int, f3 timestamp);
INSERT INTO t1 VALUES (1),(1),(2),(2);
INSERT INTO t2 VALUES (1,1,"2004-02-29 11:11:11"), (2,2,"2004-02-29 11:11:11");
SELECT ((SELECT f2 FROM t2 WHERE f21=f1 LIMIT 1) * COUNT(f1)) AS sq FROM t1 GROUP BY f1;
SELECT (SELECT SUM(1) FROM t2 ttt GROUP BY t2.f3 LIMIT 1) AS tt FROM t2;
PREPARE stmt1 FROM 'SELECT ((SELECT f2 FROM t2 WHERE f21=f1 LIMIT 1) * COUNT(f1)) AS sq FROM t1 GROUP BY f1';
EXECUTE stmt1;
EXECUTE stmt1;
DEALLOCATE PREPARE stmt1;
SELECT f2, AVG(f21),
      (SELECT t.f3 FROM t2 AS t WHERE t2.f2=t.f2 AND t.f3=MAX(t2.f3)) AS test
  FROM t2 GROUP BY f2;
DROP TABLE t1,t2;
CREATE TABLE t1 (a int, b INT, c CHAR(10) NOT NULL);
INSERT INTO t1 VALUES
  (1,1,'a'), (1,2,'b'), (1,3,'c'), (1,4,'d'), (1,5,'e'),
  (2,1,'f'), (2,2,'g'), (2,3,'h'), (3,4,'i'), (3,3,'j'),
  (3,2,'k'), (3,1,'l'), (1,9,'m');
SELECT a, MAX(b),
      (SELECT t.c FROM t1 AS t WHERE t1.a=t.a AND t.b=MAX(t1.b)) AS test
  FROM t1 GROUP BY a;
DROP TABLE t1;


#
# Bug#21904 (parser problem when using IN with a double "(())")
#

--disable_warnings
DROP TABLE IF EXISTS t1;
DROP TABLE IF EXISTS t2;
DROP TABLE IF EXISTS t1xt2;
--enable_warnings

CREATE TABLE t1 (
  id_1 int(5) NOT NULL,
  t varchar(4) DEFAULT NULL
);

CREATE TABLE t2 (
  id_2 int(5) NOT NULL,
  t varchar(4) DEFAULT NULL
);

CREATE TABLE t1xt2 (
  id_1 int(5) NOT NULL,
  id_2 int(5) NOT NULL
);

INSERT INTO t1 VALUES (1, 'a'), (2, 'b'), (3, 'c'), (4, 'd');

INSERT INTO t2 VALUES (2, 'bb'), (3, 'cc'), (4, 'dd'), (12, 'aa');

INSERT INTO t1xt2 VALUES (2, 2), (3, 3), (4, 4);

# subselect returns 0 rows

SELECT DISTINCT t1.id_1 FROM t1 WHERE
(12 IN (SELECT t1xt2.id_2 FROM t1xt2 WHERE t1.id_1 = t1xt2.id_1));

SELECT DISTINCT t1.id_1 FROM t1 WHERE
(12 IN ((SELECT t1xt2.id_2 FROM t1xt2 WHERE t1.id_1 = t1xt2.id_1)));

SELECT DISTINCT t1.id_1 FROM t1 WHERE
(12 IN (((SELECT t1xt2.id_2 FROM t1xt2 WHERE t1.id_1 = t1xt2.id_1))));

SELECT DISTINCT t1.id_1 FROM t1 WHERE
(12 NOT IN (SELECT t1xt2.id_2 FROM t1xt2 WHERE t1.id_1 = t1xt2.id_1));

SELECT DISTINCT t1.id_1 FROM t1 WHERE
(12 NOT IN ((SELECT t1xt2.id_2 FROM t1xt2 where t1.id_1 = t1xt2.id_1)));

SELECT DISTINCT t1.id_1 FROM t1 WHERE
(12 NOT IN (((SELECT t1xt2.id_2 FROM t1xt2 where t1.id_1 = t1xt2.id_1))));

insert INTO t1xt2 VALUES (1, 12);

# subselect returns 1 row

SELECT DISTINCT t1.id_1 FROM t1 WHERE
(12 IN (SELECT t1xt2.id_2 FROM t1xt2 WHERE t1.id_1 = t1xt2.id_1));

SELECT DISTINCT t1.id_1 FROM t1 WHERE
(12 IN ((SELECT t1xt2.id_2 FROM t1xt2 WHERE t1.id_1 = t1xt2.id_1)));

SELECT DISTINCT t1.id_1 FROM t1 WHERE
(12 IN (((SELECT t1xt2.id_2 FROM t1xt2 WHERE t1.id_1 = t1xt2.id_1))));

SELECT DISTINCT t1.id_1 FROM t1 WHERE
(12 NOT IN (SELECT t1xt2.id_2 FROM t1xt2 WHERE t1.id_1 = t1xt2.id_1));

SELECT DISTINCT t1.id_1 FROM t1 WHERE
(12 NOT IN ((SELECT t1xt2.id_2 FROM t1xt2 WHERE t1.id_1 = t1xt2.id_1)));

SELECT DISTINCT t1.id_1 FROM t1 WHERE
(12 NOT IN (((SELECT t1xt2.id_2 FROM t1xt2 WHERE t1.id_1 = t1xt2.id_1))));

insert INTO t1xt2 VALUES (2, 12);

# subselect returns more than 1 row

SELECT DISTINCT t1.id_1 FROM t1 WHERE
(12 IN (SELECT t1xt2.id_2 FROM t1xt2 WHERE t1.id_1 = t1xt2.id_1));

SELECT DISTINCT t1.id_1 FROM t1 WHERE
(12 IN ((SELECT t1xt2.id_2 FROM t1xt2 WHERE t1.id_1 = t1xt2.id_1)));

SELECT DISTINCT t1.id_1 FROM t1 WHERE
(12 IN (((SELECT t1xt2.id_2 FROM t1xt2 WHERE t1.id_1 = t1xt2.id_1))));

SELECT DISTINCT t1.id_1 FROM t1 WHERE
(12 NOT IN (SELECT t1xt2.id_2 FROM t1xt2 WHERE t1.id_1 = t1xt2.id_1));

SELECT DISTINCT t1.id_1 FROM t1 WHERE
(12 NOT IN ((SELECT t1xt2.id_2 FROM t1xt2 WHERE t1.id_1 = t1xt2.id_1)));

SELECT DISTINCT t1.id_1 FROM t1 WHERE
(12 NOT IN (((SELECT t1xt2.id_2 FROM t1xt2 WHERE t1.id_1 = t1xt2.id_1))));

DROP TABLE t1;
DROP TABLE t2;
DROP TABLE t1xt2;


#
# Bug#26728 derived table with concatanation of literals in select list
#

CREATE TABLE t1 (a int);
INSERT INTO t1 VALUES (3), (1), (2);

SELECT 'this is ' 'a test.' AS col1, a AS col2 FROM t1;
SELECT * FROM (SELECT 'this is ' 'a test.' AS col1, a AS t2 FROM t1) t;

DROP table t1;


#
# Bug#27257 COUNT(*) aggregated in outer query
#

CREATE TABLE t1 (a int, b int);
CREATE TABLE t2 (m int, n int);
INSERT INTO t1 VALUES (2,2), (2,2), (3,3), (3,3), (3,3), (4,4);
INSERT INTO t2 VALUES (1,11), (2,22), (3,32), (4,44), (4,44);

SELECT COUNT(*), a,
       (SELECT m FROM t2 WHERE m = count(*) LIMIT 1)
  FROM t1 GROUP BY a;

SELECT COUNT(*), a,
       (SELECT MIN(m) FROM t2 WHERE m = count(*))
  FROM t1 GROUP BY a;

SELECT COUNT(*), a
  FROM t1 GROUP BY a
    HAVING (SELECT MIN(m) FROM t2 WHERE m = count(*)) > 1;

DROP TABLE t1,t2;


#
# Bug#27229 GROUP_CONCAT in subselect with COUNT() as an argument
#

CREATE TABLE t1 (a int, b int);
CREATE TABLE t2 (m int, n int);
INSERT INTO t1 VALUES (2,2), (2,2), (3,3), (3,3), (3,3), (4,4);
INSERT INTO t2 VALUES (1,11), (2,22), (3,32), (4,44), (4,44);

SELECT COUNT(*) c, a,
       (SELECT GROUP_CONCAT(COUNT(a)) FROM t2 WHERE m = a)
  FROM t1 GROUP BY a;

SELECT COUNT(*) c, a,
       (SELECT GROUP_CONCAT(COUNT(a)+1) FROM t2 WHERE m = a)
  FROM t1 GROUP BY a;

DROP table t1,t2;


#
# Bug#27321 Wrong subquery result in a grouping select
#
CREATE TABLE t1 (a int, b INT, d INT, c CHAR(10) NOT NULL, PRIMARY KEY (a, b));
INSERT INTO t1 VALUES (1,1,0,'a'), (1,2,0,'b'), (1,3,0,'c'), (1,4,0,'d'),
(1,5,0,'e'), (2,1,0,'f'), (2,2,0,'g'), (2,3,0,'h'), (3,4,0,'i'), (3,3,0,'j'),
(3,2,0,'k'), (3,1,0,'l'), (1,9,0,'m'), (1,0,10,'n'), (2,0,5,'o'), (3,0,7,'p');

SELECT a, MAX(b),
  (SELECT t.c FROM t1 AS t WHERE t1.a=t.a AND t.b=MAX(t1.b + 0)) as test
  FROM t1 GROUP BY a;
SELECT a x, MAX(b),
  (SELECT t.c FROM t1 AS t WHERE x=t.a AND t.b=MAX(t1.b + 0)) as test
  FROM t1 GROUP BY a;
SELECT a, AVG(b),
  (SELECT t.c FROM t1 AS t WHERE t1.a=t.a AND t.b=AVG(t1.b)) AS test
  FROM t1 WHERE t1.d=0 GROUP BY a;

SELECT tt.a,
 (SELECT (SELECT c FROM t1 as t WHERE t1.a=t.a AND t.d=MAX(t1.b + tt.a)
  LIMIT 1) FROM t1 WHERE t1.a=tt.a GROUP BY a LIMIT 1) as test
  FROM t1 as tt;

SELECT tt.a,
 (SELECT (SELECT t.c FROM t1 AS t WHERE t1.a=t.a AND t.d=MAX(t1.b + tt.a)
  LIMIT 1)
  FROM t1 WHERE t1.a=tt.a GROUP BY a LIMIT 1) as test
  FROM t1 as tt GROUP BY tt.a;

SELECT tt.a, MAX(
 (SELECT (SELECT t.c FROM t1 AS t WHERE t1.a=t.a AND t.d=MAX(t1.b + tt.a)
  LIMIT 1)
  FROM t1 WHERE t1.a=tt.a GROUP BY a LIMIT 1)) as test
  FROM t1 as tt GROUP BY tt.a;

DROP TABLE t1;


#
# Bug#27348 SET FUNCTION used in a subquery from WHERE condition
#

CREATE TABLE t1 (a int, b int);
INSERT INTO t1 VALUES (2,22),(1,11),(2,22);

SELECT a FROM t1 WHERE (SELECT COUNT(b) FROM DUAL) > 0 GROUP BY a;
SELECT a FROM t1 WHERE (SELECT COUNT(b) FROM DUAL) > 1 GROUP BY a;

SELECT a FROM t1 t0
  WHERE (SELECT COUNT(t0.b) FROM t1 t WHERE t.b>20) GROUP BY a;

SET @@sql_mode='ansi';
--error ER_INVALID_GROUP_FUNC_USE
SELECT a FROM t1 WHERE (SELECT COUNT(b) FROM DUAL) > 0 GROUP BY a;
--error ER_INVALID_GROUP_FUNC_USE
SELECT a FROM t1 WHERE (SELECT COUNT(b) FROM DUAL) > 1 GROUP BY a;

--error ER_INVALID_GROUP_FUNC_USE
SELECT a FROM t1 t0
  WHERE (SELECT COUNT(t0.b) FROM t1 t WHERE t.b>20) GROUP BY a;

SET @@sql_mode=default;

DROP TABLE t1;


#
# Bug#27363 nested aggregates in outer, subquery / sum(select count(outer))
#
CREATE TABLE t1 (a INT); INSERT INTO t1 values (1),(1),(1),(1);
CREATE TABLE t2 (x INT); INSERT INTO t1 values (1000),(1001),(1002);

--error ER_INVALID_GROUP_FUNC_USE
SELECT SUM( (SELECT COUNT(a) FROM t2) ) FROM t1;
--error ER_INVALID_GROUP_FUNC_USE
SELECT SUM( (SELECT SUM(COUNT(a)) FROM t2) ) FROM t1;
SELECT COUNT(1) FROM DUAL;

--error ER_INVALID_GROUP_FUNC_USE
SELECT SUM( (SELECT AVG( (SELECT t1.a FROM t2) ) FROM DUAL) ) FROM t1;

--error ER_INVALID_GROUP_FUNC_USE
SELECT
  SUM( (SELECT AVG( (SELECT COUNT(*) FROM t1 t HAVING t1.a < 12) ) FROM t2) )
FROM t1;

--error ER_INVALID_GROUP_FUNC_USE
SELECT t1.a as XXA,
   SUM( (SELECT AVG( (SELECT COUNT(*) FROM t1 t HAVING XXA < 12) ) FROM t2) )
FROM t1;

DROP TABLE t1,t2;


#
# Bug#27807 Server crash when executing subquery with EXPLAIN
#
CREATE TABLE t1 (a int, b int, KEY (a));
INSERT INTO t1 VALUES (1,1),(2,1);
EXPLAIN SELECT 1 FROM t1 WHERE a = (SELECT COUNT(*) FROM t1 GROUP BY b);
DROP TABLE t1;


#
# Bug#28377 grouping query with a correlated subquery in WHERE condition
#

CREATE TABLE t1 (id int NOT NULL, st CHAR(2), INDEX idx(id));
INSERT INTO t1 VALUES
  (3,'FL'), (2,'GA'), (4,'FL'), (1,'GA'), (5,'NY'), (7,'FL'), (6,'NY');
CREATE TABLE t2 (id int NOT NULL, INDEX idx(id));
INSERT INTO t2 VALUES (7), (5), (1), (3);

SELECT id, st FROM t1
  WHERE st IN ('GA','FL') AND EXISTS(SELECT 1 FROM t2 WHERE t2.id=t1.id);
SELECT id, st FROM t1
  WHERE st IN ('GA','FL') AND EXISTS(SELECT 1 FROM t2 WHERE t2.id=t1.id)
    GROUP BY id;

SELECT id, st FROM t1
  WHERE st IN ('GA','FL') AND NOT EXISTS(SELECT 1 FROM t2 WHERE t2.id=t1.id);
SELECT id, st FROM t1
  WHERE st IN ('GA','FL') AND NOT EXISTS(SELECT 1 FROM t2 WHERE t2.id=t1.id)
    GROUP BY id;

DROP TABLE t1,t2;


#
# Bug#28728 crash with EXPLAIN EXTENDED for a query with a derived table
#           over a grouping subselect
#

CREATE TABLE t1 (a int);

INSERT INTO t1 VALUES (1), (2);

EXPLAIN EXTENDED
SELECT * FROM (SELECT count(*) FROM t1 GROUP BY a) as res;

DROP TABLE t1;


#
# Bug#28811 crash for query containing subquery with ORDER BY and LIMIT 1
#

CREATE TABLE t1 (
  a varchar(255) default NULL,
  b timestamp NOT NULL default CURRENT_TIMESTAMP on update CURRENT_TIMESTAMP,
  INDEX idx(a,b)
);
CREATE TABLE t2 (
  a varchar(255) default NULL
);

INSERT INTO t1 VALUES ('abcdefghijk','2007-05-07 06:00:24');
INSERT INTO t1 SELECT * FROM t1;
INSERT INTO t1 SELECT * FROM t1;
INSERT INTO t1 SELECT * FROM t1;
INSERT INTO t1 SELECT * FROM t1;
INSERT INTO t1 SELECT * FROM t1;
INSERT INTO t1 SELECT * FROM t1;
INSERT INTO t1 SELECT * FROM t1;
INSERT INTO t1 SELECT * FROM t1;
INSERT INTO `t1` VALUES ('asdf','2007-02-08 01:11:26');
INSERT INTO `t2` VALUES ('abcdefghijk');
INSERT INTO `t2` VALUES ('asdf');

SET session sort_buffer_size=8192;

SELECT (SELECT 1 FROM  t1 WHERE t1.a=t2.a ORDER BY t1.b LIMIT 1) AS d1 FROM t2;

DROP TABLE t1,t2;


#
# Bug#27333 subquery grouped for aggregate of outer query / no aggregate
#           of subquery
#
CREATE TABLE t1 (a INTEGER, b INTEGER);
CREATE TABLE t2 (x INTEGER);
INSERT INTO t1 VALUES (1,11), (2,22), (2,22);
INSERT INTO t2 VALUES (1), (2);

# wasn't failing, but should
--error ER_SUBQUERY_NO_1_ROW
SELECT a, COUNT(b), (SELECT COUNT(b) FROM t2) FROM t1 GROUP BY a;

# fails as it should
--error ER_SUBQUERY_NO_1_ROW
SELECT a, COUNT(b), (SELECT COUNT(b)+0 FROM t2) FROM t1 GROUP BY a;

SELECT (SELECT SUM(t1.a)/AVG(t2.x) FROM t2) FROM t1;
DROP TABLE t1,t2;

# second test case from 27333
CREATE TABLE t1 (a INT, b INT);
INSERT INTO t1 VALUES (1, 2), (1,3), (1,4), (2,1), (2,2);

# returns no rows, when it should
SELECT a1.a, COUNT(*) FROM t1 a1 WHERE a1.a = 1
AND EXISTS( SELECT a2.a FROM t1 a2 WHERE a2.a = a1.a)
GROUP BY a1.a;
DROP TABLE t1;

#test cases from 29297
CREATE TABLE t1 (a INT);
CREATE TABLE t2 (a INT);
INSERT INTO t1 VALUES (1),(2);
INSERT INTO t2 VALUES (1),(2);
SELECT (SELECT SUM(t1.a) FROM t2 WHERE a=0) FROM t1;
--error ER_SUBQUERY_NO_1_ROW
SELECT (SELECT SUM(t1.a) FROM t2 WHERE a!=0) FROM t1;
SELECT (SELECT SUM(t1.a) FROM t2 WHERE a=1) FROM t1;
DROP TABLE t1,t2;

#
# Bug#31884 Assertion + crash in subquery in the SELECT clause.
#

CREATE TABLE t1 (a1 INT, a2 INT);
CREATE TABLE t2 (b1 INT, b2 INT);

INSERT INTO t1 VALUES (100, 200);
INSERT INTO t1 VALUES (101, 201);
INSERT INTO t2 VALUES (101, 201);
INSERT INTO t2 VALUES (103, 203);

SELECT ((a1,a2) IN (SELECT * FROM t2 WHERE b2 > 0)) IS NULL FROM t1;
DROP TABLE t1, t2;

#
# Bug31048 Many nested subqueries may cause server crash.
#
#create table t1(a int,b int,key(a),key(b));
#insert into t1(a,b) values (1,2),(2,1),(2,3),(3,4),(5,4),(5,5),
#  (6,7),(7,4),(5,3);
#  TODO: enable the test after fixing 33266 in 6.0

#let $nesting= 26;
#let $should_work_nesting= 5;
#let $start= select sum(a),a from t1 where a> ( select sum(a) from t1 ;
#let $end= )group by a ;
#let $start_app= where a> ( select sum(a) from t1 ;
#let $end_pre= )group by b limit 1 ;

#--disable_result_log
#--disable_query_log
# At least 4 level nesting should work without errors
#while ($should_work_nesting)
#{
#--echo $should_work_nesting
#  eval $start $end;
#  eval explain $start $end;
#  let $start= $start
#  $start_app;
#  let $end= $end_pre
#  $end;
#  dec $should_work_nesting;
#}
# Other may fail with the 'stack overrun error'
#while ($nesting)
#{
#--echo $nesting
#--error 0,1436
#  eval $start $end;
#--error 0,1436
#  eval explain $start $end;
#  let $start= $start
#  $start_app;
#  let $end= $end_pre
#  $end;
#  dec $nesting;
#}
#--enable_result_log
#--enable_query_log
#drop table t1;

#
# Bug#28076 inconsistent binary/varbinary comparison
#

CREATE TABLE t1 (s1 BINARY(5), s2 VARBINARY(5));
INSERT INTO t1 VALUES (0x41,0x41), (0x42,0x42), (0x43,0x43);

SELECT s1, s2 FROM t1 WHERE s2 IN (SELECT s1 FROM t1);
SELECT s1, s2 FROM t1 WHERE (s2, 10) IN (SELECT s1, 10 FROM t1);

CREATE INDEX I1 ON t1 (s1);
CREATE INDEX I2 ON t1 (s2);

SELECT s1, s2 FROM t1 WHERE s2 IN (SELECT s1 FROM t1);
SELECT s1, s2 FROM t1 WHERE (s2, 10) IN (SELECT s1, 10 FROM t1);

TRUNCATE t1;
INSERT INTO t1 VALUES (0x41,0x41);
SELECT * FROM t1 WHERE s1 = (SELECT s2 FROM t1);

DROP TABLE t1;

CREATE TABLE t1 (a1 VARBINARY(2) NOT NULL DEFAULT '0', PRIMARY KEY (a1));
CREATE TABLE t2 (a2 BINARY(2) default '0', INDEX (a2));
CREATE TABLE t3 (a3 BINARY(2) default '0');
INSERT INTO t1 VALUES (1),(2),(3),(4);
INSERT INTO t2 VALUES (1),(2),(3);
INSERT INTO t3 VALUES (1),(2),(3);
SELECT LEFT(t2.a2, 1) FROM t2,t3 WHERE t3.a3=t2.a2;
SELECT t1.a1, t1.a1 in (SELECT t2.a2 FROM t2,t3 WHERE t3.a3=t2.a2) FROM t1;
DROP TABLE t1,t2,t3;

CREATE TABLE t1 (a1 BINARY(3) PRIMARY KEY, b1 VARBINARY(3));
CREATE TABLE t2 (a2 VARBINARY(3) PRIMARY KEY);
CREATE TABLE t3 (a3 VARBINARY(3) PRIMARY KEY);
INSERT INTO t1 VALUES (1,10), (2,20), (3,30), (4,40);
INSERT INTO t2 VALUES (2), (3), (4), (5);
INSERT INTO t3 VALUES (10), (20), (30);
SELECT LEFT(t1.a1,1) FROM t1,t3 WHERE t1.b1=t3.a3;
SELECT a2 FROM t2 WHERE t2.a2 IN (SELECT t1.a1 FROM t1,t3 WHERE t1.b1=t3.a3);
DROP TABLE t1, t2, t3;


#
# Bug#30788 Inconsistent retrieval of char/varchar
#

SET @save_optimizer_switch=@@optimizer_switch;
SET optimizer_switch='semijoin_with_cache=off';
SET optimizer_switch='materialization=off';

CREATE TABLE t1 (a CHAR(1), b VARCHAR(10));
INSERT INTO t1 VALUES ('a', 'aa');
INSERT INTO t1 VALUES ('a', 'aaa');
SELECT a,b FROM t1 WHERE b IN (SELECT a FROM t1);
CREATE INDEX I1 ON t1 (a);
CREATE INDEX I2 ON t1 (b);
EXPLAIN SELECT a,b FROM t1 WHERE b IN (SELECT a FROM t1);
SELECT a,b FROM t1 WHERE b IN (SELECT a FROM t1);

CREATE TABLE t2 (a VARCHAR(1), b VARCHAR(10));
INSERT INTO t2 SELECT * FROM t1;
CREATE INDEX I1 ON t2 (a);
CREATE INDEX I2 ON t2 (b);
EXPLAIN SELECT a,b FROM t2 WHERE b IN (SELECT a FROM t2);
SELECT a,b FROM t2 WHERE b IN (SELECT a FROM t2);
EXPLAIN
SELECT a,b FROM t1 WHERE b IN (SELECT a FROM t1 WHERE LENGTH(a)<500);
SELECT a,b FROM t1 WHERE b IN (SELECT a FROM t1 WHERE LENGTH(a)<500);

DROP TABLE t1,t2;

SET optimizer_switch= @save_optimizer_switch;

#
# Bug#32400 Complex SELECT query returns correct result only on some occasions
#

CREATE TABLE t1(a INT, b INT);
INSERT INTO t1 VALUES (1,1), (1,2), (2,3), (2,4);

--error ER_BAD_FIELD_ERROR
EXPLAIN
SELECT a AS out_a, MIN(b) FROM t1
WHERE b > (SELECT MIN(b) FROM t1 WHERE a = out_a)
GROUP BY a;

--error ER_BAD_FIELD_ERROR
SELECT a AS out_a, MIN(b) FROM t1
WHERE b > (SELECT MIN(b) FROM t1 WHERE a = out_a)
GROUP BY a;

EXPLAIN
SELECT a AS out_a, MIN(b) FROM t1 t1_outer
WHERE b > (SELECT MIN(b) FROM t1 WHERE a = t1_outer.a)
GROUP BY a;

SELECT a AS out_a, MIN(b) FROM t1 t1_outer
WHERE b > (SELECT MIN(b) FROM t1 WHERE a = t1_outer.a)
GROUP BY a;

DROP TABLE t1;


#
# Bug#32036 EXISTS within a WHERE clause with a UNION crashes MySQL 5.122
#

CREATE TABLE t1 (a INT);
CREATE TABLE t2 (a INT);

INSERT INTO t1 VALUES (1),(2);
INSERT INTO t2 VALUES (1),(2);

SELECT 2 FROM t1 WHERE EXISTS ((SELECT 1 FROM t2 WHERE t1.a=t2.a));
EXPLAIN EXTENDED
SELECT 2 FROM t1 WHERE EXISTS ((SELECT 1 FROM t2 WHERE t1.a=t2.a));


EXPLAIN EXTENDED
SELECT 2 FROM t1 WHERE EXISTS ((SELECT 1 FROM t2 WHERE t1.a=t2.a) UNION
                               (SELECT 1 FROM t2 WHERE t1.a = t2.a));

DROP TABLE t1,t2;


#
# Bug#33675 Usage of an uninitialized memory by filesort in a subquery
#           caused server crash.
#
create table t0(a int);
insert into t0 values (0),(1),(2),(3),(4),(5),(6),(7),(8),(9);
create table t1(f11 int, f12 int);
create table t2(f21 int unsigned not null, f22 int, f23 varchar(10));
insert into t1 values(1,1),(2,2), (3, 3);
--disable_warnings
insert into t2
select -1 , (@a:=(A.a + 10 * (B.a + 10 * (C.a+10*D.a))))/5000 + 1, @a
from t0 A, t0 B, t0 C, t0 D;
--enable_warnings
set session sort_buffer_size= 33*1024;
select count(*) from t1 where f12 =
(select f22 from t2 where f22 = f12 order by f21 desc, f22, f23 limit 1);

drop table t0,t1,t2;

#
# Bug#33794 "MySQL crashes executing specific query on specific dump"
#
CREATE TABLE t4 (
  f7 varchar(32) collate utf8_bin NOT NULL default '',
  f10 varchar(32) collate utf8_bin default NULL,
  PRIMARY KEY  (f7)
);
INSERT INTO t4 VALUES(1,1), (2,null);

CREATE TABLE t2 (
  f4 varchar(32) collate utf8_bin NOT NULL default '',
  f2 varchar(50) collate utf8_bin default NULL,
  f3 varchar(10) collate utf8_bin default NULL,
  PRIMARY KEY  (f4),
  UNIQUE KEY uk1 (f2)
);
INSERT INTO t2 VALUES(1,1,null), (2,2,null);

CREATE TABLE t1 (
  f8 varchar(32) collate utf8_bin NOT NULL default '',
  f1 varchar(10) collate utf8_bin default NULL,
  f9 varchar(32) collate utf8_bin default NULL,
  PRIMARY KEY  (f8)
);
INSERT INTO t1 VALUES (1,'P',1), (2,'P',1), (3,'R',2);

CREATE TABLE t3 (
  f6 varchar(32) collate utf8_bin NOT NULL default '',
  f5 varchar(50) collate utf8_bin default NULL,
  PRIMARY KEY (f6)
);
INSERT INTO t3 VALUES (1,null), (2,null);

SELECT
  IF(t1.f1 = 'R', a1.f2, t2.f2) AS a4,
  IF(t1.f1 = 'R', a1.f3, t2.f3) AS f3,
  SUM(
    IF(
      (SELECT VPC.f2
       FROM t2 VPC, t4 a2, t2 a3
       WHERE
         VPC.f4 = a2.f10 AND a3.f2 = a4
       LIMIT 1) IS NULL,
       0,
       t3.f5
    )
  ) AS a6
FROM
  t2, t3, t1 JOIN t2 a1 ON t1.f9 = a1.f4
GROUP BY a4;

DROP TABLE t1, t2, t3, t4;


#
# Bug#36139 "float, zerofill, crash with subquery"
#
create table t1 (a float(5,4) zerofill);
create table t2 (a float(5,4),b float(2,0));

select t1.a from t1 where
  t1.a= (select b from t2 limit 1) and not
  t1.a= (select a from t2 limit 1) ;

drop table t1, t2;


#
# Bug#36011 Server crash with explain extended on query with dependent
#           subqueries
#

CREATE TABLE t1 (a INT);
INSERT INTO t1 VALUES (1),(2);
SET @save_join_cache_level=@@join_cache_level;
SET join_cache_level=0;
EXPLAIN EXTENDED SELECT 1 FROM t1 WHERE 1 IN (SELECT min(a) FROM t1 GROUP BY a);
EXPLAIN EXTENDED SELECT 1 FROM t1 WHERE 1 IN (SELECT min(a) FROM t1 WHERE a > 3 GROUP BY a);
SET join_cache_level=@save_join_cache_level;
DROP TABLE t1;

--echo #
--echo # Bug#45061: Incorrectly market field caused wrong result.
--echo #
CREATE TABLE `C` (
  `int_nokey` int(11) NOT NULL,
  `int_key` int(11) NOT NULL,
  KEY `int_key` (`int_key`)
);

INSERT INTO `C` VALUES (9,9), (0,0), (8,6), (3,6), (7,6), (0,4),
(1,7), (9,4), (0,8), (9,4), (0,7), (5,5), (0,0), (8,5), (8,7),
(5,2), (1,8), (7,0), (0,9), (9,5);

--disable_warnings
SELECT * FROM C WHERE `int_key` IN (SELECT `int_nokey`);
EXPLAIN EXTENDED SELECT * FROM C WHERE `int_key` IN (SELECT `int_nokey`);
--enable_warnings

DROP TABLE C;
--echo # End of test for bug#45061.


--echo #
--echo # Bug #46749: Segfault in add_key_fields() with outer subquery level 
--echo #   field references
--echo #

CREATE TABLE t1 (
  a int,
  b int,
  UNIQUE (a), KEY (b)
);
INSERT INTO t1 VALUES (1,1), (2,1);

CREATE TABLE st1 like t1;
INSERT INTO st1 VALUES (1,1), (2,1);

CREATE TABLE st2 like t1;
INSERT INTO st2 VALUES (1,1), (2,1);

# should have "impossible where"
EXPLAIN
SELECT MAX(b), (SELECT COUNT(*) FROM st1,st2 WHERE st2.b <= t1.b)
FROM t1 
WHERE a = 230;

# should not crash
SELECT MAX(b), (SELECT COUNT(*) FROM st1,st2 WHERE st2.b <= t1.b)
FROM t1 
WHERE a = 230;

DROP TABLE t1, st1, st2;

--echo #
--echo # Bug #48709: Assertion failed in sql_select.cc:11782: 
--echo #   int join_read_key(JOIN_TAB*)
--echo #

CREATE TABLE t1 (pk int PRIMARY KEY, int_key int);
INSERT INTO t1 VALUES (10,1), (14,1);

CREATE TABLE t2 (pk int PRIMARY KEY, int_key int);
INSERT INTO t2 VALUES (3,3), (5,NULL), (7,3);

--echo # should have eq_ref for t1
--replace_column 1 x 2 x 5 x 6 x 7 x 8 x 9 x 10 x
EXPLAIN
SELECT * FROM t2 outr
WHERE outr.int_key NOT IN (SELECT t1.pk FROM t1, t2)  
ORDER BY outr.pk;

--echo # should not crash on debug binaries
SELECT * FROM t2 outr
WHERE outr.int_key NOT IN (SELECT t1.pk FROM t1, t2)  
ORDER BY outr.pk;

DROP TABLE t1,t2;

--echo #
--echo # Bug#12329653 
--echo # EXPLAIN, UNION, PREPARED STATEMENT, CRASH, SQL_FULL_GROUP_BY
--echo #

CREATE TABLE t1(a1 int);
INSERT INTO t1 VALUES (1),(2);

SELECT @@session.sql_mode INTO @old_sql_mode;
SET SESSION sql_mode='ONLY_FULL_GROUP_BY';

## First a simpler query, illustrating the transformation
## '1 < some (...)' => '1 < max(...)'
EXPLAIN EXTENDED
SELECT 1 FROM t1 WHERE 1 < SOME (SELECT a1 FROM t1);
SELECT 1 FROM t1 WHERE 1 < SOME (SELECT a1 FROM t1);

## The query which made the server crash.
PREPARE stmt FROM 
'SELECT 1 UNION ALL 
SELECT 1 FROM t1
ORDER BY
(SELECT 1 FROM t1 AS t1_0  
  WHERE 1 < SOME (SELECT a1 FROM t1)
)' ;

--error ER_SUBQUERY_NO_1_ROW
EXECUTE stmt ;
--error ER_SUBQUERY_NO_1_ROW
EXECUTE stmt ;

SET SESSION sql_mode=@old_sql_mode;

DEALLOCATE PREPARE stmt;
DROP TABLE t1;

--echo #
--echo # Bug#12763207 - ASSERT IN SUBSELECT::SINGLE_VALUE_TRANSFORMER
--echo #

CREATE TABLE t1(a1 int);
INSERT INTO t1 VALUES (1),(2);

CREATE TABLE t2(a1 int);
INSERT INTO t2 VALUES (3);

SELECT @@session.sql_mode INTO @old_sql_mode;
SET SESSION sql_mode='ONLY_FULL_GROUP_BY';

## All these are subject to the transformation
## '1 < some (...)' => '1 < max(...)'
SELECT 1 FROM t1 WHERE 1 < SOME (SELECT 2 FROM t2);
SELECT 1 FROM t1 WHERE 1 < SOME (SELECT 2.0 FROM t2);
SELECT 1 FROM t1 WHERE 1 < SOME (SELECT 'a' FROM t2);
SELECT 1 FROM t1 WHERE 1 < SOME (SELECT a1 FROM t2);

SET SESSION sql_mode=@old_sql_mode;

DROP TABLE t1, t2;

--echo #
--echo # Bug#12763207 - ASSERT IN SUBSELECT::SINGLE_VALUE_TRANSFORMER
--echo #

create table t2(i int);
insert into t2 values(0);

SELECT @@session.sql_mode INTO @old_sql_mode;
SET SESSION sql_mode='ONLY_FULL_GROUP_BY';

CREATE VIEW v1 AS  
SELECT 'f' FROM t2 UNION SELECT 'x' FROM t2
;

CREATE TABLE t1 (
  pk int NOT NULL,
  col_varchar_key varchar(1) DEFAULT NULL,
  PRIMARY KEY (pk),
  KEY col_varchar_key (col_varchar_key)
);

SELECT t1.pk
FROM t1
WHERE t1.col_varchar_key < ALL ( SELECT * FROM v1 )
;

SET SESSION sql_mode=@old_sql_mode;

drop table t2, t1;
drop view v1;

--echo End of 5.0 tests.

#
# Test [NOT] IN truth table (both as top-level and general predicate).
#

create table t_out (subcase char(3),
                    a1 char(2), b1 char(2), c1 char(2));
create table t_in  (a2 char(2), b2 char(2), c2 char(2));

insert into t_out values ('A.1','2a', NULL, '2a');
#------------------------- A.2 - impossible
insert into t_out values ('A.3', '2a', NULL, '2a');
insert into t_out values ('A.4', '2a', NULL, 'xx');
insert into t_out values ('B.1', '2a', '2a', '2a');
insert into t_out values ('B.2', '2a', '2a', '2a');
insert into t_out values ('B.3', '3a', 'xx', '3a');
insert into t_out values ('B.4', 'xx', '3a', '3a');

insert into t_in values ('1a', '1a', '1a');
insert into t_in values ('2a', '2a', '2a');
insert into t_in values (NULL, '2a', '2a');
insert into t_in values ('3a', NULL, '3a');
-- echo
-- echo Test general IN semantics (not top-level)
-- echo
-- echo case A.1
select subcase,
       (a1, b1, c1)     IN (select * from t_in where a2 = 'no_match') pred_in,
       (a1, b1, c1) NOT IN (select * from t_in where a2 = 'no_match') pred_not_in
from t_out where subcase = 'A.1';

-- echo case A.2 - impossible

-- echo case A.3
select subcase,
       (a1, b1, c1)     IN (select * from t_in) pred_in,
       (a1, b1, c1) NOT IN (select * from t_in) pred_not_in
from t_out where subcase = 'A.3';

-- echo case A.4
select subcase,
       (a1, b1, c1)     IN (select * from t_in) pred_in,
       (a1, b1, c1) NOT IN (select * from t_in) pred_not_in
from t_out where subcase = 'A.4';

-- echo case B.1
select subcase,
       (a1, b1, c1)     IN (select * from t_in where a2 = 'no_match') pred_in,
       (a1, b1, c1) NOT IN (select * from t_in where a2 = 'no_match') pred_not_in
from t_out where subcase = 'B.1';

-- echo case B.2
select subcase,
       (a1, b1, c1)     IN (select * from t_in) pred_in,
       (a1, b1, c1) NOT IN (select * from t_in) pred_not_in
from t_out where subcase = 'B.2';

-- echo case B.3
select subcase,
       (a1, b1, c1)     IN (select * from t_in) pred_in,
       (a1, b1, c1) NOT IN (select * from t_in) pred_not_in
from t_out where subcase = 'B.3';

-- echo case B.4
select subcase,
       (a1, b1, c1)     IN (select * from t_in) pred_in,
       (a1, b1, c1) NOT IN (select * from t_in) pred_not_in
from t_out where subcase = 'B.4';

-- echo
-- echo Test IN as top-level predicate, and
-- echo as non-top level for cases A.3, B.3 (the only cases with NULL result).
-- echo
-- echo case A.1
select case when count(*) > 0 then 'T' else 'F' end as pred_in from t_out
where subcase = 'A.1' and
      (a1, b1, c1) IN (select * from t_in where a1 = 'no_match');

select case when count(*) > 0 then 'T' else 'F' end as pred_not_in from t_out
where subcase = 'A.1' and
      (a1, b1, c1) NOT IN (select * from t_in where a1 = 'no_match');

select case when count(*) > 0 then 'T' else 'F' end as not_pred_in from t_out
where subcase = 'A.1' and
      NOT((a1, b1, c1) IN (select * from t_in where a1 = 'no_match'));

-- echo case A.3
select case when count(*) > 0 then 'T' else 'F' end as pred_in from t_out
where subcase = 'A.3' and
      (a1, b1, c1) IN (select * from t_in);

select case when count(*) > 0 then 'T' else 'F' end as pred_not_in from t_out
where subcase = 'A.3' and
      (a1, b1, c1) NOT IN (select * from t_in);

select case when count(*) > 0 then 'T' else 'F' end as not_pred_in from t_out
where subcase = 'A.3' and
      NOT((a1, b1, c1) IN (select * from t_in));
# test non-top level result indirectly
select case when count(*) > 0 then 'N' else 'wrong result' end as pred_in from t_out
where subcase = 'A.3' and
      ((a1, b1, c1) IN (select * from t_in)) is NULL and
      ((a1, b1, c1) NOT IN (select * from t_in)) is NULL;

-- echo case A.4
select case when count(*) > 0 then 'T' else 'F' end as pred_in from t_out
where subcase = 'A.4' and
      (a1, b1, c1) IN (select * from t_in);

select case when count(*) > 0 then 'T' else 'F' end as pred_not_in from t_out
where subcase = 'A.4' and
      (a1, b1, c1) NOT IN (select * from t_in);

select case when count(*) > 0 then 'T' else 'F' end as not_pred_in from t_out
where subcase = 'A.4' and
      NOT((a1, b1, c1) IN (select * from t_in));

-- echo case B.1
select case when count(*) > 0 then 'T' else 'F' end as pred_in from t_out
where subcase = 'B.1' and
      (a1, b1, c1) IN (select * from t_in where a1 = 'no_match');

select case when count(*) > 0 then 'T' else 'F' end as pred_not_in from t_out
where subcase = 'B.1' and
      (a1, b1, c1) NOT IN (select * from t_in where a1 = 'no_match');

select case when count(*) > 0 then 'T' else 'F' end as not_pred_in from t_out
where subcase = 'B.1' and
      NOT((a1, b1, c1) IN (select * from t_in where a1 = 'no_match'));

-- echo case B.2
select case when count(*) > 0 then 'T' else 'F' end as pred_in from t_out
where subcase = 'B.2' and
      (a1, b1, c1) IN (select * from t_in);

select case when count(*) > 0 then 'T' else 'F' end as pred_not_in from t_out
where subcase = 'B.2' and
      (a1, b1, c1) NOT IN (select * from t_in);

select case when count(*) > 0 then 'T' else 'F' end as not_pred_in from t_out
where subcase = 'B.2' and
      NOT((a1, b1, c1) IN (select * from t_in));

-- echo case B.3
select case when count(*) > 0 then 'T' else 'F' end as pred_in from t_out
where subcase = 'B.3' and
      (a1, b1, c1) IN (select * from t_in);

select case when count(*) > 0 then 'T' else 'F' end as pred_not_in from t_out
where subcase = 'B.3' and
      (a1, b1, c1) NOT IN (select * from t_in);

select case when count(*) > 0 then 'T' else 'F' end as not_pred_in from t_out
where subcase = 'B.3' and
      NOT((a1, b1, c1) IN (select * from t_in));
# test non-top level result indirectly
select case when count(*) > 0 then 'N' else 'wrong result' end as pred_in from t_out
where subcase = 'B.3' and
      ((a1, b1, c1) IN (select * from t_in)) is NULL and
      ((a1, b1, c1) NOT IN (select * from t_in)) is NULL;

-- echo case B.4
select case when count(*) > 0 then 'T' else 'F' end as pred_in from t_out
where subcase = 'B.4' and
      (a1, b1, c1) IN (select * from t_in);

select case when count(*) > 0 then 'T' else 'F' end as pred_not_in from t_out
where subcase = 'B.4' and
      (a1, b1, c1) NOT IN (select * from t_in);

select case when count(*) > 0 then 'T' else 'F' end as not_pred_in from t_out
where subcase = 'B.4' and
      NOT((a1, b1, c1) IN (select * from t_in));

drop table t_out;
drop table t_in;


#
# Bug#27348 SET FUNCTION used in  a subquery from WHERE condition
#

CREATE TABLE t1 (a INT, b INT);
INSERT INTO t1 VALUES (2,22),(1,11),(2,22);

SELECT a FROM t1 WHERE (SELECT COUNT(b) FROM DUAL) > 0 GROUP BY a;
SELECT a FROM t1 WHERE (SELECT COUNT(b) FROM DUAL) > 1 GROUP BY a;

SELECT a FROM t1 t0
  WHERE (SELECT COUNT(t0.b) FROM t1 t WHERE t.b>20) GROUP BY a;

SET @@sql_mode='ansi';
--error ER_INVALID_GROUP_FUNC_USE
SELECT a FROM t1 WHERE (SELECT COUNT(b) FROM DUAL) > 0 GROUP BY a;
--error ER_INVALID_GROUP_FUNC_USE
SELECT a FROM t1 WHERE (SELECT COUNT(b) FROM DUAL) > 1 GROUP BY a;

--error ER_INVALID_GROUP_FUNC_USE
SELECT a FROM t1 t0
  WHERE (SELECT COUNT(t0.b) FROM t1 t WHERE t.b>20) GROUP BY a;

SET @@sql_mode=default;
DROP TABLE t1;

#
# Bug#20835 (literal string with =any values)
#
CREATE TABLE t1 (s1 CHAR(1));
INSERT INTO t1 VALUES ('a');
SELECT * FROM t1 WHERE _utf8'a' = ANY (SELECT s1 FROM t1);
DROP TABLE t1;

#
# Bug#37004 NOT IN subquery with MAX over an empty set
#

CREATE TABLE t1(c INT, KEY(c));
CREATE TABLE t2(a INT, b INT);
INSERT INTO t2 VALUES (1, 10), (2, NULL);
INSERT INTO t1 VALUES (1), (3);

SELECT * FROM t2 WHERE b NOT IN (SELECT max(t.c) FROM t1, t1 t WHERE t.c>10);

DROP TABLE t1,t2;

#
# Bug#38191 Server crash with subquery containing DISTINCT and ORDER BY
#

CREATE TABLE t1(pk INT PRIMARY KEY, a INT, INDEX idx(a));
INSERT INTO t1 VALUES (1, 10), (3, 30), (2, 20);
CREATE TABLE t2(pk INT PRIMARY KEY, a INT, b INT, INDEX idxa(a));
INSERT INTO t2 VALUES (2, 20, 700), (1, 10, 200), (4, 10, 100);
SELECT * FROM t1
   WHERE EXISTS (SELECT DISTINCT a FROM t2 WHERE t1.a < t2.a ORDER BY b);
DROP TABLE t1,t2;

#
# Bug#37548 result value erronously reported being NULL in certain subqueries
#

CREATE TABLE t1 (a INT, b INT, PRIMARY KEY (a), KEY b (b));

INSERT INTO t1 VALUES (1,NULL), (9,NULL);

CREATE TABLE t2 (
  a INT,
  b INT,
  c INT,
  d INT,
  PRIMARY KEY (a),
  UNIQUE KEY b (b,c,d),
  KEY b_2 (b),
  KEY c (c),
  KEY d (d)
);

INSERT INTO t2 VALUES
  (43, 2, 11 ,30),
  (44, 2, 12 ,30),
  (45, 1, 1  ,10000),
  (46, 1, 2  ,10000),
  (556,1, 32 ,10000);

CREATE TABLE t3 (
  a INT,
  b INT,
  c INT,
  PRIMARY KEY (a),
  UNIQUE KEY b (b,c),
  KEY c (c),
  KEY b_2 (b)
);

INSERT INTO t3 VALUES (1,1,1), (2,32,1);

explain
SELECT t1.a, (SELECT 1 FROM t2 WHERE t2.b=t3.c AND t2.c=t1.a ORDER BY t2.d LIMIT 1) AS incorrect FROM t1, t3 WHERE t3.b=t1.a;
SELECT t1.a, (SELECT 1 FROM t2 WHERE t2.b=t3.c AND t2.c=t1.a ORDER BY t2.d LIMIT 1) AS incorrect FROM t1, t3 WHERE t3.b=t1.a;

DROP TABLE t1,t2,t3;

# -- echo #
# -- echo # Bug#33204: INTO is allowed in subselect, causing inconsistent results
# -- echo #
# CREATE TABLE t1( a INT );
# INSERT INTO t1 VALUES (1),(2);
# 
# CREATE TABLE t2( a INT, b INT );
# 
# --error ER_PARSE_ERROR
# SELECT *
# FROM (SELECT a INTO @var FROM t1 WHERE a = 2) t1a;
# --error ER_PARSE_ERROR
# SELECT *
# FROM (SELECT a INTO OUTFILE 'file' FROM t1 WHERE a = 2) t1a;
# --error ER_PARSE_ERROR
# SELECT *
# FROM (SELECT a INTO DUMPFILE 'file' FROM t1 WHERE a = 2) t1a;
# 
# --error ER_PARSE_ERROR
# SELECT * FROM (
#   SELECT 1 a
#   UNION
#   SELECT a INTO @var FROM t1 WHERE a = 2
# ) t1a;
# 
# --error ER_PARSE_ERROR
# SELECT * FROM (
#   SELECT 1 a
#   UNION
#   SELECT a INTO OUTFILE 'file' FROM t1 WHERE a = 2
# ) t1a;
# 
# --error ER_PARSE_ERROR
# SELECT * FROM (
#   SELECT 1 a
#   UNION
#   SELECT a INTO DUMPFILE 'file' FROM t1 WHERE a = 2
# ) t1a;
# 
# SELECT * FROM (SELECT a FROM t1 WHERE a = 2) t1a;
# 
# SELECT * FROM (
#   SELECT a FROM t1 WHERE a = 2
#   UNION
#   SELECT a FROM t1 WHERE a = 2
# ) t1a;
# 
# SELECT * FROM (
#   SELECT 1 a
#   UNION
#   SELECT a FROM t1 WHERE a = 2
#   UNION
#   SELECT a FROM t1 WHERE a = 2
# ) t1a;
# 
# # This was not allowed previously. Possibly, it should be allowed on the future.
# # For now, the intent is to keep the fix as non-intrusive as possible.
# --error ER_PARSE_ERROR
# SELECT * FROM ((SELECT 1 a) UNION SELECT 1 a);
# SELECT * FROM (SELECT 1 a UNION (SELECT 1 a)) alias;
# SELECT * FROM (SELECT 1 UNION SELECT 1) t1a;
# --error ER_PARSE_ERROR
# SELECT * FROM ((SELECT 1 a INTO @a)) t1a;
# --error ER_PARSE_ERROR
# SELECT * FROM ((SELECT 1 a INTO OUTFILE 'file' )) t1a;
# --error ER_PARSE_ERROR
# SELECT * FROM ((SELECT 1 a INTO DUMPFILE 'file' )) t1a;
# 
# --error ER_PARSE_ERROR
# SELECT * FROM (SELECT 1 a UNION (SELECT 1 a INTO @a)) t1a;
# --error ER_PARSE_ERROR
# SELECT * FROM (SELECT 1 a UNION (SELECT 1 a INTO DUMPFILE 'file' )) t1a;
# --error ER_PARSE_ERROR
# SELECT * FROM (SELECT 1 a UNION (SELECT 1 a INTO OUTFILE 'file' )) t1a;
# 
# --error ER_PARSE_ERROR
# SELECT * FROM (SELECT 1 a UNION ((SELECT 1 a INTO @a))) t1a;
# --error ER_PARSE_ERROR
# SELECT * FROM (SELECT 1 a UNION ((SELECT 1 a INTO DUMPFILE 'file' ))) t1a;
# --error ER_PARSE_ERROR
# SELECT * FROM (SELECT 1 a UNION ((SELECT 1 a INTO OUTFILE 'file' ))) t1a;
# 
# SELECT * FROM (SELECT 1 a ORDER BY a) t1a;
# SELECT * FROM (SELECT 1 a UNION SELECT 1 a ORDER BY a) t1a;
# SELECT * FROM (SELECT 1 a UNION SELECT 1 a LIMIT 1) t1a;
# SELECT * FROM (SELECT 1 a UNION SELECT 1 a ORDER BY a LIMIT 1) t1a;
# 
# # Test of rule
# # table_factor:  '(' get_select_lex query_expression_body ')' opt_table_alias
# # UNION should not be allowed inside the parentheses, nor should
# # aliases after.
# #
# SELECT * FROM t1 JOIN  (SELECT 1 UNION SELECT 1) alias ON 1;
# --error ER_PARSE_ERROR
# SELECT * FROM t1 JOIN ((SELECT 1 UNION SELECT 1)) ON 1;
# --error ER_PARSE_ERROR
# SELECT * FROM t1 JOIN  (t1 t1a UNION SELECT 1)  ON 1;
# --error ER_PARSE_ERROR
# SELECT * FROM t1 JOIN ((t1 t1a UNION SELECT 1)) ON 1;
# --error ER_PARSE_ERROR
# SELECT * FROM t1 JOIN  (t1 t1a)  t1a ON 1;
# --error ER_PARSE_ERROR
# SELECT * FROM t1 JOIN ((t1 t1a)) t1a ON 1;
# 
# SELECT * FROM t1 JOIN  (t1 t1a)  ON 1;
# SELECT * FROM t1 JOIN ((t1 t1a)) ON 1;
# 
# SELECT * FROM (t1 t1a);
# SELECT * FROM ((t1 t1a));
# 
# SELECT * FROM t1 JOIN  (SELECT 1 t1a) alias ON 1;
# SELECT * FROM t1 JOIN ((SELECT 1 t1a)) alias ON 1;
# 
# SELECT * FROM t1 JOIN  (SELECT 1 a)  a ON 1;
# SELECT * FROM t1 JOIN ((SELECT 1 a)) a ON 1;
# 
# # For the join, TABLE_LIST::select_lex == NULL
# # Check that we handle this.
# --error ER_PARSE_ERROR
# SELECT * FROM (t1 JOIN (SELECT 1) t1a1 ON 1) t1a2;
# 
# SELECT * FROM t1 WHERE a = ALL ( SELECT 1 );
# SELECT * FROM t1 WHERE a = ALL ( SELECT 1 UNION SELECT 1 );
# SELECT * FROM t1 WHERE a = ANY ( SELECT 3 UNION SELECT 1 );
# 
# --error ER_PARSE_ERROR
# SELECT * FROM t1 WHERE a = ANY ( SELECT 1 UNION SELECT 1 INTO @a);
# --error ER_PARSE_ERROR
# SELECT * FROM t1 WHERE a = ANY ( SELECT 1 UNION SELECT 1 INTO OUTFILE 'file' );
# --error ER_PARSE_ERROR
# SELECT * FROM t1 WHERE a = ANY ( SELECT 1 UNION SELECT 1 INTO DUMPFILE 'file' );
# 
# SELECT * FROM t1 WHERE a = ( SELECT 1 );
# SELECT * FROM t1 WHERE a = ( SELECT 1 UNION SELECT 1 );
# --error ER_PARSE_ERROR
# SELECT * FROM t1 WHERE a = ( SELECT 1 INTO @a);
# --error ER_PARSE_ERROR
# SELECT * FROM t1 WHERE a = ( SELECT 1 INTO OUTFILE 'file' );
# --error ER_PARSE_ERROR
# SELECT * FROM t1 WHERE a = ( SELECT 1 INTO DUMPFILE 'file' );
# 
# --error ER_PARSE_ERROR
# SELECT * FROM t1 WHERE a = ( SELECT 1 UNION SELECT 1 INTO @a);
# --error ER_PARSE_ERROR
# SELECT * FROM t1 WHERE a = ( SELECT 1 UNION SELECT 1 INTO OUTFILE 'file' );
# --error ER_PARSE_ERROR
# SELECT * FROM t1 WHERE a = ( SELECT 1 UNION SELECT 1 INTO DUMPFILE 'file' );
# 
# --error ER_PARSE_ERROR
# SELECT ( SELECT 1 INTO @v );
# --error ER_PARSE_ERROR
# SELECT ( SELECT 1 INTO OUTFILE 'file' );
# --error ER_PARSE_ERROR
# SELECT ( SELECT 1 INTO DUMPFILE 'file' );
# 
# --error ER_PARSE_ERROR
# SELECT ( SELECT 1 UNION SELECT 1 INTO @v );
# --error ER_PARSE_ERROR
# SELECT ( SELECT 1 UNION SELECT 1 INTO OUTFILE 'file' );
# --error ER_PARSE_ERROR
# SELECT ( SELECT 1 UNION SELECT 1 INTO DUMPFILE 'file' );
# 
# # Make sure context is popped when we leave the nested select
# SELECT ( SELECT a FROM t1 WHERE a = 1 ), a FROM t1;
# SELECT ( SELECT a FROM t1 WHERE a = 1 UNION SELECT 1 ), a FROM t1;
# 
# # Make sure we have feature F561 (see .yy file)
# SELECT * FROM t2 WHERE (a, b) IN (SELECT a, b FROM t2);
# 
# # Make sure the parser does not allow nested UNIONs anywhere
# 
# --error ER_PARSE_ERROR
# SELECT 1 UNION ( SELECT 1 UNION SELECT 1 );
# --error ER_PARSE_ERROR
# ( SELECT 1 UNION SELECT 1 ) UNION SELECT 1;
# 
# --error ER_PARSE_ERROR
# SELECT ( SELECT 1 UNION ( SELECT 1 UNION SELECT 1 ) );
# --error ER_PARSE_ERROR
# SELECT ( ( SELECT 1 UNION SELECT 1 ) UNION SELECT 1;
# SELECT ( SELECT 1 UNION SELECT 1 UNION SELECT 1 );
# SELECT ((SELECT 1 UNION SELECT 1 UNION SELECT 1));
# 
# --error ER_PARSE_ERROR
# SELECT * FROM ( SELECT 1 UNION ( SELECT 1 UNION SELECT 1 ) );
# --error ER_PARSE_ERROR
# SELECT * FROM ( ( SELECT 1 UNION SELECT 1 ) UNION SELECT 1 );
# SELECT * FROM ( SELECT 1 UNION SELECT 1 UNION SELECT 1 ) a;
# 
# --error ER_PARSE_ERROR
# SELECT * FROM t1 WHERE a =     ( SELECT 1 UNION ( SELECT 1 UNION SELECT 1 ) );
# --error ER_PARSE_ERROR
# SELECT * FROM t1 WHERE a = ALL ( SELECT 1 UNION ( SELECT 1 UNION SELECT 1 ) );
# --error ER_PARSE_ERROR
# SELECT * FROM t1 WHERE a = ANY ( SELECT 1 UNION ( SELECT 1 UNION SELECT 1 ) );
# --error ER_PARSE_ERROR
# SELECT * FROM t1 WHERE a IN    ( SELECT 1 UNION ( SELECT 1 UNION SELECT 1 ) );
# 
# --error ER_PARSE_ERROR
# SELECT * FROM t1 WHERE a =     ( ( SELECT 1 UNION SELECT 1 )  UNION SELECT 1 );
# --error ER_PARSE_ERROR
# SELECT * FROM t1 WHERE a = ALL ( ( SELECT 1 UNION SELECT 1 )  UNION SELECT 1 );
# --error ER_PARSE_ERROR
# SELECT * FROM t1 WHERE a = ANY ( ( SELECT 1 UNION SELECT 1 )  UNION SELECT 1 );
# --error ER_PARSE_ERROR
# SELECT * FROM t1 WHERE a IN    ( ( SELECT 1 UNION SELECT 1 )  UNION SELECT 1 );
# 
# SELECT * FROM t1 WHERE a =     ( SELECT 1 UNION SELECT 1 UNION SELECT 1 );
# SELECT * FROM t1 WHERE a = ALL ( SELECT 1 UNION SELECT 1 UNION SELECT 1 );
# SELECT * FROM t1 WHERE a = ANY ( SELECT 1 UNION SELECT 1 UNION SELECT 1 );
# SELECT * FROM t1 WHERE a IN    ( SELECT 1 UNION SELECT 1 UNION SELECT 1 );
# 
# --error ER_PARSE_ERROR
# SELECT * FROM t1 WHERE EXISTS ( SELECT 1 UNION SELECT 1 INTO @v );
# SELECT EXISTS(SELECT 1+1);
# --error ER_PARSE_ERROR
# SELECT EXISTS(SELECT 1+1 INTO @test);
# --error ER_PARSE_ERROR
# SELECT * FROM t1 WHERE a IN ( SELECT 1 UNION SELECT 1 INTO @v );
# 
# --error ER_PARSE_ERROR
# SELECT * FROM t1 WHERE EXISTS ( SELECT 1 INTO @v );
# --error ER_PARSE_ERROR
# SELECT * FROM t1 WHERE a IN ( SELECT 1 INTO @v );
# DROP TABLE t1, t2;
#
# Bug#37460 Assertion failed:
# !table->file || table->file->inited == handler::NONE
#
CREATE TABLE t1 (id int);
CREATE TABLE t2 (id int, c int);

INSERT INTO t1 (id) VALUES (1);
INSERT INTO t2 (id) VALUES (1);
INSERT INTO t1 (id) VALUES (1);
INSERT INTO t2 (id) VALUES (1);

CREATE VIEW v1 AS
SELECT t2.c AS c FROM t1, t2
WHERE t1.id=t2.id AND 1 IN (SELECT id FROM t1) WITH CHECK OPTION;
UPDATE v1 SET c=1;

CREATE VIEW v2 (a,b) AS
SELECT t2.id, t2.c AS c FROM t1, t2
WHERE t1.id=t2.id AND 1 IN (SELECT id FROM t1) WITH CHECK OPTION;

--error ER_VIEW_CHECK_FAILED
INSERT INTO v2(a,b) VALUES (2,2);

# disabled for now as this refers to old content of t2
--disable_parsing
INSERT INTO v2(a,b) VALUES (1,2);
--enable_parsing
SELECT * FROM v1;

CREATE VIEW v3 AS
SELECT t2.c AS c FROM t2
WHERE 1 IN (SELECT id FROM t1) WITH CHECK OPTION;

DELETE FROM v3;

DROP VIEW v1,v2,v3;
DROP TABLE t1,t2;

--echo #
--echo # BUG#37822 Correlated subquery with IN and IS UNKNOWN provides wrong result
--echo #
create table t1(id integer primary key, g integer, v integer, s char(1));
create table t2(id integer primary key, g integer, v integer, s char(1));
insert into t1 values
  (10, 10, 10,   'l'),
  (20, 20, 20,   'l'),
  (40, 40, 40,   'l'),
  (41, 40, null, 'l'),
  (50, 50, 50,   'l'),
  (51, 50, null, 'l'),
  (60, 60, 60,   'l'),
  (61, 60, null, 'l'),
  (70, 70, 70,   'l'),
  (90, 90, null, 'l');
insert into t2 values
  (10, 10, 10,   'r'),
  (30, 30, 30,   'r'),
  (50, 50, 50,   'r'),
  (60, 60, 60,   'r'),
  (61, 60, null, 'r'),
  (70, 70, 70,   'r'),
  (71, 70, null, 'r'),
  (80, 80, 80,   'r'),
  (81, 80, null, 'r'),
  (100,100,null, 'r');

select *
from t1
where v in(select v
           from t2
           where t1.g=t2.g) is unknown;
drop table t1, t2;

--echo #
--echo # Bug#37822 Correlated subquery with IN and IS UNKNOWN provides wrong result
--echo #
create table t1(id integer primary key, g integer, v integer, s char(1));
create table t2(id integer primary key, g integer, v integer, s char(1));
insert into t1 values
  (10, 10, 10,   'l'),
  (20, 20, 20,   'l'),
  (40, 40, 40,   'l'),
  (41, 40, null, 'l'),
  (50, 50, 50,   'l'),
  (51, 50, null, 'l'),
  (60, 60, 60,   'l'),
  (61, 60, null, 'l'),
  (70, 70, 70,   'l'),
  (90, 90, null, 'l');
insert into t2 values
  (10, 10, 10,   'r'),
  (30, 30, 30,   'r'),
  (50, 50, 50,   'r'),
  (60, 60, 60,   'r'),
  (61, 60, null, 'r'),
  (70, 70, 70,   'r'),
  (71, 70, null, 'r'),
  (80, 80, 80,   'r'),
  (81, 80, null, 'r'),
  (100,100,null, 'r');

select *
from t1
where v in(select v
           from t2
           where t1.g=t2.g) is unknown;
drop table t1, t2;

-- echo #
-- echo # Bug#33204: INTO is allowed in subselect, causing inconsistent results
-- echo #
CREATE TABLE t1( a INT );
INSERT INTO t1 VALUES (1),(2);

CREATE TABLE t2( a INT, b INT );

--error ER_PARSE_ERROR
SELECT * 
FROM (SELECT a INTO @var FROM t1 WHERE a = 2) t1a;
--error ER_PARSE_ERROR
SELECT * 
FROM (SELECT a INTO OUTFILE 'file' FROM t1 WHERE a = 2) t1a;
--error ER_PARSE_ERROR
SELECT * 
FROM (SELECT a INTO DUMPFILE 'file' FROM t1 WHERE a = 2) t1a;

--error ER_PARSE_ERROR
SELECT * FROM ( 
  SELECT 1 a 
  UNION 
  SELECT a INTO @var FROM t1 WHERE a = 2 
) t1a;

--error ER_PARSE_ERROR
SELECT * FROM ( 
  SELECT 1 a 
  UNION 
  SELECT a INTO OUTFILE 'file' FROM t1 WHERE a = 2 
) t1a;

--error ER_PARSE_ERROR
SELECT * FROM ( 
  SELECT 1 a 
  UNION 
  SELECT a INTO DUMPFILE 'file' FROM t1 WHERE a = 2 
) t1a;

SELECT * FROM (SELECT a FROM t1 WHERE a = 2) t1a;

SELECT * FROM ( 
  SELECT a FROM t1 WHERE a = 2 
  UNION 
  SELECT a FROM t1 WHERE a = 2 
) t1a;

SELECT * FROM ( 
  SELECT 1 a 
  UNION 
  SELECT a FROM t1 WHERE a = 2 
  UNION 
  SELECT a FROM t1 WHERE a = 2 
) t1a;

# This was not allowed previously. Possibly, it should be allowed on the future.
# For now, the intent is to keep the fix as non-intrusive as possible.
SELECT * FROM ((SELECT 1 a) UNION SELECT 1 a) q;
SELECT * FROM (SELECT 1 a UNION (SELECT 1 a)) alias;
SELECT * FROM (SELECT 1 UNION SELECT 1) t1a;
--error ER_PARSE_ERROR
SELECT * FROM ((SELECT 1 a INTO @a)) t1a;
--error ER_PARSE_ERROR
SELECT * FROM ((SELECT 1 a INTO OUTFILE 'file' )) t1a;
--error ER_PARSE_ERROR
SELECT * FROM ((SELECT 1 a INTO DUMPFILE 'file' )) t1a;

--error ER_PARSE_ERROR
SELECT * FROM (SELECT 1 a UNION (SELECT 1 a INTO @a)) t1a;
--error ER_PARSE_ERROR
SELECT * FROM (SELECT 1 a UNION (SELECT 1 a INTO DUMPFILE 'file' )) t1a;
--error ER_PARSE_ERROR
SELECT * FROM (SELECT 1 a UNION (SELECT 1 a INTO OUTFILE 'file' )) t1a;

--error ER_PARSE_ERROR
SELECT * FROM (SELECT 1 a UNION ((SELECT 1 a INTO @a))) t1a;
--error ER_PARSE_ERROR
SELECT * FROM (SELECT 1 a UNION ((SELECT 1 a INTO DUMPFILE 'file' ))) t1a;
--error ER_PARSE_ERROR
SELECT * FROM (SELECT 1 a UNION ((SELECT 1 a INTO OUTFILE 'file' ))) t1a;

SELECT * FROM (SELECT 1 a ORDER BY a) t1a;
SELECT * FROM (SELECT 1 a UNION SELECT 1 a ORDER BY a) t1a;
SELECT * FROM (SELECT 1 a UNION SELECT 1 a LIMIT 1) t1a;
SELECT * FROM (SELECT 1 a UNION SELECT 1 a ORDER BY a LIMIT 1) t1a;

# Test of rule
# table_factor:  '(' get_select_lex query_expression_body ')' opt_table_alias
# UNION should not be allowed inside the parentheses, nor should
# aliases after.
# 
SELECT * FROM t1 JOIN  (SELECT 1 UNION SELECT 1) alias ON 1;
--error ER_DERIVED_MUST_HAVE_ALIAS
SELECT * FROM t1 JOIN ((SELECT 1 UNION SELECT 1)) ON 1;
--error ER_PARSE_ERROR
SELECT * FROM t1 JOIN  (t1 t1a UNION SELECT 1)  ON 1;
--error ER_PARSE_ERROR
SELECT * FROM t1 JOIN ((t1 t1a UNION SELECT 1)) ON 1;
--error ER_PARSE_ERROR
SELECT * FROM t1 JOIN  (t1 t1a)  t1a ON 1;
--error ER_PARSE_ERROR
SELECT * FROM t1 JOIN ((t1 t1a)) t1a ON 1;

SELECT * FROM t1 JOIN  (t1 t1a)  ON 1;
SELECT * FROM t1 JOIN ((t1 t1a)) ON 1;

SELECT * FROM (t1 t1a);
SELECT * FROM ((t1 t1a));

SELECT * FROM t1 JOIN  (SELECT 1 t1a) alias ON 1;
SELECT * FROM t1 JOIN ((SELECT 1 t1a)) alias ON 1;

SELECT * FROM t1 JOIN  (SELECT 1 a)  a ON 1;
SELECT * FROM t1 JOIN ((SELECT 1 a)) a ON 1;

# For the join, TABLE_LIST::select_lex == NULL
# Check that we handle this.
--error ER_PARSE_ERROR
SELECT * FROM (t1 JOIN (SELECT 1) t1a1 ON 1) t1a2;

SELECT * FROM t1 WHERE a = ALL ( SELECT 1 );
SELECT * FROM t1 WHERE a = ALL ( SELECT 1 UNION SELECT 1 );
SELECT * FROM t1 WHERE a = ANY ( SELECT 3 UNION SELECT 1 );

--error ER_PARSE_ERROR
SELECT * FROM t1 WHERE a = ANY ( SELECT 1 UNION SELECT 1 INTO @a);
--error ER_PARSE_ERROR
SELECT * FROM t1 WHERE a = ANY ( SELECT 1 UNION SELECT 1 INTO OUTFILE 'file' );
--error ER_PARSE_ERROR
SELECT * FROM t1 WHERE a = ANY ( SELECT 1 UNION SELECT 1 INTO DUMPFILE 'file' );

SELECT * FROM t1 WHERE a = ( SELECT 1 );
SELECT * FROM t1 WHERE a = ( SELECT 1 UNION SELECT 1 );
--error ER_PARSE_ERROR
SELECT * FROM t1 WHERE a = ( SELECT 1 INTO @a);
--error ER_PARSE_ERROR
SELECT * FROM t1 WHERE a = ( SELECT 1 INTO OUTFILE 'file' );
--error ER_PARSE_ERROR
SELECT * FROM t1 WHERE a = ( SELECT 1 INTO DUMPFILE 'file' );

--error ER_PARSE_ERROR
SELECT * FROM t1 WHERE a = ( SELECT 1 UNION SELECT 1 INTO @a);
--error ER_PARSE_ERROR
SELECT * FROM t1 WHERE a = ( SELECT 1 UNION SELECT 1 INTO OUTFILE 'file' );
--error ER_PARSE_ERROR
SELECT * FROM t1 WHERE a = ( SELECT 1 UNION SELECT 1 INTO DUMPFILE 'file' );

--error ER_PARSE_ERROR
SELECT ( SELECT 1 INTO @v );
--error ER_PARSE_ERROR
SELECT ( SELECT 1 INTO OUTFILE 'file' );
--error ER_PARSE_ERROR
SELECT ( SELECT 1 INTO DUMPFILE 'file' );

--error ER_PARSE_ERROR
SELECT ( SELECT 1 UNION SELECT 1 INTO @v );
--error ER_PARSE_ERROR
SELECT ( SELECT 1 UNION SELECT 1 INTO OUTFILE 'file' );
--error ER_PARSE_ERROR
SELECT ( SELECT 1 UNION SELECT 1 INTO DUMPFILE 'file' );

# Make sure context is popped when we leave the nested select
SELECT ( SELECT a FROM t1 WHERE a = 1 ), a FROM t1;
SELECT ( SELECT a FROM t1 WHERE a = 1 UNION SELECT 1 ), a FROM t1;

# Make sure we have feature F561 (see .yy file)
SELECT * FROM t2 WHERE (a, b) IN (SELECT a, b FROM t2);

# Make sure the parser does not allow nested UNIONs anywhere

--error ER_PARSE_ERROR
SELECT 1 UNION ( SELECT 1 UNION SELECT 1 );
--error ER_PARSE_ERROR
( SELECT 1 UNION SELECT 1 ) UNION SELECT 1;

--error ER_PARSE_ERROR
SELECT ( SELECT 1 UNION ( SELECT 1 UNION SELECT 1 ) );
--error ER_PARSE_ERROR
SELECT ( ( SELECT 1 UNION SELECT 1 ) UNION SELECT 1;
SELECT ( SELECT 1 UNION SELECT 1 UNION SELECT 1 );
SELECT ((SELECT 1 UNION SELECT 1 UNION SELECT 1));

--error ER_PARSE_ERROR
SELECT * FROM ( SELECT 1 UNION ( SELECT 1 UNION SELECT 1 ) );
--error ER_DERIVED_MUST_HAVE_ALIAS
SELECT * FROM ( ( SELECT 1 UNION SELECT 1 ) UNION SELECT 1 );
SELECT * FROM ( ( SELECT 1 UNION SELECT 1 ) UNION SELECT 1 ) a;
SELECT * FROM ( SELECT 1 UNION SELECT 1 UNION SELECT 1 ) a;

--error ER_PARSE_ERROR
SELECT * FROM t1 WHERE a =     ( SELECT 1 UNION ( SELECT 1 UNION SELECT 1 ) );
--error ER_PARSE_ERROR
SELECT * FROM t1 WHERE a = ALL ( SELECT 1 UNION ( SELECT 1 UNION SELECT 1 ) );
--error ER_PARSE_ERROR
SELECT * FROM t1 WHERE a = ANY ( SELECT 1 UNION ( SELECT 1 UNION SELECT 1 ) );
--error ER_PARSE_ERROR
SELECT * FROM t1 WHERE a IN    ( SELECT 1 UNION ( SELECT 1 UNION SELECT 1 ) );

--error ER_PARSE_ERROR
SELECT * FROM t1 WHERE a =     ( ( SELECT 1 UNION SELECT 1 )  UNION SELECT 1 );
--error ER_PARSE_ERROR
SELECT * FROM t1 WHERE a = ALL ( ( SELECT 1 UNION SELECT 1 )  UNION SELECT 1 );
--error ER_PARSE_ERROR
SELECT * FROM t1 WHERE a = ANY ( ( SELECT 1 UNION SELECT 1 )  UNION SELECT 1 );
--error ER_PARSE_ERROR
SELECT * FROM t1 WHERE a IN    ( ( SELECT 1 UNION SELECT 1 )  UNION SELECT 1 );

SELECT * FROM t1 WHERE a =     ( SELECT 1 UNION SELECT 1 UNION SELECT 1 );
SELECT * FROM t1 WHERE a = ALL ( SELECT 1 UNION SELECT 1 UNION SELECT 1 );
SELECT * FROM t1 WHERE a = ANY ( SELECT 1 UNION SELECT 1 UNION SELECT 1 );
SELECT * FROM t1 WHERE a IN    ( SELECT 1 UNION SELECT 1 UNION SELECT 1 );

--error ER_PARSE_ERROR
SELECT * FROM t1 WHERE EXISTS ( SELECT 1 UNION SELECT 1 INTO @v );
SELECT EXISTS(SELECT 1+1);
--error ER_PARSE_ERROR
SELECT EXISTS(SELECT 1+1 INTO @test);
--error ER_PARSE_ERROR
SELECT * FROM t1 WHERE a IN ( SELECT 1 UNION SELECT 1 INTO @v );

--error ER_PARSE_ERROR
SELECT * FROM t1 WHERE EXISTS ( SELECT 1 INTO @v );
--error ER_PARSE_ERROR
SELECT * FROM t1 WHERE a IN ( SELECT 1 INTO @v );

DROP TABLE t1, t2;
#
# Bug #31157: Crash when select+order by the avg of some field within the
# group by
#
CREATE TABLE t1 (a ENUM('rainbow'));
INSERT INTO t1 VALUES (),(),(),(),();
SELECT 1 FROM t1 GROUP BY (SELECT 1 FROM t1 ORDER BY AVG(LAST_INSERT_ID()));
DROP TABLE t1;
CREATE TABLE t1 (a LONGBLOB);
INSERT INTO t1 SET a = 'aaaa';
INSERT INTO t1 SET a = 'aaaa';
SELECT 1 FROM t1 GROUP BY
  (SELECT LAST_INSERT_ID() FROM t1 ORDER BY MIN(a) ASC LIMIT 1);
DROP TABLE t1;

#Seems to be not needed here: set @@optimizer_switch=@subselect_tmp;
--echo #
--echo # Bug #49512 : subquery with aggregate function crash 
--echo #   subselect_single_select_engine::exec()

CREATE TABLE t1(a INT);
INSERT INTO t1 VALUES();

--echo # should not crash
SELECT 1 FROM t1 WHERE a <> SOME
(
 SELECT MAX((SELECT a FROM t1 LIMIT 1)) AS d
 FROM t1,t1 a
);
DROP TABLE t1;

--echo #
--echo # Bug #45989 take 2 : memory leak after explain encounters an 
--echo # error in the query
--echo #

CREATE TABLE t1(a LONGTEXT);
INSERT INTO t1 VALUES (repeat('a',@@global.max_allowed_packet));
INSERT INTO t1 VALUES (repeat('b',@@global.max_allowed_packet));

--error ER_BAD_FIELD_ERROR
EXPLAIN EXTENDED SELECT DISTINCT 1 FROM t1,
(SELECT DISTINCTROW a AS away FROM t1 GROUP BY a WITH ROLLUP) AS d1  
WHERE t1.a = d1.a;

DROP TABLE t1;


#
# Bug #47904 Incorrect results w/ table subquery, derived SQs, and LEFT JOIN on index
#

--echo Set up test tables.
CREATE TABLE t1 (
	t1_id INT UNSIGNED,

	PRIMARY KEY(t1_id)
) Engine=MyISAM;

INSERT INTO t1 (t1_id) VALUES (1), (2), (3), (4), (5);

CREATE TABLE t2 SELECT * FROM t1;
	
CREATE TABLE t3 (
	t3_id INT UNSIGNED AUTO_INCREMENT,
	t1_id INT UNSIGNED,
	amount DECIMAL(16,2),

	PRIMARY KEY(t3_id),
	KEY(t1_id)
) Engine=MyISAM;

INSERT INTO t3 (t1_id, t3_id, amount) 
        VALUES (1, 1, 100.00), (2, 2, 200.00), (4, 4, 400.00);

--echo This is the 'inner query' running by itself.
--echo Produces correct results.
SELECT
	t1.t1_id,
	IFNULL((SELECT SUM(amount) FROM t3 WHERE t3.t1_id=t1.t1_id), 0) AS total_amount
FROM
	t1
	LEFT JOIN t2 ON t2.t1_id=t1.t1_id
GROUP BY
	t1.t1_id
;

--echo SELECT * FROM (the same inner query)
--echo Produces correct results.
SELECT * FROM (
SELECT
	t1.t1_id,
	IFNULL((SELECT SUM(amount) FROM t3 WHERE t3.t1_id=t1.t1_id), 0) AS total_amount
FROM
	t1
	LEFT JOIN t2 ON t2.t1_id=t1.t1_id
GROUP BY
	t1.t1_id
) AS t;

--echo Now make t2.t1_id part of a key.
ALTER TABLE t2 ADD PRIMARY KEY(t1_id);

--echo Same inner query by itself.
--echo Still correct results.
SELECT
	t1.t1_id,
	IFNULL((SELECT SUM(amount) FROM t3 WHERE t3.t1_id=t1.t1_id), 0) AS total_amount
FROM
	t1
	LEFT JOIN t2 ON t2.t1_id=t1.t1_id
GROUP BY
	t1.t1_id;

--echo SELECT * FROM (the same inner query), now with indexes on the LEFT JOIN
SELECT * FROM (
SELECT
	t1.t1_id,
	IFNULL((SELECT SUM(amount) FROM t3 WHERE t3.t1_id=t1.t1_id), 0) AS total_amount
FROM
	t1
	LEFT JOIN t2 ON t2.t1_id=t1.t1_id
GROUP BY
	t1.t1_id
) AS t;


DROP TABLE t3;
DROP TABLE t2;
DROP TABLE t1;


--echo #
--echo # Bug #52711: Segfault when doing EXPLAIN SELECT with 
--echo #  union...order by (select... where...)
--echo #

CREATE TABLE t1 (a VARCHAR(10), FULLTEXT KEY a (a));
INSERT INTO t1 VALUES (1),(2);
CREATE TABLE t2 (b INT);
INSERT INTO t2 VALUES (1),(2);

--echo # Should not crash
--disable_result_log
EXPLAIN
SELECT * FROM t2 UNION SELECT * FROM t2
  ORDER BY (SELECT * FROM t1 WHERE MATCH(a) AGAINST ('+abc' IN BOOLEAN MODE));

--echo # Should not crash
SELECT * FROM t2 UNION SELECT * FROM t2
  ORDER BY (SELECT * FROM t1 WHERE MATCH(a) AGAINST ('+abc' IN BOOLEAN MODE));
DROP TABLE t1,t2;
--enable_result_log

--echo #
--echo # Bug #58818: Incorrect result for IN/ANY subquery
--echo # with HAVING condition 
--echo #

CREATE TABLE t1(i INT);
INSERT INTO t1 VALUES (1), (2), (3);
CREATE TABLE t1s(i INT);
INSERT INTO t1s VALUES (10), (20), (30);
CREATE TABLE t2s(i INT);
INSERT INTO t2s VALUES (100), (200), (300);

SELECT * FROM t1
WHERE t1.i NOT IN
(
  SELECT STRAIGHT_JOIN t2s.i 
  FROM
  t1s LEFT OUTER JOIN t2s ON t2s.i = t1s.i
  HAVING t2s.i = 999
);

SELECT * FROM t1
WHERE t1.I IN
(
  SELECT STRAIGHT_JOIN t2s.i 
  FROM
  t1s LEFT OUTER JOIN t2s ON t2s.i = t1s.i
  HAVING t2s.i = 999
) IS UNKNOWN;

SELECT * FROM t1
WHERE NOT t1.I = ANY
(
  SELECT STRAIGHT_JOIN t2s.i 
  FROM
  t1s LEFT OUTER JOIN t2s ON t2s.i = t1s.i
  HAVING t2s.i = 999
);

SELECT * FROM t1
 WHERE t1.i = ANY (
  SELECT STRAIGHT_JOIN t2s.i 
  FROM
  t1s LEFT OUTER JOIN t2s ON t2s.i = t1s.i
  HAVING t2s.i = 999
 ) IS UNKNOWN;

DROP TABLE t1,t1s,t2s;

--echo # LP BUG#675248 - select->prep_where references on freed memory 

CREATE TABLE t1 (a int, b int);
insert into t1 values (1,1),(0,0);

CREATE TABLE t2 (c int);
insert into t2 values (1),(2);

prepare stmt1 from "select sum(a),(select sum(c) from t2 where table1.b) as sub
from t1 as table1 group by sub";

execute stmt1;

deallocate prepare stmt1;

prepare stmt1 from "select sum(a),(select sum(c) from t2 having table1.b) as sub
from t1 as table1";

execute stmt1;

deallocate prepare stmt1;

drop table t1,t2;

--echo #
--echo # Bug LP#693935/#58727: Assertion failure with 
--echo # a single row subquery returning more than one row
--echo #

create table t1 (a char(1) charset utf8);
insert into t1 values ('a'), ('b');
create table t2 (a binary(1));
insert into t2 values ('x'), ('y');

-- error ER_SUBQUERY_NO_1_ROW
select * from t2 where a=(select a from t1) and a='x';

drop table t1,t2;

--echo End of 5.1 tests

--echo #
--echo # Bug #11765713 58705:
--echo # OPTIMIZER LET ENGINE DEPEND ON UNINITIALIZED VALUES
--echo # CREATED BY OPT_SUM_QUERY
--echo #

CREATE TABLE t1(a INT NOT NULL, KEY (a));
INSERT INTO t1 VALUES (0), (1);

--error ER_SUBQUERY_NO_1_ROW
SELECT 1 as foo FROM t1 WHERE a < SOME
  (SELECT a FROM t1 WHERE a <=>
    (SELECT a FROM t1)
  );

SELECT 1 as foo FROM t1 WHERE a < SOME
  (SELECT a FROM t1 WHERE a <=>
    (SELECT a FROM t1 where a is null)
  ); 

DROP TABLE t1;

--echo #
--echo # Bug #57704: Cleanup code dies with void TABLE::set_keyread(bool): 
--echo #             Assertion `file' failed.
--echo #

CREATE TABLE t1 (a INT);

--error ER_OPERAND_COLUMNS
SELECT 1 FROM 
  (SELECT ROW(
    (SELECT 1 FROM t1 RIGHT JOIN 
      (SELECT 1 FROM t1, t1 t2) AS d ON 1),
    1) FROM t1) AS e;

DROP TABLE t1;

--echo #
--echo # Bug#13721076 CRASH WITH TIME TYPE/TIMESTAMP() AND WARNINGS IN SUBQUERY
--echo #

CREATE TABLE t1(a TIME NOT NULL);
INSERT INTO t1 VALUES ('00:00:32');

SELECT 1 FROM t1 WHERE a >
(SELECT timestamp(a) AS a FROM t1);

DROP TABLE t1;

--echo #
--echo # No BUG#, a case brought from 5.2's innodb_mysql_lock.test
--echo #

create table t1 (i int  not null primary key);
insert into t1 values (1),(2),(3),(4),(5);

create table t2 (j int not null  primary key);
insert into t2 values (1),(2),(3),(4),(5);

create table t3 (k int not null primary key);
insert into t3 values (1),(2),(3);

create view v2 as select t2.j as j from t2 where t2.j in (select t1.i from t1);

select * from t3 where k in (select j from v2);

drop table t1,t2,t3;
drop view v2;

--echo #
--echo # Bug#52068: Optimizer generates invalid semijoin materialization plan
--echo #
--disable_warnings
drop table if exists ot1, ot2, it1, it2;
--enable_warnings
CREATE TABLE ot1(a INTEGER);
INSERT INTO ot1 VALUES(5), (8);
CREATE TABLE it2(a INTEGER);
INSERT INTO it2 VALUES(9), (5), (1), (8);
CREATE TABLE it3(a INTEGER);
INSERT INTO it3 VALUES(7), (1), (0), (5), (1), (4);
CREATE TABLE ot4(a INTEGER);
INSERT INTO ot4 VALUES(1), (3), (5), (7), (9), (7), (3), (1);

let $query=
SELECT * FROM ot1,ot4
WHERE (ot1.a,ot4.a) IN (SELECT it2.a,it3.a
                        FROM it2,it3);

eval $query;
eval explain $query;

DROP TABLE IF EXISTS ot1, ot4, it2, it3;


--echo #
--echo # Bug#729039: NULL keys used to evaluate subquery
--echo #

CREATE TABLE t1 (a int) ;
INSERT INTO t1 VALUES (NULL), (1), (NULL), (2);

CREATE TABLE t2 (a int, INDEX idx(a)) ;
INSERT INTO t2 VALUES (NULL), (1), (NULL);

SELECT * FROM t1
  WHERE EXISTS (SELECT a FROM t2 USE INDEX () WHERE t2.a = t1.a);
EXPLAIN
SELECT * FROM t1
  WHERE EXISTS (SELECT a FROM t2 USE INDEX() WHERE t2.a = t1.a);

SELECT * FROM t1
  WHERE EXISTS (SELECT a FROM t2 WHERE t2.a = t1.a);
EXPLAIN
SELECT * FROM t1
  WHERE EXISTS (SELECT a FROM t2 WHERE t2.a = t1.a);

DROP TABLE t1,t2;

--echo #
--echo # BUG#752992: Wrong results for a subquery with 'semijoin=on'
--echo #
CREATE TABLE t1 (pk INTEGER PRIMARY KEY, i INTEGER NOT NULL);
INSERT INTO t1 VALUES (11,0);
INSERT INTO t1 VALUES (12,5);
INSERT INTO t1 VALUES (15,0);
CREATE TABLE t2 (pk INTEGER PRIMARY KEY, i INTEGER NOT NULL);
INSERT INTO t2 VALUES (11,1);
INSERT INTO t2 VALUES (12,2);
INSERT INTO t2 VALUES (15,4);


SET @save_join_cache_level=@@join_cache_level;
SET join_cache_level=0;
EXPLAIN SELECT * FROM t1 WHERE pk IN (SELECT it.pk FROM t2 JOIN t2 AS it ON 1);
SELECT * FROM t1 WHERE pk IN (SELECT it.pk FROM t2 JOIN t2 AS it ON 1);
SET join_cache_level=@save_join_cache_level;

DROP table t1,t2;

--echo #
--echo # Bug#751350: crash with pushed condition for outer references when
--echo #             there should be none of such conditions
--echo #

CREATE TABLE t1 (a int, b int) ;
INSERT INTO t1 VALUES (0,0),(0,0);
set @optimizer_switch_save=@@optimizer_switch;
set @@optimizer_switch='semijoin=off,materialization=on,in_to_exists=on';
EXPLAIN
SELECT b FROM t1
  WHERE ('0') IN ( SELECT a  FROM t1 GROUP BY a )
    GROUP BY b;

SELECT b FROM t1
  WHERE ('0') IN ( SELECT a  FROM t1 GROUP BY a )
    GROUP BY b;
set @@optimizer_switch=@optimizer_switch_save;
DROP TABLE t1;

--echo #
--echo # Bug #11765713 58705:
--echo # OPTIMIZER LET ENGINE DEPEND ON UNINITIALIZED VALUES
--echo # CREATED BY OPT_SUM_QUERY
--echo #

CREATE TABLE t1(a INT NOT NULL, KEY (a));
INSERT INTO t1 VALUES (0), (1);

--error ER_SUBQUERY_NO_1_ROW
SELECT 1 as foo FROM t1 WHERE a < SOME
  (SELECT a FROM t1 WHERE a <=>
    (SELECT a FROM t1)
  );

SELECT 1 as foo FROM t1 WHERE a < SOME
  (SELECT a FROM t1 WHERE a <=>
    (SELECT a FROM t1 where a is null)
  ); 

DROP TABLE t1;

#
# LP BUG#823169 NULLs with ALL/ANY and maxmin optimization
#
CREATE TABLE t1 (a int(11), b varchar(1));
INSERT INTO t1 VALUES (2,NULL),(5,'d'),(7,'g');

SELECT a FROM t1 WHERE b < ANY ( SELECT b FROM t1 GROUP BY b );
SELECT a FROM t1 WHERE b < ANY ( SELECT b FROM t1 );
SELECT a FROM t1 WHERE b > ANY ( SELECT b FROM t1 GROUP BY b );
SELECT a FROM t1 WHERE b > ANY ( SELECT b FROM t1 );
SELECT a FROM t1 WHERE b <= ANY ( SELECT b FROM t1 GROUP BY b );
SELECT a FROM t1 WHERE b <= ANY ( SELECT b FROM t1 );
SELECT a FROM t1 WHERE b >= ANY ( SELECT b FROM t1 GROUP BY b );
SELECT a FROM t1 WHERE b >= ANY ( SELECT b FROM t1 );
SELECT a FROM t1 WHERE b = ANY ( SELECT b FROM t1 );
SELECT a FROM t1 WHERE b = ANY ( SELECT b FROM t1 GROUP BY b );
SELECT a FROM t1 WHERE b <> ANY ( SELECT b FROM t1 );
SELECT a FROM t1 WHERE b <> ANY ( SELECT b FROM t1 GROUP BY b );

SELECT a FROM t1 WHERE b < ALL ( SELECT b FROM t1 GROUP BY b );
SELECT a FROM t1 WHERE b < ALL ( SELECT b FROM t1 );
SELECT a FROM t1 WHERE b > ALL ( SELECT b FROM t1 GROUP BY b );
SELECT a FROM t1 WHERE b > ALL ( SELECT b FROM t1 );
SELECT a FROM t1 WHERE b <= ALL ( SELECT b FROM t1 GROUP BY b );
SELECT a FROM t1 WHERE b <= ALL ( SELECT b FROM t1 );
SELECT a FROM t1 WHERE b >= ALL ( SELECT b FROM t1 GROUP BY b );
SELECT a FROM t1 WHERE b >= ALL ( SELECT b FROM t1 );
SELECT a FROM t1 WHERE b = ALL ( SELECT b FROM t1 );
SELECT a FROM t1 WHERE b = ALL ( SELECT b FROM t1 GROUP BY b );
SELECT a FROM t1 WHERE b <> ALL ( SELECT b FROM t1 );
SELECT a FROM t1 WHERE b <> ALL ( SELECT b FROM t1 GROUP BY b );

delete from t1;
INSERT INTO t1 VALUES (2,NULL),(5,'d'),(7,'g');

SELECT a FROM t1 WHERE b < ANY ( SELECT b FROM t1 GROUP BY b );
SELECT a FROM t1 WHERE b < ANY ( SELECT b FROM t1 );
SELECT a FROM t1 WHERE b > ANY ( SELECT b FROM t1 GROUP BY b );
SELECT a FROM t1 WHERE b > ANY ( SELECT b FROM t1 );
SELECT a FROM t1 WHERE b <= ANY ( SELECT b FROM t1 GROUP BY b );
SELECT a FROM t1 WHERE b <= ANY ( SELECT b FROM t1 );
SELECT a FROM t1 WHERE b >= ANY ( SELECT b FROM t1 GROUP BY b );
SELECT a FROM t1 WHERE b >= ANY ( SELECT b FROM t1 );
SELECT a FROM t1 WHERE b = ANY ( SELECT b FROM t1 );
SELECT a FROM t1 WHERE b = ANY ( SELECT b FROM t1 GROUP BY b );
SELECT a FROM t1 WHERE b <> ANY ( SELECT b FROM t1 );
SELECT a FROM t1 WHERE b <> ANY ( SELECT b FROM t1 GROUP BY b );

SELECT a FROM t1 WHERE b < ALL ( SELECT b FROM t1 GROUP BY b );
SELECT a FROM t1 WHERE b < ALL ( SELECT b FROM t1 );
SELECT a FROM t1 WHERE b > ALL ( SELECT b FROM t1 GROUP BY b );
SELECT a FROM t1 WHERE b > ALL ( SELECT b FROM t1 );
SELECT a FROM t1 WHERE b <= ALL ( SELECT b FROM t1 GROUP BY b );
SELECT a FROM t1 WHERE b <= ALL ( SELECT b FROM t1 );
SELECT a FROM t1 WHERE b >= ALL ( SELECT b FROM t1 GROUP BY b );
SELECT a FROM t1 WHERE b >= ALL ( SELECT b FROM t1 );
SELECT a FROM t1 WHERE b = ALL ( SELECT b FROM t1 );
SELECT a FROM t1 WHERE b = ALL ( SELECT b FROM t1 GROUP BY b );
SELECT a FROM t1 WHERE b <> ALL ( SELECT b FROM t1 );
SELECT a FROM t1 WHERE b <> ALL ( SELECT b FROM t1 GROUP BY b );

drop table t1;

--echo #
--echo # Fix of lp:780386 (NULL left part with empty ALL subquery).
--echo #
CREATE TABLE t1 ( f11 int) ;
INSERT IGNORE INTO t1 VALUES (0),(0);

CREATE TABLE t2 ( f3 int, f10 int, KEY (f10,f3)) ;
INSERT IGNORE INTO t2 VALUES (NULL,NULL),(5,0);

DROP TABLE IF EXISTS t3;
CREATE TABLE t3 ( f3 int) ;
INSERT INTO t3 VALUES (0),(0);

SELECT a1.f3 AS r FROM t2 AS a1 , t1 WHERE a1.f3 < ALL ( SELECT f3 FROM t3 WHERE f3 = 1 ) ;
DROP TABLE t1, t2, t3;

--echo #
--echo # Bug#12763207 - ASSERT IN SUBSELECT::SINGLE_VALUE_TRANSFORMER
--echo #

CREATE TABLE t1(a1 int);
INSERT INTO t1 VALUES (1),(2);

CREATE TABLE t2(a1 int);
INSERT INTO t2 VALUES (3);

SELECT @@session.sql_mode INTO @old_sql_mode;
SET SESSION sql_mode='ONLY_FULL_GROUP_BY';

## All these are subject to the transformation
## '1 < some (...)' => '1 < max(...)'
SELECT 1 FROM t1 WHERE 1 < SOME (SELECT 2 FROM t2);
SELECT 1 FROM t1 WHERE 1 < SOME (SELECT 2.0 FROM t2);
SELECT 1 FROM t1 WHERE 1 < SOME (SELECT 'a' FROM t2);
SELECT 1 FROM t1 WHERE 1 < SOME (SELECT a1 FROM t2);

SET SESSION sql_mode=@old_sql_mode;

DROP TABLE t1, t2;

create table t2(i int);
insert into t2 values(0);

SELECT @@session.sql_mode INTO @old_sql_mode;
SET SESSION sql_mode='ONLY_FULL_GROUP_BY';

CREATE VIEW v1 AS  
SELECT 'f' FROM t2 UNION SELECT 'x' FROM t2
;

CREATE TABLE t1 (
  pk int NOT NULL,
  col_varchar_key varchar(1) DEFAULT NULL,
  PRIMARY KEY (pk),
  KEY col_varchar_key (col_varchar_key)
);

SELECT t1.pk
FROM t1
WHERE t1.col_varchar_key < ALL ( SELECT * FROM v1 )
;

SET SESSION sql_mode=@old_sql_mode;

drop table t2, t1;
drop view v1;

--echo #
--echo # BUG#50257: Missing info in REF column of the EXPLAIN 
--echo #            lines for subselects
--echo #

CREATE TABLE t1 (a INT, b INT, INDEX (a));
INSERT INTO t1 VALUES (3, 10), (2, 20), (7, 10), (5, 20);

EXPLAIN SELECT * FROM (SELECT * FROM t1 WHERE a=7) t;
EXPLAIN SELECT * FROM t1 WHERE EXISTS (SELECT * FROM t1 WHERE a=7);

DROP TABLE t1;

--echo #
--echo # BUG#12616253 - WRONG RESULT WITH EXISTS(SUBQUERY) (MISSING ROWS)
--echo # (duplicate of LP bug #888456)
--echo #

CREATE TABLE t1 (f1 varchar(1));
INSERT INTO t1 VALUES ('v'),('s');

CREATE TABLE t2 (f1_key varchar(1), KEY (f1_key));
INSERT INTO t2 VALUES ('j'),('v'),('c'),('m'),('d'),
('d'),('y'),('t'),('d'),('s');

EXPLAIN
SELECT table1.f1, table2.f1_key FROM t1 AS table1, t2 AS table2
  WHERE EXISTS (SELECT DISTINCT f1_key FROM t2 
                  WHERE f1_key != table2.f1_key AND f1_key >= table1.f1);
SELECT table1.f1, table2.f1_key FROM t1 AS table1, t2 AS table2
  WHERE EXISTS (SELECT DISTINCT f1_key FROM t2 
                  WHERE f1_key != table2.f1_key AND f1_key >= table1.f1);

DROP TABLE t1,t2;

--echo #
--echo # LP bug 919427: EXPLAIN for a query over a single-row table 
--echo #                with IN subquery in WHERE condition
--echo # 

CREATE TABLE ot (
  col_int_nokey int(11), 
  col_varchar_nokey varchar(1)
) ;
INSERT INTO ot VALUES (1,'x');

CREATE TABLE it1(
  col_int_key int(11), 
  col_varchar_key varchar(1), 
  KEY idx_cvk_cik (col_varchar_key,col_int_key)
);
INSERT INTO it1 VALUES (NULL,'x'), (NULL,'f');

CREATE TABLE it2 (
   col_int_key int(11),
   col_varchar_key varchar(1),
   col_varchar_key2 varchar(1),
   KEY idx_cvk_cvk2_cik (col_varchar_key, col_varchar_key2, col_int_key),
   KEY idx_cvk_cik (col_varchar_key, col_int_key)
);
INSERT INTO it2 VALUES (NULL,'x','x'), (NULL,'f','f');

EXPLAIN
SELECT col_int_nokey FROM ot 
  WHERE col_varchar_nokey IN 
        (SELECT col_varchar_key FROM it1 WHERE col_int_key IS NULL);
SELECT col_int_nokey FROM ot 
  WHERE col_varchar_nokey IN 
        (SELECT col_varchar_key FROM it1 WHERE col_int_key IS NULL);

EXPLAIN
SELECT col_int_nokey FROM ot
  WHERE (col_varchar_nokey, 'x') IN
        (SELECT col_varchar_key, col_varchar_key2 FROM it2);
SELECT col_int_nokey FROM ot
  WHERE (col_varchar_nokey, 'x') IN
        (SELECT col_varchar_key, col_varchar_key2 FROM it2);

DROP TABLE ot,it1,it2;

--echo #
--echo # MDEV-746
--echo # Bug#13651009 WRONG RESULT FROM DERIVED TABLE IF THE SUBQUERY
--echo # HAS AN EMPTY RESULT
--echo #

CREATE TABLE t1 (
  pk int NOT NULL,
  col_int_nokey int NOT NULL,
  col_int_key int NOT NULL,
  col_time_key time NOT NULL,
  col_varchar_key varchar(1) NOT NULL,
  col_varchar_nokey varchar(1) NOT NULL,
  PRIMARY KEY (pk),
  KEY col_int_key (col_int_key),
  KEY col_time_key (col_time_key),
  KEY col_varchar_key (col_varchar_key,col_int_key)
) ENGINE=MyISAM;

CREATE TABLE t2 (
  pk int NOT NULL AUTO_INCREMENT,
  col_int_nokey int NOT NULL,
  col_int_key int NOT NULL,
  col_time_key time NOT NULL,
  col_varchar_key varchar(1) NOT NULL,
  col_varchar_nokey varchar(1) NOT NULL,
  PRIMARY KEY (pk),
  KEY col_int_key (col_int_key),
  KEY col_time_key (col_time_key),
  KEY col_varchar_key (col_varchar_key,col_int_key)
) ENGINE=MyISAM;

INSERT INTO t2 VALUES (1,4,4,'00:00:00','b','b');

SET @var2:=4, @var3:=8;

--echo
--echo Testcase without inner subquery

let $subq=
SELECT @var3:=12, sq4_alias1.*
FROM t1 AS sq4_alias1
WHERE (sq4_alias1.col_varchar_key + NULL) IS NULL OR
      sq4_alias1.col_varchar_key = @var3;

eval EXPLAIN $subq;
eval $subq;
SELECT @var3;

# Now as derived table:
eval EXPLAIN SELECT * FROM ( $subq ) AS alias3;
eval SELECT * FROM ( $subq ) AS alias3;
SELECT @var3;

--echo
--echo Testcase with inner subquery; crashed WL#6095
SET @var3=8;
let $subq=
SELECT sq4_alias1.*
FROM t1 AS sq4_alias1
WHERE (sq4_alias1.col_varchar_key , sq4_alias1.col_varchar_nokey)
      NOT IN
      (SELECT c_sq1_alias1.col_varchar_key AS c_sq1_field1,
              c_sq1_alias1.col_varchar_nokey AS c_sq1_field2
       FROM t2 AS c_sq1_alias1
       WHERE (c_sq1_alias1.col_int_nokey != @var2
              OR c_sq1_alias1.pk != @var3));

eval EXPLAIN $subq;
eval $subq;
# Now as derived table:
eval EXPLAIN SELECT * FROM ( $subq ) AS alias3;
eval SELECT * FROM ( $subq ) AS alias3;

DROP TABLE t1,t2;

--echo End of 5.2 tests

--echo #
--echo # BUG#779885: Crash in eliminate_item_equal with materialization=on in
--echo #

CREATE TABLE t1 ( f1 int );
INSERT INTO t1 VALUES (19), (20);

CREATE TABLE t2 ( f10 varchar(32) );
INSERT INTO t2 VALUES ('c'),('d');

CREATE TABLE t3 ( f10 varchar(32) );
INSERT INTO t3 VALUES ('a'),('b');

SELECT *
FROM t1
WHERE
( 't' ) IN (
        SELECT t3.f10
        FROM t3
        JOIN t2
        ON t2.f10 = t3.f10
);
DROP TABLE t1,t2,t3;

--echo #
--echo # BUG lp:813473: Wrong result with outer join + NOT IN subquery
--echo # This bug is a duplicate of Bug#11764086 whose test case is added below
--echo #

CREATE TABLE t1 (c int) ;
INSERT INTO t1 VALUES (5),(6);

CREATE TABLE t2 (a int, b int) ;
INSERT INTO t2 VALUES (20,9),(20,9);

create table t3 (d int, e int);
insert into t3 values (2, 9), (3,10);

SET @save_optimizer_switch=@@optimizer_switch;
SET optimizer_switch='outer_join_with_cache=off';

EXPLAIN
SELECT t2.b , t1.c
FROM t2 LEFT JOIN t1 ON t1.c < 3
WHERE (t2.b , t1.c) NOT IN (SELECT * from t3);

SELECT t2.b , t1.c
FROM t2 LEFT JOIN t1 ON t1.c < 3
WHERE (t2.b, t1.c) NOT IN (SELECT * from t3);

SET optimizer_switch=@save_optimizer_switch;

drop table t1, t2, t3;

--echo #
--echo # BUG#50257: Missing info in REF column of the EXPLAIN 
--echo #            lines for subselects
--echo #

CREATE TABLE t1 (a INT, b INT, INDEX (a));
INSERT INTO t1 VALUES (3, 10), (2, 20), (7, 10), (5, 20);

--echo
set @tmp_optimizer_switch=@@optimizer_switch;
set optimizer_switch='derived_merge=off,derived_with_keys=off';
EXPLAIN SELECT * FROM (SELECT * FROM t1 WHERE a=7) t;
set optimizer_switch=@tmp_optimizer_switch;
--echo
EXPLAIN SELECT * FROM t1 WHERE EXISTS (SELECT * FROM t1 WHERE a=7);

--echo
DROP TABLE t1;

--echo #
--echo # Bug#11764086: Null left operand to NOT IN in WHERE clause
--echo # behaves differently than real NULL
--echo #

CREATE TABLE parent (id int);
INSERT INTO parent VALUES (1), (2);

CREATE TABLE child (parent_id int, other int);
INSERT INTO child VALUES (1,NULL);

--echo # Offending query (c.parent_id is NULL for null-complemented rows only)

SELECT    p.id, c.parent_id
FROM      parent p
LEFT JOIN child  c
ON        p.id = c.parent_id
WHERE     c.parent_id NOT IN (
              SELECT parent_id 
              FROM   child
              WHERE  parent_id = 3
          );

--echo # Some syntactic variations with IS FALSE and IS NOT TRUE

SELECT    p.id, c.parent_id
FROM      parent p
LEFT JOIN child  c
ON        p.id = c.parent_id
WHERE     c.parent_id IN (
              SELECT parent_id 
              FROM   child
              WHERE  parent_id = 3
          ) IS NOT TRUE;

SELECT    p.id, c.parent_id
FROM      parent p
LEFT JOIN child  c
ON        p.id = c.parent_id
WHERE     c.parent_id IN (
              SELECT parent_id 
              FROM   child
              WHERE  parent_id = 3
          ) IS FALSE;

DROP TABLE parent, child;

--echo # End of test for bug#11764086.

--echo #
--echo # Bug 11765699 - 58690: !TABLE || (!TABLE->READ_SET || 
--echo #                BITMAP_IS_SET(TABLE->READ_SET, FIELD_INDEX
--echo #

CREATE TABLE t1(a INT);
INSERT INTO t1 VALUES (0), (1); 

CREATE TABLE t2(
  b TEXT, 
  c INT, 
  PRIMARY KEY (b(1))
);
INSERT INTO t2 VALUES ('a', 2), ('b', 3);

SELECT 1 FROM t1 WHERE a = 
 (SELECT 1 FROM t2 WHERE b = 
  (SELECT 1 FROM t1 t11 WHERE c = 1 OR t1.a = 1 AND 1 = 2)
   ORDER BY b
 );

SELECT 1 FROM t1 WHERE a = 
 (SELECT 1 FROM t2 WHERE b = 
  (SELECT 1 FROM t1 t11 WHERE c = 1 OR t1.a = 1 AND 1 = 2)
   GROUP BY b
 );

DROP TABLE t1, t2;

--echo #
--echo # BUG#12616253 - WRONG RESULT WITH EXISTS(SUBQUERY) (MISSING ROWS)
--echo #

CREATE TABLE t1 (f1 varchar(1));
INSERT INTO t1 VALUES ('v'),('s');

CREATE TABLE t2 (f1_key varchar(1), KEY (f1_key));
INSERT INTO t2 VALUES ('j'),('v'),('c'),('m'),('d'),
('d'),('y'),('t'),('d'),('s');

let $query=SELECT table1.f1, table2.f1_key
FROM t1 AS table1, t2 AS table2
WHERE EXISTS 
( 
SELECT DISTINCT f1_key 
FROM t2 
WHERE f1_key != table2.f1_key AND f1_key >= table1.f1 );

eval $query;
eval explain $query;

DROP TABLE t1,t2;

--echo #
--echo # lp:826279: assertion failure with GROUP BY a result of subquery
--echo #

CREATE TABLE t1 (a int);
INSERT INTO t1 VALUES (0), (0);

CREATE TABLE t2 (a int, b int, c int);
INSERT INTO t2 VALUES (10,7,0), (0,7,0);

CREATE TABLE t3 (a int, b int);
INSERT INTO t3 VALUES (10,7), (0,7);

SELECT SUM(DISTINCT b),
       (SELECT t2.a FROM t1 JOIN t2 ON t2.c != 0
          WHERE t.a != 0 AND t2.a != 0)
  FROM (SELECT * FROM t3) AS t
GROUP BY 2;

SELECT SUM(DISTINCT b), 
       (SELECT t2.a FROM t1,t2 WHERE t.a != 0 or 1=2 LIMIT 1)
  FROM (SELECT * FROM t3) AS t
GROUP BY 2;

DROP TABLE t1,t2,t3;

--echo #
--echo # Bug#12329653 
--echo # EXPLAIN, UNION, PREPARED STATEMENT, CRASH, SQL_FULL_GROUP_BY
--echo #
 
CREATE TABLE t1(a1 int);
INSERT INTO t1 VALUES (1),(2);
 
SELECT @@session.sql_mode INTO @old_sql_mode;
SET SESSION sql_mode='ONLY_FULL_GROUP_BY';
 
## First a simpler query, illustrating the transformation
## '1 < some (...)' => '1 < max(...)'
SELECT 1 FROM t1 WHERE 1 < SOME (SELECT a1 FROM t1);
 
## The query which made the server crash.
PREPARE stmt FROM 
'SELECT 1 UNION ALL 
SELECT 1 FROM t1
ORDER BY
(SELECT 1 FROM t1 AS t1_0  
  WHERE 1 < SOME (SELECT a1 FROM t1)
)' ;
 
--error ER_SUBQUERY_NO_1_ROW
EXECUTE stmt ;
--error ER_SUBQUERY_NO_1_ROW
EXECUTE stmt ;
 
SET SESSION sql_mode=@old_sql_mode;
    
DEALLOCATE PREPARE stmt;
DROP TABLE t1;

--echo #
--echo # LP BUG#833777 Performance regression with deeply nested subqueries
--echo #

create table t1 (a int not null, b char(10) not null);
insert into t1 values (1, 'a');
set @@optimizer_switch='in_to_exists=on,semijoin=off,materialization=off,subquery_cache=off';
select a from t1 where a in (select a from t1 where a in (select a from t1 where a in (select a from t1 where a in (select a from t1 where a in (select a from t1 where a in (select a from t1 where a in (select a from t1 where a in (select a from t1 where a in (select a from t1 where a in (select a from t1 where a in (select a from t1 where a in (select a from t1 where a in (select a from t1 where a in (select a from t1 where a in (select a from t1 where a in (select a from t1 where a in (select a from t1 where a in (select a from t1 where a in (select a from t1 where a in (select a from t1 where a in (select a from t1 where a in (select a from t1 where a in (select a from t1 where a in (select a from t1 where a in (select a from t1 where a in (select a from t1 where a in (select a from t1 where a in (select a from t1 where a in (select a from t1)))))))))))))))))))))))))))));
set @@optimizer_switch=@subselect_tmp;
drop table t1;

--echo #
--echo # LP BUG#894397 Wrong result with in_to_exists, constant table , semijoin=OFF,materialization=OFF
--echo #

CREATE TABLE t1 (a varchar(3));
INSERT INTO t1 VALUES ('AAA'),('BBB');
CREATE TABLE t2 (a varchar(3));
INSERT INTO t2 VALUES ('CCC');
set @@optimizer_switch='semijoin=off,materialization=off,in_to_exists=on,subquery_cache=off';
SELECT * FROM t1 WHERE t1.a IN (SELECT t2.a FROM t2 WHERE t2.a < 'ZZZ');
set @@optimizer_switch=@subselect_tmp;
drop table t1, t2;

--echo #
--echo # LP bug #859375: Assertion `0' failed in st_select_lex_unit::optimize
--echo # with view , UNION and prepared statement (rewriting fake_select
--echo # condition).
--echo #

CREATE TABLE t1 ( f1 int NOT NULL, f4 varchar(1) NOT NULL) ;
INSERT INTO t1 VALUES (6,'d'),(7,'y');

CREATE TABLE t2 ( f1 int NOT NULL, f2 int NOT NULL) ;
INSERT INTO t2 VALUES (10,7);

CREATE VIEW v2 AS SELECT * FROM t2;

PREPARE st1 FROM "
        SELECT *
        FROM t1
        LEFT JOIN v2 ON ( v2.f2 = t1.f1 )
        WHERE v2.f1 NOT IN (
                SELECT 1 UNION
                SELECT 247
        )
";

EXECUTE st1;
deallocate prepare st1;

DROP VIEW v2;
DROP TABLE t1,t2;

--echo #
--echo # LP bug #887458 Crash in subselect_union_engine::no_rows with
--echo # double UNION and join_cache_level=3,8
--echo # (IN/ALL/ANY optimizations should not be applied to fake_select)

CREATE TABLE t2 ( a int, b varchar(1)) ;
INSERT IGNORE INTO t2 VALUES (8,'y'),(8,'y');

CREATE TABLE t1 ( b varchar(1)) ;
INSERT IGNORE INTO t1 VALUES (NULL),(NULL);

set @save_join_cache_level=@@join_cache_level;
SET SESSION join_cache_level=3;

SELECT *
FROM t1, t2
WHERE t2.b IN (
        SELECT 'm' UNION
        SELECT 'm'
) OR t1.b <> SOME (
        SELECT 'v' UNION
        SELECT 't'
);

set @@join_cache_level= @save_join_cache_level;
drop table t1,t2;


--echo #
--echo # LP bug #885162 Got error 124 from storage engine with UNION inside
--echo # subquery and join_cache_level=3..8
--echo # (IN/ALL/ANY optimizations should not be applied to fake_select)
--echo #

CREATE TABLE t1 (
  f1 varchar(1) DEFAULT NULL
  );
INSERT INTO t1 VALUES ('c');
set @save_join_cache_level=@@join_cache_level;
SET SESSION join_cache_level=8;
SELECT * FROM t1 WHERE t1.f1 IN ( SELECT 'k' UNION SELECT 'e' );
set @@join_cache_level= @save_join_cache_level;
drop table t1;


--echo #
--echo # LP BUG#747278 incorrect values of the NULL (no rows) single 
--echo # row subquery requested via element_index() interface
--echo #

CREATE TABLE t1 (f1a int, f1b int) ;
INSERT IGNORE INTO t1 VALUES (1,1),(2,2);
CREATE TABLE t2 ( f2 int);
INSERT IGNORE INTO t2 VALUES (3),(4);
CREATE TABLE t3 (f3a int default 1, f3b int default 2);
INSERT INTO t3 VALUES (1,1),(2,2);

# check different IN with switches where the bug was found
set @old_optimizer_switch = @@session.optimizer_switch;
set @@optimizer_switch='materialization=on,partial_match_rowid_merge=on,partial_match_table_scan=off,subquery_cache=off,semijoin=off';

SELECT (SELECT f3a FROM t3 where f3a > 3) NOT IN (SELECT f1a FROM t1) FROM t2;
SELECT (SELECT f3a,f3a  FROM t3 where f3a > 3) NOT IN (SELECT f1a,f1a FROM t1) FROM t2;
SELECT (SELECT f3a, f3b FROM t3 where f3a > 3) NOT IN (SELECT f1a, f1b FROM t1) FROM t2;
SELECT (SELECT f3a, f3b FROM t3 where f3a > 3) NOT IN (SELECT f1a, f1b FROM t1);
SELECT (SELECT f3a FROM t3 where f3a > 3) IN (SELECT f1a FROM t1) FROM t2;
SELECT (SELECT f3a,f3a  FROM t3 where f3a > 3) IN (SELECT f1a,f1a FROM t1) FROM t2;
SELECT (SELECT f3a, f3b FROM t3 where f3a > 3) IN (SELECT f1a, f1b FROM t1) FROM t2;
SELECT (SELECT f3a, f3b FROM t3 where f3a > 3) IN (SELECT f1a, f1b FROM t1);

set @@session.optimizer_switch=@old_optimizer_switch;

# check different IN with default switches
SELECT (SELECT f3a FROM t3 where f3a > 3) NOT IN (SELECT f1a FROM t1) FROM t2;
SELECT (SELECT f3a,f3a  FROM t3 where f3a > 3) NOT IN (SELECT f1a,f1a FROM t1) FROM t2;
SELECT (SELECT f3a, f3b FROM t3 where f3a > 3) NOT IN (SELECT f1a, f1b FROM t1) FROM t2;
SELECT (SELECT f3a, f3b FROM t3 where f3a > 3) NOT IN (SELECT f1a, f1b FROM t1);
SELECT (SELECT f3a FROM t3 where f3a > 3) IN (SELECT f1a FROM t1) FROM t2;
SELECT (SELECT f3a,f3a  FROM t3 where f3a > 3) IN (SELECT f1a,f1a FROM t1) FROM t2;
SELECT (SELECT f3a, f3b FROM t3 where f3a > 3) IN (SELECT f1a, f1b FROM t1) FROM t2;
SELECT (SELECT f3a, f3b FROM t3 where f3a > 3) IN (SELECT f1a, f1b FROM t1);

# other row operation with NULL single row subquery also should work
select (null, null) = (null, null);
SELECT (SELECT f3a, f3a FROM t3  where f3a > 3) = (0, 0);

drop tables t1,t2,t3;

--echo #
--echo # LP BUG#825051 Wrong result with date/datetime and subquery with GROUP BY and in_to_exists
--echo #

CREATE TABLE t1 (a date, KEY (a)) ;
INSERT INTO t1 VALUES ('2009-01-01'),('2009-02-02');
set @old_optimizer_switch = @@optimizer_switch;
SET @@optimizer_switch='semijoin=off,materialization=off,in_to_exists=on,subquery_cache=off';
EXPLAIN SELECT * FROM t1 WHERE a IN (SELECT a AS field1 FROM t1 GROUP BY field1);
SELECT * FROM t1 WHERE a IN (SELECT a AS field1 FROM t1 GROUP BY field1);
SET @@optimizer_switch='semijoin=off,materialization=on,in_to_exists=off,subquery_cache=off';
EXPLAIN SELECT * FROM t1 WHERE a IN (SELECT a AS field1 FROM t1 GROUP BY field1);
SELECT * FROM t1 WHERE a IN (SELECT a AS field1 FROM t1 GROUP BY field1);
set @@optimizer_switch=@old_optimizer_switch;
drop table t1;

--echo #
--echo # LP BUG#908269 incorrect condition in case of subqueries depending
--echo # on constant tables
--echo #
CREATE TABLE t1 ( a INT );
INSERT INTO t1 VALUES (1),(5);

# t2 must be MyISAM or Aria and contain 1 row
CREATE TABLE t2 ( b INT ) ENGINE=MyISAM;
INSERT INTO t2 VALUES (1);

CREATE TABLE t3 ( c INT );
INSERT INTO t3 VALUES (4),(5);

SET optimizer_switch='subquery_cache=off';

SELECT ( SELECT b FROM t2 WHERE b = a OR EXISTS ( SELECT c FROM t3 WHERE c = b ) ) FROM t1;

# This query just for example, it should return the same as above (1 and NULL)
SELECT ( SELECT b FROM t2 WHERE b = a OR b * 0) FROM t1;

# example with "random"
SELECT ( SELECT b FROM t2 WHERE b = a OR rand() * 0) FROM t1;

drop table t1,t2,t3;
set optimizer_switch=@subselect_tmp;

--echo #
--echo # LP BUG#905353 Wrong non-empty result with a constant table,
--echo # aggregate function in subquery, MyISAM or Aria
--echo #

CREATE TABLE t1 ( a INT ) ENGINE=MyISAM;
INSERT INTO t1 VALUES (1);

SELECT a FROM t1 WHERE ( SELECT MIN(a) = 100 );

drop table t1;

--echo #
--echo # LP BUG#985667 Wrong result with subquery in SELECT clause, and constant table in 
--echo # main query and implicit grouping
--echo #

CREATE TABLE t1 (f1 int) engine=MyISAM;
INSERT INTO t1 VALUES (7),(8);

CREATE TABLE t2 (f2 int, f3 varchar(1)) engine=MyISAM;
INSERT INTO t2 VALUES (3,'f');

EXPLAIN
SELECT COUNT(f1), (SELECT f1 FROM t1 WHERE f2 > 0 limit 1) AS f4 FROM t2, t1 WHERE 'v'= f3;
SELECT COUNT(f1), (SELECT f1 FROM t1 WHERE f2 > 0 limit 1) AS f4 FROM t2, t1 WHERE 'v'= f3;

EXPLAIN
SELECT COUNT(f1), exists(SELECT f1 FROM t1 WHERE f2 > 0 limit 1) AS f4 FROM t2, t1 WHERE 'v'= f3;
SELECT COUNT(f1), exists(SELECT f1 FROM t1 WHERE f2 > 0 limit 1) AS f4 FROM t2, t1 WHERE 'v'= f3;

EXPLAIN
SELECT COUNT(f1), f2 > ALL (SELECT f1 FROM t1 WHERE f2 > 0) AS f4 FROM t2, t1 WHERE 'v'= f3;
SELECT COUNT(f1), f2 > ALL (SELECT f1 FROM t1 WHERE f2 > 0) AS f4 FROM t2, t1 WHERE 'v'= f3;

EXPLAIN
SELECT COUNT(f1), f2 IN (SELECT f1 FROM t1 WHERE f2 > 0) AS f4 FROM t2, t1 WHERE 'v'= f3;
SELECT COUNT(f1), f2 IN (SELECT f1 FROM t1 WHERE f2 > 0) AS f4 FROM t2, t1 WHERE 'v'= f3;

drop table t1,t2;

--echo #
--echo # LP BUG#1002079 Server crashes in Item_singlerow_subselect::val_int with constant table,
--echo # HAVING, UNION in subquery
--echo #

CREATE TABLE t1 (a INT);
INSERT INTO t1 VALUES (7),(0);
CREATE TABLE t2 (b INT);

EXPLAIN
SELECT SUM(a) AS f1, a AS f2 FROM (t1, t2) HAVING f2 >= ALL (SELECT 4 UNION SELECT 5) AND f1 = 7;

SELECT SUM(a) AS f1, a AS f2 FROM (t1, t2) HAVING f2 >= ALL (SELECT 4 UNION SELECT 5) AND f1 = 7;

drop table t1,t2;

--echo #
--echo # LP BUG#1008686 Server crashes in subselect_union_engine::no_rows on SELECT with impossible
--echo # WHERE and UNION in HAVING
--echo #

CREATE TABLE t1 (a INT);
INSERT INTO t1 VALUES (1),(7);

EXPLAIN
SELECT MIN(a) AS min_a, a FROM t1 WHERE 0 HAVING a NOT IN ( SELECT 2 UNION SELECT 5 ) OR min_a != 1;
SELECT MIN(a) AS min_a, a FROM t1 WHERE 0 HAVING a NOT IN ( SELECT 2 UNION SELECT 5 ) OR min_a != 1;

EXPLAIN
SELECT MIN(a) AS min_a, a FROM t1 WHERE 1=2 HAVING a NOT IN ( SELECT a from t1 UNION select a+1 from t1 ) OR min_a != 1;
SELECT MIN(a) AS min_a, a FROM t1 WHERE 1=2 HAVING a NOT IN ( SELECT a from t1 UNION select a+1 from t1 ) OR min_a != 1;

drop table t1;

--echo #
--echo # MDEV-367: Different results with and without subquery_cache on
--echo # a query with a constant NOT IN condition
--echo #
CREATE TABLE t1 (a INT) ENGINE=MyISAM;
INSERT INTO t1 VALUES (1),(2),(3);

set @mdev367_optimizer_switch = @@optimizer_switch;

set optimizer_switch = 'subquery_cache=on';
SELECT * FROM t1 WHERE ( 3, 3 ) NOT IN ( SELECT NULL, NULL ) OR a > 100;
SELECT *, ( 3, 3 ) NOT IN ( SELECT NULL, NULL ) FROM t1;
set optimizer_switch=@mdev367_optimizer_switch;
 
set optimizer_switch = 'subquery_cache=off';
SELECT * FROM t1 WHERE ( 3, 3 ) NOT IN ( SELECT NULL, NULL ) OR a > 100;
SELECT *, ( 3, 3 ) NOT IN ( SELECT NULL, NULL ) FROM t1;
set optimizer_switch=@mdev367_optimizer_switch;

DROP TABLE t1;

--echo #
--echo # MDEV-521 single value subselect transformation problem
--echo #
CREATE TABLE t1 (f1 char(2), PRIMARY KEY (f1)) ENGINE=MyISAM;
INSERT INTO t1 VALUES ('u1'),('u2');

SELECT a.* FROM t1 a WHERE ( SELECT EXISTS ( SELECT 1 FROM t1 b WHERE b.f1 = a.f1 ) );
FLUSH TABLES;
SELECT a.* FROM t1 a WHERE ( SELECT EXISTS ( SELECT 1 FROM t1 b WHERE b.f1 = a.f1 ) );

# Cleanup
DROP TABLE t1;

--echo # return optimizer switch changed in the beginning of this test
set optimizer_switch=@subselect_tmp;

--echo #
--echo # lp:944706 Query with impossible or constant subquery in WHERE or HAVING is not
--echo # precomputed and thus not part of optimization
--echo #

CREATE TABLE t1 ( a VARCHAR(16), KEY (a) );
INSERT INTO t1 VALUES ('Abilene'),('Akron'),('Albany'),('Albuquerque'),('Alexandria'),('Allentown'),
('Amarillo'),('Anaheim'),('Anchorage'),('Ann Arbor'),('Arden-Arcade');

EXPLAIN
SELECT MAX( alias2.a ) AS field
FROM t1 AS alias1, t1 AS alias2, t1 AS alias3
WHERE alias1.a = alias2.a OR alias1.a = 'y'
HAVING field>'B' AND ( 'Moscow' ) IN ( SELECT a FROM t1 );

SELECT MAX( alias2.a ) AS field
FROM t1 AS alias1, t1 AS alias2, t1 AS alias3
WHERE alias1.a = alias2.a OR alias1.a = 'y'
HAVING field>'B' AND ( 'Moscow' ) IN ( SELECT a FROM t1 );

EXPLAIN
SELECT MAX( alias2.a )
FROM t1 AS alias1, t1 AS alias2, t1 AS alias3
WHERE alias1.a = alias2.a OR ('Moscow') IN ( SELECT a FROM t1 );

SELECT MAX( alias2.a )
FROM t1 AS alias1, t1 AS alias2, t1 AS alias3
WHERE alias1.a = alias2.a OR ('Moscow') IN ( SELECT a FROM t1 );

drop table t1;

--echo #
--echo # MDEV-277 CHEAP SQ: Server crashes in st_join_table::get_examined_rows
--echo # with semijoin+materialization, IN and = subqueries
--echo #

CREATE TABLE t1 (a1 INT);
INSERT INTO t1 VALUES (4),(6);
CREATE TABLE t2 (b1 INT);
INSERT INTO t2 VALUES (1),(7);

EXPLAIN
SELECT * FROM t1
WHERE a1 = (SELECT COUNT(*) FROM t1 WHERE a1 IN (SELECT a1 FROM t1, t2));

SELECT * FROM t1
WHERE a1 = (SELECT COUNT(*) FROM t1 WHERE a1 IN (SELECT a1 FROM t1, t2));

drop table t1, t2;

--echo #
--echo # MDEV-287 CHEAP SQ: A query with subquery in SELECT list, EXISTS,
--echo # inner joins takes hundreds times longer
--echo #

CREATE TABLE t1 (a INT);
INSERT INTO t1 VALUES (1),(7);

CREATE TABLE t2 (b INT);
INSERT INTO t2 VALUES (4),(5);

CREATE TABLE t3 (c INT);
INSERT INTO t3 VALUES (8),(3);

set @@expensive_subquery_limit= 0;

EXPLAIN
SELECT (SELECT MIN(b) FROM t1, t2 WHERE b = a AND (b = alias1.b OR EXISTS (SELECT * FROM t3)))
FROM t2 alias1, t1 alias2, t1 alias3;

flush status;

SELECT (SELECT MIN(b) FROM t1, t2 WHERE b = a AND (b = alias1.b OR EXISTS (SELECT * FROM t3)))
FROM t2 alias1, t1 alias2, t1 alias3;

show status like "subquery_cache%";
show status like '%Handler_read%';

set @@expensive_subquery_limit= default;

EXPLAIN
SELECT (SELECT MIN(b) FROM t1, t2 WHERE b = a AND (b = alias1.b OR EXISTS (SELECT * FROM t3)))
FROM t2 alias1, t1 alias2, t1 alias3;

flush status;

SELECT (SELECT MIN(b) FROM t1, t2 WHERE b = a AND (b = alias1.b OR EXISTS (SELECT * FROM t3)))
FROM t2 alias1, t1 alias2, t1 alias3;

show status like "subquery_cache%";
show status like '%Handler_read%';

drop table t1, t2, t3;

--echo #
--echo # MDEV-288 CHEAP SQ: Valgrind warnings "Memory lost" with IN and EXISTS nested subquery, materialization+semijoin
--echo #

CREATE TABLE t1 (a INT);
INSERT INTO t1 VALUES (0),(8);

CREATE TABLE t2 (b INT PRIMARY KEY);
INSERT INTO t2 VALUES (1),(2);

EXPLAIN
SELECT * FROM t1 WHERE 4 IN (SELECT MAX(b) FROM t2 WHERE EXISTS (SELECT * FROM t1));
SELECT * FROM t1 WHERE 4 IN (SELECT MAX(b) FROM t2 WHERE EXISTS (SELECT * FROM t1));

drop table t1,t2;


--echo #
--echo # MDEV-410: EXPLAIN shows type=range, while SHOW EXPLAIN and userstat show full table scan is used
--echo #
CREATE TABLE t1 (a VARCHAR(3) PRIMARY KEY) ENGINE=MyISAM;
INSERT INTO t1 VALUES ('USA');

CREATE TABLE t2 (b INT, c VARCHAR(52), KEY(b)) ENGINE=MyISAM;
INSERT INTO t2 VALUES (3813,'United States'),(3940,'Russia');

CREATE TABLE t3 (d INT, KEY(d)) ENGINE=MyISAM;
INSERT INTO t3 VALUES (12),(22),(9),(45);

create table t4 like t3;
insert into t4 select * from t3;

--echo # This should not show range access for table t2
explain
SELECT MIN(b) FROM ( SELECT * FROM t1, t2, t3 WHERE d = b ) AS alias1 
WHERE SLEEP(0.1) OR c < 'p' OR b = ( SELECT MIN(b) FROM t2 );

set @tmp_mdev410=@@global.userstat;
set global userstat=on;
flush table_statistics;
flush index_statistics;

SELECT MIN(b) FROM ( SELECT * FROM t1, t2, t3 WHERE d = b ) AS alias1 
WHERE SLEEP(0.1) OR c < 'p' OR b = ( SELECT MIN(b) FROM t2 );

--echo # The following shows that t2 was indeed scanned with a full scan.
show table_statistics;
show index_statistics;
set global userstat=@tmp_mdev410;

DROP TABLE t1,t2,t3,t4;

--echo #
--echo # MDEV-430: Server crashes in select_describe on EXPLAIN with 
--echo #    materialization+semijoin, 2 nested subqueries, aggregate functions
--echo #
CREATE TABLE t1 (a INT, KEY(a));
INSERT INTO t1 VALUES (1),(8);

CREATE TABLE t2 (b INT, KEY(b));
INSERT INTO t2 VALUES (45),(17),(20);

EXPLAIN SELECT * FROM t1 WHERE EXISTS ( SELECT a FROM t1, t2 WHERE b = a GROUP BY a HAVING a <> 1 ) ;

DROP TABLE t1,t2;

--echo #
--echo # MDEV-435: Expensive subqueries may be evaluated during optimization in merge_key_fields
--echo #

CREATE TABLE t1 (a INT, KEY(a)) ENGINE=MyISAM;
INSERT INTO t1 VALUES (8),(0);

CREATE TABLE t2 (b INT, c VARCHAR(1)) ENGINE=MyISAM;
INSERT INTO t2 VALUES (4,'j'),(6,'v');

CREATE TABLE t3 (d VARCHAR(1)) ENGINE=MyISAM;
INSERT INTO t3 VALUES ('b'),('c');

EXPLAIN
SELECT * FROM t1
WHERE a = (SELECT MAX(b) FROM t2 WHERE c IN (SELECT MAX(d) FROM t3)) OR a = 10;

SELECT * FROM t1
WHERE a = (SELECT MAX(b) FROM t2 WHERE c IN (SELECT MAX(d) FROM t3)) OR a = 10;

drop table t1, t2, t3;


--echo #
--echo # MDEV-405: Server crashes in test_if_skip_sort_order on EXPLAIN with GROUP BY and HAVING in EXISTS subquery
--echo #
CREATE TABLE t1 (a INT, KEY(a));
INSERT INTO t1 VALUES (1),(8);

CREATE TABLE t2 (b INT, KEY(b));
INSERT INTO t2 VALUES (45),(17),(20);

EXPLAIN SELECT * FROM t1 WHERE EXISTS ( SELECT a FROM t1, t2 WHERE b = a GROUP BY a HAVING a <> 1 ) ;

DROP TABLE t1,t2;

--echo #
--echo # MDEV-5991: crash in Item_field::used_tables
--echo #
create table t1 (c int);
select exists(select 1 from t1 group by `c` in (select `c` from t1));
drop table t1;

--echo #
--echo # MDEV-7565: Server crash with Signal 6 (part 2)
--echo #
Select 
  (Select Sum(`TestCase`.Revenue) From mysql.slow_log E           
    Where TestCase.TemplateID not in (Select 1 from mysql.slow_log where 2=2)
  ) As `ControlRev`
From 
(Select  3 as Revenue, 4 as TemplateID) As `TestCase` 
Group By  TestCase.Revenue, TestCase.TemplateID;

--echo #
--echo # MDEV-7445:Server crash with Signal 6
--echo #

--delimiter |
CREATE PROCEDURE procedure2()
BEGIN
  Select 
    (Select Sum(`TestCase`.Revenue) From mysql.slow_log E           
      Where TestCase.TemplateID not in (Select 1 from mysql.slow_log where 2=2)
     ) As `ControlRev`
  From 
  (Select  3 as Revenue, 4 as TemplateID) As `TestCase` 
  Group By  TestCase.Revenue, TestCase.TemplateID;

END |
--delimiter ;
call procedure2();
call procedure2();

drop procedure procedure2;


SELECT
  (SELECT user FROM mysql.user
    WHERE h.host in (SELECT host FROM mysql.user)
  ) AS sq
FROM mysql.host h GROUP BY h.host;


--echo #
--echo # MDEV-7846:Server crashes in Item_subselect::fix
--echo #_fields or fails with Thread stack overrun
--echo #
CREATE TABLE t1 (column1 INT) ENGINE=MyISAM;
INSERT INTO t1 VALUES (3),(9);

CREATE TABLE t2 (column2 INT) ENGINE=MyISAM;

INSERT INTO t2 VALUES (1),(4);

CREATE TABLE t3 (column3 INT) ENGINE=MyISAM;
INSERT INTO t3 VALUES (6),(8);

CREATE TABLE t4 (column4 INT) ENGINE=MyISAM;
INSERT INTO t4 VALUES (2),(5);


PREPARE stmt FROM "
SELECT ( 
  SELECT MAX( table1.column1 ) AS field1 
  FROM t1 AS table1
  WHERE table3.column3 IN ( SELECT table2.column2 AS field2 FROM t2 AS table2 ) 
) AS sq
FROM t3 AS table3, t4 AS table4 GROUP BY sq
";

EXECUTE stmt;
EXECUTE stmt;

deallocate prepare stmt;
drop table t1,t2,t3,t4;

--echo #
--echo # MDEV-7122
--echo # Assertion `0' failed in subselect_hash_sj_engine::init
--echo #
SET SESSION big_tables=1;
CREATE TABLE t1(a char(255) DEFAULT '', KEY(a(10))) ENGINE=MyISAM DEFAULT CHARSET=utf8mb4 COLLATE=utf8mb4_general_ci;
INSERT INTO t1 VALUES(0),(0),(0);
SELECT * FROM t1 WHERE a IN(SELECT MIN(a) FROM t1);
DROP TABLE t1;
SET SESSION big_tables=0;

--echo #
--echo # MDEV-10776: Server crash on query
--echo #
create table t1 (field1 int);

insert into t1 values (1);

select round((select 1 from t1 limit 1))
from t1
group by round((select 1 from t1 limit 1));

drop table t1;

--echo #
--echo # MDEV-7930: Assertion `table_share->tmp_table != NO_TMP_TABLE ||
--echo # m_lock_type != 2' failed in  handler::ha_index_read_map
--echo #

CREATE TABLE t1 (f1 INT);
INSERT INTO t1 VALUES (1),(2);

CREATE TABLE t2 (f2 INT, KEY(f2));
INSERT INTO t2 VALUES (3);

CREATE ALGORITHM=MERGE VIEW v2 AS SELECT * FROM t2;

--error ER_WRONG_GROUP_FIELD
SELECT ( SELECT MIN(t2.f2) FROM t1 ) AS sq FROM t2 GROUP BY sq;
--error ER_WRONG_GROUP_FIELD
SELECT ( SELECT MIN(v2.f2) FROM t1 ) AS sq FROM v2 GROUP BY sq;
SELECT * FROM v2 where ( SELECT MIN(v2.f2) FROM t1 ) > 0;
SELECT count(*) FROM v2 group by ( SELECT MIN(v2.f2) FROM t1 );

delete from t1;
--error ER_WRONG_GROUP_FIELD
SELECT ( SELECT MIN(t2.f2) FROM t1 ) AS sq FROM t2 GROUP BY sq;
--error ER_WRONG_GROUP_FIELD
SELECT ( SELECT MIN(v2.f2) FROM t1 ) AS sq FROM v2 GROUP BY sq;

drop view v2;
drop table t1,t2;

--echo #
--echo # MDEV-10386 Assertion `fixed == 1' failed in virtual String* Item_func_conv_charset::val_str(String*)
--echo #

CREATE TABLE t1 (f1 CHAR(3) CHARACTER SET utf8 NULL, f2 CHAR(3) CHARACTER SET latin1 NULL);
INSERT INTO t1 VALUES ('foo','bar');
SELECT * FROM t1 WHERE f2 >= SOME ( SELECT f1 FROM t1 );
SELECT * FROM t1 WHERE f2 <= SOME ( SELECT f1 FROM t1 );
DROP TABLE t1;

<<<<<<< HEAD

--echo #
--echo # MDEV-9487: Server crashes in Time_and_counter_tracker::incr_loops
--echo # with UNION in ALL subquery
--echo #
SET NAMES utf8;
CREATE TABLE t1 (f VARCHAR(8)) ENGINE=MyISAM;
INSERT INTO t1 VALUES ('foo');
SELECT f FROM t1 WHERE f > ALL ( SELECT 'bar' UNION SELECT 'baz' );
SELECT f FROM t1 WHERE f > ALL ( SELECT 'bar');
drop table t1;
SET NAMES default;

--echo #
--echo # MDEV-10045: Server crashes in Time_and_counter_tracker::incr_loops
--echo #
SET NAMES utf8;

CREATE TABLE t1 (f1 VARCHAR(3), f2 INT UNSIGNED) ENGINE=MyISAM;
CREATE TABLE t2 (f3 INT) ENGINE=MyISAM;

SELECT * FROM t1, t2 WHERE f3 = f2 AND f1 > ANY ( SELECT 'foo' UNION SELECT 'bar' );
SELECT * FROM t1, t2 WHERE f3 = f2 AND f1 > ANY ( SELECT 'foo');

DROP TABLE t1, t2;
SET NAMES default;

--echo End of 10.1 tests
=======
--echo #
--echo # MDEV-10146: Wrong result (or questionable result and behavior)
--echo # with aggregate function in uncorrelated SELECT subquery
--echo #
CREATE TABLE t1 (f1 INT);
CREATE VIEW v1 AS SELECT * FROM t1;
INSERT INTO t1 VALUES (1),(2);

CREATE TABLE t2 (f2 int);

INSERT INTO t2 VALUES (3);
SELECT ( SELECT MAX(f1) FROM t2 ) FROM t1;

SELECT ( SELECT MAX(f1) FROM t2 ) FROM v1;

INSERT INTO t2 VALUES (4);

--error ER_SUBQUERY_NO_1_ROW
SELECT ( SELECT MAX(f1) FROM t2 ) FROM v1;
--error ER_SUBQUERY_NO_1_ROW
SELECT ( SELECT MAX(f1) FROM t2 ) FROM t1;

drop view v1;
drop table t1,t2;
>>>>>>> 6b99859f
<|MERGE_RESOLUTION|>--- conflicted
+++ resolved
@@ -3600,7 +3600,7 @@
 drop table t2, t1;
 drop view v1;
 
---echo End of 5.0 tests.
+--echo # End of 5.0 tests.
 
 #
 # Test [NOT] IN truth table (both as top-level and general predicate).
@@ -4685,7 +4685,7 @@
 
 drop table t1,t2;
 
---echo End of 5.1 tests
+--echo # End of 5.1 tests
 
 --echo #
 --echo # Bug #11765713 58705:
@@ -5156,7 +5156,7 @@
 
 DROP TABLE t1,t2;
 
---echo End of 5.2 tests
+--echo # End of 5.2 tests
 
 --echo #
 --echo # BUG#779885: Crash in eliminate_item_equal with materialization=on in
@@ -6030,7 +6030,32 @@
 SELECT * FROM t1 WHERE f2 <= SOME ( SELECT f1 FROM t1 );
 DROP TABLE t1;
 
-<<<<<<< HEAD
+--echo #
+--echo # MDEV-10146: Wrong result (or questionable result and behavior)
+--echo # with aggregate function in uncorrelated SELECT subquery
+--echo #
+CREATE TABLE t1 (f1 INT);
+CREATE VIEW v1 AS SELECT * FROM t1;
+INSERT INTO t1 VALUES (1),(2);
+
+CREATE TABLE t2 (f2 int);
+
+INSERT INTO t2 VALUES (3);
+SELECT ( SELECT MAX(f1) FROM t2 ) FROM t1;
+
+SELECT ( SELECT MAX(f1) FROM t2 ) FROM v1;
+
+INSERT INTO t2 VALUES (4);
+
+--error ER_SUBQUERY_NO_1_ROW
+SELECT ( SELECT MAX(f1) FROM t2 ) FROM v1;
+--error ER_SUBQUERY_NO_1_ROW
+SELECT ( SELECT MAX(f1) FROM t2 ) FROM t1;
+
+drop view v1;
+drop table t1,t2;
+
+--echo # End of 10.0 tests
 
 --echo #
 --echo # MDEV-9487: Server crashes in Time_and_counter_tracker::incr_loops
@@ -6058,30 +6083,4 @@
 DROP TABLE t1, t2;
 SET NAMES default;
 
---echo End of 10.1 tests
-=======
---echo #
---echo # MDEV-10146: Wrong result (or questionable result and behavior)
---echo # with aggregate function in uncorrelated SELECT subquery
---echo #
-CREATE TABLE t1 (f1 INT);
-CREATE VIEW v1 AS SELECT * FROM t1;
-INSERT INTO t1 VALUES (1),(2);
-
-CREATE TABLE t2 (f2 int);
-
-INSERT INTO t2 VALUES (3);
-SELECT ( SELECT MAX(f1) FROM t2 ) FROM t1;
-
-SELECT ( SELECT MAX(f1) FROM t2 ) FROM v1;
-
-INSERT INTO t2 VALUES (4);
-
---error ER_SUBQUERY_NO_1_ROW
-SELECT ( SELECT MAX(f1) FROM t2 ) FROM v1;
---error ER_SUBQUERY_NO_1_ROW
-SELECT ( SELECT MAX(f1) FROM t2 ) FROM t1;
-
-drop view v1;
-drop table t1,t2;
->>>>>>> 6b99859f
+--echo # End of 10.1 tests