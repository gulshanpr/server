--- conflicted
+++ resolved
@@ -11,17 +11,10 @@
 ##############################################################################
 
 sp-goto         : GOTO is currently is disabled - will be fixed in the future
-<<<<<<< HEAD
-rpl_relayrotate : Unstable test case, bug#12429
-rpl_until       : Unstable test case, bug#12429
-rpl_deadlock    : Unstable test case, bug#12429
 kill            : Unstable test case, bug#9712
 ndb_cache2      : Bug #15004
 ndb_cache_multi2: Bug #15004
 func_group      : Bug #15448
 func_math       : Bug #15448
 group_min_max   : Bug #15448 
-mysqlslap       : Bug #15483
-=======
-kill            : Unstable test case, bug#9712
->>>>>>> 35e655ce
+mysqlslap       : Bug #15483