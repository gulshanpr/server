--- conflicted
+++ resolved
@@ -252,21 +252,6 @@
 uninstall soname 'ha_example';
 select plugin_name from information_schema.plugins where plugin_library like 'ha_example%';
 
-<<<<<<< HEAD
-
---echo #
---echo # MDEV-5309 - RENAME TABLE does not check for existence of the table's
---echo #             engine
---echo #
-INSTALL PLUGIN example SONAME 'ha_example';
-CREATE TABLE t1(a INT) ENGINE=EXAMPLE;
-SELECT * FROM t1;
-FLUSH TABLES;
-UNINSTALL PLUGIN example;
---error ER_NO_SUCH_TABLE
-RENAME TABLE t1 TO t2;
-DROP TABLE t1;
-=======
 #
 #
 #
@@ -281,4 +266,16 @@
 insert mysql.plugin values ();
 source include/restart_mysqld.inc;
 delete from mysql.plugin where name = '';
->>>>>>> cc37250a
+
+--echo #
+--echo # MDEV-5309 - RENAME TABLE does not check for existence of the table's
+--echo #             engine
+--echo #
+INSTALL PLUGIN example SONAME 'ha_example';
+CREATE TABLE t1(a INT) ENGINE=EXAMPLE;
+SELECT * FROM t1;
+FLUSH TABLES;
+UNINSTALL PLUGIN example;
+--error ER_NO_SUCH_TABLE
+RENAME TABLE t1 TO t2;
+DROP TABLE t1;