--- conflicted
+++ resolved
@@ -808,26 +808,6 @@
 group by column_type order by num;
 
 #
-<<<<<<< HEAD
-# End of 5.0 tests.
-#
-# Show engines
-#
-
-select * from information_schema.engines WHERE ENGINE="MyISAM";
-
-#
-# INFORMATION_SCHEMA.PROCESSLIST
-#
-
-grant select on *.* to user3148@localhost;
-connect (con3148,localhost,user3148,,test);
-connection con3148;
-select user,db from information_schema.processlist;
-connection default;
-drop user user3148@localhost;
-
-=======
 # Bug#19236 bad COLUMNS.CHARACTER_MAXIMUM_LENGHT and CHARACTER_OCTET_LENGTH
 #
 create table t1(f1 char(1) not null, f2 char(9) not null)
@@ -846,4 +826,23 @@
 select routine_name from information_schema.routines;
 delete from proc where name='';
 use test;
->>>>>>> ca4b18fb
+
+#
+# End of 5.0 tests.
+#
+# Show engines
+#
+
+select * from information_schema.engines WHERE ENGINE="MyISAM";
+
+#
+# INFORMATION_SCHEMA.PROCESSLIST
+#
+
+grant select on *.* to user3148@localhost;
+connect (con3148,localhost,user3148,,test);
+connection con3148;
+select user,db from information_schema.processlist;
+connection default;
+drop user user3148@localhost;
+
