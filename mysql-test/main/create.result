call mtr.add_suppression("table or database name 't-1'");
drop table if exists t1,t2,t3,t4,t5;
drop database if exists mysqltest;
drop view if exists v1;
create table t1 (b char(0));
insert into t1 values (""),(null);
select * from t1;
b

NULL
drop table if exists t1;
create table t1 (b char(0) not null);
create table if not exists t1 (b char(0) not null);
Warnings:
Note	1050	Table 't1' already exists
insert into t1 values (""),(null);
Warnings:
Warning	1048	Column 'b' cannot be null
select * from t1;
b


drop table t1;
create table t1 (a int not null auto_increment,primary key (a)) engine=heap;
drop table t1;
create table t2 engine=heap select * from t1;
ERROR 42S02: Table 'test.t1' doesn't exist
create table t2 select auto+1 from t1;
ERROR 42S02: Table 'test.t1' doesn't exist
drop table if exists t1,t2;
Warnings:
Note	1051	Unknown table 'test.t1,test.t2'
create table t1 (b char(0) not null, index(b));
ERROR 42000: The storage engine MyISAM can't index column `b`
create table t1 (a int not null,b text) engine=heap;
ERROR 42000: Storage engine MEMORY doesn't support BLOB/TEXT columns
drop table if exists t1;
Warnings:
Note	1051	Unknown table 'test.t1'
create table t1 (ordid int(8) not null auto_increment, ord  varchar(50) not null, primary key (ord,ordid)) engine=heap;
ERROR 42000: Incorrect table definition; there can be only one auto column and it must be defined as a key
create table not_existing_database.test (a int);
ERROR 42000: Unknown database 'not_existing_database'
create table `a/a` (a int);
show create table `a/a`;
Table	Create Table
a/a	CREATE TABLE `a/a` (
  `a` int(11) DEFAULT NULL
) ENGINE=MyISAM DEFAULT CHARSET=latin1
create table t1 like `a/a`;
drop table `a/a`;
drop table `t1`;
create table `aaaaaaaaaaaaaaaaaaaaaaaaaaaaaaaaaaaaaaaaaaaaaaaaaaaaaaaaaaaaaaaaaaa` (aaaaaaaaaaaaaaaaaaaaaaaaaaaaaaaaaaaaaaaaaaaaaaaaaaaaaaaaaaaaaaaaaa int);
ERROR 42000: Incorrect table name 'aaaaaaaaaaaaaaaaaaaaaaaaaaaaaaaaaaaaaaaaaaaaaaaaaaaaaaaaaaaaaaaaaaa'
create table a (`aaaaaaaaaaaaaaaaaaaaaaaaaaaaaaaaaaaaaaaaaaaaaaaaaaaaaaaaaaaaaaaaaa` int);
ERROR 42000: Identifier name 'aaaaaaaaaaaaaaaaaaaaaaaaaaaaaaaaaaaaaaaaaaaaaaaaaaaaaaaaaaaaaaaaaa' is too long
create table t1 (a datetime default now());
drop table t1;
create table t1 (a datetime on update now());
drop table t1;
create table t1 (a int default 100 auto_increment);
ERROR 42000: Invalid default value for 'a'
create table t1 (a tinyint default 1000);
ERROR 42000: Invalid default value for 'a'
create table t1 (a varchar(5) default 'abcdef');
ERROR 42000: Invalid default value for 'a'
create table t1 (a varchar(5) default 'abcde');
insert into t1 values();
select * from t1;
a
abcde
SET STATEMENT sql_mode = 'NO_ENGINE_SUBSTITUTION' FOR
alter table t1 alter column a set default 'abcdef';
ERROR 42000: Invalid default value for 'a'
drop table t1;
create table 1ea10 (1a20 int,1e int);
insert into 1ea10 values(1,1);
select 1ea10.1a20,1e+ 1e+10 from 1ea10;
1a20	1e+ 1e+10
1	10000000001
drop table 1ea10;
create table t1 (t1.index int);
drop table t1;
drop database if exists mysqltest;
Warnings:
Note	1008	Can't drop database 'mysqltest'; database doesn't exist
create database mysqltest;
create table mysqltest.$test1 (a$1 int, $b int, c$ int);
insert into mysqltest.$test1 values (1,2,3);
select a$1, $b, c$ from mysqltest.$test1;
a$1	$b	c$
1	2	3
create table mysqltest.test2$ (a int);
drop table mysqltest.test2$;
drop database mysqltest;
create table `` (a int);
ERROR 42000: Incorrect table name ''
drop table if exists ``;
ERROR 42000: Incorrect table name ''
create table t1 (`` int);
ERROR 42000: Incorrect column name ''
create table t1 (i int, index `` (i));
ERROR 42000: Incorrect index name ''
create table t1 (i int);
lock tables t1 read;
create table t2 (j int);
ERROR HY000: Table 't2' was not locked with LOCK TABLES
create temporary table t2 (j int);
drop temporary table t2;
unlock tables;
drop table t1;
create table t1 (a int auto_increment not null primary key, B CHAR(20));
insert into t1 (b) values ("hello"),("my"),("world");
create table t2 (key (b)) select * from t1;
explain select * from t2 where b="world";
id	select_type	table	type	possible_keys	key	key_len	ref	rows	Extra
1	SIMPLE	t2	ref	B	B	21	const	1	Using index condition
select * from t2 where b="world";
a	B
3	world
drop table t1,t2;
create table t1(x varchar(50) );
create table t2 select x from t1 where 1=2;
describe t1;
Field	Type	Null	Key	Default	Extra
x	varchar(50)	YES		NULL	
describe t2;
Field	Type	Null	Key	Default	Extra
x	varchar(50)	YES		NULL	
drop table t2;
create table t2 select now() as a , curtime() as b, curdate() as c , 1+1 as d , 1.0 + 1 as e , 33333333333333333 + 3 as f;
describe t2;
Field	Type	Null	Key	Default	Extra
a	datetime	NO		NULL	
b	time	NO		NULL	
c	date	NO		NULL	
d	int(3)	NO		NULL	
e	decimal(3,1)	NO		NULL	
f	bigint(19)	NO		NULL	
drop table t2;
create table t2 select CAST("2001-12-29" AS DATE) as d, CAST("20:45:11" AS TIME) as t, CAST("2001-12-29  20:45:11" AS DATETIME) as dt;
describe t2;
Field	Type	Null	Key	Default	Extra
d	date	YES		NULL	
t	time	YES		NULL	
dt	datetime	YES		NULL	
drop table t1,t2;
create table t1 (a tinyint);
create table t2 (a int) select * from t1;
describe t1;
Field	Type	Null	Key	Default	Extra
a	tinyint(4)	YES		NULL	
describe t2;
Field	Type	Null	Key	Default	Extra
a	int(11)	YES		NULL	
drop table if exists t2;
create table t2 (a int, a float) select * from t1;
ERROR 42S21: Duplicate column name 'a'
drop table if exists t2;
Warnings:
Note	1051	Unknown table 'test.t2'
create table t2 (a int) select a as b, a+1 as b from t1;
ERROR 42S21: Duplicate column name 'b'
drop table if exists t2;
Warnings:
Note	1051	Unknown table 'test.t2'
create table t2 (b int) select a as b, a+1 as b from t1;
ERROR 42S21: Duplicate column name 'b'
drop table if exists t1,t2;
Warnings:
Note	1051	Unknown table 'test.t2'
CREATE TABLE t1 (a int not null);
INSERT INTO t1 values (1),(2),(1);
CREATE TABLE t2 (primary key(a)) SELECT * FROM t1;
ERROR 23000: Duplicate entry '1' for key 'PRIMARY'
SELECT * from t2;
ERROR 42S02: Table 'test.t2' doesn't exist
DROP TABLE t1;
DROP TABLE IF EXISTS t2;
Warnings:
Note	1051	Unknown table 'test.t2'
create table t1 (a int not null, b int, primary key(a), key (b), key (b), key (b), key (b), key (b), key (b), key (b), key (b), key (b), key (b), key (b), key (b), key (b), key (b), key (b), key (b), key (b), key (b), key (b), key (b), key (b), key (b), key (b), key (b), key (b), key (b), key (b), key (b), key (b), key (b), key (b));
Warnings:
Note	1831	Duplicate index `b_2`. This is deprecated and will be disallowed in a future release
Note	1831	Duplicate index `b_3`. This is deprecated and will be disallowed in a future release
Note	1831	Duplicate index `b_4`. This is deprecated and will be disallowed in a future release
Note	1831	Duplicate index `b_5`. This is deprecated and will be disallowed in a future release
Note	1831	Duplicate index `b_6`. This is deprecated and will be disallowed in a future release
Note	1831	Duplicate index `b_7`. This is deprecated and will be disallowed in a future release
Note	1831	Duplicate index `b_8`. This is deprecated and will be disallowed in a future release
Note	1831	Duplicate index `b_9`. This is deprecated and will be disallowed in a future release
Note	1831	Duplicate index `b_10`. This is deprecated and will be disallowed in a future release
Note	1831	Duplicate index `b_11`. This is deprecated and will be disallowed in a future release
Note	1831	Duplicate index `b_12`. This is deprecated and will be disallowed in a future release
Note	1831	Duplicate index `b_13`. This is deprecated and will be disallowed in a future release
Note	1831	Duplicate index `b_14`. This is deprecated and will be disallowed in a future release
Note	1831	Duplicate index `b_15`. This is deprecated and will be disallowed in a future release
Note	1831	Duplicate index `b_16`. This is deprecated and will be disallowed in a future release
Note	1831	Duplicate index `b_17`. This is deprecated and will be disallowed in a future release
Note	1831	Duplicate index `b_18`. This is deprecated and will be disallowed in a future release
Note	1831	Duplicate index `b_19`. This is deprecated and will be disallowed in a future release
Note	1831	Duplicate index `b_20`. This is deprecated and will be disallowed in a future release
Note	1831	Duplicate index `b_21`. This is deprecated and will be disallowed in a future release
Note	1831	Duplicate index `b_22`. This is deprecated and will be disallowed in a future release
Note	1831	Duplicate index `b_23`. This is deprecated and will be disallowed in a future release
Note	1831	Duplicate index `b_24`. This is deprecated and will be disallowed in a future release
Note	1831	Duplicate index `b_25`. This is deprecated and will be disallowed in a future release
Note	1831	Duplicate index `b_26`. This is deprecated and will be disallowed in a future release
Note	1831	Duplicate index `b_27`. This is deprecated and will be disallowed in a future release
Note	1831	Duplicate index `b_28`. This is deprecated and will be disallowed in a future release
Note	1831	Duplicate index `b_29`. This is deprecated and will be disallowed in a future release
Note	1831	Duplicate index `b_30`. This is deprecated and will be disallowed in a future release
Note	1831	Duplicate index `b_31`. This is deprecated and will be disallowed in a future release
show create table t1;
Table	Create Table
t1	CREATE TABLE `t1` (
  `a` int(11) NOT NULL,
  `b` int(11) DEFAULT NULL,
  PRIMARY KEY (`a`),
  KEY `b` (`b`),
  KEY `b_2` (`b`),
  KEY `b_3` (`b`),
  KEY `b_4` (`b`),
  KEY `b_5` (`b`),
  KEY `b_6` (`b`),
  KEY `b_7` (`b`),
  KEY `b_8` (`b`),
  KEY `b_9` (`b`),
  KEY `b_10` (`b`),
  KEY `b_11` (`b`),
  KEY `b_12` (`b`),
  KEY `b_13` (`b`),
  KEY `b_14` (`b`),
  KEY `b_15` (`b`),
  KEY `b_16` (`b`),
  KEY `b_17` (`b`),
  KEY `b_18` (`b`),
  KEY `b_19` (`b`),
  KEY `b_20` (`b`),
  KEY `b_21` (`b`),
  KEY `b_22` (`b`),
  KEY `b_23` (`b`),
  KEY `b_24` (`b`),
  KEY `b_25` (`b`),
  KEY `b_26` (`b`),
  KEY `b_27` (`b`),
  KEY `b_28` (`b`),
  KEY `b_29` (`b`),
  KEY `b_30` (`b`),
  KEY `b_31` (`b`)
) ENGINE=MyISAM DEFAULT CHARSET=latin1
drop table t1;
create table t1 select if(1,'1','0'), month("2002-08-02");
drop table t1;
create table t1 select if('2002'='2002','Y','N');
select * from t1;
if('2002'='2002','Y','N')
Y
drop table if exists t1;
SET SESSION default_storage_engine="heap";
SELECT @@default_storage_engine;
@@default_storage_engine
MEMORY
CREATE TABLE t1 (a int not null);
show create table t1;
Table	Create Table
t1	CREATE TABLE `t1` (
  `a` int(11) NOT NULL
) ENGINE=MEMORY DEFAULT CHARSET=latin1
drop table t1;
SET SESSION default_storage_engine="gemini";
ERROR 42000: Unknown storage engine 'gemini'
SELECT @@default_storage_engine;
@@default_storage_engine
MEMORY
CREATE TABLE t1 (a int not null);
show create table t1;
Table	Create Table
t1	CREATE TABLE `t1` (
  `a` int(11) NOT NULL
) ENGINE=MEMORY DEFAULT CHARSET=latin1
SET SESSION default_storage_engine=default;
drop table t1;
create table t1 ( k1 varchar(2), k2 int, primary key(k1,k2));
insert into t1 values ("a", 1), ("b", 2);
insert into t1 values ("c", NULL);
ERROR 23000: Column 'k2' cannot be null
insert into t1 values (NULL, 3);
ERROR 23000: Column 'k1' cannot be null
insert into t1 values (NULL, NULL);
ERROR 23000: Column 'k1' cannot be null
drop table t1;
create table t1 select x'4132';
drop table t1;
create table t1 select 1,2,3;
create table if not exists t1 select 1,2;
Warnings:
Note	1050	Table 't1' already exists
create table if not exists t1 select 1,2,3,4;
Warnings:
Note	1050	Table 't1' already exists
create table if not exists t1 select 1;
Warnings:
Note	1050	Table 't1' already exists
select * from t1;
1	2	3
1	2	3
drop table t1;
flush status;
create table t1 (a int not null, b int, primary key (a));
insert into t1 values (1,1);
create table if not exists t1 select 2;
Warnings:
Note	1050	Table 't1' already exists
select * from t1;
a	b
1	1
create table if not exists t1 select 3 as 'a',4 as 'b';
Warnings:
Note	1050	Table 't1' already exists
show warnings;
Level	Code	Message
Note	1050	Table 't1' already exists
show status like "Opened_tables";
Variable_name	Value
Opened_tables	1
select * from t1;
a	b
1	1
drop table t1;
create table `t1 `(a int);
ERROR 42000: Incorrect table name 't1 '
create database `db1 `;
ERROR 42000: Incorrect database name 'db1 '
create table t1(`a ` int);
ERROR 42000: Incorrect column name 'a '
create table t1 (a int,);
ERROR 42000: You have an error in your SQL syntax; check the manual that corresponds to your MariaDB server version for the right syntax to use near ')' at line 1
create table t1 (a int,,b int);
ERROR 42000: You have an error in your SQL syntax; check the manual that corresponds to your MariaDB server version for the right syntax to use near 'b int)' at line 1
create table t1 (,b int);
ERROR 42000: You have an error in your SQL syntax; check the manual that corresponds to your MariaDB server version for the right syntax to use near 'b int)' at line 1
create table t1 (a int, key(a));
create table t2 (b int, foreign key(b) references t1(a), key(b));
drop table if exists t2,t1;
create table t1(id int not null, name char(20));
insert into t1 values(10,'mysql'),(20,'monty- the creator');
create table t2(id int not null);
insert into t2 values(10),(20);
create table t3 like t1;
show create table t3;
Table	Create Table
t3	CREATE TABLE `t3` (
  `id` int(11) NOT NULL,
  `name` char(20) DEFAULT NULL
) ENGINE=MyISAM DEFAULT CHARSET=latin1
select * from t3;
id	name
create table if not exists t3 like t1;
Warnings:
Note	1050	Table 't3' already exists
select @@warning_count;
@@warning_count
1
create temporary table t3 like t2;
show create table t3;
Table	Create Table
t3	CREATE TEMPORARY TABLE `t3` (
  `id` int(11) NOT NULL
) ENGINE=MyISAM DEFAULT CHARSET=latin1
select * from t3;
id
drop table t3;
show create table t3;
Table	Create Table
t3	CREATE TABLE `t3` (
  `id` int(11) NOT NULL,
  `name` char(20) DEFAULT NULL
) ENGINE=MyISAM DEFAULT CHARSET=latin1
select * from t3;
id	name
drop table t2, t3;
create database mysqltest;
create table mysqltest.t3 like t1;
create temporary table t3 like mysqltest.t3;
show create table t3;
Table	Create Table
t3	CREATE TEMPORARY TABLE `t3` (
  `id` int(11) NOT NULL,
  `name` char(20) DEFAULT NULL
) ENGINE=MyISAM DEFAULT CHARSET=latin1
create table t2 like t3;
show create table t2;
Table	Create Table
t2	CREATE TABLE `t2` (
  `id` int(11) NOT NULL,
  `name` char(20) DEFAULT NULL
) ENGINE=MyISAM DEFAULT CHARSET=latin1
select * from t2;
id	name
create table t3 like t1;
create table t3 like mysqltest.t3;
ERROR 42S01: Table 't3' already exists
create table non_existing_database.t1 like t1;
ERROR 42000: Unknown database 'non_existing_database'
create table t4 like non_existing_table;
ERROR 42S02: Table 'test.non_existing_table' doesn't exist
create temporary table t3 like t1;
ERROR 42S01: Table 't3' already exists
drop table t1, t2, t3;
drop table t3;
drop database mysqltest;
create table t1 (i int);
create table t2 (j int);
lock tables t1 read;
create table t3 like t1;
ERROR HY000: Table 't3' was not locked with LOCK TABLES
create temporary table t3 like t1;
drop temporary table t3;
create temporary table t3 like t2;
ERROR HY000: Table 't2' was not locked with LOCK TABLES
unlock tables;
drop tables t1, t2;
SET SESSION default_storage_engine="heap";
SELECT @@default_storage_engine;
@@default_storage_engine
MEMORY
CREATE TABLE t1 (a int not null);
show create table t1;
Table	Create Table
t1	CREATE TABLE `t1` (
  `a` int(11) NOT NULL
) ENGINE=MEMORY DEFAULT CHARSET=latin1
drop table t1;
SET SESSION default_storage_engine="gemini";
ERROR 42000: Unknown storage engine 'gemini'
SELECT @@default_storage_engine;
@@default_storage_engine
MEMORY
CREATE TABLE t1 (a int not null);
show create table t1;
Table	Create Table
t1	CREATE TABLE `t1` (
  `a` int(11) NOT NULL
) ENGINE=MEMORY DEFAULT CHARSET=latin1
SET SESSION default_storage_engine=default;
drop table t1;
create table t1(a int,b int,c int unsigned,d date,e char,f datetime,g time,h blob);
insert into t1(a)values(1);
insert into t1(a,b,c,d,e,f,g,h)
values(2,-2,2,'1825-12-14','a','2003-1-1 3:2:1','4:3:2','binary data');
select * from t1;
a	b	c	d	e	f	g	h
1	NULL	NULL	NULL	NULL	NULL	NULL	NULL
2	-2	2	1825-12-14	a	2003-01-01 03:02:01	04:03:02	binary data
select a, 
ifnull(b,cast(-7 as signed)) as b, 
ifnull(c,cast(7 as unsigned)) as c, 
ifnull(d,cast('2000-01-01' as date)) as d, 
ifnull(e,cast('b' as char)) as e,
ifnull(f,cast('2000-01-01' as datetime)) as f, 
ifnull(g,cast('5:4:3' as time)) as g,
ifnull(h,cast('yet another binary data' as binary)) as h,
addtime(cast('1:0:0' as time),cast('1:0:0' as time)) as dd 
from t1;
a	b	c	d	e	f	g	h	dd
1	-7	7	2000-01-01	b	2000-01-01 00:00:00	05:04:03	yet another binary data	02:00:00
2	-2	2	1825-12-14	a	2003-01-01 03:02:01	04:03:02	binary data	02:00:00
create table t2
select
a, 
ifnull(b,cast(-7                        as signed))   as b,
ifnull(c,cast(7                         as unsigned)) as c,
ifnull(d,cast('2000-01-01'              as date))     as d,
ifnull(e,cast('b'                       as char))     as e,
ifnull(f,cast('2000-01-01'              as datetime)) as f,
ifnull(g,cast('5:4:3'                   as time))     as g,
ifnull(h,cast('yet another binary data' as binary))   as h,
addtime(cast('1:0:0' as time),cast('1:0:0' as time))  as dd
from t1;
explain t2;
Field	Type	Null	Key	Default	Extra
a	int(11)	YES		NULL	
b	int(11)	NO		NULL	
c	int(10) unsigned	NO		NULL	
d	date	YES		NULL	
e	varchar(1)	YES		NULL	
f	datetime	YES		NULL	
g	time	YES		NULL	
h	blob	YES		NULL	
dd	time	YES		NULL	
select * from t2;
a	b	c	d	e	f	g	h	dd
1	-7	7	2000-01-01	b	2000-01-01 00:00:00	05:04:03	yet another binary data	02:00:00
2	-2	2	1825-12-14	a	2003-01-01 03:02:01	04:03:02	binary data	02:00:00
drop table t1, t2;
CREATE TABLE t1 (
c_tinytext tinytext,
c_text text,
c_mediumtext mediumtext,
c_longtext longtext
);
CREATE TABLE t2 AS SELECT
ifnull(c_tinytext,   CAST('yet another binary data' AS BINARY)),
ifnull(c_text,       CAST('yet another binary data' AS BINARY)),
ifnull(c_mediumtext, CAST('yet another binary data' AS BINARY)),
ifnull(c_longtext,   CAST('yet another binary data' AS BINARY))
FROM t1;
SHOW CREATE TABLE t2;
Table	Create Table
t2	CREATE TABLE `t2` (
  `ifnull(c_tinytext,   CAST('yet another binary data' AS BINARY))` tinyblob DEFAULT NULL,
  `ifnull(c_text,       CAST('yet another binary data' AS BINARY))` blob DEFAULT NULL,
  `ifnull(c_mediumtext, CAST('yet another binary data' AS BINARY))` mediumblob DEFAULT NULL,
  `ifnull(c_longtext,   CAST('yet another binary data' AS BINARY))` longblob DEFAULT NULL
) ENGINE=MyISAM DEFAULT CHARSET=latin1
DROP TABLE t2;
DROP TABLE t1;
create table t1 (a tinyint, b smallint, c mediumint, d int, e bigint, f float(3,2), g double(4,3), h decimal(5,4), i year, j date, k timestamp NOT NULL DEFAULT CURRENT_TIMESTAMP ON UPDATE CURRENT_TIMESTAMP, l datetime, m enum('a','b'), n set('a','b'), o char(10));
create table t2 select ifnull(a,a), ifnull(b,b), ifnull(c,c), ifnull(d,d), ifnull(e,e), ifnull(f,f), ifnull(g,g), ifnull(h,h), ifnull(i,i), ifnull(j,j), ifnull(k,k), ifnull(l,l), ifnull(m,m), ifnull(n,n), ifnull(o,o) from t1;
show create table t2;
Table	Create Table
t2	CREATE TABLE `t2` (
  `ifnull(a,a)` tinyint(4) DEFAULT NULL,
  `ifnull(b,b)` smallint(6) DEFAULT NULL,
  `ifnull(c,c)` mediumint(9) DEFAULT NULL,
  `ifnull(d,d)` int(11) DEFAULT NULL,
  `ifnull(e,e)` bigint(20) DEFAULT NULL,
  `ifnull(f,f)` float(3,2) DEFAULT NULL,
  `ifnull(g,g)` double(4,3) DEFAULT NULL,
  `ifnull(h,h)` decimal(5,4) DEFAULT NULL,
  `ifnull(i,i)` year(4) DEFAULT NULL,
  `ifnull(j,j)` date DEFAULT NULL,
  `ifnull(k,k)` timestamp NOT NULL DEFAULT '0000-00-00 00:00:00',
  `ifnull(l,l)` datetime DEFAULT NULL,
  `ifnull(m,m)` varchar(1) DEFAULT NULL,
  `ifnull(n,n)` varchar(3) DEFAULT NULL,
  `ifnull(o,o)` varchar(10) DEFAULT NULL
) ENGINE=MyISAM DEFAULT CHARSET=latin1
drop table t1,t2;
create table t1(str varchar(10) default 'def',strnull varchar(10),intg int default '10',rel double default '3.14');
insert into t1 values ('','',0,0.0);
describe t1;
Field	Type	Null	Key	Default	Extra
str	varchar(10)	YES		def	
strnull	varchar(10)	YES		NULL	
intg	int(11)	YES		10	
rel	double	YES		3.14	
create table t2 select default(str) as str, default(strnull) as strnull, default(intg) as intg, default(rel) as rel from t1;
describe t2;
Field	Type	Null	Key	Default	Extra
str	varchar(10)	YES		NULL	
strnull	varchar(10)	YES		NULL	
intg	int(11)	YES		NULL	
rel	double	YES		NULL	
drop table t1, t2;
create table t1(name varchar(10), age smallint default -1);
describe t1;
Field	Type	Null	Key	Default	Extra
name	varchar(10)	YES		NULL	
age	smallint(6)	YES		-1	
create table t2(name varchar(10), age smallint default - 1);
describe t2;
Field	Type	Null	Key	Default	Extra
name	varchar(10)	YES		NULL	
age	smallint(6)	YES		-1	
drop table t1, t2;
create table t1(cenum enum('a'), cset set('b'));
SET STATEMENT sql_mode = 'NO_ENGINE_SUBSTITUTION' FOR
create table t2(cenum enum('a','a'), cset set('b','b'));
Warnings:
Note	1291	Column 'cenum' has duplicated value 'a' in ENUM
Note	1291	Column 'cset' has duplicated value 'b' in SET
SET STATEMENT sql_mode = 'NO_ENGINE_SUBSTITUTION' FOR
create table t3(cenum enum('a','A','a','c','c'), cset set('b','B','b','d','d'));
Warnings:
Note	1291	Column 'cenum' has duplicated value 'a' in ENUM
Note	1291	Column 'cenum' has duplicated value 'A' in ENUM
Note	1291	Column 'cenum' has duplicated value 'c' in ENUM
Note	1291	Column 'cset' has duplicated value 'b' in SET
Note	1291	Column 'cset' has duplicated value 'B' in SET
Note	1291	Column 'cset' has duplicated value 'd' in SET
drop table t1, t2, t3;
create database mysqltest;
use mysqltest;
select database();
database()
mysqltest
drop database mysqltest;
select database();
database()
NULL
create user mysqltest_1;
connect  user1,localhost,mysqltest_1,,*NO-ONE*;
connection user1;
select database(), user();
database()	user()
NULL	mysqltest_1@localhost
connection default;
disconnect user1;
drop user mysqltest_1;
use test;
create table t1 (a int, index `primary` (a));
ERROR 42000: Incorrect index name 'primary'
create table t1 (a int, index `PRIMARY` (a));
ERROR 42000: Incorrect index name 'PRIMARY'
create table t1 (`primary` int, index(`primary`));
show create table t1;
Table	Create Table
t1	CREATE TABLE `t1` (
  `primary` int(11) DEFAULT NULL,
  KEY `primary_2` (`primary`)
) ENGINE=MyISAM DEFAULT CHARSET=latin1
create table t2 (`PRIMARY` int, index(`PRIMARY`));
show create table t2;
Table	Create Table
t2	CREATE TABLE `t2` (
  `PRIMARY` int(11) DEFAULT NULL,
  KEY `PRIMARY_2` (`PRIMARY`)
) ENGINE=MyISAM DEFAULT CHARSET=latin1
create table t3 (a int);
alter table t3 add index `primary` (a);
ERROR 42000: Incorrect index name 'primary'
alter table t3 add index `PRIMARY` (a);
ERROR 42000: Incorrect index name 'PRIMARY'
create table t4 (`primary` int);
alter table t4 add index(`primary`);
show create table t4;
Table	Create Table
t4	CREATE TABLE `t4` (
  `primary` int(11) DEFAULT NULL,
  KEY `primary_2` (`primary`)
) ENGINE=MyISAM DEFAULT CHARSET=latin1
create table t5 (`PRIMARY` int);
alter table t5 add index(`PRIMARY`);
show create table t5;
Table	Create Table
t5	CREATE TABLE `t5` (
  `PRIMARY` int(11) DEFAULT NULL,
  KEY `PRIMARY_2` (`PRIMARY`)
) ENGINE=MyISAM DEFAULT CHARSET=latin1
drop table t1, t2, t3, t4, t5;
CREATE TABLE t1(id varchar(10) NOT NULL PRIMARY KEY, dsc longtext);
INSERT INTO t1 VALUES ('5000000001', NULL),('5000000003', 'Test'),('5000000004', NULL);
CREATE TABLE t2(id varchar(15) NOT NULL, proc varchar(100) NOT NULL, runID varchar(16) NOT NULL, start datetime NOT NULL, PRIMARY KEY  (id,proc,runID,start));
INSERT INTO t2 VALUES ('5000000001', 'proc01', '20031029090650', '2003-10-29 13:38:40'),('5000000001', 'proc02', '20031029090650', '2003-10-29 13:38:51'),('5000000001', 'proc03', '20031029090650', '2003-10-29 13:38:11'),('5000000002', 'proc09', '20031024013310', '2003-10-24 01:33:11'),('5000000002', 'proc09', '20031024153537', '2003-10-24 15:36:04'),('5000000004', 'proc01', '20031024013641', '2003-10-24 01:37:29'),('5000000004', 'proc02', '20031024013641', '2003-10-24 01:37:39');
CREATE TABLE t3  SELECT t1.dsc,COUNT(DISTINCT t2.id) AS countOfRuns  FROM t1 LEFT JOIN t2 ON (t1.id=t2.id) GROUP BY t1.id;
SELECT * FROM t3;
dsc	countOfRuns
NULL	1
Test	0
NULL	1
drop table t1, t2, t3;
create table t1 (b bool not null default false);
create table t2 (b bool not null default true);
insert into t1 values ();
insert into t2 values ();
select * from t1;
b
0
select * from t2;
b
1
drop table t1,t2;
create table t1 (a int);
create table t1 select * from t1;
ERROR 42S01: Table 't1' already exists
create table t2 union = (t1) select * from t1;
ERROR HY000: 'test.t2' is not of type 'BASE TABLE'
flush tables with read lock;
unlock tables;
drop table t1;
create table t1(column.name int);
ERROR 42000: Incorrect table name 'column'
create table t1(test.column.name int);
ERROR 42000: Incorrect table name 'column'
create table t1(xyz.t1.name int);
ERROR 42000: Incorrect database name 'xyz'
create table t1(t1.name int);
create table t2(test.t2.name int);
drop table t1,t2;
CREATE TABLE t1 (f1 VARCHAR(255) CHARACTER SET utf8);
CREATE TABLE t2 AS SELECT LEFT(f1,171) AS f2 FROM t1 UNION SELECT LEFT(f1,171) AS f2 FROM t1;
DESC t2;
Field	Type	Null	Key	Default	Extra
f2	varchar(171)	YES		NULL	
DROP TABLE t1,t2;
CREATE TABLE t12913 (f1 ENUM ('a','b')) AS SELECT 'a' AS f1;
SELECT * FROM t12913;
f1
a
DROP TABLE t12913;
create database mysqltest;
use mysqltest;
drop database mysqltest;
create table test.t1 like x;
ERROR 3D000: No database selected
drop table if exists test.t1;
create database mysqltest;
use mysqltest;
create view v1 as select 'foo' from dual;
create table t1 like v1;
ERROR HY000: 'mysqltest.v1' is not of type 'BASE TABLE'
drop view v1;
drop database mysqltest;
create database mysqltest;
create database if not exists mysqltest character set latin2;
Warnings:
Note	1007	Can't create database 'mysqltest'; database exists
show create database mysqltest;
Database	Create Database
mysqltest	CREATE DATABASE `mysqltest` /*!40100 DEFAULT CHARACTER SET latin1 */
drop database mysqltest;
use test;
create table t1 (a int);
create table if not exists t1 (a int);
Warnings:
Note	1050	Table 't1' already exists
drop table t1;
create table t1 (
a varchar(112) charset utf8 collate utf8_bin not null,
primary key (a)
) select 'test' as a ;
show create table t1;
Table	Create Table
t1	CREATE TABLE `t1` (
  `a` varchar(112) CHARACTER SET utf8 COLLATE utf8_bin NOT NULL,
  PRIMARY KEY (`a`)
) ENGINE=MyISAM DEFAULT CHARSET=latin1
drop table t1;
CREATE TABLE t2 (
a int(11) default NULL
);
insert into t2 values(111);
create table t1 ( 
a varchar(12) charset utf8 collate utf8_bin not null, 
b int not null, primary key (a)
) select a, 1 as b from t2 ;
show create table t1;
Table	Create Table
t1	CREATE TABLE `t1` (
  `a` varchar(12) CHARACTER SET utf8 COLLATE utf8_bin NOT NULL,
  `b` int(11) NOT NULL,
  PRIMARY KEY (`a`)
) ENGINE=MyISAM DEFAULT CHARSET=latin1
drop table t1;
SET STATEMENT sql_mode = 'NO_ENGINE_SUBSTITUTION' FOR
create table t1 ( 
a varchar(12) charset utf8 collate utf8_bin not null, 
b int not null, primary key (a)
) select a, 1 as c from t2 ;
Warnings:
Warning	1364	Field 'b' doesn't have a default value
show create table t1;
Table	Create Table
t1	CREATE TABLE `t1` (
  `b` int(11) NOT NULL,
  `a` varchar(12) CHARACTER SET utf8 COLLATE utf8_bin NOT NULL,
  `c` int(1) NOT NULL,
  PRIMARY KEY (`a`)
) ENGINE=MyISAM DEFAULT CHARSET=latin1
drop table t1;
create table t1 ( 
a varchar(12) charset utf8 collate utf8_bin not null, 
b int null, primary key (a)
) select a, 1 as c from t2 ;
show create table t1;
Table	Create Table
t1	CREATE TABLE `t1` (
  `b` int(11) DEFAULT NULL,
  `a` varchar(12) CHARACTER SET utf8 COLLATE utf8_bin NOT NULL,
  `c` int(1) NOT NULL,
  PRIMARY KEY (`a`)
) ENGINE=MyISAM DEFAULT CHARSET=latin1
drop table t1;
create table t1 ( 
a varchar(12) charset utf8 collate utf8_bin not null,
b int not null, primary key (a)
) select 'a' as a , 1 as b from t2 ;
show create table t1;
Table	Create Table
t1	CREATE TABLE `t1` (
  `a` varchar(12) CHARACTER SET utf8 COLLATE utf8_bin NOT NULL,
  `b` int(11) NOT NULL,
  PRIMARY KEY (`a`)
) ENGINE=MyISAM DEFAULT CHARSET=latin1
drop table t1;
create table t1 ( 
a varchar(12) charset utf8 collate utf8_bin,
b int not null, primary key (a)
) select 'a' as a , 1 as b from t2 ;
show create table t1;
Table	Create Table
t1	CREATE TABLE `t1` (
  `a` varchar(12) CHARACTER SET utf8 COLLATE utf8_bin NOT NULL,
  `b` int(11) NOT NULL,
  PRIMARY KEY (`a`)
) ENGINE=MyISAM DEFAULT CHARSET=latin1
drop table t1, t2;
create table t1 ( 
a1 int not null,
a2 int, a3 int, a4 int, a5 int, a6 int, a7 int, a8 int, a9 int
);
insert into t1 values (1,1,1, 1,1,1, 1,1,1);
create table t2 ( 
a1 varchar(12) charset utf8 collate utf8_bin not null,
a2 int, a3 int, a4 int, a5 int, a6 int, a7 int, a8 int, a9 int,
primary key (a1)
) select a1,a2,a3,a4,a5,a6,a7,a8,a9 from t1 ;
drop table t2;
create table t2 ( 
a1 varchar(12) charset utf8 collate utf8_bin,
a2 int, a3 int, a4 int, a5 int, a6 int, a7 int, a8 int, a9 int
) select a1,a2,a3,a4,a5,a6,a7,a8,a9 from t1;
drop table t1, t2;
create table t1 ( 
a1 int, a2 int, a3 int, a4 int, a5 int, a6 int, a7 int, a8 int, a9 int
);
insert into t1 values (1,1,1, 1,1,1, 1,1,1);
create table t2 ( 
a1 varchar(12) charset utf8 collate utf8_bin not null,
a2 int, a3 int, a4 int, a5 int, a6 int, a7 int, a8 int, a9 int,
primary key (a1)
) select a1,a2,a3,a4,a5,a6,a7,a8,a9 from t1 ;
drop table t2;
create table t2 ( a int default 3, b int default 3)
select a1,a2 from t1;
show create table t2;
Table	Create Table
t2	CREATE TABLE `t2` (
  `a` int(11) DEFAULT 3,
  `b` int(11) DEFAULT 3,
  `a1` int(11) DEFAULT NULL,
  `a2` int(11) DEFAULT NULL
) ENGINE=MyISAM DEFAULT CHARSET=latin1
drop table t1, t2;
create table t1(a set("a,b","c,d") not null);
ERROR 22007: Illegal set 'a,b' value found during parsing
create table t1 (i int) engine=myisam max_rows=100000000000;
show create table t1;
Table	Create Table
t1	CREATE TABLE `t1` (
  `i` int(11) DEFAULT NULL
) ENGINE=MyISAM DEFAULT CHARSET=latin1 MAX_ROWS=4294967295
alter table t1 max_rows=100;
show create table t1;
Table	Create Table
t1	CREATE TABLE `t1` (
  `i` int(11) DEFAULT NULL
) ENGINE=MyISAM DEFAULT CHARSET=latin1 MAX_ROWS=100
alter table t1 max_rows=100000000000;
show create table t1;
Table	Create Table
t1	CREATE TABLE `t1` (
  `i` int(11) DEFAULT NULL
) ENGINE=MyISAM DEFAULT CHARSET=latin1 MAX_ROWS=4294967295
drop table t1;
create table t1 select * from t2;
ERROR 42S02: Table 'test.t2' doesn't exist
create table t1 select * from t1;
ERROR 42S02: Table 'test.t1' doesn't exist
create table t1 select coalesce('a' collate latin1_swedish_ci,'b' collate latin1_bin);
ERROR HY000: Illegal mix of collations (latin1_swedish_ci,EXPLICIT) and (latin1_bin,EXPLICIT) for operation 'coalesce'
create table t1 (primary key(a)) select "b" as b;
ERROR 42000: Key column 'a' doesn't exist in table
create table t1 (a int);
create table if not exists t1 select 1 as a, 2 as b;
Warnings:
Note	1050	Table 't1' already exists
drop table t1;
create table t1 (primary key (a)) (select 1 as a) union all (select 1 as a);
ERROR 23000: Duplicate entry '1' for key 'PRIMARY'
create table t1 (i int);
create table t1 select 1 as i;
ERROR 42S01: Table 't1' already exists
create table if not exists t1 select 1 as i;
Warnings:
Note	1050	Table 't1' already exists
select * from t1;
i
create table if not exists t1 select * from t1;
Warnings:
Note	1050	Table 't1' already exists
select * from t1;
i
drop table t1;
create table t1 select coalesce('a' collate latin1_swedish_ci,'b' collate latin1_bin);
ERROR HY000: Illegal mix of collations (latin1_swedish_ci,EXPLICIT) and (latin1_bin,EXPLICIT) for operation 'coalesce'
create temporary table t1 (j int);
create table if not exists t1 select 1;
select * from t1;
j
drop temporary table t1;
select * from t1;
1
1
drop table t1;
create table t1 (i int);
insert into t1 values (1), (2);
lock tables t1 read;
create table t2 select * from t1;
ERROR HY000: Table 't2' was not locked with LOCK TABLES
create table if not exists t2 select * from t1;
ERROR HY000: Table 't2' was not locked with LOCK TABLES
unlock tables;
create table t2 (j int);
lock tables t1 read;
create table t2 select * from t1;
ERROR HY000: Table 't2' was not locked with LOCK TABLES
create table if not exists t2 select * from t1;
ERROR HY000: Table 't2' was not locked with LOCK TABLES
unlock tables;
lock table t1 read, t2 read;
create table t2 select * from t1;
ERROR HY000: Table 't2' was locked with a READ lock and can't be updated
create table t3 select * from t1;
ERROR HY000: Table 't3' was not locked with LOCK TABLES
create table if not exists t2 select * from t1;
ERROR HY000: Table 't2' was locked with a READ lock and can't be updated
create table if not exists t3 select * from t1;
ERROR HY000: Table 't3' was not locked with LOCK TABLES
unlock tables;
lock table t1 read, t2 write;
create table t2 select * from t1;
ERROR 42S01: Table 't2' already exists
create table if not exists t2 select * from t1;
Warnings:
Note	1050	Table 't2' already exists
select * from t1;
i
1
2
unlock tables;
drop table t2;
lock tables t1 read;
create temporary table t2 select * from t1;
create temporary table if not exists t2 select * from t1;
Warnings:
Note	1050	Table 't2' already exists
select * from t2;
i
1
2
unlock tables;
drop table t1, t2;
create table t1 (upgrade int);
drop table t1;

Bug #26104 Bug on foreign key class constructor

Check that ref_columns is initialized correctly in the constructor
and semantic checks in mysql_prepare_table work.

We do not need a storage engine that supports foreign keys
for this test, as the checks are purely syntax-based, and the
syntax is supported for all engines.

drop table if exists t1,t2;
create table t1(a int not null, b int not null, primary key (a, b));
create table t2(a int not null, b int not null, c int not null, primary key (a),
foreign key fk_bug26104 (b,c) references t1(a));
ERROR 42000: Incorrect foreign key definition for 'fk_bug26104': Key reference and table reference don't match
drop table t1;
create table t1(f1 int,f2 int);
insert into t1 value(1,1),(1,2),(1,3),(2,1),(2,2),(2,3);
flush status;
create table t2 select sql_big_result f1,count(f2) from t1 group by f1;
show status like 'handler_read%';
Variable_name	Value
Handler_read_first	0
Handler_read_key	0
Handler_read_last	0
Handler_read_next	0
Handler_read_prev	0
Handler_read_retry	0
Handler_read_rnd	0
Handler_read_rnd_deleted	0
Handler_read_rnd_next	7
drop table t1,t2;
CREATE TABLE t1(c1 VARCHAR(33), KEY USING BTREE (c1));
DROP TABLE t1;
CREATE TABLE t1(c1 VARCHAR(33), KEY (c1) USING BTREE);
DROP TABLE t1;
CREATE TABLE t1(c1 VARCHAR(33), KEY USING BTREE (c1) USING HASH) ENGINE=MEMORY;
SHOW INDEX FROM t1;
Table	Non_unique	Key_name	Seq_in_index	Column_name	Collation	Cardinality	Sub_part	Packed	Null	Index_type	Comment	Index_comment
t1	1	c1	1	c1	NULL	0	NULL	NULL	YES	HASH		
DROP TABLE t1;
CREATE TABLE t1(c1 VARCHAR(33), KEY USING HASH (c1) USING BTREE) ENGINE=MEMORY;
SHOW INDEX FROM t1;
Table	Non_unique	Key_name	Seq_in_index	Column_name	Collation	Cardinality	Sub_part	Packed	Null	Index_type	Comment	Index_comment
t1	1	c1	1	c1	A	NULL	NULL	NULL	YES	BTREE		
DROP TABLE t1;
create user mysqltest_1@'test@test';
ERROR HY000: Malformed hostname (illegal symbol: '@')
CREATE TABLE t1 (a INTEGER AUTO_INCREMENT PRIMARY KEY, b INTEGER NOT NULL);
INSERT IGNORE INTO t1 (b) VALUES (5);
CREATE TABLE IF NOT EXISTS t2 (a INTEGER NOT NULL AUTO_INCREMENT PRIMARY KEY)
SELECT a FROM t1;
INSERT INTO t2 SELECT a FROM t1;
ERROR 23000: Duplicate entry '1' for key 'PRIMARY'
INSERT INTO t2 SELECT a FROM t1;
ERROR 23000: Duplicate entry '1' for key 'PRIMARY'
DROP TABLE t1, t2;
#
# BUG#46384 - mysqld segfault when trying to create table with same 
#             name as existing view
#
CREATE TABLE t1 (a INT);
CREATE TABLE t2 (a INT);
INSERT INTO t1 VALUES (1),(2),(3);
INSERT INTO t2 VALUES (1),(2),(3);
CREATE VIEW v1 AS SELECT t1.a FROM t1, t2;
CREATE TABLE v1 AS SELECT * FROM t1;
ERROR 42S01: Table 'v1' already exists
DROP VIEW v1;
DROP TABLE t1,t2;
End of 5.0 tests
CREATE TABLE t1 (a int, b int);
insert into t1 values (1,1),(1,2);
CREATE TABLE t2 (primary key (a)) select * from t1;
ERROR 23000: Duplicate entry '1' for key 'PRIMARY'
drop table if exists t2;
Warnings:
Note	1051	Unknown table 'test.t2'
CREATE TEMPORARY TABLE t2 (primary key (a)) select * from t1;
ERROR 23000: Duplicate entry '1' for key 'PRIMARY'
drop table if exists t2;
Warnings:
Note	1051	Unknown table 'test.t2'
CREATE TABLE t2 (a int, b int, primary key (a));
INSERT INTO t2 select * from t1;
ERROR 23000: Duplicate entry '1' for key 'PRIMARY'
SELECT * from t2;
a	b
1	1
TRUNCATE table t2;
INSERT INTO t2 select * from t1;
ERROR 23000: Duplicate entry '1' for key 'PRIMARY'
SELECT * from t2;
a	b
1	1
drop table t2;
CREATE TEMPORARY TABLE t2 (a int, b int, primary key (a));
INSERT INTO t2 SELECT * FROM t1;
ERROR 23000: Duplicate entry '1' for key 'PRIMARY'
SELECT * from t2;
a	b
1	1
drop table t1,t2;
CREATE DATABASE aaaaaaaaaaaaaaaaaaaaaaaaaaaaaaaaaaaaaaaaaaaaaaaaaaaaaaaaaaaaaaaaaaaaaaaaaaaaaaaaaaaaaaaaaaaaaaaaaaaa;
ERROR 42000: Incorrect database name 'aaaaaaaaaaaaaaaaaaaaaaaaaaaaaaaaaaaaaaaaaaaaaaaaaaaaaaaaaaaaaaaaaaaaaaaaaaaaaaaaaaaaaaaaaaaaaaaaaaaa'
DROP DATABASE aaaaaaaaaaaaaaaaaaaaaaaaaaaaaaaaaaaaaaaaaaaaaaaaaaaaaaaaaaaaaaaaaaaaaaaaaaaaaaaaaaaaaaaaaaaaaaaaaaaa;
ERROR 42000: Incorrect database name 'aaaaaaaaaaaaaaaaaaaaaaaaaaaaaaaaaaaaaaaaaaaaaaaaaaaaaaaaaaaaaaaaaaaaaaaaaaaaaaaaaaaaaaaaaaaaaaaaaaaa'
USE aaaaaaaaaaaaaaaaaaaaaaaaaaaaaaaaaaaaaaaaaaaaaaaaaaaaaaaaaaaaaaaaaaaaaaaaaaaaaaaaaaaaaaaaaaaaaaaaaaaa;
ERROR 42000: Incorrect database name 'aaaaaaaaaaaaaaaaaaaaaaaaaaaaaaaaaaaaaaaaaaaaaaaaaaaaaaaaaaaaaaaaaaaaaaaaaaaaaaaaaaaaaaaaaaaaaaaaaaaa'
SHOW CREATE DATABASE aaaaaaaaaaaaaaaaaaaaaaaaaaaaaaaaaaaaaaaaaaaaaaaaaaaaaaaaaaaaaaaaaaaaaaaaaaaaaaaaaaaaaaaaaaaaaaaaaaaa;
ERROR 42000: Incorrect database name 'aaaaaaaaaaaaaaaaaaaaaaaaaaaaaaaaaaaaaaaaaaaaaaaaaaaaaaaaaaaaaaaaaaaaaaaaaaaaaaaaaaaaaaaaaaaaaaaaaaaa'
drop table if exists t1,t2,t3;
drop function if exists f1;
create function f1() returns int
begin
declare res int;
create temporary table t3 select 1 i;
set res:= (select count(*) from t1);
drop temporary table t3;
return res;
end|
create table t1 as select 1;
create table t2 as select f1() from t1;
drop table t1,t2;
drop function f1;
create table t1 like information_schema.processlist;
show create table t1;
Table	Create Table
t1	CREATE TABLE `t1` (
  `ID` bigint(4) NOT NULL DEFAULT 0,
  `USER` varchar(128) NOT NULL DEFAULT '',
  `HOST` varchar(64) NOT NULL DEFAULT '',
  `DB` varchar(64) DEFAULT NULL,
  `COMMAND` varchar(16) NOT NULL DEFAULT '',
  `TIME` int(7) NOT NULL DEFAULT 0,
  `STATE` varchar(64) DEFAULT NULL,
  `INFO` longtext DEFAULT NULL,
  `TIME_MS` decimal(22,3) NOT NULL DEFAULT 0.000,
  `STAGE` tinyint(2) NOT NULL DEFAULT 0,
  `MAX_STAGE` tinyint(2) NOT NULL DEFAULT 0,
  `PROGRESS` decimal(7,3) NOT NULL DEFAULT 0.000,
  `MEMORY_USED` bigint(7) NOT NULL DEFAULT 0,
  `MAX_MEMORY_USED` bigint(7) NOT NULL DEFAULT 0,
  `EXAMINED_ROWS` int(7) NOT NULL DEFAULT 0,
  `QUERY_ID` bigint(4) NOT NULL DEFAULT 0,
  `INFO_BINARY` blob DEFAULT NULL,
  `TID` bigint(4) NOT NULL DEFAULT 0
)  DEFAULT CHARSET=utf8
drop table t1;
create temporary table t1 like information_schema.processlist;
show create table t1;
Table	Create Table
t1	CREATE TEMPORARY TABLE `t1` (
  `ID` bigint(4) NOT NULL DEFAULT 0,
  `USER` varchar(128) NOT NULL DEFAULT '',
  `HOST` varchar(64) NOT NULL DEFAULT '',
  `DB` varchar(64) DEFAULT NULL,
  `COMMAND` varchar(16) NOT NULL DEFAULT '',
  `TIME` int(7) NOT NULL DEFAULT 0,
  `STATE` varchar(64) DEFAULT NULL,
  `INFO` longtext DEFAULT NULL,
  `TIME_MS` decimal(22,3) NOT NULL DEFAULT 0.000,
  `STAGE` tinyint(2) NOT NULL DEFAULT 0,
  `MAX_STAGE` tinyint(2) NOT NULL DEFAULT 0,
  `PROGRESS` decimal(7,3) NOT NULL DEFAULT 0.000,
  `MEMORY_USED` bigint(7) NOT NULL DEFAULT 0,
  `MAX_MEMORY_USED` bigint(7) NOT NULL DEFAULT 0,
  `EXAMINED_ROWS` int(7) NOT NULL DEFAULT 0,
  `QUERY_ID` bigint(4) NOT NULL DEFAULT 0,
  `INFO_BINARY` blob DEFAULT NULL,
  `TID` bigint(4) NOT NULL DEFAULT 0
)  DEFAULT CHARSET=utf8
drop table t1;
create table t1 like information_schema.character_sets;
show create table t1;
Table	Create Table
t1	CREATE TABLE `t1` (
  `CHARACTER_SET_NAME` varchar(32) NOT NULL DEFAULT '',
  `DEFAULT_COLLATE_NAME` varchar(32) NOT NULL DEFAULT '',
  `DESCRIPTION` varchar(60) NOT NULL DEFAULT '',
  `MAXLEN` bigint(3) NOT NULL DEFAULT 0
) ENGINE=MEMORY DEFAULT CHARSET=utf8
drop table t1;

# --
# -- Bug#18834: ALTER TABLE ADD INDEX on table with two timestamp fields
# --

DROP TABLE IF EXISTS t1;
DROP TABLE IF EXISTS t2;
DROP TABLE IF EXISTS t3;

CREATE TABLE t1(c1 TIMESTAMP NOT NULL DEFAULT CURRENT_TIMESTAMP ON UPDATE CURRENT_TIMESTAMP, c2 TIMESTAMP NOT NULL DEFAULT '0000-00-00 00:00:00');

SET sql_mode = NO_ZERO_DATE;

CREATE TABLE t2(c1 TIMESTAMP, c2 TIMESTAMP DEFAULT 0);
ERROR 42000: Invalid default value for 'c2'

CREATE TABLE t2(c1 TIMESTAMP NOT NULL DEFAULT CURRENT_TIMESTAMP ON UPDATE CURRENT_TIMESTAMP, c2 TIMESTAMP NOT NULL);
ERROR 42000: Invalid default value for 'c2'

# -- Check that NULL column still can be created.
CREATE TABLE t2(c1 TIMESTAMP NULL);

# -- Check ALTER TABLE.
ALTER TABLE t1 ADD INDEX(c1);
ERROR 42000: Invalid default value for 'c2'

# -- Check DATETIME.
SET sql_mode = '';

CREATE TABLE t3(c1 DATETIME NOT NULL);
INSERT INTO t3 VALUES (0);

SET sql_mode = TRADITIONAL;

ALTER TABLE t3 ADD INDEX(c1);
ERROR 22007: Incorrect datetime value: '0000-00-00 00:00:00' for column `test`.`t3`.`c1` at row 1

# -- Cleanup.
SET sql_mode = '';
DROP TABLE t1;
DROP TABLE t2;
DROP TABLE t3;

# -- End of Bug#18834.

# --
# -- Bug#34274: Invalid handling of 'DEFAULT 0' for YEAR data type.
# --

DROP TABLE IF EXISTS t1;

CREATE TABLE t1(c1 YEAR DEFAULT 2008, c2 YEAR DEFAULT 0);

SHOW CREATE TABLE t1;
Table	Create Table
t1	CREATE TABLE `t1` (
  `c1` year(4) DEFAULT 2008,
  `c2` year(4) DEFAULT 0000
) ENGINE=MyISAM DEFAULT CHARSET=latin1

INSERT INTO t1 VALUES();

SELECT * FROM t1;
c1	c2
2008	0000

ALTER TABLE t1 MODIFY c1 YEAR DEFAULT 0;

SHOW CREATE TABLE t1;
Table	Create Table
t1	CREATE TABLE `t1` (
  `c1` year(4) DEFAULT 0000,
  `c2` year(4) DEFAULT 0000
) ENGINE=MyISAM DEFAULT CHARSET=latin1

INSERT INTO t1 VALUES();

SELECT * FROM t1;
c1	c2
2008	0000
0000	0000

DROP TABLE t1;

# -- End of Bug#34274
create table `me:i`(id int);
drop table `me:i`;

# --
# -- Bug#45829: CREATE TABLE TRANSACTIONAL PAGE_CHECKSUM ROW_FORMAT=PAGE accepted, does nothing
# --

drop table if exists t1,t2,t3;
# Fix modified for MariaDB: we support this syntax
create table t1 (a int) transactional=0;
Warnings:
Warning	1478	Table storage engine 'MyISAM' does not support the create option 'TRANSACTIONAL=1'
create table t2 (a int) page_checksum=1;
create table t3 (a int) row_format=page;
drop table t1,t2,t3;

# -- End of Bug#45829
create table `#mysql50#t-1` (a int) engine=myisam;
insert into `#mysql50#t-1` values (1);
show tables;
Tables_in_test
#mysql50#t-1
create table `t-1` (a int);
show tables;
Tables_in_test
#mysql50#t-1
t-1
select * from `t-1`;
a
select * from `#mysql50#t-1`;
a
1
drop table `t-1`;
create table t1 (a int);
alter table t1 rename `t-1`;
show tables;
Tables_in_test
#mysql50#t-1
t-1
drop table `t-1`;
create table t1 (a int);
rename table t1 to `t-1`;
show tables;
Tables_in_test
#mysql50#t-1
t-1
drop table `#mysql50#t-1`, `t-1`;

End of 5.1 tests

# --
# -- Bug #43054 	Assertion `!table->auto_increment_field_not_null' 
# --       failed when redefining trigger

CREATE TABLE B (
pk INTEGER AUTO_INCREMENT,
int_key INTEGER NOT NULL,
PRIMARY KEY (pk),
KEY (int_key)
);
INSERT IGNORE INTO B VALUES ('9', '9');
CREATE TABLE IF NOT EXISTS t1 ( 
`pk` INTEGER NOT NULL AUTO_INCREMENT , 
`int` INTEGER ,
PRIMARY KEY ( `pk` ) 
) SELECT `pk` , `int_key` FROM B ;
CREATE TRIGGER f BEFORE INSERT ON t1 FOR EACH ROW 
BEGIN 
INSERT INTO t1 ( `int` ) VALUES (4 ),( 8 ),( 2 ) ; 
END ; |
INSERT INTO t1 (pk, int_key) SELECT `pk` , `int_key` FROM B ;
ERROR HY000: Can't update table 't1' in stored function/trigger because it is already used by statement which invoked this stored function/trigger
CREATE TRIGGER f BEFORE INSERT ON t1 FOR EACH ROW 
BEGIN 
UPDATE A SET `pk`=1 WHERE `pk`=0 ; 
END ;|
ERROR HY000: Trigger 'test.f' already exists
CREATE TRIGGER f1 BEFORE INSERT ON t1 FOR EACH ROW 
BEGIN 
UPDATE A SET `pk`=1 WHERE `pk`=0 ; 
END ;|
DROP TABLE t1;
DROP TABLE B;
#
# Bug #47107 assert in notify_shared_lock on incorrect 
#            CREATE TABLE , HANDLER
#
DROP TABLE IF EXISTS t1;
CREATE TABLE t1(f1 integer);
# The following CREATE TABLEs before gave an assert.
HANDLER t1 OPEN AS A;
CREATE TABLE t1 SELECT 1 AS f2;
ERROR 42S01: Table 't1' already exists
HANDLER t1 OPEN AS A;
CREATE TABLE t1(f1 integer);
ERROR 42S01: Table 't1' already exists
CREATE TABLE t2(f1 integer);
HANDLER t1 OPEN AS A;
CREATE TABLE t1 LIKE t2;
ERROR 42S01: Table 't1' already exists
DROP TABLE t2;
DROP TABLE t1;
#
# Bug #48800 CREATE TABLE t...SELECT fails if t is a 
#            temporary table
#
CREATE TEMPORARY TABLE t1 (a INT);
CREATE TABLE t1 (a INT);
CREATE TEMPORARY TABLE t2 (a INT);
CREATE VIEW t2 AS SELECT 1;
CREATE TABLE t3 (a INT);
CREATE TEMPORARY TABLE t3 SELECT 1;
CREATE TEMPORARY TABLE t4 (a INT);
CREATE TABLE t4 AS SELECT 1;
DROP TEMPORARY TABLE t1, t2, t3, t4;
DROP TABLE t1, t3, t4;
DROP VIEW t2;
#
# Bug #49193 CREATE TABLE reacts differently depending 
#            on whether data is selected or not
#
CREATE TEMPORARY TABLE t2 (ID INT);
INSERT INTO t2 VALUES (1),(2),(3);
CREATE TEMPORARY TABLE t1 (ID INT);
CREATE TABLE IF NOT EXISTS t1 (ID INT);
INSERT INTO t1 SELECT * FROM t2;
SELECT * FROM t1;
ID
1
2
3
DROP TEMPORARY TABLE t1;
SELECT * FROM t1;
ID
DROP TABLE t1;
CREATE TEMPORARY TABLE t1 (ID INT);
CREATE TABLE IF NOT EXISTS t1 SELECT * FROM t2;
SELECT * FROM t1;
ID
DROP TEMPORARY TABLE t1;
SELECT * FROM t1;
ID
1
2
3
DROP TABLE t1;
CREATE TEMPORARY TABLE t1 (ID INT);
CREATE TABLE t1 SELECT * FROM t2;
SELECT * FROM t1;
ID
DROP TEMPORARY TABLE t1;
SELECT * FROM t1;
ID
1
2
3
DROP TABLE t1;
DROP TEMPORARY TABLE t2;
# 
# Bug #22909 "Using CREATE ... LIKE is possible to create field
#             with invalid default value"
#
# Altough original bug report suggests to use older version of MySQL
# for producing .FRM with invalid defaults we use sql_mode to achieve
# the same effect.
drop tables if exists t1, t2;
# Attempt to create table with invalid default should fail in normal mode
create table t1 (dt datetime default '2008-02-31 00:00:00');
ERROR 42000: Invalid default value for 'dt'
set @old_mode= @@sql_mode;
set @@sql_mode='ALLOW_INVALID_DATES';
# The same should be possible in relaxed mode
create table t1 (dt datetime default '2008-02-31 00:00:00');
set @@sql_mode= @old_mode;
# In normal mode attempt to create copy of table with invalid
# default should fail
create table t2 like t1;
ERROR 42000: Invalid default value for 'dt'
set @@sql_mode='ALLOW_INVALID_DATES';
# But should work in relaxed mode
create table t2 like t1;
# Check that table definitions match
show create table t1;
Table	Create Table
t1	CREATE TABLE `t1` (
  `dt` datetime DEFAULT '2008-02-31 00:00:00'
) ENGINE=MyISAM DEFAULT CHARSET=latin1
show create table t2;
Table	Create Table
t2	CREATE TABLE `t2` (
  `dt` datetime DEFAULT '2008-02-31 00:00:00'
) ENGINE=MyISAM DEFAULT CHARSET=latin1
set @@sql_mode= @old_mode;
drop tables t1, t2;
CREATE TABLE t1 (id int);
CREATE TABLE t2 (id int);
INSERT INTO t1 VALUES (1), (1);
INSERT INTO t2 VALUES (2), (2);
CREATE VIEW v1 AS SELECT id FROM t2;
CREATE TABLE IF NOT EXISTS v1(a int, b int) SELECT id, id as di FROM t1;
Warnings:
Note	1050	Table 'v1' already exists
SHOW CREATE TABLE v1;
View	Create View	character_set_client	collation_connection
v1	CREATE ALGORITHM=UNDEFINED DEFINER=`root`@`localhost` SQL SECURITY DEFINER VIEW `v1` AS select `t2`.`id` AS `id` from `t2`	latin1	latin1_swedish_ci
SELECT * FROM t2;
id
2
2
SELECT * FROM v1;
id
2
2
DROP VIEW v1;
CREATE TEMPORARY TABLE tt1 AS SELECT id FROM t2;
CREATE TEMPORARY TABLE IF NOT EXISTS tt1(a int, b int) SELECT id, id FROM t1;
Warnings:
Note	1050	Table 'tt1' already exists
SELECT * FROM t2;
id
2
2
SELECT * FROM tt1;
id
2
2
DROP TEMPORARY TABLE tt1;
DROP TABLE t1, t2;
#
# WL#5370 "Changing 'CREATE TABLE IF NOT EXISTS ... SELECT'
# behaviour.
# 
#
# 1. Basic case: a base table.
# 
create table if not exists t1 (a int) select 1 as a;
select * from t1;
a
1
create table t1 (a int) select 2 as a;
ERROR 42S01: Table 't1' already exists
select * from t1;
a
1
# Produces an essential warning ER_TABLE_EXISTS.
create table if not exists t1 (a int) select 2 as a;
Warnings:
Note	1050	Table 't1' already exists
# No new data in t1.
select * from t1;
a
1
drop table t1;
# 
# 2. A temporary table.
#
create temporary table if not exists t1 (a int) select 1 as a;
select * from t1;
a
1
create temporary table t1 (a int) select 2 as a;
ERROR 42S01: Table 't1' already exists
select * from t1;
a
1
# An essential warning.
create temporary table if not exists t1 (a int) select 2 as a;
Warnings:
Note	1050	Table 't1' already exists
# No new data in t1.
select * from t1;
a
1
drop temporary table t1;
# 
# 3. Creating a base table in presence of a temporary table.
#
create table t1 (a int);
# Create a view for convenience of querying t1 shadowed by a temp.
create view v1 as select a from t1;
drop table t1;
create temporary table t1 (a int) select 1 as a;
create table if not exists t1 (a int) select 2 as a;
select * from t1;
a
1
select * from v1;
a
2
# Note: an essential warning.
create table if not exists t1 (a int) select 3 as a;
Warnings:
Note	1050	Table 't1' already exists
select * from t1;
a
1
select * from v1;
a
2
drop temporary table t1;
select * from t1;
a
2
drop view v1;
drop table t1;
# 
# 4. Creating a temporary table in presence of a base table.
#
create table t1 (a int) select 1 as a;
create temporary table if not exists t1 select 2 as a;
select * from t1;
a
2
# Note: an essential warning.
create temporary table if not exists t1 select 3 as a;
Warnings:
Note	1050	Table 't1' already exists
select * from t1;
a
2
drop temporary table t1;
select * from t1;
a
1
drop table t1;
#
# 5. Creating a base table in presence of an updatable view.
# 
create table t2 (a int unique);
create view t1 as select a from t2;
insert into t1 (a) values (1);
create table t1 (a int);
ERROR 42S01: Table 't1' already exists
# Note: an essential warning.
create table if not exists t1 (a int);
Warnings:
Note	1050	Table 't1' already exists
create table t1 (a int) select 2 as a;
ERROR 42S01: Table 't1' already exists
select * from t1;
a
1
# Note: an essential warning.
create table if not exists t1 (a int) select 2 as a;
Warnings:
Note	1050	Table 't1' already exists
select * from t1;
a
1
select * from t2;
a
1
create temporary table if not exists t1 (a int) select 3 as a;
select * from t1;
a
3
select * from t2;
a
1
# Note: an essential warning.
create temporary table if not exists t1 (a int) select 4 as a;
Warnings:
Note	1050	Table 't1' already exists
select * from t1;
a
3
select * from t2;
a
1
drop temporary table t1;
#
# Repeating the test with a non-updatable view.
#
drop view t1;
create view t1 as select a + 5 as a from t2;
insert into t1 (a) values (1);
ERROR HY000: The target table t1 of the INSERT is not insertable-into
update t1 set a=3 where a=2;
ERROR HY000: Column 'a' is not updatable
create table t1 (a int);
ERROR 42S01: Table 't1' already exists
# Note: an essential warning.
create table if not exists t1 (a int);
Warnings:
Note	1050	Table 't1' already exists
create table t1 (a int) select 2 as a;
ERROR 42S01: Table 't1' already exists
select * from t1;
a
6
# Note: an essential warning.
create table if not exists t1 (a int) select 2 as a;
Warnings:
Note	1050	Table 't1' already exists
select * from t1;
a
6
select * from t2;
a
1
create temporary table if not exists t1 (a int) select 3 as a;
select * from t1;
a
3
select * from t2;
a
1
# Note: an essential warning.
create temporary table if not exists t1 (a int) select 4 as a;
Warnings:
Note	1050	Table 't1' already exists
select * from t1;
a
3
select * from t2;
a
1
drop temporary table t1;
drop view t1;
drop table t2;
#
# Repeating the test with a view select a constant number
#
create view t1 as select 1 as a;
insert into t1 (a) values (1);
ERROR HY000: The target table t1 of the INSERT is not insertable-into
update t1 set a=3 where a=2;
ERROR HY000: The target table t1 of the UPDATE is not updatable
create table t1 (a int);
ERROR 42S01: Table 't1' already exists
# Note: an essential warning.
create table if not exists t1 (a int);
Warnings:
Note	1050	Table 't1' already exists
create table t1 (a int) select 2 as a;
ERROR 42S01: Table 't1' already exists
select * from t1;
a
1
# Note: an essential warning.
create table if not exists t1 (a int) select 2 as a;
Warnings:
Note	1050	Table 't1' already exists
select * from t1;
a
1
create temporary table if not exists t1 (a int) select 3 as a;
select * from t1;
a
3
# Note: an essential warning.
create temporary table if not exists t1 (a int) select 4 as a;
Warnings:
Note	1050	Table 't1' already exists
select * from t1;
a
3
drop temporary table t1;
drop view t1;
#
# 6. Test of unique_table().
#
create table t1 (a int) select 1 as a;
create temporary table if not exists t1 (a int) select * from t1;
create temporary table if not exists t1 (a int) select * from t1;
Warnings:
Note	1050	Table 't1' already exists
select * from t1;
a
1
drop temporary table t1;
select * from t1;
a
1
drop table t1;
create temporary table t1 (a int) select 1 as a;
create table if not exists t1 (a int) select * from t1;
create table if not exists t1 (a int) select * from t1;
Warnings:
Note	1050	Table 't1' already exists
select * from t1;
a
1
drop temporary table t1;
select * from t1;
a
1
drop table t1;
create table if not exists t1 (a int) select * from t1;
ERROR 42S02: Table 'test.t1' doesn't exist
#
# 7. Test of non-matching columns, REPLACE and IGNORE.
#
create table t1 (a int) select 1 as b, 2 as c;
select * from t1;
a	b	c
NULL	1	2
drop table t1;
create table if not exists t1 (a int, b date, c date) select 1 as b, 2 as c;
Warnings:
Warning	1265	Data truncated for column 'b' at row 1
Warning	1265	Data truncated for column 'c' at row 1
select * from t1;
a	b	c
NULL	0000-00-00	0000-00-00
drop table t1;
set @@session.sql_mode='STRICT_ALL_TABLES';
create table if not exists t1 (a int, b date, c date) select 1 as b, 2 as c;
ERROR 22007: Incorrect date value: '1' for column `test`.`t1`.`b` at row 1
select * from t1;
ERROR 42S02: Table 'test.t1' doesn't exist
create table if not exists t1 (a int, b date, c date) 
replace select 1 as b, 2 as c;
ERROR 22007: Incorrect date value: '1' for column `test`.`t1`.`b` at row 1
select * from t1;
ERROR 42S02: Table 'test.t1' doesn't exist
create table if not exists t1 (a int, b date, c date) 
ignore select 1 as b, 2 as c;
Warnings:
Warning	1265	Data truncated for column 'b' at row 1
Warning	1265	Data truncated for column 'c' at row 1
select * from t1;
a	b	c
NULL	0000-00-00	0000-00-00
set @@session.sql_mode=default;
drop table t1;
create table if not exists t1 (a int unique, b int)
replace select 1 as a, 1 as b union select 1 as a, 2 as b;
select * from t1;
a	b
1	2
drop table t1;
create table if not exists t1 (a int unique, b int)
ignore select 1 as a, 1 as b union select 1 as a, 2 as b;
Warnings:
Warning	1062	Duplicate entry '1' for key 'a'
select * from t1;
a	b
1	1
drop table t1;
#
# Checking that CREATE IF NOT EXISTS is not blocked by running SELECT
#
create table t1 (a int, b int) engine=myisam;
create table t2 (a int, b int) engine=myisam;
insert into t1 values (1,1);
lock tables t1 read;
connect  user1,localhost,root,,test;
set @@lock_wait_timeout=5;
create table if not exists t1 (a int, b int);
Warnings:
Note	1050	Table 't1' already exists
create table if not exists t1 (a int, b int) select 2,2;
Warnings:
Note	1050	Table 't1' already exists
create table if not exists t1 like t2;
Warnings:
Note	1050	Table 't1' already exists
create table t1 (a int, b int);
ERROR 42S01: Table 't1' already exists
create table t1 (a int, b int) select 2,2;
ERROR 42S01: Table 't1' already exists
create table t1 like t2;
ERROR 42S01: Table 't1' already exists
create or replace table t1 (a int, b int) select 2,2;
ERROR HY000: Lock wait timeout exceeded; try restarting transaction
disconnect user1;
connection default;
select * from t1;
a	b
1	1
unlock tables;
drop table t1,t2;
#
# MDEV-6179: dynamic columns functions/cast()/convert() doesn't
# play nice with CREATE/ALTER TABLE
#
create table t1 (
color char(32) as (COLUMN_GET(dynamic_cols, 1 as char)) persistent,
cl char(32) as (COLUMN_GET(COLUMN_ADD(COLUMN_CREATE(1 , 'blue' as char), 2, 'ttt'), i as char)) persistent,
item_name varchar(32) primary key, -- A common attribute for all items
i int,
dynamic_cols  blob  -- Dynamic columns will be stored here
);
INSERT INTO t1(item_name, dynamic_cols, i) VALUES 
('MariaDB T-shirt', COLUMN_CREATE(1, 'blue', 2, 'XL'), 1);
INSERT INTO t1(item_name, dynamic_cols, i) VALUES
('Thinkpad Laptop', COLUMN_CREATE(1, 'black', 3, 500), 2);
select item_name, color, cl from t1;
item_name	color	cl
MariaDB T-shirt	blue	blue
Thinkpad Laptop	black	ttt
show create table t1;
Table	Create Table
t1	CREATE TABLE `t1` (
  `color` char(32) GENERATED ALWAYS AS (column_get(`dynamic_cols`,1 as char charset latin1)) STORED,
  `cl` char(32) GENERATED ALWAYS AS (column_get(column_add(column_create(1,'blue' AS char charset latin1 ),2,'ttt'),`i` as char charset latin1)) STORED,
  `item_name` varchar(32) NOT NULL,
  `i` int(11) DEFAULT NULL,
  `dynamic_cols` blob DEFAULT NULL,
  PRIMARY KEY (`item_name`)
) ENGINE=MyISAM DEFAULT CHARSET=latin1
drop table t1;
create table t1 (
n int,
c char(32) as (convert(cast(n as char), char)) persistent
);
insert into t1(n) values (1),(2),(3);
select * from t1;
n	c
1	1
2	2
3	3
show create table t1;
Table	Create Table
t1	CREATE TABLE `t1` (
  `n` int(11) DEFAULT NULL,
  `c` char(32) GENERATED ALWAYS AS (cast(cast(`n` as char charset latin1) as char charset latin1)) STORED
) ENGINE=MyISAM DEFAULT CHARSET=latin1
drop table t1;
set @@session.collation_server=filename;
SET STATEMENT sql_mode = 'NO_ENGINE_SUBSTITUTION' FOR
create table t1(a enum('',''));
Warnings:
Note	1291	Column 'a' has duplicated value '' in ENUM
drop table t1;
set @@session.collation_server=default;
#
# MDEV-7765: Crash (Assertion `!table || (!table->write_set ||
# bitmap_is_set(table->write_set, field_index) ||
# bitmap_is_set(table->vcol_set, field_index))' fails)
# on using function over not created table
#
CREATE function f1() returns int
BEGIN
declare n int;
set n:= (select count(*) from t1);
return n;
end|
create table t1 as select f1();
ERROR 42S02: Table 'test.t1' doesn't exist
drop function f1;
#
# MDEV-10274 Bundling insert with create statement
#  for table with unsigned Decimal primary key issues warning 1194
#
create table t1(ID decimal(2,1) unsigned NOT NULL, PRIMARY KEY (ID))engine=memory
select  2.1 ID;
drop table t1;
create table t1 (
f01 int, f02 int, f03 int, f04 int, f05 int, f06 int, f07 int, f08 int, f09 int, f10 int, f11 int, f12 int, f13 int, f14 int, f15 int, f16 int, f17 int, f18 int, f19 int, f20 int, f21 int, f22 int, f23 int, f24 int, f25 int, f26 int, f27 int, f28 int, f29 int, f30 int, f31 int, f32 int, f33 int, f34 int, f35 int, f36 int, f37 int, f38 int, f39 int, f40 int, f41 int, f42 int, f43 int, f44 int, f45 int, f46 int, f47 int, f48 int, f49 int, f50 int, f51 int, f52 int, f53 int, f54 int, f55 int, f56 int, f57 int, f58 int, f59 int, f60 int, f61 int, f62 int, f63 int, f64 int,
key xxxxxxxxxxxxxxxxxxxxxxxxxxxxxxxxxxxxxxxxxxxxxxxxxxxxxxxxxxxx0001 (f01) comment 'yyyyyyyyyyyyyyyyyyyyyyyyyyyyyyyyyyyyyyyyyyyyyyyyyyyyyyyyyyyyyyyyyyyyyyyyyyyyyyyyyyyyyyyyyyyyyyyyyyyyyyyyyyyyyyyyyyyyyyyyyyyyyyyyyyyyyyyyyyyyyyyyyyyyyyyyyyyyyyyyyyyyyyyyyyyyyyyyyyyyyyyyyyyyyyyyyyyyyyyyyyyyyyyyyyyyyyyyyyyyyyyyyyyyyyyyyyyyyyyyyyyyyyyyyyyyyyyyyyyyyyyyyyyyyyyyyyyyyyyyyyyyyyyyyyyyyyyyyyyyyyyyyyyyyyyyyyyyyyyyyyyyyyyyyyyyyyyyyyyyyyyyyyyyyyyyyyyyyyyyyyyyyyyyyyyyyyyyyyyyyyyyyyyyyyyyyyyyyyyyyyyyyyyyyyyyyyyyyyyyyyyyyyyyyyyyyyyyyyyyyyyyyyyyyyyyyyyyyyyyyyyyyyyyyyyyyyyyyyyyyyyyyyyyyyyyyyyyyyyyyyyyyyyyyyyyyyyyyyyyyyyyyyyyyyyyyyyyyyyyyyyyyyyyyyyyyyyyyyyyyyyyyyyyyyyyyyyyyyyyyyyyyyyyyyyyyyyyyyyyyyyyyyyyyyyyyyyyyyyyyyyyyyyyyyyyyyyyyyyyyyyyyyyyyyyyyyyyyyyyyyyyyyyyyyyyyyyyyyyyyyyyyyyyyyyyyyyyyyyyyyyyyyyyyyyyyyyyyyyyyyyyyyyyyyyyyyyyyyyyyyyyyyyyyyyyyyyyyyyyyyyyyyyyyyyyyyyyyyyyyyyyyyyyyyyyyyyyyyyyyyyyyyyyyyyyyyyyyyyyyyyyyyyyyyyyyyyyyyyyyyyyyyyyyyyyyyyyyyyyyyyyyyyyyyyyyyyyyyyyyyyyyyyyyyyyyyyyyyyyyyyyyyyyyyyyyyyyyyyyyyyyyyyyyyyyyyyyyyyyyyyyyyyyyyyyyyyy',
key xxxxxxxxxxxxxxxxxxxxxxxxxxxxxxxxxxxxxxxxxxxxxxxxxxxxxxxxxxxx0002 (f02) comment 'yyyyyyyyyyyyyyyyyyyyyyyyyyyyyyyyyyyyyyyyyyyyyyyyyyyyyyyyyyyyyyyyyyyyyyyyyyyyyyyyyyyyyyyyyyyyyyyyyyyyyyyyyyyyyyyyyyyyyyyyyyyyyyyyyyyyyyyyyyyyyyyyyyyyyyyyyyyyyyyyyyyyyyyyyyyyyyyyyyyyyyyyyyyyyyyyyyyyyyyyyyyyyyyyyyyyyyyyyyyyyyyyyyyyyyyyyyyyyyyyyyyyyyyyyyyyyyyyyyyyyyyyyyyyyyyyyyyyyyyyyyyyyyyyyyyyyyyyyyyyyyyyyyyyyyyyyyyyyyyyyyyyyyyyyyyyyyyyyyyyyyyyyyyyyyyyyyyyyyyyyyyyyyyyyyyyyyyyyyyyyyyyyyyyyyyyyyyyyyyyyyyyyyyyyyyyyyyyyyyyyyyyyyyyyyyyyyyyyyyyyyyyyyyyyyyyyyyyyyyyyyyyyyyyyyyyyyyyyyyyyyyyyyyyyyyyyyyyyyyyyyyyyyyyyyyyyyyyyyyyyyyyyyyyyyyyyyyyyyyyyyyyyyyyyyyyyyyyyyyyyyyyyyyyyyyyyyyyyyyyyyyyyyyyyyyyyyyyyyyyyyyyyyyyyyyyyyyyyyyyyyyyyyyyyyyyyyyyyyyyyyyyyyyyyyyyyyyyyyyyyyyyyyyyyyyyyyyyyyyyyyyyyyyyyyyyyyyyyyyyyyyyyyyyyyyyyyyyyyyyyyyyyyyyyyyyyyyyyyyyyyyyyyyyyyyyyyyyyyyyyyyyyyyyyyyyyyyyyyyyyyyyyyyyyyyyyyyyyyyyyyyyyyyyyyyyyyyyyyyyyyyyyyyyyyyyyyyyyyyyyyyyyyyyyyyyyyyyyyyyyyyyyyyyyyyyyyyyyyyyyyyyyyyyyyyyyyyyyyyyyyyyyyyyyyyyyyyyyyyyyyyyyyyyyyyyyyyyyyyyyyyyyyyyyyyyyyyy',
key xxxxxxxxxxxxxxxxxxxxxxxxxxxxxxxxxxxxxxxxxxxxxxxxxxxxxxxxxxxx0003 (f03) comment 'yyyyyyyyyyyyyyyyyyyyyyyyyyyyyyyyyyyyyyyyyyyyyyyyyyyyyyyyyyyyyyyyyyyyyyyyyyyyyyyyyyyyyyyyyyyyyyyyyyyyyyyyyyyyyyyyyyyyyyyyyyyyyyyyyyyyyyyyyyyyyyyyyyyyyyyyyyyyyyyyyyyyyyyyyyyyyyyyyyyyyyyyyyyyyyyyyyyyyyyyyyyyyyyyyyyyyyyyyyyyyyyyyyyyyyyyyyyyyyyyyyyyyyyyyyyyyyyyyyyyyyyyyyyyyyyyyyyyyyyyyyyyyyyyyyyyyyyyyyyyyyyyyyyyyyyyyyyyyyyyyyyyyyyyyyyyyyyyyyyyyyyyyyyyyyyyyyyyyyyyyyyyyyyyyyyyyyyyyyyyyyyyyyyyyyyyyyyyyyyyyyyyyyyyyyyyyyyyyyyyyyyyyyyyyyyyyyyyyyyyyyyyyyyyyyyyyyyyyyyyyyyyyyyyyyyyyyyyyyyyyyyyyyyyyyyyyyyyyyyyyyyyyyyyyyyyyyyyyyyyyyyyyyyyyyyyyyyyyyyyyyyyyyyyyyyyyyyyyyyyyyyyyyyyyyyyyyyyyyyyyyyyyyyyyyyyyyyyyyyyyyyyyyyyyyyyyyyyyyyyyyyyyyyyyyyyyyyyyyyyyyyyyyyyyyyyyyyyyyyyyyyyyyyyyyyyyyyyyyyyyyyyyyyyyyyyyyyyyyyyyyyyyyyyyyyyyyyyyyyyyyyyyyyyyyyyyyyyyyyyyyyyyyyyyyyyyyyyyyyyyyyyyyyyyyyyyyyyyyyyyyyyyyyyyyyyyyyyyyyyyyyyyyyyyyyyyyyyyyyyyyyyyyyyyyyyyyyyyyyyyyyyyyyyyyyyyyyyyyyyyyyyyyyyyyyyyyyyyyyyyyyyyyyyyyyyyyyyyyyyyyyyyyyyyyyyyyyyyyyyyyyyyyyyyyyyyyyyyyyyyyyyyyyyyyyyyyyy',
key xxxxxxxxxxxxxxxxxxxxxxxxxxxxxxxxxxxxxxxxxxxxxxxxxxxxxxxxxxxx0004 (f04) comment 'yyyyyyyyyyyyyyyyyyyyyyyyyyyyyyyyyyyyyyyyyyyyyyyyyyyyyyyyyyyyyyyyyyyyyyyyyyyyyyyyyyyyyyyyyyyyyyyyyyyyyyyyyyyyyyyyyyyyyyyyyyyyyyyyyyyyyyyyyyyyyyyyyyyyyyyyyyyyyyyyyyyyyyyyyyyyyyyyyyyyyyyyyyyyyyyyyyyyyyyyyyyyyyyyyyyyyyyyyyyyyyyyyyyyyyyyyyyyyyyyyyyyyyyyyyyyyyyyyyyyyyyyyyyyyyyyyyyyyyyyyyyyyyyyyyyyyyyyyyyyyyyyyyyyyyyyyyyyyyyyyyyyyyyyyyyyyyyyyyyyyyyyyyyyyyyyyyyyyyyyyyyyyyyyyyyyyyyyyyyyyyyyyyyyyyyyyyyyyyyyyyyyyyyyyyyyyyyyyyyyyyyyyyyyyyyyyyyyyyyyyyyyyyyyyyyyyyyyyyyyyyyyyyyyyyyyyyyyyyyyyyyyyyyyyyyyyyyyyyyyyyyyyyyyyyyyyyyyyyyyyyyyyyyyyyyyyyyyyyyyyyyyyyyyyyyyyyyyyyyyyyyyyyyyyyyyyyyyyyyyyyyyyyyyyyyyyyyyyyyyyyyyyyyyyyyyyyyyyyyyyyyyyyyyyyyyyyyyyyyyyyyyyyyyyyyyyyyyyyyyyyyyyyyyyyyyyyyyyyyyyyyyyyyyyyyyyyyyyyyyyyyyyyyyyyyyyyyyyyyyyyyyyyyyyyyyyyyyyyyyyyyyyyyyyyyyyyyyyyyyyyyyyyyyyyyyyyyyyyyyyyyyyyyyyyyyyyyyyyyyyyyyyyyyyyyyyyyyyyyyyyyyyyyyyyyyyyyyyyyyyyyyyyyyyyyyyyyyyyyyyyyyyyyyyyyyyyyyyyyyyyyyyyyyyyyyyyyyyyyyyyyyyyyyyyyyyyyyyyyyyyyyyyyyyyyyyyyyyyyyyyyyyyyyyyyyyyyy',
key xxxxxxxxxxxxxxxxxxxxxxxxxxxxxxxxxxxxxxxxxxxxxxxxxxxxxxxxxxxx0005 (f05) comment 'yyyyyyyyyyyyyyyyyyyyyyyyyyyyyyyyyyyyyyyyyyyyyyyyyyyyyyyyyyyyyyyyyyyyyyyyyyyyyyyyyyyyyyyyyyyyyyyyyyyyyyyyyyyyyyyyyyyyyyyyyyyyyyyyyyyyyyyyyyyyyyyyyyyyyyyyyyyyyyyyyyyyyyyyyyyyyyyyyyyyyyyyyyyyyyyyyyyyyyyyyyyyyyyyyyyyyyyyyyyyyyyyyyyyyyyyyyyyyyyyyyyyyyyyyyyyyyyyyyyyyyyyyyyyyyyyyyyyyyyyyyyyyyyyyyyyyyyyyyyyyyyyyyyyyyyyyyyyyyyyyyyyyyyyyyyyyyyyyyyyyyyyyyyyyyyyyyyyyyyyyyyyyyyyyyyyyyyyyyyyyyyyyyyyyyyyyyyyyyyyyyyyyyyyyyyyyyyyyyyyyyyyyyyyyyyyyyyyyyyyyyyyyyyyyyyyyyyyyyyyyyyyyyyyyyyyyyyyyyyyyyyyyyyyyyyyyyyyyyyyyyyyyyyyyyyyyyyyyyyyyyyyyyyyyyyyyyyyyyyyyyyyyyyyyyyyyyyyyyyyyyyyyyyyyyyyyyyyyyyyyyyyyyyyyyyyyyyyyyyyyyyyyyyyyyyyyyyyyyyyyyyyyyyyyyyyyyyyyyyyyyyyyyyyyyyyyyyyyyyyyyyyyyyyyyyyyyyyyyyyyyyyyyyyyyyyyyyyyyyyyyyyyyyyyyyyyyyyyyyyyyyyyyyyyyyyyyyyyyyyyyyyyyyyyyyyyyyyyyyyyyyyyyyyyyyyyyyyyyyyyyyyyyyyyyyyyyyyyyyyyyyyyyyyyyyyyyyyyyyyyyyyyyyyyyyyyyyyyyyyyyyyyyyyyyyyyyyyyyyyyyyyyyyyyyyyyyyyyyyyyyyyyyyyyyyyyyyyyyyyyyyyyyyyyyyyyyyyyyyyyyyyyyyyyyyyyyyyyyyyyyyyyyyyyyyyyyyy',
key xxxxxxxxxxxxxxxxxxxxxxxxxxxxxxxxxxxxxxxxxxxxxxxxxxxxxxxxxxxx0006 (f06) comment 'yyyyyyyyyyyyyyyyyyyyyyyyyyyyyyyyyyyyyyyyyyyyyyyyyyyyyyyyyyyyyyyyyyyyyyyyyyyyyyyyyyyyyyyyyyyyyyyyyyyyyyyyyyyyyyyyyyyyyyyyyyyyyyyyyyyyyyyyyyyyyyyyyyyyyyyyyyyyyyyyyyyyyyyyyyyyyyyyyyyyyyyyyyyyyyyyyyyyyyyyyyyyyyyyyyyyyyyyyyyyyyyyyyyyyyyyyyyyyyyyyyyyyyyyyyyyyyyyyyyyyyyyyyyyyyyyyyyyyyyyyyyyyyyyyyyyyyyyyyyyyyyyyyyyyyyyyyyyyyyyyyyyyyyyyyyyyyyyyyyyyyyyyyyyyyyyyyyyyyyyyyyyyyyyyyyyyyyyyyyyyyyyyyyyyyyyyyyyyyyyyyyyyyyyyyyyyyyyyyyyyyyyyyyyyyyyyyyyyyyyyyyyyyyyyyyyyyyyyyyyyyyyyyyyyyyyyyyyyyyyyyyyyyyyyyyyyyyyyyyyyyyyyyyyyyyyyyyyyyyyyyyyyyyyyyyyyyyyyyyyyyyyyyyyyyyyyyyyyyyyyyyyyyyyyyyyyyyyyyyyyyyyyyyyyyyyyyyyyyyyyyyyyyyyyyyyyyyyyyyyyyyyyyyyyyyyyyyyyyyyyyyyyyyyyyyyyyyyyyyyyyyyyyyyyyyyyyyyyyyyyyyyyyyyyyyyyyyyyyyyyyyyyyyyyyyyyyyyyyyyyyyyyyyyyyyyyyyyyyyyyyyyyyyyyyyyyyyyyyyyyyyyyyyyyyyyyyyyyyyyyyyyyyyyyyyyyyyyyyyyyyyyyyyyyyyyyyyyyyyyyyyyyyyyyyyyyyyyyyyyyyyyyyyyyyyyyyyyyyyyyyyyyyyyyyyyyyyyyyyyyyyyyyyyyyyyyyyyyyyyyyyyyyyyyyyyyyyyyyyyyyyyyyyyyyyyyyyyyyyyyyyyyyyyyyyyyyyy',
key xxxxxxxxxxxxxxxxxxxxxxxxxxxxxxxxxxxxxxxxxxxxxxxxxxxxxxxxxxxx0007 (f07) comment 'yyyyyyyyyyyyyyyyyyyyyyyyyyyyyyyyyyyyyyyyyyyyyyyyyyyyyyyyyyyyyyyyyyyyyyyyyyyyyyyyyyyyyyyyyyyyyyyyyyyyyyyyyyyyyyyyyyyyyyyyyyyyyyyyyyyyyyyyyyyyyyyyyyyyyyyyyyyyyyyyyyyyyyyyyyyyyyyyyyyyyyyyyyyyyyyyyyyyyyyyyyyyyyyyyyyyyyyyyyyyyyyyyyyyyyyyyyyyyyyyyyyyyyyyyyyyyyyyyyyyyyyyyyyyyyyyyyyyyyyyyyyyyyyyyyyyyyyyyyyyyyyyyyyyyyyyyyyyyyyyyyyyyyyyyyyyyyyyyyyyyyyyyyyyyyyyyyyyyyyyyyyyyyyyyyyyyyyyyyyyyyyyyyyyyyyyyyyyyyyyyyyyyyyyyyyyyyyyyyyyyyyyyyyyyyyyyyyyyyyyyyyyyyyyyyyyyyyyyyyyyyyyyyyyyyyyyyyyyyyyyyyyyyyyyyyyyyyyyyyyyyyyyyyyyyyyyyyyyyyyyyyyyyyyyyyyyyyyyyyyyyyyyyyyyyyyyyyyyyyyyyyyyyyyyyyyyyyyyyyyyyyyyyyyyyyyyyyyyyyyyyyyyyyyyyyyyyyyyyyyyyyyyyyyyyyyyyyyyyyyyyyyyyyyyyyyyyyyyyyyyyyyyyyyyyyyyyyyyyyyyyyyyyyyyyyyyyyyyyyyyyyyyyyyyyyyyyyyyyyyyyyyyyyyyyyyyyyyyyyyyyyyyyyyyyyyyyyyyyyyyyyyyyyyyyyyyyyyyyyyyyyyyyyyyyyyyyyyyyyyyyyyyyyyyyyyyyyyyyyyyyyyyyyyyyyyyyyyyyyyyyyyyyyyyyyyyyyyyyyyyyyyyyyyyyyyyyyyyyyyyyyyyyyyyyyyyyyyyyyyyyyyyyyyyyyyyyyyyyyyyyyyyyyyyyyyyyyyyyyyyyyyyyyyyyyyyyyy',
key xxxxxxxxxxxxxxxxxxxxxxxxxxxxxxxxxxxxxxxxxxxxxxxxxxxxxxxxxxxx0008 (f08) comment 'yyyyyyyyyyyyyyyyyyyyyyyyyyyyyyyyyyyyyyyyyyyyyyyyyyyyyyyyyyyyyyyyyyyyyyyyyyyyyyyyyyyyyyyyyyyyyyyyyyyyyyyyyyyyyyyyyyyyyyyyyyyyyyyyyyyyyyyyyyyyyyyyyyyyyyyyyyyyyyyyyyyyyyyyyyyyyyyyyyyyyyyyyyyyyyyyyyyyyyyyyyyyyyyyyyyyyyyyyyyyyyyyyyyyyyyyyyyyyyyyyyyyyyyyyyyyyyyyyyyyyyyyyyyyyyyyyyyyyyyyyyyyyyyyyyyyyyyyyyyyyyyyyyyyyyyyyyyyyyyyyyyyyyyyyyyyyyyyyyyyyyyyyyyyyyyyyyyyyyyyyyyyyyyyyyyyyyyyyyyyyyyyyyyyyyyyyyyyyyyyyyyyyyyyyyyyyyyyyyyyyyyyyyyyyyyyyyyyyyyyyyyyyyyyyyyyyyyyyyyyyyyyyyyyyyyyyyyyyyyyyyyyyyyyyyyyyyyyyyyyyyyyyyyyyyyyyyyyyyyyyyyyyyyyyyyyyyyyyyyyyyyyyyyyyyyyyyyyyyyyyyyyyyyyyyyyyyyyyyyyyyyyyyyyyyyyyyyyyyyyyyyyyyyyyyyyyyyyyyyyyyyyyyyyyyyyyyyyyyyyyyyyyyyyyyyyyyyyyyyyyyyyyyyyyyyyyyyyyyyyyyyyyyyyyyyyyyyyyyyyyyyyyyyyyyyyyyyyyyyyyyyyyyyyyyyyyyyyyyyyyyyyyyyyyyyyyyyyyyyyyyyyyyyyyyyyyyyyyyyyyyyyyyyyyyyyyyyyyyyyyyyyyyyyyyyyyyyyyyyyyyyyyyyyyyyyyyyyyyyyyyyyyyyyyyyyyyyyyyyyyyyyyyyyyyyyyyyyyyyyyyyyyyyyyyyyyyyyyyyyyyyyyyyyyyyyyyyyyyyyyyyyyyyyyyyyyyyyyyyyyyyyyyyyyyyyyyyy',
key xxxxxxxxxxxxxxxxxxxxxxxxxxxxxxxxxxxxxxxxxxxxxxxxxxxxxxxxxxxx0009 (f09) comment 'yyyyyyyyyyyyyyyyyyyyyyyyyyyyyyyyyyyyyyyyyyyyyyyyyyyyyyyyyyyyyyyyyyyyyyyyyyyyyyyyyyyyyyyyyyyyyyyyyyyyyyyyyyyyyyyyyyyyyyyyyyyyyyyyyyyyyyyyyyyyyyyyyyyyyyyyyyyyyyyyyyyyyyyyyyyyyyyyyyyyyyyyyyyyyyyyyyyyyyyyyyyyyyyyyyyyyyyyyyyyyyyyyyyyyyyyyyyyyyyyyyyyyyyyyyyyyyyyyyyyyyyyyyyyyyyyyyyyyyyyyyyyyyyyyyyyyyyyyyyyyyyyyyyyyyyyyyyyyyyyyyyyyyyyyyyyyyyyyyyyyyyyyyyyyyyyyyyyyyyyyyyyyyyyyyyyyyyyyyyyyyyyyyyyyyyyyyyyyyyyyyyyyyyyyyyyyyyyyyyyyyyyyyyyyyyyyyyyyyyyyyyyyyyyyyyyyyyyyyyyyyyyyyyyyyyyyyyyyyyyyyyyyyyyyyyyyyyyyyyyyyyyyyyyyyyyyyyyyyyyyyyyyyyyyyyyyyyyyyyyyyyyyyyyyyyyyyyyyyyyyyyyyyyyyyyyyyyyyyyyyyyyyyyyyyyyyyyyyyyyyyyyyyyyyyyyyyyyyyyyyyyyyyyyyyyyyyyyyyyyyyyyyyyyyyyyyyyyyyyyyyyyyyyyyyyyyyyyyyyyyyyyyyyyyyyyyyyyyyyyyyyyyyyyyyyyyyyyyyyyyyyyyyyyyyyyyyyyyyyyyyyyyyyyyyyyyyyyyyyyyyyyyyyyyyyyyyyyyyyyyyyyyyyyyyyyyyyyyyyyyyyyyyyyyyyyyyyyyyyyyyyyyyyyyyyyyyyyyyyyyyyyyyyyyyyyyyyyyyyyyyyyyyyyyyyyyyyyyyyyyyyyyyyyyyyyyyyyyyyyyyyyyyyyyyyyyyyyyyyyyyyyyyyyyyyyyyyyyyyyyyyyyyyyyyyyyyyy',
key xxxxxxxxxxxxxxxxxxxxxxxxxxxxxxxxxxxxxxxxxxxxxxxxxxxxxxxxxxxx0010 (f10) comment 'yyyyyyyyyyyyyyyyyyyyyyyyyyyyyyyyyyyyyyyyyyyyyyyyyyyyyyyyyyyyyyyyyyyyyyyyyyyyyyyyyyyyyyyyyyyyyyyyyyyyyyyyyyyyyyyyyyyyyyyyyyyyyyyyyyyyyyyyyyyyyyyyyyyyyyyyyyyyyyyyyyyyyyyyyyyyyyyyyyyyyyyyyyyyyyyyyyyyyyyyyyyyyyyyyyyyyyyyyyyyyyyyyyyyyyyyyyyyyyyyyyyyyyyyyyyyyyyyyyyyyyyyyyyyyyyyyyyyyyyyyyyyyyyyyyyyyyyyyyyyyyyyyyyyyyyyyyyyyyyyyyyyyyyyyyyyyyyyyyyyyyyyyyyyyyyyyyyyyyyyyyyyyyyyyyyyyyyyyyyyyyyyyyyyyyyyyyyyyyyyyyyyyyyyyyyyyyyyyyyyyyyyyyyyyyyyyyyyyyyyyyyyyyyyyyyyyyyyyyyyyyyyyyyyyyyyyyyyyyyyyyyyyyyyyyyyyyyyyyyyyyyyyyyyyyyyyyyyyyyyyyyyyyyyyyyyyyyyyyyyyyyyyyyyyyyyyyyyyyyyyyyyyyyyyyyyyyyyyyyyyyyyyyyyyyyyyyyyyyyyyyyyyyyyyyyyyyyyyyyyyyyyyyyyyyyyyyyyyyyyyyyyyyyyyyyyyyyyyyyyyyyyyyyyyyyyyyyyyyyyyyyyyyyyyyyyyyyyyyyyyyyyyyyyyyyyyyyyyyyyyyyyyyyyyyyyyyyyyyyyyyyyyyyyyyyyyyyyyyyyyyyyyyyyyyyyyyyyyyyyyyyyyyyyyyyyyyyyyyyyyyyyyyyyyyyyyyyyyyyyyyyyyyyyyyyyyyyyyyyyyyyyyyyyyyyyyyyyyyyyyyyyyyyyyyyyyyyyyyyyyyyyyyyyyyyyyyyyyyyyyyyyyyyyyyyyyyyyyyyyyyyyyyyyyyyyyyyyyyyyyyyyyyyyyyyyyyyy',
key xxxxxxxxxxxxxxxxxxxxxxxxxxxxxxxxxxxxxxxxxxxxxxxxxxxxxxxxxxxx0011 (f11) comment 'yyyyyyyyyyyyyyyyyyyyyyyyyyyyyyyyyyyyyyyyyyyyyyyyyyyyyyyyyyyyyyyyyyyyyyyyyyyyyyyyyyyyyyyyyyyyyyyyyyyyyyyyyyyyyyyyyyyyyyyyyyyyyyyyyyyyyyyyyyyyyyyyyyyyyyyyyyyyyyyyyyyyyyyyyyyyyyyyyyyyyyyyyyyyyyyyyyyyyyyyyyyyyyyyyyyyyyyyyyyyyyyyyyyyyyyyyyyyyyyyyyyyyyyyyyyyyyyyyyyyyyyyyyyyyyyyyyyyyyyyyyyyyyyyyyyyyyyyyyyyyyyyyyyyyyyyyyyyyyyyyyyyyyyyyyyyyyyyyyyyyyyyyyyyyyyyyyyyyyyyyyyyyyyyyyyyyyyyyyyyyyyyyyyyyyyyyyyyyyyyyyyyyyyyyyyyyyyyyyyyyyyyyyyyyyyyyyyyyyyyyyyyyyyyyyyyyyyyyyyyyyyyyyyyyyyyyyyyyyyyyyyyyyyyyyyyyyyyyyyyyyyyyyyyyyyyyyyyyyyyyyyyyyyyyyyyyyyyyyyyyyyyyyyyyyyyyyyyyyyyyyyyyyyyyyyyyyyyyyyyyyyyyyyyyyyyyyyyyyyyyyyyyyyyyyyyyyyyyyyyyyyyyyyyyyyyyyyyyyyyyyyyyyyyyyyyyyyyyyyyyyyyyyyyyyyyyyyyyyyyyyyyyyyyyyyyyyyyyyyyyyyyyyyyyyyyyyyyyyyyyyyyyyyyyyyyyyyyyyyyyyyyyyyyyyyyyyyyyyyyyyyyyyyyyyyyyyyyyyyyyyyyyyyyyyyyyyyyyyyyyyyyyyyyyyyyyyyyyyyyyyyyyyyyyyyyyyyyyyyyyyyyyyyyyyyyyyyyyyyyyyyyyyyyyyyyyyyyyyyyyyyyyyyyyyyyyyyyyyyyyyyyyyyyyyyyyyyyyyyyyyyyyyyyyyyyyyyyyyyyyyyyyyyyyyyyyyyy',
key xxxxxxxxxxxxxxxxxxxxxxxxxxxxxxxxxxxxxxxxxxxxxxxxxxxxxxxxxxxx0012 (f12) comment 'yyyyyyyyyyyyyyyyyyyyyyyyyyyyyyyyyyyyyyyyyyyyyyyyyyyyyyyyyyyyyyyyyyyyyyyyyyyyyyyyyyyyyyyyyyyyyyyyyyyyyyyyyyyyyyyyyyyyyyyyyyyyyyyyyyyyyyyyyyyyyyyyyyyyyyyyyyyyyyyyyyyyyyyyyyyyyyyyyyyyyyyyyyyyyyyyyyyyyyyyyyyyyyyyyyyyyyyyyyyyyyyyyyyyyyyyyyyyyyyyyyyyyyyyyyyyyyyyyyyyyyyyyyyyyyyyyyyyyyyyyyyyyyyyyyyyyyyyyyyyyyyyyyyyyyyyyyyyyyyyyyyyyyyyyyyyyyyyyyyyyyyyyyyyyyyyyyyyyyyyyyyyyyyyyyyyyyyyyyyyyyyyyyyyyyyyyyyyyyyyyyyyyyyyyyyyyyyyyyyyyyyyyyyyyyyyyyyyyyyyyyyyyyyyyyyyyyyyyyyyyyyyyyyyyyyyyyyyyyyyyyyyyyyyyyyyyyyyyyyyyyyyyyyyyyyyyyyyyyyyyyyyyyyyyyyyyyyyyyyyyyyyyyyyyyyyyyyyyyyyyyyyyyyyyyyyyyyyyyyyyyyyyyyyyyyyyyyyyyyyyyyyyyyyyyyyyyyyyyyyyyyyyyyyyyyyyyyyyyyyyyyyyyyyyyyyyyyyyyyyyyyyyyyyyyyyyyyyyyyyyyyyyyyyyyyyyyyyyyyyyyyyyyyyyyyyyyyyyyyyyyyyyyyyyyyyyyyyyyyyyyyyyyyyyyyyyyyyyyyyyyyyyyyyyyyyyyyyyyyyyyyyyyyyyyyyyyyyyyyyyyyyyyyyyyyyyyyyyyyyyyyyyyyyyyyyyyyyyyyyyyyyyyyyyyyyyyyyyyyyyyyyyyyyyyyyyyyyyyyyyyyyyyyyyyyyyyyyyyyyyyyyyyyyyyyyyyyyyyyyyyyyyyyyyyyyyyyyyyyyyyyyyyyyyyyyyyyy',
key xxxxxxxxxxxxxxxxxxxxxxxxxxxxxxxxxxxxxxxxxxxxxxxxxxxxxxxxxxxx0013 (f13) comment 'yyyyyyyyyyyyyyyyyyyyyyyyyyyyyyyyyyyyyyyyyyyyyyyyyyyyyyyyyyyyyyyyyyyyyyyyyyyyyyyyyyyyyyyyyyyyyyyyyyyyyyyyyyyyyyyyyyyyyyyyyyyyyyyyyyyyyyyyyyyyyyyyyyyyyyyyyyyyyyyyyyyyyyyyyyyyyyyyyyyyyyyyyyyyyyyyyyyyyyyyyyyyyyyyyyyyyyyyyyyyyyyyyyyyyyyyyyyyyyyyyyyyyyyyyyyyyyyyyyyyyyyyyyyyyyyyyyyyyyyyyyyyyyyyyyyyyyyyyyyyyyyyyyyyyyyyyyyyyyyyyyyyyyyyyyyyyyyyyyyyyyyyyyyyyyyyyyyyyyyyyyyyyyyyyyyyyyyyyyyyyyyyyyyyyyyyyyyyyyyyyyyyyyyyyyyyyyyyyyyyyyyyyyyyyyyyyyyyyyyyyyyyyyyyyyyyyyyyyyyyyyyyyyyyyyyyyyyyyyyyyyyyyyyyyyyyyyyyyyyyyyyyyyyyyyyyyyyyyyyyyyyyyyyyyyyyyyyyyyyyyyyyyyyyyyyyyyyyyyyyyyyyyyyyyyyyyyyyyyyyyyyyyyyyyyyyyyyyyyyyyyyyyyyyyyyyyyyyyyyyyyyyyyyyyyyyyyyyyyyyyyyyyyyyyyyyyyyyyyyyyyyyyyyyyyyyyyyyyyyyyyyyyyyyyyyyyyyyyyyyyyyyyyyyyyyyyyyyyyyyyyyyyyyyyyyyyyyyyyyyyyyyyyyyyyyyyyyyyyyyyyyyyyyyyyyyyyyyyyyyyyyyyyyyyyyyyyyyyyyyyyyyyyyyyyyyyyyyyyyyyyyyyyyyyyyyyyyyyyyyyyyyyyyyyyyyyyyyyyyyyyyyyyyyyyyyyyyyyyyyyyyyyyyyyyyyyyyyyyyyyyyyyyyyyyyyyyyyyyyyyyyyyyyyyyyyyyyyyyyyyyyyyyyyyyyyyyyy',
key xxxxxxxxxxxxxxxxxxxxxxxxxxxxxxxxxxxxxxxxxxxxxxxxxxxxxxxxxxxx0014 (f14) comment 'yyyyyyyyyyyyyyyyyyyyyyyyyyyyyyyyyyyyyyyyyyyyyyyyyyyyyyyyyyyyyyyyyyyyyyyyyyyyyyyyyyyyyyyyyyyyyyyyyyyyyyyyyyyyyyyyyyyyyyyyyyyyyyyyyyyyyyyyyyyyyyyyyyyyyyyyyyyyyyyyyyyyyyyyyyyyyyyyyyyyyyyyyyyyyyyyyyyyyyyyyyyyyyyyyyyyyyyyyyyyyyyyyyyyyyyyyyyyyyyyyyyyyyyyyyyyyyyyyyyyyyyyyyyyyyyyyyyyyyyyyyyyyyyyyyyyyyyyyyyyyyyyyyyyyyyyyyyyyyyyyyyyyyyyyyyyyyyyyyyyyyyyyyyyyyyyyyyyyyyyyyyyyyyyyyyyyyyyyyyyyyyyyyyyyyyyyyyyyyyyyyyyyyyyyyyyyyyyyyyyyyyyyyyyyyyyyyyyyyyyyyyyyyyyyyyyyyyyyyyyyyyyyyyyyyyyyyyyyyyyyyyyyyyyyyyyyyyyyyyyyyyyyyyyyyyyyyyyyyyyyyyyyyyyyyyyyyyyyyyyyyyyyyyyyyyyyyyyyyyyyyyyyyyyyyyyyyyyyyyyyyyyyyyyyyyyyyyyyyyyyyyyyyyyyyyyyyyyyyyyyyyyyyyyyyyyyyyyyyyyyyyyyyyyyyyyyyyyyyyyyyyyyyyyyyyyyyyyyyyyyyyyyyyyyyyyyyyyyyyyyyyyyyyyyyyyyyyyyyyyyyyyyyyyyyyyyyyyyyyyyyyyyyyyyyyyyyyyyyyyyyyyyyyyyyyyyyyyyyyyyyyyyyyyyyyyyyyyyyyyyyyyyyyyyyyyyyyyyyyyyyyyyyyyyyyyyyyyyyyyyyyyyyyyyyyyyyyyyyyyyyyyyyyyyyyyyyyyyyyyyyyyyyyyyyyyyyyyyyyyyyyyyyyyyyyyyyyyyyyyyyyyyyyyyyyyyyyyyyyyyyyyyyyyyyyyyyyy',
key xxxxxxxxxxxxxxxxxxxxxxxxxxxxxxxxxxxxxxxxxxxxxxxxxxxxxxxxxxxx0015 (f15) comment 'yyyyyyyyyyyyyyyyyyyyyyyyyyyyyyyyyyyyyyyyyyyyyyyyyyyyyyyyyyyyyyyyyyyyyyyyyyyyyyyyyyyyyyyyyyyyyyyyyyyyyyyyyyyyyyyyyyyyyyyyyyyyyyyyyyyyyyyyyyyyyyyyyyyyyyyyyyyyyyyyyyyyyyyyyyyyyyyyyyyyyyyyyyyyyyyyyyyyyyyyyyyyyyyyyyyyyyyyyyyyyyyyyyyyyyyyyyyyyyyyyyyyyyyyyyyyyyyyyyyyyyyyyyyyyyyyyyyyyyyyyyyyyyyyyyyyyyyyyyyyyyyyyyyyyyyyyyyyyyyyyyyyyyyyyyyyyyyyyyyyyyyyyyyyyyyyyyyyyyyyyyyyyyyyyyyyyyyyyyyyyyyyyyyyyyyyyyyyyyyyyyyyyyyyyyyyyyyyyyyyyyyyyyyyyyyyyyyyyyyyyyyyyyyyyyyyyyyyyyyyyyyyyyyyyyyyyyyyyyyyyyyyyyyyyyyyyyyyyyyyyyyyyyyyyyyyyyyyyyyyyyyyyyyyyyyyyyyyyyyyyyyyyyyyyyyyyyyyyyyyyyyyyyyyyyyyyyyyyyyyyyyyyyyyyyyyyyyyyyyyyyyyyyyyyyyyyyyyyyyyyyyyyyyyyyyyyyyyyyyyyyyyyyyyyyyyyyyyyyyyyyyyyyyyyyyyyyyyyyyyyyyyyyyyyyyyyyyyyyyyyyyyyyyyyyyyyyyyyyyyyyyyyyyyyyyyyyyyyyyyyyyyyyyyyyyyyyyyyyyyyyyyyyyyyyyyyyyyyyyyyyyyyyyyyyyyyyyyyyyyyyyyyyyyyyyyyyyyyyyyyyyyyyyyyyyyyyyyyyyyyyyyyyyyyyyyyyyyyyyyyyyyyyyyyyyyyyyyyyyyyyyyyyyyyyyyyyyyyyyyyyyyyyyyyyyyyyyyyyyyyyyyyyyyyyyyyyyyyyyyyyyyyyyyyyyyyyyy',
key xxxxxxxxxxxxxxxxxxxxxxxxxxxxxxxxxxxxxxxxxxxxxxxxxxxxxxxxxxxx0016 (f16) comment 'yyyyyyyyyyyyyyyyyyyyyyyyyyyyyyyyyyyyyyyyyyyyyyyyyyyyyyyyyyyyyyyyyyyyyyyyyyyyyyyyyyyyyyyyyyyyyyyyyyyyyyyyyyyyyyyyyyyyyyyyyyyyyyyyyyyyyyyyyyyyyyyyyyyyyyyyyyyyyyyyyyyyyyyyyyyyyyyyyyyyyyyyyyyyyyyyyyyyyyyyyyyyyyyyyyyyyyyyyyyyyyyyyyyyyyyyyyyyyyyyyyyyyyyyyyyyyyyyyyyyyyyyyyyyyyyyyyyyyyyyyyyyyyyyyyyyyyyyyyyyyyyyyyyyyyyyyyyyyyyyyyyyyyyyyyyyyyyyyyyyyyyyyyyyyyyyyyyyyyyyyyyyyyyyyyyyyyyyyyyyyyyyyyyyyyyyyyyyyyyyyyyyyyyyyyyyyyyyyyyyyyyyyyyyyyyyyyyyyyyyyyyyyyyyyyyyyyyyyyyyyyyyyyyyyyyyyyyyyyyyyyyyyyyyyyyyyyyyyyyyyyyyyyyyyyyyyyyyyyyyyyyyyyyyyyyyyyyyyyyyyyyyyyyyyyyyyyyyyyyyyyyyyyyyyyyyyyyyyyyyyyyyyyyyyyyyyyyyyyyyyyyyyyyyyyyyyyyyyyyyyyyyyyyyyyyyyyyyyyyyyyyyyyyyyyyyyyyyyyyyyyyyyyyyyyyyyyyyyyyyyyyyyyyyyyyyyyyyyyyyyyyyyyyyyyyyyyyyyyyyyyyyyyyyyyyyyyyyyyyyyyyyyyyyyyyyyyyyyyyyyyyyyyyyyyyyyyyyyyyyyyyyyyyyyyyyyyyyyyyyyyyyyyyyyyyyyyyyyyyyyyyyyyyyyyyyyyyyyyyyyyyyyyyyyyyyyyyyyyyyyyyyyyyyyyyyyyyyyyyyyyyyyyyyyyyyyyyyyyyyyyyyyyyyyyyyyyyyyyyyyyyyyyyyyyyyyyyyyyyyyyyyyyyyyyyyyyyy',
key xxxxxxxxxxxxxxxxxxxxxxxxxxxxxxxxxxxxxxxxxxxxxxxxxxxxxxxxxxxx0017 (f17) comment 'yyyyyyyyyyyyyyyyyyyyyyyyyyyyyyyyyyyyyyyyyyyyyyyyyyyyyyyyyyyyyyyyyyyyyyyyyyyyyyyyyyyyyyyyyyyyyyyyyyyyyyyyyyyyyyyyyyyyyyyyyyyyyyyyyyyyyyyyyyyyyyyyyyyyyyyyyyyyyyyyyyyyyyyyyyyyyyyyyyyyyyyyyyyyyyyyyyyyyyyyyyyyyyyyyyyyyyyyyyyyyyyyyyyyyyyyyyyyyyyyyyyyyyyyyyyyyyyyyyyyyyyyyyyyyyyyyyyyyyyyyyyyyyyyyyyyyyyyyyyyyyyyyyyyyyyyyyyyyyyyyyyyyyyyyyyyyyyyyyyyyyyyyyyyyyyyyyyyyyyyyyyyyyyyyyyyyyyyyyyyyyyyyyyyyyyyyyyyyyyyyyyyyyyyyyyyyyyyyyyyyyyyyyyyyyyyyyyyyyyyyyyyyyyyyyyyyyyyyyyyyyyyyyyyyyyyyyyyyyyyyyyyyyyyyyyyyyyyyyyyyyyyyyyyyyyyyyyyyyyyyyyyyyyyyyyyyyyyyyyyyyyyyyyyyyyyyyyyyyyyyyyyyyyyyyyyyyyyyyyyyyyyyyyyyyyyyyyyyyyyyyyyyyyyyyyyyyyyyyyyyyyyyyyyyyyyyyyyyyyyyyyyyyyyyyyyyyyyyyyyyyyyyyyyyyyyyyyyyyyyyyyyyyyyyyyyyyyyyyyyyyyyyyyyyyyyyyyyyyyyyyyyyyyyyyyyyyyyyyyyyyyyyyyyyyyyyyyyyyyyyyyyyyyyyyyyyyyyyyyyyyyyyyyyyyyyyyyyyyyyyyyyyyyyyyyyyyyyyyyyyyyyyyyyyyyyyyyyyyyyyyyyyyyyyyyyyyyyyyyyyyyyyyyyyyyyyyyyyyyyyyyyyyyyyyyyyyyyyyyyyyyyyyyyyyyyyyyyyyyyyyyyyyyyyyyyyyyyyyyyyyyyyyyyyyyyyyyy',
key xxxxxxxxxxxxxxxxxxxxxxxxxxxxxxxxxxxxxxxxxxxxxxxxxxxxxxxxxxxx0018 (f18) comment 'yyyyyyyyyyyyyyyyyyyyyyyyyyyyyyyyyyyyyyyyyyyyyyyyyyyyyyyyyyyyyyyyyyyyyyyyyyyyyyyyyyyyyyyyyyyyyyyyyyyyyyyyyyyyyyyyyyyyyyyyyyyyyyyyyyyyyyyyyyyyyyyyyyyyyyyyyyyyyyyyyyyyyyyyyyyyyyyyyyyyyyyyyyyyyyyyyyyyyyyyyyyyyyyyyyyyyyyyyyyyyyyyyyyyyyyyyyyyyyyyyyyyyyyyyyyyyyyyyyyyyyyyyyyyyyyyyyyyyyyyyyyyyyyyyyyyyyyyyyyyyyyyyyyyyyyyyyyyyyyyyyyyyyyyyyyyyyyyyyyyyyyyyyyyyyyyyyyyyyyyyyyyyyyyyyyyyyyyyyyyyyyyyyyyyyyyyyyyyyyyyyyyyyyyyyyyyyyyyyyyyyyyyyyyyyyyyyyyyyyyyyyyyyyyyyyyyyyyyyyyyyyyyyyyyyyyyyyyyyyyyyyyyyyyyyyyyyyyyyyyyyyyyyyyyyyyyyyyyyyyyyyyyyyyyyyyyyyyyyyyyyyyyyyyyyyyyyyyyyyyyyyyyyyyyyyyyyyyyyyyyyyyyyyyyyyyyyyyyyyyyyyyyyyyyyyyyyyyyyyyyyyyyyyyyyyyyyyyyyyyyyyyyyyyyyyyyyyyyyyyyyyyyyyyyyyyyyyyyyyyyyyyyyyyyyyyyyyyyyyyyyyyyyyyyyyyyyyyyyyyyyyyyyyyyyyyyyyyyyyyyyyyyyyyyyyyyyyyyyyyyyyyyyyyyyyyyyyyyyyyyyyyyyyyyyyyyyyyyyyyyyyyyyyyyyyyyyyyyyyyyyyyyyyyyyyyyyyyyyyyyyyyyyyyyyyyyyyyyyyyyyyyyyyyyyyyyyyyyyyyyyyyyyyyyyyyyyyyyyyyyyyyyyyyyyyyyyyyyyyyyyyyyyyyyyyyyyyyyyyyyyyyyyyyyyyyyyyy',
key xxxxxxxxxxxxxxxxxxxxxxxxxxxxxxxxxxxxxxxxxxxxxxxxxxxxxxxxxxxx0019 (f19) comment 'yyyyyyyyyyyyyyyyyyyyyyyyyyyyyyyyyyyyyyyyyyyyyyyyyyyyyyyyyyyyyyyyyyyyyyyyyyyyyyyyyyyyyyyyyyyyyyyyyyyyyyyyyyyyyyyyyyyyyyyyyyyyyyyyyyyyyyyyyyyyyyyyyyyyyyyyyyyyyyyyyyyyyyyyyyyyyyyyyyyyyyyyyyyyyyyyyyyyyyyyyyyyyyyyyyyyyyyyyyyyyyyyyyyyyyyyyyyyyyyyyyyyyyyyyyyyyyyyyyyyyyyyyyyyyyyyyyyyyyyyyyyyyyyyyyyyyyyyyyyyyyyyyyyyyyyyyyyyyyyyyyyyyyyyyyyyyyyyyyyyyyyyyyyyyyyyyyyyyyyyyyyyyyyyyyyyyyyyyyyyyyyyyyyyyyyyyyyyyyyyyyyyyyyyyyyyyyyyyyyyyyyyyyyyyyyyyyyyyyyyyyyyyyyyyyyyyyyyyyyyyyyyyyyyyyyyyyyyyyyyyyyyyyyyyyyyyyyyyyyyyyyyyyyyyyyyyyyyyyyyyyyyyyyyyyyyyyyyyyyyyyyyyyyyyyyyyyyyyyyyyyyyyyyyyyyyyyyyyyyyyyyyyyyyyyyyyyyyyyyyyyyyyyyyyyyyyyyyyyyyyyyyyyyyyyyyyyyyyyyyyyyyyyyyyyyyyyyyyyyyyyyyyyyyyyyyyyyyyyyyyyyyyyyyyyyyyyyyyyyyyyyyyyyyyyyyyyyyyyyyyyyyyyyyyyyyyyyyyyyyyyyyyyyyyyyyyyyyyyyyyyyyyyyyyyyyyyyyyyyyyyyyyyyyyyyyyyyyyyyyyyyyyyyyyyyyyyyyyyyyyyyyyyyyyyyyyyyyyyyyyyyyyyyyyyyyyyyyyyyyyyyyyyyyyyyyyyyyyyyyyyyyyyyyyyyyyyyyyyyyyyyyyyyyyyyyyyyyyyyyyyyyyyyyyyyyyyyyyyyyyyyyyyyyyyyyyyyy',
key xxxxxxxxxxxxxxxxxxxxxxxxxxxxxxxxxxxxxxxxxxxxxxxxxxxxxxxxxxxx0020 (f20) comment 'yyyyyyyyyyyyyyyyyyyyyyyyyyyyyyyyyyyyyyyyyyyyyyyyyyyyyyyyyyyyyyyyyyyyyyyyyyyyyyyyyyyyyyyyyyyyyyyyyyyyyyyyyyyyyyyyyyyyyyyyyyyyyyyyyyyyyyyyyyyyyyyyyyyyyyyyyyyyyyyyyyyyyyyyyyyyyyyyyyyyyyyyyyyyyyyyyyyyyyyyyyyyyyyyyyyyyyyyyyyyyyyyyyyyyyyyyyyyyyyyyyyyyyyyyyyyyyyyyyyyyyyyyyyyyyyyyyyyyyyyyyyyyyyyyyyyyyyyyyyyyyyyyyyyyyyyyyyyyyyyyyyyyyyyyyyyyyyyyyyyyyyyyyyyyyyyyyyyyyyyyyyyyyyyyyyyyyyyyyyyyyyyyyyyyyyyyyyyyyyyyyyyyyyyyyyyyyyyyyyyyyyyyyyyyyyyyyyyyyyyyyyyyyyyyyyyyyyyyyyyyyyyyyyyyyyyyyyyyyyyyyyyyyyyyyyyyyyyyyyyyyyyyyyyyyyyyyyyyyyyyyyyyyyyyyyyyyyyyyyyyyyyyyyyyyyyyyyyyyyyyyyyyyyyyyyyyyyyyyyyyyyyyyyyyyyyyyyyyyyyyyyyyyyyyyyyyyyyyyyyyyyyyyyyyyyyyyyyyyyyyyyyyyyyyyyyyyyyyyyyyyyyyyyyyyyyyyyyyyyyyyyyyyyyyyyyyyyyyyyyyyyyyyyyyyyyyyyyyyyyyyyyyyyyyyyyyyyyyyyyyyyyyyyyyyyyyyyyyyyyyyyyyyyyyyyyyyyyyyyyyyyyyyyyyyyyyyyyyyyyyyyyyyyyyyyyyyyyyyyyyyyyyyyyyyyyyyyyyyyyyyyyyyyyyyyyyyyyyyyyyyyyyyyyyyyyyyyyyyyyyyyyyyyyyyyyyyyyyyyyyyyyyyyyyyyyyyyyyyyyyyyyyyyyyyyyyyyyyyyyyyyyyyyyyyyyyyyy',
key xxxxxxxxxxxxxxxxxxxxxxxxxxxxxxxxxxxxxxxxxxxxxxxxxxxxxxxxxxxx0021 (f21) comment 'yyyyyyyyyyyyyyyyyyyyyyyyyyyyyyyyyyyyyyyyyyyyyyyyyyyyyyyyyyyyyyyyyyyyyyyyyyyyyyyyyyyyyyyyyyyyyyyyyyyyyyyyyyyyyyyyyyyyyyyyyyyyyyyyyyyyyyyyyyyyyyyyyyyyyyyyyyyyyyyyyyyyyyyyyyyyyyyyyyyyyyyyyyyyyyyyyyyyyyyyyyyyyyyyyyyyyyyyyyyyyyyyyyyyyyyyyyyyyyyyyyyyyyyyyyyyyyyyyyyyyyyyyyyyyyyyyyyyyyyyyyyyyyyyyyyyyyyyyyyyyyyyyyyyyyyyyyyyyyyyyyyyyyyyyyyyyyyyyyyyyyyyyyyyyyyyyyyyyyyyyyyyyyyyyyyyyyyyyyyyyyyyyyyyyyyyyyyyyyyyyyyyyyyyyyyyyyyyyyyyyyyyyyyyyyyyyyyyyyyyyyyyyyyyyyyyyyyyyyyyyyyyyyyyyyyyyyyyyyyyyyyyyyyyyyyyyyyyyyyyyyyyyyyyyyyyyyyyyyyyyyyyyyyyyyyyyyyyyyyyyyyyyyyyyyyyyyyyyyyyyyyyyyyyyyyyyyyyyyyyyyyyyyyyyyyyyyyyyyyyyyyyyyyyyyyyyyyyyyyyyyyyyyyyyyyyyyyyyyyyyyyyyyyyyyyyyyyyyyyyyyyyyyyyyyyyyyyyyyyyyyyyyyyyyyyyyyyyyyyyyyyyyyyyyyyyyyyyyyyyyyyyyyyyyyyyyyyyyyyyyyyyyyyyyyyyyyyyyyyyyyyyyyyyyyyyyyyyyyyyyyyyyyyyyyyyyyyyyyyyyyyyyyyyyyyyyyyyyyyyyyyyyyyyyyyyyyyyyyyyyyyyyyyyyyyyyyyyyyyyyyyyyyyyyyyyyyyyyyyyyyyyyyyyyyyyyyyyyyyyyyyyyyyyyyyyyyyyyyyyyyyyyyyyyyyyyyyyyyyyyyyyyyyyyyyyyyyy',
key xxxxxxxxxxxxxxxxxxxxxxxxxxxxxxxxxxxxxxxxxxxxxxxxxxxxxxxxxxxx0022 (f22) comment 'yyyyyyyyyyyyyyyyyyyyyyyyyyyyyyyyyyyyyyyyyyyyyyyyyyyyyyyyyyyyyyyyyyyyyyyyyyyyyyyyyyyyyyyyyyyyyyyyyyyyyyyyyyyyyyyyyyyyyyyyyyyyyyyyyyyyyyyyyyyyyyyyyyyyyyyyyyyyyyyyyyyyyyyyyyyyyyyyyyyyyyyyyyyyyyyyyyyyyyyyyyyyyyyyyyyyyyyyyyyyyyyyyyyyyyyyyyyyyyyyyyyyyyyyyyyyyyyyyyyyyyyyyyyyyyyyyyyyyyyyyyyyyyyyyyyyyyyyyyyyyyyyyyyyyyyyyyyyyyyyyyyyyyyyyyyyyyyyyyyyyyyyyyyyyyyyyyyyyyyyyyyyyyyyyyyyyyyyyyyyyyyyyyyyyyyyyyyyyyyyyyyyyyyyyyyyyyyyyyyyyyyyyyyyyyyyyyyyyyyyyyyyyyyyyyyyyyyyyyyyyyyyyyyyyyyyyyyyyyyyyyyyyyyyyyyyyyyyyyyyyyyyyyyyyyyyyyyyyyyyyyyyyyyyyyyyyyyyyyyyyyyyyyyyyyyyyyyyyyyyyyyyyyyyyyyyyyyyyyyyyyyyyyyyyyyyyyyyyyyyyyyyyyyyyyyyyyyyyyyyyyyyyyyyyyyyyyyyyyyyyyyyyyyyyyyyyyyyyyyyyyyyyyyyyyyyyyyyyyyyyyyyyyyyyyyyyyyyyyyyyyyyyyyyyyyyyyyyyyyyyyyyyyyyyyyyyyyyyyyyyyyyyyyyyyyyyyyyyyyyyyyyyyyyyyyyyyyyyyyyyyyyyyyyyyyyyyyyyyyyyyyyyyyyyyyyyyyyyyyyyyyyyyyyyyyyyyyyyyyyyyyyyyyyyyyyyyyyyyyyyyyyyyyyyyyyyyyyyyyyyyyyyyyyyyyyyyyyyyyyyyyyyyyyyyyyyyyyyyyyyyyyyyyyyyyyyyyyyyyyyyyyyyyyyyyyyyyy',
key xxxxxxxxxxxxxxxxxxxxxxxxxxxxxxxxxxxxxxxxxxxxxxxxxxxxxxxxxxxx0023 (f23) comment 'yyyyyyyyyyyyyyyyyyyyyyyyyyyyyyyyyyyyyyyyyyyyyyyyyyyyyyyyyyyyyyyyyyyyyyyyyyyyyyyyyyyyyyyyyyyyyyyyyyyyyyyyyyyyyyyyyyyyyyyyyyyyyyyyyyyyyyyyyyyyyyyyyyyyyyyyyyyyyyyyyyyyyyyyyyyyyyyyyyyyyyyyyyyyyyyyyyyyyyyyyyyyyyyyyyyyyyyyyyyyyyyyyyyyyyyyyyyyyyyyyyyyyyyyyyyyyyyyyyyyyyyyyyyyyyyyyyyyyyyyyyyyyyyyyyyyyyyyyyyyyyyyyyyyyyyyyyyyyyyyyyyyyyyyyyyyyyyyyyyyyyyyyyyyyyyyyyyyyyyyyyyyyyyyyyyyyyyyyyyyyyyyyyyyyyyyyyyyyyyyyyyyyyyyyyyyyyyyyyyyyyyyyyyyyyyyyyyyyyyyyyyyyyyyyyyyyyyyyyyyyyyyyyyyyyyyyyyyyyyyyyyyyyyyyyyyyyyyyyyyyyyyyyyyyyyyyyyyyyyyyyyyyyyyyyyyyyyyyyyyyyyyyyyyyyyyyyyyyyyyyyyyyyyyyyyyyyyyyyyyyyyyyyyyyyyyyyyyyyyyyyyyyyyyyyyyyyyyyyyyyyyyyyyyyyyyyyyyyyyyyyyyyyyyyyyyyyyyyyyyyyyyyyyyyyyyyyyyyyyyyyyyyyyyyyyyyyyyyyyyyyyyyyyyyyyyyyyyyyyyyyyyyyyyyyyyyyyyyyyyyyyyyyyyyyyyyyyyyyyyyyyyyyyyyyyyyyyyyyyyyyyyyyyyyyyyyyyyyyyyyyyyyyyyyyyyyyyyyyyyyyyyyyyyyyyyyyyyyyyyyyyyyyyyyyyyyyyyyyyyyyyyyyyyyyyyyyyyyyyyyyyyyyyyyyyyyyyyyyyyyyyyyyyyyyyyyyyyyyyyyyyyyyyyyyyyyyyyyyyyyyyyyyyyyyyyyyyy',
key xxxxxxxxxxxxxxxxxxxxxxxxxxxxxxxxxxxxxxxxxxxxxxxxxxxxxxxxxxxx0024 (f24) comment 'yyyyyyyyyyyyyyyyyyyyyyyyyyyyyyyyyyyyyyyyyyyyyyyyyyyyyyyyyyyyyyyyyyyyyyyyyyyyyyyyyyyyyyyyyyyyyyyyyyyyyyyyyyyyyyyyyyyyyyyyyyyyyyyyyyyyyyyyyyyyyyyyyyyyyyyyyyyyyyyyyyyyyyyyyyyyyyyyyyyyyyyyyyyyyyyyyyyyyyyyyyyyyyyyyyyyyyyyyyyyyyyyyyyyyyyyyyyyyyyyyyyyyyyyyyyyyyyyyyyyyyyyyyyyyyyyyyyyyyyyyyyyyyyyyyyyyyyyyyyyyyyyyyyyyyyyyyyyyyyyyyyyyyyyyyyyyyyyyyyyyyyyyyyyyyyyyyyyyyyyyyyyyyyyyyyyyyyyyyyyyyyyyyyyyyyyyyyyyyyyyyyyyyyyyyyyyyyyyyyyyyyyyyyyyyyyyyyyyyyyyyyyyyyyyyyyyyyyyyyyyyyyyyyyyyyyyyyyyyyyyyyyyyyyyyyyyyyyyyyyyyyyyyyyyyyyyyyyyyyyyyyyyyyyyyyyyyyyyyyyyyyyyyyyyyyyyyyyyyyyyyyyyyyyyyyyyyyyyyyyyyyyyyyyyyyyyyyyyyyyyyyyyyyyyyyyyyyyyyyyyyyyyyyyyyyyyyyyyyyyyyyyyyyyyyyyyyyyyyyyyyyyyyyyyyyyyyyyyyyyyyyyyyyyyyyyyyyyyyyyyyyyyyyyyyyyyyyyyyyyyyyyyyyyyyyyyyyyyyyyyyyyyyyyyyyyyyyyyyyyyyyyyyyyyyyyyyyyyyyyyyyyyyyyyyyyyyyyyyyyyyyyyyyyyyyyyyyyyyyyyyyyyyyyyyyyyyyyyyyyyyyyyyyyyyyyyyyyyyyyyyyyyyyyyyyyyyyyyyyyyyyyyyyyyyyyyyyyyyyyyyyyyyyyyyyyyyyyyyyyyyyyyyyyyyyyyyyyyyyyyyyyyyyyyyyyyyyy',
key xxxxxxxxxxxxxxxxxxxxxxxxxxxxxxxxxxxxxxxxxxxxxxxxxxxxxxxxxxxx0025 (f25) comment 'yyyyyyyyyyyyyyyyyyyyyyyyyyyyyyyyyyyyyyyyyyyyyyyyyyyyyyyyyyyyyyyyyyyyyyyyyyyyyyyyyyyyyyyyyyyyyyyyyyyyyyyyyyyyyyyyyyyyyyyyyyyyyyyyyyyyyyyyyyyyyyyyyyyyyyyyyyyyyyyyyyyyyyyyyyyyyyyyyyyyyyyyyyyyyyyyyyyyyyyyyyyyyyyyyyyyyyyyyyyyyyyyyyyyyyyyyyyyyyyyyyyyyyyyyyyyyyyyyyyyyyyyyyyyyyyyyyyyyyyyyyyyyyyyyyyyyyyyyyyyyyyyyyyyyyyyyyyyyyyyyyyyyyyyyyyyyyyyyyyyyyyyyyyyyyyyyyyyyyyyyyyyyyyyyyyyyyyyyyyyyyyyyyyyyyyyyyyyyyyyyyyyyyyyyyyyyyyyyyyyyyyyyyyyyyyyyyyyyyyyyyyyyyyyyyyyyyyyyyyyyyyyyyyyyyyyyyyyyyyyyyyyyyyyyyyyyyyyyyyyyyyyyyyyyyyyyyyyyyyyyyyyyyyyyyyyyyyyyyyyyyyyyyyyyyyyyyyyyyyyyyyyyyyyyyyyyyyyyyyyyyyyyyyyyyyyyyyyyyyyyyyyyyyyyyyyyyyyyyyyyyyyyyyyyyyyyyyyyyyyyyyyyyyyyyyyyyyyyyyyyyyyyyyyyyyyyyyyyyyyyyyyyyyyyyyyyyyyyyyyyyyyyyyyyyyyyyyyyyyyyyyyyyyyyyyyyyyyyyyyyyyyyyyyyyyyyyyyyyyyyyyyyyyyyyyyyyyyyyyyyyyyyyyyyyyyyyyyyyyyyyyyyyyyyyyyyyyyyyyyyyyyyyyyyyyyyyyyyyyyyyyyyyyyyyyyyyyyyyyyyyyyyyyyyyyyyyyyyyyyyyyyyyyyyyyyyyyyyyyyyyyyyyyyyyyyyyyyyyyyyyyyyyyyyyyyyyyyyyyyyyyyyyyyyyyyyyyy',
key xxxxxxxxxxxxxxxxxxxxxxxxxxxxxxxxxxxxxxxxxxxxxxxxxxxxxxxxxxxx0026 (f26) comment 'yyyyyyyyyyyyyyyyyyyyyyyyyyyyyyyyyyyyyyyyyyyyyyyyyyyyyyyyyyyyyyyyyyyyyyyyyyyyyyyyyyyyyyyyyyyyyyyyyyyyyyyyyyyyyyyyyyyyyyyyyyyyyyyyyyyyyyyyyyyyyyyyyyyyyyyyyyyyyyyyyyyyyyyyyyyyyyyyyyyyyyyyyyyyyyyyyyyyyyyyyyyyyyyyyyyyyyyyyyyyyyyyyyyyyyyyyyyyyyyyyyyyyyyyyyyyyyyyyyyyyyyyyyyyyyyyyyyyyyyyyyyyyyyyyyyyyyyyyyyyyyyyyyyyyyyyyyyyyyyyyyyyyyyyyyyyyyyyyyyyyyyyyyyyyyyyyyyyyyyyyyyyyyyyyyyyyyyyyyyyyyyyyyyyyyyyyyyyyyyyyyyyyyyyyyyyyyyyyyyyyyyyyyyyyyyyyyyyyyyyyyyyyyyyyyyyyyyyyyyyyyyyyyyyyyyyyyyyyyyyyyyyyyyyyyyyyyyyyyyyyyyyyyyyyyyyyyyyyyyyyyyyyyyyyyyyyyyyyyyyyyyyyyyyyyyyyyyyyyyyyyyyyyyyyyyyyyyyyyyyyyyyyyyyyyyyyyyyyyyyyyyyyyyyyyyyyyyyyyyyyyyyyyyyyyyyyyyyyyyyyyyyyyyyyyyyyyyyyyyyyyyyyyyyyyyyyyyyyyyyyyyyyyyyyyyyyyyyyyyyyyyyyyyyyyyyyyyyyyyyyyyyyyyyyyyyyyyyyyyyyyyyyyyyyyyyyyyyyyyyyyyyyyyyyyyyyyyyyyyyyyyyyyyyyyyyyyyyyyyyyyyyyyyyyyyyyyyyyyyyyyyyyyyyyyyyyyyyyyyyyyyyyyyyyyyyyyyyyyyyyyyyyyyyyyyyyyyyyyyyyyyyyyyyyyyyyyyyyyyyyyyyyyyyyyyyyyyyyyyyyyyyyyyyyyyyyyyyyyyyyyyyyyyyyyyyyyyy',
key xxxxxxxxxxxxxxxxxxxxxxxxxxxxxxxxxxxxxxxxxxxxxxxxxxxxxxxxxxxx0027 (f27) comment 'yyyyyyyyyyyyyyyyyyyyyyyyyyyyyyyyyyyyyyyyyyyyyyyyyyyyyyyyyyyyyyyyyyyyyyyyyyyyyyyyyyyyyyyyyyyyyyyyyyyyyyyyyyyyyyyyyyyyyyyyyyyyyyyyyyyyyyyyyyyyyyyyyyyyyyyyyyyyyyyyyyyyyyyyyyyyyyyyyyyyyyyyyyyyyyyyyyyyyyyyyyyyyyyyyyyyyyyyyyyyyyyyyyyyyyyyyyyyyyyyyyyyyyyyyyyyyyyyyyyyyyyyyyyyyyyyyyyyyyyyyyyyyyyyyyyyyyyyyyyyyyyyyyyyyyyyyyyyyyyyyyyyyyyyyyyyyyyyyyyyyyyyyyyyyyyyyyyyyyyyyyyyyyyyyyyyyyyyyyyyyyyyyyyyyyyyyyyyyyyyyyyyyyyyyyyyyyyyyyyyyyyyyyyyyyyyyyyyyyyyyyyyyyyyyyyyyyyyyyyyyyyyyyyyyyyyyyyyyyyyyyyyyyyyyyyyyyyyyyyyyyyyyyyyyyyyyyyyyyyyyyyyyyyyyyyyyyyyyyyyyyyyyyyyyyyyyyyyyyyyyyyyyyyyyyyyyyyyyyyyyyyyyyyyyyyyyyyyyyyyyyyyyyyyyyyyyyyyyyyyyyyyyyyyyyyyyyyyyyyyyyyyyyyyyyyyyyyyyyyyyyyyyyyyyyyyyyyyyyyyyyyyyyyyyyyyyyyyyyyyyyyyyyyyyyyyyyyyyyyyyyyyyyyyyyyyyyyyyyyyyyyyyyyyyyyyyyyyyyyyyyyyyyyyyyyyyyyyyyyyyyyyyyyyyyyyyyyyyyyyyyyyyyyyyyyyyyyyyyyyyyyyyyyyyyyyyyyyyyyyyyyyyyyyyyyyyyyyyyyyyyyyyyyyyyyyyyyyyyyyyyyyyyyyyyyyyyyyyyyyyyyyyyyyyyyyyyyyyyyyyyyyyyyyyyyyyyyyyyyyyyyyyyyyyyyyyyyy',
key xxxxxxxxxxxxxxxxxxxxxxxxxxxxxxxxxxxxxxxxxxxxxxxxxxxxxxxxxxxx0028 (f28) comment 'yyyyyyyyyyyyyyyyyyyyyyyyyyyyyyyyyyyyyyyyyyyyyyyyyyyyyyyyyyyyyyyyyyyyyyyyyyyyyyyyyyyyyyyyyyyyyyyyyyyyyyyyyyyyyyyyyyyyyyyyyyyyyyyyyyyyyyyyyyyyyyyyyyyyyyyyyyyyyyyyyyyyyyyyyyyyyyyyyyyyyyyyyyyyyyyyyyyyyyyyyyyyyyyyyyyyyyyyyyyyyyyyyyyyyyyyyyyyyyyyyyyyyyyyyyyyyyyyyyyyyyyyyyyyyyyyyyyyyyyyyyyyyyyyyyyyyyyyyyyyyyyyyyyyyyyyyyyyyyyyyyyyyyyyyyyyyyyyyyyyyyyyyyyyyyyyyyyyyyyyyyyyyyyyyyyyyyyyyyyyyyyyyyyyyyyyyyyyyyyyyyyyyyyyyyyyyyyyyyyyyyyyyyyyyyyyyyyyyyyyyyyyyyyyyyyyyyyyyyyyyyyyyyyyyyyyyyyyyyyyyyyyyyyyyyyyyyyyyyyyyyyyyyyyyyyyyyyyyyyyyyyyyyyyyyyyyyyyyyyyyyyyyyyyyyyyyyyyyyyyyyyyyyyyyyyyyyyyyyyyyyyyyyyyyyyyyyyyyyyyyyyyyyyyyyyyyyyyyyyyyyyyyyyyyyyyyyyyyyyyyyyyyyyyyyyyyyyyyyyyyyyyyyyyyyyyyyyyyyyyyyyyyyyyyyyyyyyyyyyyyyyyyyyyyyyyyyyyyyyyyyyyyyyyyyyyyyyyyyyyyyyyyyyyyyyyyyyyyyyyyyyyyyyyyyyyyyyyyyyyyyyyyyyyyyyyyyyyyyyyyyyyyyyyyyyyyyyyyyyyyyyyyyyyyyyyyyyyyyyyyyyyyyyyyyyyyyyyyyyyyyyyyyyyyyyyyyyyyyyyyyyyyyyyyyyyyyyyyyyyyyyyyyyyyyyyyyyyyyyyyyyyyyyyyyyyyyyyyyyyyyyyyyyyyyyyyyyy',
key xxxxxxxxxxxxxxxxxxxxxxxxxxxxxxxxxxxxxxxxxxxxxxxxxxxxxxxxxxxx0029 (f29) comment 'yyyyyyyyyyyyyyyyyyyyyyyyyyyyyyyyyyyyyyyyyyyyyyyyyyyyyyyyyyyyyyyyyyyyyyyyyyyyyyyyyyyyyyyyyyyyyyyyyyyyyyyyyyyyyyyyyyyyyyyyyyyyyyyyyyyyyyyyyyyyyyyyyyyyyyyyyyyyyyyyyyyyyyyyyyyyyyyyyyyyyyyyyyyyyyyyyyyyyyyyyyyyyyyyyyyyyyyyyyyyyyyyyyyyyyyyyyyyyyyyyyyyyyyyyyyyyyyyyyyyyyyyyyyyyyyyyyyyyyyyyyyyyyyyyyyyyyyyyyyyyyyyyyyyyyyyyyyyyyyyyyyyyyyyyyyyyyyyyyyyyyyyyyyyyyyyyyyyyyyyyyyyyyyyyyyyyyyyyyyyyyyyyyyyyyyyyyyyyyyyyyyyyyyyyyyyyyyyyyyyyyyyyyyyyyyyyyyyyyyyyyyyyyyyyyyyyyyyyyyyyyyyyyyyyyyyyyyyyyyyyyyyyyyyyyyyyyyyyyyyyyyyyyyyyyyyyyyyyyyyyyyyyyyyyyyyyyyyyyyyyyyyyyyyyyyyyyyyyyyyyyyyyyyyyyyyyyyyyyyyyyyyyyyyyyyyyyyyyyyyyyyyyyyyyyyyyyyyyyyyyyyyyyyyyyyyyyyyyyyyyyyyyyyyyyyyyyyyyyyyyyyyyyyyyyyyyyyyyyyyyyyyyyyyyyyyyyyyyyyyyyyyyyyyyyyyyyyyyyyyyyyyyyyyyyyyyyyyyyyyyyyyyyyyyyyyyyyyyyyyyyyyyyyyyyyyyyyyyyyyyyyyyyyyyyyyyyyyyyyyyyyyyyyyyyyyyyyyyyyyyyyyyyyyyyyyyyyyyyyyyyyyyyyyyyyyyyyyyyyyyyyyyyyyyyyyyyyyyyyyyyyyyyyyyyyyyyyyyyyyyyyyyyyyyyyyyyyyyyyyyyyyyyyyyyyyyyyyyyyyyyyyyyyyyyyyyyyy',
key xxxxxxxxxxxxxxxxxxxxxxxxxxxxxxxxxxxxxxxxxxxxxxxxxxxxxxxxxxxx0030 (f30) comment 'yyyyyyyyyyyyyyyyyyyyyyyyyyyyyyyyyyyyyyyyyyyyyyyyyyyyyyyyyyyyyyyyyyyyyyyyyyyyyyyyyyyyyyyyyyyyyyyyyyyyyyyyyyyyyyyyyyyyyyyyyyyyyyyyyyyyyyyyyyyyyyyyyyyyyyyyyyyyyyyyyyyyyyyyyyyyyyyyyyyyyyyyyyyyyyyyyyyyyyyyyyyyyyyyyyyyyyyyyyyyyyyyyyyyyyyyyyyyyyyyyyyyyyyyyyyyyyyyyyyyyyyyyyyyyyyyyyyyyyyyyyyyyyyyyyyyyyyyyyyyyyyyyyyyyyyyyyyyyyyyyyyyyyyyyyyyyyyyyyyyyyyyyyyyyyyyyyyyyyyyyyyyyyyyyyyyyyyyyyyyyyyyyyyyyyyyyyyyyyyyyyyyyyyyyyyyyyyyyyyyyyyyyyyyyyyyyyyyyyyyyyyyyyyyyyyyyyyyyyyyyyyyyyyyyyyyyyyyyyyyyyyyyyyyyyyyyyyyyyyyyyyyyyyyyyyyyyyyyyyyyyyyyyyyyyyyyyyyyyyyyyyyyyyyyyyyyyyyyyyyyyyyyyyyyyyyyyyyyyyyyyyyyyyyyyyyyyyyyyyyyyyyyyyyyyyyyyyyyyyyyyyyyyyyyyyyyyyyyyyyyyyyyyyyyyyyyyyyyyyyyyyyyyyyyyyyyyyyyyyyyyyyyyyyyyyyyyyyyyyyyyyyyyyyyyyyyyyyyyyyyyyyyyyyyyyyyyyyyyyyyyyyyyyyyyyyyyyyyyyyyyyyyyyyyyyyyyyyyyyyyyyyyyyyyyyyyyyyyyyyyyyyyyyyyyyyyyyyyyyyyyyyyyyyyyyyyyyyyyyyyyyyyyyyyyyyyyyyyyyyyyyyyyyyyyyyyyyyyyyyyyyyyyyyyyyyyyyyyyyyyyyyyyyyyyyyyyyyyyyyyyyyyyyyyyyyyyyyyyyyyyyyyyyyyyyyyyyy',
key xxxxxxxxxxxxxxxxxxxxxxxxxxxxxxxxxxxxxxxxxxxxxxxxxxxxxxxxxxxx0031 (f31) comment 'yyyyyyyyyyyyyyyyyyyyyyyyyyyyyyyyyyyyyyyyyyyyyyyyyyyyyyyyyyyyyyyyyyyyyyyyyyyyyyyyyyyyyyyyyyyyyyyyyyyyyyyyyyyyyyyyyyyyyyyyyyyyyyyyyyyyyyyyyyyyyyyyyyyyyyyyyyyyyyyyyyyyyyyyyyyyyyyyyyyyyyyyyyyyyyyyyyyyyyyyyyyyyyyyyyyyyyyyyyyyyyyyyyyyyyyyyyyyyyyyyyyyyyyyyyyyyyyyyyyyyyyyyyyyyyyyyyyyyyyyyyyyyyyyyyyyyyyyyyyyyyyyyyyyyyyyyyyyyyyyyyyyyyyyyyyyyyyyyyyyyyyyyyyyyyyyyyyyyyyyyyyyyyyyyyyyyyyyyyyyyyyyyyyyyyyyyyyyyyyyyyyyyyyyyyyyyyyyyyyyyyyyyyyyyyyyyyyyyyyyyyyyyyyyyyyyyyyyyyyyyyyyyyyyyyyyyyyyyyyyyyyyyyyyyyyyyyyyyyyyyyyyyyyyyyyyyyyyyyyyyyyyyyyyyyyyyyyyyyyyyyyyyyyyyyyyyyyyyyyyyyyyyyyyyyyyyyyyyyyyyyyyyyyyyyyyyyyyyyyyyyyyyyyyyyyyyyyyyyyyyyyyyyyyyyyyyyyyyyyyyyyyyyyyyyyyyyyyyyyyyyyyyyyyyyyyyyyyyyyyyyyyyyyyyyyyyyyyyyyyyyyyyyyyyyyyyyyyyyyyyyyyyyyyyyyyyyyyyyyyyyyyyyyyyyyyyyyyyyyyyyyyyyyyyyyyyyyyyyyyyyyyyyyyyyyyyyyyyyyyyyyyyyyyyyyyyyyyyyyyyyyyyyyyyyyyyyyyyyyyyyyyyyyyyyyyyyyyyyyyyyyyyyyyyyyyyyyyyyyyyyyyyyyyyyyyyyyyyyyyyyyyyyyyyyyyyyyyyyyyyyyyyyyyyyyyyyyyyyyyyyyyyyyyyyyyyyyy',
key xxxxxxxxxxxxxxxxxxxxxxxxxxxxxxxxxxxxxxxxxxxxxxxxxxxxxxxxxxxx0032 (f32) comment 'yyyyyyyyyyyyyyyyyyyyyyyyyyyyyyyyyyyyyyyyyyyyyyyyyyyyyyyyyyyyyyyyyyyyyyyyyyyyyyyyyyyyyyyyyyyyyyyyyyyyyyyyyyyyyyyyyyyyyyyyyyyyyyyyyyyyyyyyyyyyyyyyyyyyyyyyyyyyyyyyyyyyyyyyyyyyyyyyyyyyyyyyyyyyyyyyyyyyyyyyyyyyyyyyyyyyyyyyyyyyyyyyyyyyyyyyyyyyyyyyyyyyyyyyyyyyyyyyyyyyyyyyyyyyyyyyyyyyyyyyyyyyyyyyyyyyyyyyyyyyyyyyyyyyyyyyyyyyyyyyyyyyyyyyyyyyyyyyyyyyyyyyyyyyyyyyyyyyyyyyyyyyyyyyyyyyyyyyyyyyyyyyyyyyyyyyyyyyyyyyyyyyyyyyyyyyyyyyyyyyyyyyyyyyyyyyyyyyyyyyyyyyyyyyyyyyyyyyyyyyyyyyyyyyyyyyyyyyyyyyyyyyyyyyyyyyyyyyyyyyyyyyyyyyyyyyyyyyyyyyyyyyyyyyyyyyyyyyyyyyyyyyyyyyyyyyyyyyyyyyyyyyyyyyyyyyyyyyyyyyyyyyyyyyyyyyyyyyyyyyyyyyyyyyyyyyyyyyyyyyyyyyyyyyyyyyyyyyyyyyyyyyyyyyyyyyyyyyyyyyyyyyyyyyyyyyyyyyyyyyyyyyyyyyyyyyyyyyyyyyyyyyyyyyyyyyyyyyyyyyyyyyyyyyyyyyyyyyyyyyyyyyyyyyyyyyyyyyyyyyyyyyyyyyyyyyyyyyyyyyyyyyyyyyyyyyyyyyyyyyyyyyyyyyyyyyyyyyyyyyyyyyyyyyyyyyyyyyyyyyyyyyyyyyyyyyyyyyyyyyyyyyyyyyyyyyyyyyyyyyyyyyyyyyyyyyyyyyyyyyyyyyyyyyyyyyyyyyyyyyyyyyyyyyyyyyyyyyyyyyyyyyyyyyyyyyyyyy',
key xxxxxxxxxxxxxxxxxxxxxxxxxxxxxxxxxxxxxxxxxxxxxxxxxxxxxxxxxxxx0033 (f33) comment 'yyyyyyyyyyyyyyyyyyyyyyyyyyyyyyyyyyyyyyyyyyyyyyyyyyyyyyyyyyyyyyyyyyyyyyyyyyyyyyyyyyyyyyyyyyyyyyyyyyyyyyyyyyyyyyyyyyyyyyyyyyyyyyyyyyyyyyyyyyyyyyyyyyyyyyyyyyyyyyyyyyyyyyyyyyyyyyyyyyyyyyyyyyyyyyyyyyyyyyyyyyyyyyyyyyyyyyyyyyyyyyyyyyyyyyyyyyyyyyyyyyyyyyyyyyyyyyyyyyyyyyyyyyyyyyyyyyyyyyyyyyyyyyyyyyyyyyyyyyyyyyyyyyyyyyyyyyyyyyyyyyyyyyyyyyyyyyyyyyyyyyyyyyyyyyyyyyyyyyyyyyyyyyyyyyyyyyyyyyyyyyyyyyyyyyyyyyyyyyyyyyyyyyyyyyyyyyyyyyyyyyyyyyyyyyyyyyyyyyyyyyyyyyyyyyyyyyyyyyyyyyyyyyyyyyyyyyyyyyyyyyyyyyyyyyyyyyyyyyyyyyyyyyyyyyyyyyyyyyyyyyyyyyyyyyyyyyyyyyyyyyyyyyyyyyyyyyyyyyyyyyyyyyyyyyyyyyyyyyyyyyyyyyyyyyyyyyyyyyyyyyyyyyyyyyyyyyyyyyyyyyyyyyyyyyyyyyyyyyyyyyyyyyyyyyyyyyyyyyyyyyyyyyyyyyyyyyyyyyyyyyyyyyyyyyyyyyyyyyyyyyyyyyyyyyyyyyyyyyyyyyyyyyyyyyyyyyyyyyyyyyyyyyyyyyyyyyyyyyyyyyyyyyyyyyyyyyyyyyyyyyyyyyyyyyyyyyyyyyyyyyyyyyyyyyyyyyyyyyyyyyyyyyyyyyyyyyyyyyyyyyyyyyyyyyyyyyyyyyyyyyyyyyyyyyyyyyyyyyyyyyyyyyyyyyyyyyyyyyyyyyyyyyyyyyyyyyyyyyyyyyyyyyyyyyyyyyyyyyyyyyyyyyyyyyyyyyyy',
key xxxxxxxxxxxxxxxxxxxxxxxxxxxxxxxxxxxxxxxxxxxxxxxxxxxxxxxxxxxx0034 (f34) comment 'yyyyyyyyyyyyyyyyyyyyyyyyyyyyyyyyyyyyyyyyyyyyyyyyyyyyyyyyyyyyyyyyyyyyyyyyyyyyyyyyyyyyyyyyyyyyyyyyyyyyyyyyyyyyyyyyyyyyyyyyyyyyyyyyyyyyyyyyyyyyyyyyyyyyyyyyyyyyyyyyyyyyyyyyyyyyyyyyyyyyyyyyyyyyyyyyyyyyyyyyyyyyyyyyyyyyyyyyyyyyyyyyyyyyyyyyyyyyyyyyyyyyyyyyyyyyyyyyyyyyyyyyyyyyyyyyyyyyyyyyyyyyyyyyyyyyyyyyyyyyyyyyyyyyyyyyyyyyyyyyyyyyyyyyyyyyyyyyyyyyyyyyyyyyyyyyyyyyyyyyyyyyyyyyyyyyyyyyyyyyyyyyyyyyyyyyyyyyyyyyyyyyyyyyyyyyyyyyyyyyyyyyyyyyyyyyyyyyyyyyyyyyyyyyyyyyyyyyyyyyyyyyyyyyyyyyyyyyyyyyyyyyyyyyyyyyyyyyyyyyyyyyyyyyyyyyyyyyyyyyyyyyyyyyyyyyyyyyyyyyyyyyyyyyyyyyyyyyyyyyyyyyyyyyyyyyyyyyyyyyyyyyyyyyyyyyyyyyyyyyyyyyyyyyyyyyyyyyyyyyyyyyyyyyyyyyyyyyyyyyyyyyyyyyyyyyyyyyyyyyyyyyyyyyyyyyyyyyyyyyyyyyyyyyyyyyyyyyyyyyyyyyyyyyyyyyyyyyyyyyyyyyyyyyyyyyyyyyyyyyyyyyyyyyyyyyyyyyyyyyyyyyyyyyyyyyyyyyyyyyyyyyyyyyyyyyyyyyyyyyyyyyyyyyyyyyyyyyyyyyyyyyyyyyyyyyyyyyyyyyyyyyyyyyyyyyyyyyyyyyyyyyyyyyyyyyyyyyyyyyyyyyyyyyyyyyyyyyyyyyyyyyyyyyyyyyyyyyyyyyyyyyyyyyyyyyyyyyyyyyyyyyyyyyyyyyyyyy',
key xxxxxxxxxxxxxxxxxxxxxxxxxxxxxxxxxxxxxxxxxxxxxxxxxxxxxxxxxxxx0035 (f35) comment 'yyyyyyyyyyyyyyyyyyyyyyyyyyyyyyyyyyyyyyyyyyyyyyyyyyyyyyyyyyyyyyyyyyyyyyyyyyyyyyyyyyyyyyyyyyyyyyyyyyyyyyyyyyyyyyyyyyyyyyyyyyyyyyyyyyyyyyyyyyyyyyyyyyyyyyyyyyyyyyyyyyyyyyyyyyyyyyyyyyyyyyyyyyyyyyyyyyyyyyyyyyyyyyyyyyyyyyyyyyyyyyyyyyyyyyyyyyyyyyyyyyyyyyyyyyyyyyyyyyyyyyyyyyyyyyyyyyyyyyyyyyyyyyyyyyyyyyyyyyyyyyyyyyyyyyyyyyyyyyyyyyyyyyyyyyyyyyyyyyyyyyyyyyyyyyyyyyyyyyyyyyyyyyyyyyyyyyyyyyyyyyyyyyyyyyyyyyyyyyyyyyyyyyyyyyyyyyyyyyyyyyyyyyyyyyyyyyyyyyyyyyyyyyyyyyyyyyyyyyyyyyyyyyyyyyyyyyyyyyyyyyyyyyyyyyyyyyyyyyyyyyyyyyyyyyyyyyyyyyyyyyyyyyyyyyyyyyyyyyyyyyyyyyyyyyyyyyyyyyyyyyyyyyyyyyyyyyyyyyyyyyyyyyyyyyyyyyyyyyyyyyyyyyyyyyyyyyyyyyyyyyyyyyyyyyyyyyyyyyyyyyyyyyyyyyyyyyyyyyyyyyyyyyyyyyyyyyyyyyyyyyyyyyyyyyyyyyyyyyyyyyyyyyyyyyyyyyyyyyyyyyyyyyyyyyyyyyyyyyyyyyyyyyyyyyyyyyyyyyyyyyyyyyyyyyyyyyyyyyyyyyyyyyyyyyyyyyyyyyyyyyyyyyyyyyyyyyyyyyyyyyyyyyyyyyyyyyyyyyyyyyyyyyyyyyyyyyyyyyyyyyyyyyyyyyyyyyyyyyyyyyyyyyyyyyyyyyyyyyyyyyyyyyyyyyyyyyyyyyyyyyyyyyyyyyyyyyyyyyyyyyyyyyyyyyyyyyyy',
key xxxxxxxxxxxxxxxxxxxxxxxxxxxxxxxxxxxxxxxxxxxxxxxxxxxxxxxxxxxx0036 (f36) comment 'yyyyyyyyyyyyyyyyyyyyyyyyyyyyyyyyyyyyyyyyyyyyyyyyyyyyyyyyyyyyyyyyyyyyyyyyyyyyyyyyyyyyyyyyyyyyyyyyyyyyyyyyyyyyyyyyyyyyyyyyyyyyyyyyyyyyyyyyyyyyyyyyyyyyyyyyyyyyyyyyyyyyyyyyyyyyyyyyyyyyyyyyyyyyyyyyyyyyyyyyyyyyyyyyyyyyyyyyyyyyyyyyyyyyyyyyyyyyyyyyyyyyyyyyyyyyyyyyyyyyyyyyyyyyyyyyyyyyyyyyyyyyyyyyyyyyyyyyyyyyyyyyyyyyyyyyyyyyyyyyyyyyyyyyyyyyyyyyyyyyyyyyyyyyyyyyyyyyyyyyyyyyyyyyyyyyyyyyyyyyyyyyyyyyyyyyyyyyyyyyyyyyyyyyyyyyyyyyyyyyyyyyyyyyyyyyyyyyyyyyyyyyyyyyyyyyyyyyyyyyyyyyyyyyyyyyyyyyyyyyyyyyyyyyyyyyyyyyyyyyyyyyyyyyyyyyyyyyyyyyyyyyyyyyyyyyyyyyyyyyyyyyyyyyyyyyyyyyyyyyyyyyyyyyyyyyyyyyyyyyyyyyyyyyyyyyyyyyyyyyyyyyyyyyyyyyyyyyyyyyyyyyyyyyyyyyyyyyyyyyyyyyyyyyyyyyyyyyyyyyyyyyyyyyyyyyyyyyyyyyyyyyyyyyyyyyyyyyyyyyyyyyyyyyyyyyyyyyyyyyyyyyyyyyyyyyyyyyyyyyyyyyyyyyyyyyyyyyyyyyyyyyyyyyyyyyyyyyyyyyyyyyyyyyyyyyyyyyyyyyyyyyyyyyyyyyyyyyyyyyyyyyyyyyyyyyyyyyyyyyyyyyyyyyyyyyyyyyyyyyyyyyyyyyyyyyyyyyyyyyyyyyyyyyyyyyyyyyyyyyyyyyyyyyyyyyyyyyyyyyyyyyyyyyyyyyyyyyyyyyyyyyyyyyyyyyyyyy',
key xxxxxxxxxxxxxxxxxxxxxxxxxxxxxxxxxxxxxxxxxxxxxxxxxxxxxxxxxxxx0037 (f37) comment 'yyyyyyyyyyyyyyyyyyyyyyyyyyyyyyyyyyyyyyyyyyyyyyyyyyyyyyyyyyyyyyyyyyyyyyyyyyyyyyyyyyyyyyyyyyyyyyyyyyyyyyyyyyyyyyyyyyyyyyyyyyyyyyyyyyyyyyyyyyyyyyyyyyyyyyyyyyyyyyyyyyyyyyyyyyyyyyyyyyyyyyyyyyyyyyyyyyyyyyyyyyyyyyyyyyyyyyyyyyyyyyyyyyyyyyyyyyyyyyyyyyyyyyyyyyyyyyyyyyyyyyyyyyyyyyyyyyyyyyyyyyyyyyyyyyyyyyyyyyyyyyyyyyyyyyyyyyyyyyyyyyyyyyyyyyyyyyyyyyyyyyyyyyyyyyyyyyyyyyyyyyyyyyyyyyyyyyyyyyyyyyyyyyyyyyyyyyyyyyyyyyyyyyyyyyyyyyyyyyyyyyyyyyyyyyyyyyyyyyyyyyyyyyyyyyyyyyyyyyyyyyyyyyyyyyyyyyyyyyyyyyyyyyyyyyyyyyyyyyyyyyyyyyyyyyyyyyyyyyyyyyyyyyyyyyyyyyyyyyyyyyyyyyyyyyyyyyyyyyyyyyyyyyyyyyyyyyyyyyyyyyyyyyyyyyyyyyyyyyyyyyyyyyyyyyyyyyyyyyyyyyyyyyyyyyyyyyyyyyyyyyyyyyyyyyyyyyyyyyyyyyyyyyyyyyyyyyyyyyyyyyyyyyyyyyyyyyyyyyyyyyyyyyyyyyyyyyyyyyyyyyyyyyyyyyyyyyyyyyyyyyyyyyyyyyyyyyyyyyyyyyyyyyyyyyyyyyyyyyyyyyyyyyyyyyyyyyyyyyyyyyyyyyyyyyyyyyyyyyyyyyyyyyyyyyyyyyyyyyyyyyyyyyyyyyyyyyyyyyyyyyyyyyyyyyyyyyyyyyyyyyyyyyyyyyyyyyyyyyyyyyyyyyyyyyyyyyyyyyyyyyyyyyyyyyyyyyyyyyyyyyyyyyyyyyyyyyyy',
key xxxxxxxxxxxxxxxxxxxxxxxxxxxxxxxxxxxxxxxxxxxxxxxxxxxxxxxxxxxx0038 (f38) comment 'yyyyyyyyyyyyyyyyyyyyyyyyyyyyyyyyyyyyyyyyyyyyyyyyyyyyyyyyyyyyyyyyyyyyyyyyyyyyyyyyyyyyyyyyyyyyyyyyyyyyyyyyyyyyyyyyyyyyyyyyyyyyyyyyyyyyyyyyyyyyyyyyyyyyyyyyyyyyyyyyyyyyyyyyyyyyyyyyyyyyyyyyyyyyyyyyyyyyyyyyyyyyyyyyyyyyyyyyyyyyyyyyyyyyyyyyyyyyyyyyyyyyyyyyyyyyyyyyyyyyyyyyyyyyyyyyyyyyyyyyyyyyyyyyyyyyyyyyyyyyyyyyyyyyyyyyyyyyyyyyyyyyyyyyyyyyyyyyyyyyyyyyyyyyyyyyyyyyyyyyyyyyyyyyyyyyyyyyyyyyyyyyyyyyyyyyyyyyyyyyyyyyyyyyyyyyyyyyyyyyyyyyyyyyyyyyyyyyyyyyyyyyyyyyyyyyyyyyyyyyyyyyyyyyyyyyyyyyyyyyyyyyyyyyyyyyyyyyyyyyyyyyyyyyyyyyyyyyyyyyyyyyyyyyyyyyyyyyyyyyyyyyyyyyyyyyyyyyyyyyyyyyyyyyyyyyyyyyyyyyyyyyyyyyyyyyyyyyyyyyyyyyyyyyyyyyyyyyyyyyyyyyyyyyyyyyyyyyyyyyyyyyyyyyyyyyyyyyyyyyyyyyyyyyyyyyyyyyyyyyyyyyyyyyyyyyyyyyyyyyyyyyyyyyyyyyyyyyyyyyyyyyyyyyyyyyyyyyyyyyyyyyyyyyyyyyyyyyyyyyyyyyyyyyyyyyyyyyyyyyyyyyyyyyyyyyyyyyyyyyyyyyyyyyyyyyyyyyyyyyyyyyyyyyyyyyyyyyyyyyyyyyyyyyyyyyyyyyyyyyyyyyyyyyyyyyyyyyyyyyyyyyyyyyyyyyyyyyyyyyyyyyyyyyyyyyyyyyyyyyyyyyyyyyyyyyyyyyyyyyyyyyyyyyyyyyyyyy',
key xxxxxxxxxxxxxxxxxxxxxxxxxxxxxxxxxxxxxxxxxxxxxxxxxxxxxxxxxxxx0039 (f39) comment 'yyyyyyyyyyyyyyyyyyyyyyyyyyyyyyyyyyyyyyyyyyyyyyyyyyyyyyyyyyyyyyyyyyyyyyyyyyyyyyyyyyyyyyyyyyyyyyyyyyyyyyyyyyyyyyyyyyyyyyyyyyyyyyyyyyyyyyyyyyyyyyyyyyyyyyyyyyyyyyyyyyyyyyyyyyyyyyyyyyyyyyyyyyyyyyyyyyyyyyyyyyyyyyyyyyyyyyyyyyyyyyyyyyyyyyyyyyyyyyyyyyyyyyyyyyyyyyyyyyyyyyyyyyyyyyyyyyyyyyyyyyyyyyyyyyyyyyyyyyyyyyyyyyyyyyyyyyyyyyyyyyyyyyyyyyyyyyyyyyyyyyyyyyyyyyyyyyyyyyyyyyyyyyyyyyyyyyyyyyyyyyyyyyyyyyyyyyyyyyyyyyyyyyyyyyyyyyyyyyyyyyyyyyyyyyyyyyyyyyyyyyyyyyyyyyyyyyyyyyyyyyyyyyyyyyyyyyyyyyyyyyyyyyyyyyyyyyyyyyyyyyyyyyyyyyyyyyyyyyyyyyyyyyyyyyyyyyyyyyyyyyyyyyyyyyyyyyyyyyyyyyyyyyyyyyyyyyyyyyyyyyyyyyyyyyyyyyyyyyyyyyyyyyyyyyyyyyyyyyyyyyyyyyyyyyyyyyyyyyyyyyyyyyyyyyyyyyyyyyyyyyyyyyyyyyyyyyyyyyyyyyyyyyyyyyyyyyyyyyyyyyyyyyyyyyyyyyyyyyyyyyyyyyyyyyyyyyyyyyyyyyyyyyyyyyyyyyyyyyyyyyyyyyyyyyyyyyyyyyyyyyyyyyyyyyyyyyyyyyyyyyyyyyyyyyyyyyyyyyyyyyyyyyyyyyyyyyyyyyyyyyyyyyyyyyyyyyyyyyyyyyyyyyyyyyyyyyyyyyyyyyyyyyyyyyyyyyyyyyyyyyyyyyyyyyyyyyyyyyyyyyyyyyyyyyyyyyyyyyyyyyyyyyyyyyyyyyyy',
key xxxxxxxxxxxxxxxxxxxxxxxxxxxxxxxxxxxxxxxxxxxxxxxxxxxxxxxxxxxx0040 (f40) comment 'yyyyyyyyyyyyyyyyyyyyyyyyyyyyyyyyyyyyyyyyyyyyyyyyyyyyyyyyyyyyyyyyyyyyyyyyyyyyyyyyyyyyyyyyyyyyyyyyyyyyyyyyyyyyyyyyyyyyyyyyyyyyyyyyyyyyyyyyyyyyyyyyyyyyyyyyyyyyyyyyyyyyyyyyyyyyyyyyyyyyyyyyyyyyyyyyyyyyyyyyyyyyyyyyyyyyyyyyyyyyyyyyyyyyyyyyyyyyyyyyyyyyyyyyyyyyyyyyyyyyyyyyyyyyyyyyyyyyyyyyyyyyyyyyyyyyyyyyyyyyyyyyyyyyyyyyyyyyyyyyyyyyyyyyyyyyyyyyyyyyyyyyyyyyyyyyyyyyyyyyyyyyyyyyyyyyyyyyyyyyyyyyyyyyyyyyyyyyyyyyyyyyyyyyyyyyyyyyyyyyyyyyyyyyyyyyyyyyyyyyyyyyyyyyyyyyyyyyyyyyyyyyyyyyyyyyyyyyyyyyyyyyyyyyyyyyyyyyyyyyyyyyyyyyyyyyyyyyyyyyyyyyyyyyyyyyyyyyyyyyyyyyyyyyyyyyyyyyyyyyyyyyyyyyyyyyyyyyyyyyyyyyyyyyyyyyyyyyyyyyyyyyyyyyyyyyyyyyyyyyyyyyyyyyyyyyyyyyyyyyyyyyyyyyyyyyyyyyyyyyyyyyyyyyyyyyyyyyyyyyyyyyyyyyyyyyyyyyyyyyyyyyyyyyyyyyyyyyyyyyyyyyyyyyyyyyyyyyyyyyyyyyyyyyyyyyyyyyyyyyyyyyyyyyyyyyyyyyyyyyyyyyyyyyyyyyyyyyyyyyyyyyyyyyyyyyyyyyyyyyyyyyyyyyyyyyyyyyyyyyyyyyyyyyyyyyyyyyyyyyyyyyyyyyyyyyyyyyyyyyyyyyyyyyyyyyyyyyyyyyyyyyyyyyyyyyyyyyyyyyyyyyyyyyyyyyyyyyyyyyyyyyyyyyyyyyyyyy',
key xxxxxxxxxxxxxxxxxxxxxxxxxxxxxxxxxxxxxxxxxxxxxxxxxxxxxxxxxxxx0041 (f41) comment 'yyyyyyyyyyyyyyyyyyyyyyyyyyyyyyyyyyyyyyyyyyyyyyyyyyyyyyyyyyyyyyyyyyyyyyyyyyyyyyyyyyyyyyyyyyyyyyyyyyyyyyyyyyyyyyyyyyyyyyyyyyyyyyyyyyyyyyyyyyyyyyyyyyyyyyyyyyyyyyyyyyyyyyyyyyyyyyyyyyyyyyyyyyyyyyyyyyyyyyyyyyyyyyyyyyyyyyyyyyyyyyyyyyyyyyyyyyyyyyyyyyyyyyyyyyyyyyyyyyyyyyyyyyyyyyyyyyyyyyyyyyyyyyyyyyyyyyyyyyyyyyyyyyyyyyyyyyyyyyyyyyyyyyyyyyyyyyyyyyyyyyyyyyyyyyyyyyyyyyyyyyyyyyyyyyyyyyyyyyyyyyyyyyyyyyyyyyyyyyyyyyyyyyyyyyyyyyyyyyyyyyyyyyyyyyyyyyyyyyyyyyyyyyyyyyyyyyyyyyyyyyyyyyyyyyyyyyyyyyyyyyyyyyyyyyyyyyyyyyyyyyyyyyyyyyyyyyyyyyyyyyyyyyyyyyyyyyyyyyyyyyyyyyyyyyyyyyyyyyyyyyyyyyyyyyyyyyyyyyyyyyyyyyyyyyyyyyyyyyyyyyyyyyyyyyyyyyyyyyyyyyyyyyyyyyyyyyyyyyyyyyyyyyyyyyyyyyyyyyyyyyyyyyyyyyyyyyyyyyyyyyyyyyyyyyyyyyyyyyyyyyyyyyyyyyyyyyyyyyyyyyyyyyyyyyyyyyyyyyyyyyyyyyyyyyyyyyyyyyyyyyyyyyyyyyyyyyyyyyyyyyyyyyyyyyyyyyyyyyyyyyyyyyyyyyyyyyyyyyyyyyyyyyyyyyyyyyyyyyyyyyyyyyyyyyyyyyyyyyyyyyyyyyyyyyyyyyyyyyyyyyyyyyyyyyyyyyyyyyyyyyyyyyyyyyyyyyyyyyyyyyyyyyyyyyyyyyyyyyyyyyyyyyyyyyyyyyyy',
key xxxxxxxxxxxxxxxxxxxxxxxxxxxxxxxxxxxxxxxxxxxxxxxxxxxxxxxxxxxx0042 (f42) comment 'yyyyyyyyyyyyyyyyyyyyyyyyyyyyyyyyyyyyyyyyyyyyyyyyyyyyyyyyyyyyyyyyyyyyyyyyyyyyyyyyyyyyyyyyyyyyyyyyyyyyyyyyyyyyyyyyyyyyyyyyyyyyyyyyyyyyyyyyyyyyyyyyyyyyyyyyyyyyyyyyyyyyyyyyyyyyyyyyyyyyyyyyyyyyyyyyyyyyyyyyyyyyyyyyyyyyyyyyyyyyyyyyyyyyyyyyyyyyyyyyyyyyyyyyyyyyyyyyyyyyyyyyyyyyyyyyyyyyyyyyyyyyyyyyyyyyyyyyyyyyyyyyyyyyyyyyyyyyyyyyyyyyyyyyyyyyyyyyyyyyyyyyyyyyyyyyyyyyyyyyyyyyyyyyyyyyyyyyyyyyyyyyyyyyyyyyyyyyyyyyyyyyyyyyyyyyyyyyyyyyyyyyyyyyyyyyyyyyyyyyyyyyyyyyyyyyyyyyyyyyyyyyyyyyyyyyyyyyyyyyyyyyyyyyyyyyyyyyyyyyyyyyyyyyyyyyyyyyyyyyyyyyyyyyyyyyyyyyyyyyyyyyyyyyyyyyyyyyyyyyyyyyyyyyyyyyyyyyyyyyyyyyyyyyyyyyyyyyyyyyyyyyyyyyyyyyyyyyyyyyyyyyyyyyyyyyyyyyyyyyyyyyyyyyyyyyyyyyyyyyyyyyyyyyyyyyyyyyyyyyyyyyyyyyyyyyyyyyyyyyyyyyyyyyyyyyyyyyyyyyyyyyyyyyyyyyyyyyyyyyyyyyyyyyyyyyyyyyyyyyyyyyyyyyyyyyyyyyyyyyyyyyyyyyyyyyyyyyyyyyyyyyyyyyyyyyyyyyyyyyyyyyyyyyyyyyyyyyyyyyyyyyyyyyyyyyyyyyyyyyyyyyyyyyyyyyyyyyyyyyyyyyyyyyyyyyyyyyyyyyyyyyyyyyyyyyyyyyyyyyyyyyyyyyyyyyyyyyyyyyyyyyyyyyyyyyyyyy',
key xxxxxxxxxxxxxxxxxxxxxxxxxxxxxxxxxxxxxxxxxxxxxxxxxxxxxxxxxxxx0043 (f43) comment 'yyyyyyyyyyyyyyyyyyyyyyyyyyyyyyyyyyyyyyyyyyyyyyyyyyyyyyyyyyyyyyyyyyyyyyyyyyyyyyyyyyyyyyyyyyyyyyyyyyyyyyyyyyyyyyyyyyyyyyyyyyyyyyyyyyyyyyyyyyyyyyyyyyyyyyyyyyyyyyyyyyyyyyyyyyyyyyyyyyyyyyyyyyyyyyyyyyyyyyyyyyyyyyyyyyyyyyyyyyyyyyyyyyyyyyyyyyyyyyyyyyyyyyyyyyyyyyyyyyyyyyyyyyyyyyyyyyyyyyyyyyyyyyyyyyyyyyyyyyyyyyyyyyyyyyyyyyyyyyyyyyyyyyyyyyyyyyyyyyyyyyyyyyyyyyyyyyyyyyyyyyyyyyyyyyyyyyyyyyyyyyyyyyyyyyyyyyyyyyyyyyyyyyyyyyyyyyyyyyyyyyyyyyyyyyyyyyyyyyyyyyyyyyyyyyyyyyyyyyyyyyyyyyyyyyyyyyyyyyyyyyyyyyyyyyyyyyyyyyyyyyyyyyyyyyyyyyyyyyyyyyyyyyyyyyyyyyyyyyyyyyyyyyyyyyyyyyyyyyyyyyyyyyyyyyyyyyyyyyyyyyyyyyyyyyyyyyyyyyyyyyyyyyyyyyyyyyyyyyyyyyyyyyyyyyyyyyyyyyyyyyyyyyyyyyyyyyyyyyyyyyyyyyyyyyyyyyyyyyyyyyyyyyyyyyyyyyyyyyyyyyyyyyyyyyyyyyyyyyyyyyyyyyyyyyyyyyyyyyyyyyyyyyyyyyyyyyyyyyyyyyyyyyyyyyyyyyyyyyyyyyyyyyyyyyyyyyyyyyyyyyyyyyyyyyyyyyyyyyyyyyyyyyyyyyyyyyyyyyyyyyyyyyyyyyyyyyyyyyyyyyyyyyyyyyyyyyyyyyyyyyyyyyyyyyyyyyyyyyyyyyyyyyyyyyyyyyyyyyyyyyyyyyyyyyyyyyyyyyyyyyyyyyyyyyyyyyyy',
key xxxxxxxxxxxxxxxxxxxxxxxxxxxxxxxxxxxxxxxxxxxxxxxxxxxxxxxxxxxx0044 (f44) comment 'yyyyyyyyyyyyyyyyyyyyyyyyyyyyyyyyyyyyyyyyyyyyyyyyyyyyyyyyyyyyyyyyyyyyyyyyyyyyyyyyyyyyyyyyyyyyyyyyyyyyyyyyyyyyyyyyyyyyyyyyyyyyyyyyyyyyyyyyyyyyyyyyyyyyyyyyyyyyyyyyyyyyyyyyyyyyyyyyyyyyyyyyyyyyyyyyyyyyyyyyyyyyyyyyyyyyyyyyyyyyyyyyyyyyyyyyyyyyyyyyyyyyyyyyyyyyyyyyyyyyyyyyyyyyyyyyyyyyyyyyyyyyyyyyyyyyyyyyyyyyyyyyyyyyyyyyyyyyyyyyyyyyyyyyyyyyyyyyyyyyyyyyyyyyyyyyyyyyyyyyyyyyyyyyyyyyyyyyyyyyyyyyyyyyyyyyyyyyyyyyyyyyyyyyyyyyyyyyyyyyyyyyyyyyyyyyyyyyyyyyyyyyyyyyyyyyyyyyyyyyyyyyyyyyyyyyyyyyyyyyyyyyyyyyyyyyyyyyyyyyyyyyyyyyyyyyyyyyyyyyyyyyyyyyyyyyyyyyyyyyyyyyyyyyyyyyyyyyyyyyyyyyyyyyyyyyyyyyyyyyyyyyyyyyyyyyyyyyyyyyyyyyyyyyyyyyyyyyyyyyyyyyyyyyyyyyyyyyyyyyyyyyyyyyyyyyyyyyyyyyyyyyyyyyyyyyyyyyyyyyyyyyyyyyyyyyyyyyyyyyyyyyyyyyyyyyyyyyyyyyyyyyyyyyyyyyyyyyyyyyyyyyyyyyyyyyyyyyyyyyyyyyyyyyyyyyyyyyyyyyyyyyyyyyyyyyyyyyyyyyyyyyyyyyyyyyyyyyyyyyyyyyyyyyyyyyyyyyyyyyyyyyyyyyyyyyyyyyyyyyyyyyyyyyyyyyyyyyyyyyyyyyyyyyyyyyyyyyyyyyyyyyyyyyyyyyyyyyyyyyyyyyyyyyyyyyyyyyyyyyyyyyyyyyyyyyyyyy',
key xxxxxxxxxxxxxxxxxxxxxxxxxxxxxxxxxxxxxxxxxxxxxxxxxxxxxxxxxxxx0045 (f45) comment 'yyyyyyyyyyyyyyyyyyyyyyyyyyyyyyyyyyyyyyyyyyyyyyyyyyyyyyyyyyyyyyyyyyyyyyyyyyyyyyyyyyyyyyyyyyyyyyyyyyyyyyyyyyyyyyyyyyyyyyyyyyyyyyyyyyyyyyyyyyyyyyyyyyyyyyyyyyyyyyyyyyyyyyyyyyyyyyyyyyyyyyyyyyyyyyyyyyyyyyyyyyyyyyyyyyyyyyyyyyyyyyyyyyyyyyyyyyyyyyyyyyyyyyyyyyyyyyyyyyyyyyyyyyyyyyyyyyyyyyyyyyyyyyyyyyyyyyyyyyyyyyyyyyyyyyyyyyyyyyyyyyyyyyyyyyyyyyyyyyyyyyyyyyyyyyyyyyyyyyyyyyyyyyyyyyyyyyyyyyyyyyyyyyyyyyyyyyyyyyyyyyyyyyyyyyyyyyyyyyyyyyyyyyyyyyyyyyyyyyyyyyyyyyyyyyyyyyyyyyyyyyyyyyyyyyyyyyyyyyyyyyyyyyyyyyyyyyyyyyyyyyyyyyyyyyyyyyyyyyyyyyyyyyyyyyyyyyyyyyyyyyyyyyyyyyyyyyyyyyyyyyyyyyyyyyyyyyyyyyyyyyyyyyyyyyyyyyyyyyyyyyyyyyyyyyyyyyyyyyyyyyyyyyyyyyyyyyyyyyyyyyyyyyyyyyyyyyyyyyyyyyyyyyyyyyyyyyyyyyyyyyyyyyyyyyyyyyyyyyyyyyyyyyyyyyyyyyyyyyyyyyyyyyyyyyyyyyyyyyyyyyyyyyyyyyyyyyyyyyyyyyyyyyyyyyyyyyyyyyyyyyyyyyyyyyyyyyyyyyyyyyyyyyyyyyyyyyyyyyyyyyyyyyyyyyyyyyyyyyyyyyyyyyyyyyyyyyyyyyyyyyyyyyyyyyyyyyyyyyyyyyyyyyyyyyyyyyyyyyyyyyyyyyyyyyyyyyyyyyyyyyyyyyyyyyyyyyyyyyyyyyyyyyyyyyyyyyyy',
key xxxxxxxxxxxxxxxxxxxxxxxxxxxxxxxxxxxxxxxxxxxxxxxxxxxxxxxxxxxx0046 (f46) comment 'yyyyyyyyyyyyyyyyyyyyyyyyyyyyyyyyyyyyyyyyyyyyyyyyyyyyyyyyyyyyyyyyyyyyyyyyyyyyyyyyyyyyyyyyyyyyyyyyyyyyyyyyyyyyyyyyyyyyyyyyyyyyyyyyyyyyyyyyyyyyyyyyyyyyyyyyyyyyyyyyyyyyyyyyyyyyyyyyyyyyyyyyyyyyyyyyyyyyyyyyyyyyyyyyyyyyyyyyyyyyyyyyyyyyyyyyyyyyyyyyyyyyyyyyyyyyyyyyyyyyyyyyyyyyyyyyyyyyyyyyyyyyyyyyyyyyyyyyyyyyyyyyyyyyyyyyyyyyyyyyyyyyyyyyyyyyyyyyyyyyyyyyyyyyyyyyyyyyyyyyyyyyyyyyyyyyyyyyyyyyyyyyyyyyyyyyyyyyyyyyyyyyyyyyyyyyyyyyyyyyyyyyyyyyyyyyyyyyyyyyyyyyyyyyyyyyyyyyyyyyyyyyyyyyyyyyyyyyyyyyyyyyyyyyyyyyyyyyyyyyyyyyyyyyyyyyyyyyyyyyyyyyyyyyyyyyyyyyyyyyyyyyyyyyyyyyyyyyyyyyyyyyyyyyyyyyyyyyyyyyyyyyyyyyyyyyyyyyyyyyyyyyyyyyyyyyyyyyyyyyyyyyyyyyyyyyyyyyyyyyyyyyyyyyyyyyyyyyyyyyyyyyyyyyyyyyyyyyyyyyyyyyyyyyyyyyyyyyyyyyyyyyyyyyyyyyyyyyyyyyyyyyyyyyyyyyyyyyyyyyyyyyyyyyyyyyyyyyyyyyyyyyyyyyyyyyyyyyyyyyyyyyyyyyyyyyyyyyyyyyyyyyyyyyyyyyyyyyyyyyyyyyyyyyyyyyyyyyyyyyyyyyyyyyyyyyyyyyyyyyyyyyyyyyyyyyyyyyyyyyyyyyyyyyyyyyyyyyyyyyyyyyyyyyyyyyyyyyyyyyyyyyyyyyyyyyyyyyyyyyyyyyyyyyyyyyyyyy',
key xxxxxxxxxxxxxxxxxxxxxxxxxxxxxxxxxxxxxxxxxxxxxxxxxxxxxxxxxxxx0047 (f47) comment 'yyyyyyyyyyyyyyyyyyyyyyyyyyyyyyyyyyyyyyyyyyyyyyyyyyyyyyyyyyyyyyyyyyyyyyyyyyyyyyyyyyyyyyyyyyyyyyyyyyyyyyyyyyyyyyyyyyyyyyyyyyyyyyyyyyyyyyyyyyyyyyyyyyyyyyyyyyyyyyyyyyyyyyyyyyyyyyyyyyyyyyyyyyyyyyyyyyyyyyyyyyyyyyyyyyyyyyyyyyyyyyyyyyyyyyyyyyyyyyyyyyyyyyyyyyyyyyyyyyyyyyyyyyyyyyyyyyyyyyyyyyyyyyyyyyyyyyyyyyyyyyyyyyyyyyyyyyyyyyyyyyyyyyyyyyyyyyyyyyyyyyyyyyyyyyyyyyyyyyyyyyyyyyyyyyyyyyyyyyyyyyyyyyyyyyyyyyyyyyyyyyyyyyyyyyyyyyyyyyyyyyyyyyyyyyyyyyyyyyyyyyyyyyyyyyyyyyyyyyyyyyyyyyyyyyyyyyyyyyyyyyyyyyyyyyyyyyyyyyyyyyyyyyyyyyyyyyyyyyyyyyyyyyyyyyyyyyyyyyyyyyyyyyyyyyyyyyyyyyyyyyyyyyyyyyyyyyyyyyyyyyyyyyyyyyyyyyyyyyyyyyyyyyyyyyyyyyyyyyyyyyyyyyyyyyyyyyyyyyyyyyyyyyyyyyyyyyyyyyyyyyyyyyyyyyyyyyyyyyyyyyyyyyyyyyyyyyyyyyyyyyyyyyyyyyyyyyyyyyyyyyyyyyyyyyyyyyyyyyyyyyyyyyyyyyyyyyyyyyyyyyyyyyyyyyyyyyyyyyyyyyyyyyyyyyyyyyyyyyyyyyyyyyyyyyyyyyyyyyyyyyyyyyyyyyyyyyyyyyyyyyyyyyyyyyyyyyyyyyyyyyyyyyyyyyyyyyyyyyyyyyyyyyyyyyyyyyyyyyyyyyyyyyyyyyyyyyyyyyyyyyyyyyyyyyyyyyyyyyyyyyyyyyyyyyyyyyyy',
key xxxxxxxxxxxxxxxxxxxxxxxxxxxxxxxxxxxxxxxxxxxxxxxxxxxxxxxxxxxx0048 (f48) comment 'yyyyyyyyyyyyyyyyyyyyyyyyyyyyyyyyyyyyyyyyyyyyyyyyyyyyyyyyyyyyyyyyyyyyyyyyyyyyyyyyyyyyyyyyyyyyyyyyyyyyyyyyyyyyyyyyyyyyyyyyyyyyyyyyyyyyyyyyyyyyyyyyyyyyyyyyyyyyyyyyyyyyyyyyyyyyyyyyyyyyyyyyyyyyyyyyyyyyyyyyyyyyyyyyyyyyyyyyyyyyyyyyyyyyyyyyyyyyyyyyyyyyyyyyyyyyyyyyyyyyyyyyyyyyyyyyyyyyyyyyyyyyyyyyyyyyyyyyyyyyyyyyyyyyyyyyyyyyyyyyyyyyyyyyyyyyyyyyyyyyyyyyyyyyyyyyyyyyyyyyyyyyyyyyyyyyyyyyyyyyyyyyyyyyyyyyyyyyyyyyyyyyyyyyyyyyyyyyyyyyyyyyyyyyyyyyyyyyyyyyyyyyyyyyyyyyyyyyyyyyyyyyyyyyyyyyyyyyyyyyyyyyyyyyyyyyyyyyyyyyyyyyyyyyyyyyyyyyyyyyyyyyyyyyyyyyyyyyyyyyyyyyyyyyyyyyyyyyyyyyyyyyyyyyyyyyyyyyyyyyyyyyyyyyyyyyyyyyyyyyyyyyyyyyyyyyyyyyyyyyyyyyyyyyyyyyyyyyyyyyyyyyyyyyyyyyyyyyyyyyyyyyyyyyyyyyyyyyyyyyyyyyyyyyyyyyyyyyyyyyyyyyyyyyyyyyyyyyyyyyyyyyyyyyyyyyyyyyyyyyyyyyyyyyyyyyyyyyyyyyyyyyyyyyyyyyyyyyyyyyyyyyyyyyyyyyyyyyyyyyyyyyyyyyyyyyyyyyyyyyyyyyyyyyyyyyyyyyyyyyyyyyyyyyyyyyyyyyyyyyyyyyyyyyyyyyyyyyyyyyyyyyyyyyyyyyyyyyyyyyyyyyyyyyyyyyyyyyyyyyyyyyyyyyyyyyyyyyyyyyyyyyyyyyyyyyyyyy',
key xxxxxxxxxxxxxxxxxxxxxxxxxxxxxxxxxxxxxxxxxxxxxxxxxxxxxxxxxxxx0049 (f49) comment 'yyyyyyyyyyyyyyyyyyyyyyyyyyyyyyyyyyyyyyyyyyyyyyyyyyyyyyyyyyyyyyyyyyyyyyyyyyyyyyyyyyyyyyyyyyyyyyyyyyyyyyyyyyyyyyyyyyyyyyyyyyyyyyyyyyyyyyyyyyyyyyyyyyyyyyyyyyyyyyyyyyyyyyyyyyyyyyyyyyyyyyyyyyyyyyyyyyyyyyyyyyyyyyyyyyyyyyyyyyyyyyyyyyyyyyyyyyyyyyyyyyyyyyyyyyyyyyyyyyyyyyyyyyyyyyyyyyyyyyyyyyyyyyyyyyyyyyyyyyyyyyyyyyyyyyyyyyyyyyyyyyyyyyyyyyyyyyyyyyyyyyyyyyyyyyyyyyyyyyyyyyyyyyyyyyyyyyyyyyyyyyyyyyyyyyyyyyyyyyyyyyyyyyyyyyyyyyyyyyyyyyyyyyyyyyyyyyyyyyyyyyyyyyyyyyyyyyyyyyyyyyyyyyyyyyyyyyyyyyyyyyyyyyyyyyyyyyyyyyyyyyyyyyyyyyyyyyyyyyyyyyyyyyyyyyyyyyyyyyyyyyyyyyyyyyyyyyyyyyyyyyyyyyyyyyyyyyyyyyyyyyyyyyyyyyyyyyyyyyyyyyyyyyyyyyyyyyyyyyyyyyyyyyyyyyyyyyyyyyyyyyyyyyyyyyyyyyyyyyyyyyyyyyyyyyyyyyyyyyyyyyyyyyyyyyyyyyyyyyyyyyyyyyyyyyyyyyyyyyyyyyyyyyyyyyyyyyyyyyyyyyyyyyyyyyyyyyyyyyyyyyyyyyyyyyyyyyyyyyyyyyyyyyyyyyyyyyyyyyyyyyyyyyyyyyyyyyyyyyyyyyyyyyyyyyyyyyyyyyyyyyyyyyyyyyyyyyyyyyyyyyyyyyyyyyyyyyyyyyyyyyyyyyyyyyyyyyyyyyyyyyyyyyyyyyyyyyyyyyyyyyyyyyyyyyyyyyyyyyyyyyyyyyyyyyyyyyyy',
key xxxxxxxxxxxxxxxxxxxxxxxxxxxxxxxxxxxxxxxxxxxxxxxxxxxxxxxxxxxx0050 (f50) comment 'yyyyyyyyyyyyyyyyyyyyyyyyyyyyyyyyyyyyyyyyyyyyyyyyyyyyyyyyyyyyyyyyyyyyyyyyyyyyyyyyyyyyyyyyyyyyyyyyyyyyyyyyyyyyyyyyyyyyyyyyyyyyyyyyyyyyyyyyyyyyyyyyyyyyyyyyyyyyyyyyyyyyyyyyyyyyyyyyyyyyyyyyyyyyyyyyyyyyyyyyyyyyyyyyyyyyyyyyyyyyyyyyyyyyyyyyyyyyyyyyyyyyyyyyyyyyyyyyyyyyyyyyyyyyyyyyyyyyyyyyyyyyyyyyyyyyyyyyyyyyyyyyyyyyyyyyyyyyyyyyyyyyyyyyyyyyyyyyyyyyyyyyyyyyyyyyyyyyyyyyyyyyyyyyyyyyyyyyyyyyyyyyyyyyyyyyyyyyyyyyyyyyyyyyyyyyyyyyyyyyyyyyyyyyyyyyyyyyyyyyyyyyyyyyyyyyyyyyyyyyyyyyyyyyyyyyyyyyyyyyyyyyyyyyyyyyyyyyyyyyyyyyyyyyyyyyyyyyyyyyyyyyyyyyyyyyyyyyyyyyyyyyyyyyyyyyyyyyyyyyyyyyyyyyyyyyyyyyyyyyyyyyyyyyyyyyyyyyyyyyyyyyyyyyyyyyyyyyyyyyyyyyyyyyyyyyyyyyyyyyyyyyyyyyyyyyyyyyyyyyyyyyyyyyyyyyyyyyyyyyyyyyyyyyyyyyyyyyyyyyyyyyyyyyyyyyyyyyyyyyyyyyyyyyyyyyyyyyyyyyyyyyyyyyyyyyyyyyyyyyyyyyyyyyyyyyyyyyyyyyyyyyyyyyyyyyyyyyyyyyyyyyyyyyyyyyyyyyyyyyyyyyyyyyyyyyyyyyyyyyyyyyyyyyyyyyyyyyyyyyyyyyyyyyyyyyyyyyyyyyyyyyyyyyyyyyyyyyyyyyyyyyyyyyyyyyyyyyyyyyyyyyyyyyyyyyyyyyyyyyyyyyyyyyyyyyyyyy',
key xxxxxxxxxxxxxxxxxxxxxxxxxxxxxxxxxxxxxxxxxxxxxxxxxxxxxxxxxxxx0051 (f51) comment 'yyyyyyyyyyyyyyyyyyyyyyyyyyyyyyyyyyyyyyyyyyyyyyyyyyyyyyyyyyyyyyyyyyyyyyyyyyyyyyyyyyyyyyyyyyyyyyyyyyyyyyyyyyyyyyyyyyyyyyyyyyyyyyyyyyyyyyyyyyyyyyyyyyyyyyyyyyyyyyyyyyyyyyyyyyyyyyyyyyyyyyyyyyyyyyyyyyyyyyyyyyyyyyyyyyyyyyyyyyyyyyyyyyyyyyyyyyyyyyyyyyyyyyyyyyyyyyyyyyyyyyyyyyyyyyyyyyyyyyyyyyyyyyyyyyyyyyyyyyyyyyyyyyyyyyyyyyyyyyyyyyyyyyyyyyyyyyyyyyyyyyyyyyyyyyyyyyyyyyyyyyyyyyyyyyyyyyyyyyyyyyyyyyyyyyyyyyyyyyyyyyyyyyyyyyyyyyyyyyyyyyyyyyyyyyyyyyyyyyyyyyyyyyyyyyyyyyyyyyyyyyyyyyyyyyyyyyyyyyyyyyyyyyyyyyyyyyyyyyyyyyyyyyyyyyyyyyyyyyyyyyyyyyyyyyyyyyyyyyyyyyyyyyyyyyyyyyyyyyyyyyyyyyyyyyyyyyyyyyyyyyyyyyyyyyyyyyyyyyyyyyyyyyyyyyyyyyyyyyyyyyyyyyyyyyyyyyyyyyyyyyyyyyyyyyyyyyyyyyyyyyyyyyyyyyyyyyyyyyyyyyyyyyyyyyyyyyyyyyyyyyyyyyyyyyyyyyyyyyyyyyyyyyyyyyyyyyyyyyyyyyyyyyyyyyyyyyyyyyyyyyyyyyyyyyyyyyyyyyyyyyyyyyyyyyyyyyyyyyyyyyyyyyyyyyyyyyyyyyyyyyyyyyyyyyyyyyyyyyyyyyyyyyyyyyyyyyyyyyyyyyyyyyyyyyyyyyyyyyyyyyyyyyyyyyyyyyyyyyyyyyyyyyyyyyyyyyyyyyyyyyyyyyyyyyyyyyyyyyyyyyyyyyyyyyyyyyyy',
key xxxxxxxxxxxxxxxxxxxxxxxxxxxxxxxxxxxxxxxxxxxxxxxxxxxxxxxxxxxx0052 (f52) comment 'yyyyyyyyyyyyyyyyyyyyyyyyyyyyyyyyyyyyyyyyyyyyyyyyyyyyyyyyyyyyyyyyyyyyyyyyyyyyyyyyyyyyyyyyyyyyyyyyyyyyyyyyyyyyyyyyyyyyyyyyyyyyyyyyyyyyyyyyyyyyyyyyyyyyyyyyyyyyyyyyyyyyyyyyyyyyyyyyyyyyyyyyyyyyyyyyyyyyyyyyyyyyyyyyyyyyyyyyyyyyyyyyyyyyyyyyyyyyyyyyyyyyyyyyyyyyyyyyyyyyyyyyyyyyyyyyyyyyyyyyyyyyyyyyyyyyyyyyyyyyyyyyyyyyyyyyyyyyyyyyyyyyyyyyyyyyyyyyyyyyyyyyyyyyyyyyyyyyyyyyyyyyyyyyyyyyyyyyyyyyyyyyyyyyyyyyyyyyyyyyyyyyyyyyyyyyyyyyyyyyyyyyyyyyyyyyyyyyyyyyyyyyyyyyyyyyyyyyyyyyyyyyyyyyyyyyyyyyyyyyyyyyyyyyyyyyyyyyyyyyyyyyyyyyyyyyyyyyyyyyyyyyyyyyyyyyyyyyyyyyyyyyyyyyyyyyyyyyyyyyyyyyyyyyyyyyyyyyyyyyyyyyyyyyyyyyyyyyyyyyyyyyyyyyyyyyyyyyyyyyyyyyyyyyyyyyyyyyyyyyyyyyyyyyyyyyyyyyyyyyyyyyyyyyyyyyyyyyyyyyyyyyyyyyyyyyyyyyyyyyyyyyyyyyyyyyyyyyyyyyyyyyyyyyyyyyyyyyyyyyyyyyyyyyyyyyyyyyyyyyyyyyyyyyyyyyyyyyyyyyyyyyyyyyyyyyyyyyyyyyyyyyyyyyyyyyyyyyyyyyyyyyyyyyyyyyyyyyyyyyyyyyyyyyyyyyyyyyyyyyyyyyyyyyyyyyyyyyyyyyyyyyyyyyyyyyyyyyyyyyyyyyyyyyyyyyyyyyyyyyyyyyyyyyyyyyyyyyyyyyyyyyyyyyyyyyyyyy',
key xxxxxxxxxxxxxxxxxxxxxxxxxxxxxxxxxxxxxxxxxxxxxxxxxxxxxxxxxxxx0053 (f53) comment 'yyyyyyyyyyyyyyyyyyyyyyyyyyyyyyyyyyyyyyyyyyyyyyyyyyyyyyyyyyyyyyyyyyyyyyyyyyyyyyyyyyyyyyyyyyyyyyyyyyyyyyyyyyyyyyyyyyyyyyyyyyyyyyyyyyyyyyyyyyyyyyyyyyyyyyyyyyyyyyyyyyyyyyyyyyyyyyyyyyyyyyyyyyyyyyyyyyyyyyyyyyyyyyyyyyyyyyyyyyyyyyyyyyyyyyyyyyyyyyyyyyyyyyyyyyyyyyyyyyyyyyyyyyyyyyyyyyyyyyyyyyyyyyyyyyyyyyyyyyyyyyyyyyyyyyyyyyyyyyyyyyyyyyyyyyyyyyyyyyyyyyyyyyyyyyyyyyyyyyyyyyyyyyyyyyyyyyyyyyyyyyyyyyyyyyyyyyyyyyyyyyyyyyyyyyyyyyyyyyyyyyyyyyyyyyyyyyyyyyyyyyyyyyyyyyyyyyyyyyyyyyyyyyyyyyyyyyyyyyyyyyyyyyyyyyyyyyyyyyyyyyyyyyyyyyyyyyyyyyyyyyyyyyyyyyyyyyyyyyyyyyyyyyyyyyyyyyyyyyyyyyyyyyyyyyyyyyyyyyyyyyyyyyyyyyyyyyyyyyyyyyyyyyyyyyyyyyyyyyyyyyyyyyyyyyyyyyyyyyyyyyyyyyyyyyyyyyyyyyyyyyyyyyyyyyyyyyyyyyyyyyyyyyyyyyyyyyyyyyyyyyyyyyyyyyyyyyyyyyyyyyyyyyyyyyyyyyyyyyyyyyyyyyyyyyyyyyyyyyyyyyyyyyyyyyyyyyyyyyyyyyyyyyyyyyyyyyyyyyyyyyyyyyyyyyyyyyyyyyyyyyyyyyyyyyyyyyyyyyyyyyyyyyyyyyyyyyyyyyyyyyyyyyyyyyyyyyyyyyyyyyyyyyyyyyyyyyyyyyyyyyyyyyyyyyyyyyyyyyyyyyyyyyyyyyyyyyyyyyyyyyyyyyyyyyyyyyyy',
key xxxxxxxxxxxxxxxxxxxxxxxxxxxxxxxxxxxxxxxxxxxxxxxxxxxxxxxxxxxx0054 (f54) comment 'yyyyyyyyyyyyyyyyyyyyyyyyyyyyyyyyyyyyyyyyyyyyyyyyyyyyyyyyyyyyyyyyyyyyyyyyyyyyyyyyyyyyyyyyyyyyyyyyyyyyyyyyyyyyyyyyyyyyyyyyyyyyyyyyyyyyyyyyyyyyyyyyyyyyyyyyyyyyyyyyyyyyyyyyyyyyyyyyyyyyyyyyyyyyyyyyyyyyyyyyyyyyyyyyyyyyyyyyyyyyyyyyyyyyyyyyyyyyyyyyyyyyyyyyyyyyyyyyyyyyyyyyyyyyyyyyyyyyyyyyyyyyyyyyyyyyyyyyyyyyyyyyyyyyyyyyyyyyyyyyyyyyyyyyyyyyyyyyyyyyyyyyyyyyyyyyyyyyyyyyyyyyyyyyyyyyyyyyyyyyyyyyyyyyyyyyyyyyyyyyyyyyyyyyyyyyyyyyyyyyyyyyyyyyyyyyyyyyyyyyyyyyyyyyyyyyyyyyyyyyyyyyyyyyyyyyyyyyyyyyyyyyyyyyyyyyyyyyyyyyyyyyyyyyyyyyyyyyyyyyyyyyyyyyyyyyyyyyyyyyyyyyyyyyyyyyyyyyyyyyyyyyyyyyyyyyyyyyyyyyyyyyyyyyyyyyyyyyyyyyyyyyyyyyyyyyyyyyyyyyyyyyyyyyyyyyyyyyyyyyyyyyyyyyyyyyyyyyyyyyyyyyyyyyyyyyyyyyyyyyyyyyyyyyyyyyyyyyyyyyyyyyyyyyyyyyyyyyyyyyyyyyyyyyyyyyyyyyyyyyyyyyyyyyyyyyyyyyyyyyyyyyyyyyyyyyyyyyyyyyyyyyyyyyyyyyyyyyyyyyyyyyyyyyyyyyyyyyyyyyyyyyyyyyyyyyyyyyyyyyyyyyyyyyyyyyyyyyyyyyyyyyyyyyyyyyyyyyyyyyyyyyyyyyyyyyyyyyyyyyyyyyyyyyyyyyyyyyyyyyyyyyyyyyyyyyyyyyyyyyyyyyyyyyyyyyyyyy',
key xxxxxxxxxxxxxxxxxxxxxxxxxxxxxxxxxxxxxxxxxxxxxxxxxxxxxxxxxxxx0055 (f55) comment 'yyyyyyyyyyyyyyyyyyyyyyyyyyyyyyyyyyyyyyyyyyyyyyyyyyyyyyyyyyyyyyyyyyyyyyyyyyyyyyyyyyyyyyyyyyyyyyyyyyyyyyyyyyyyyyyyyyyyyyyyyyyyyyyyyyyyyyyyyyyyyyyyyyyyyyyyyyyyyyyyyyyyyyyyyyyyyyyyyyyyyyyyyyyyyyyyyyyyyyyyyyyyyyyyyyyyyyyyyyyyyyyyyyyyyyyyyyyyyyyyyyyyyyyyyyyyyyyyyyyyyyyyyyyyyyyyyyyyyyyyyyyyyyyyyyyyyyyyyyyyyyyyyyyyyyyyyyyyyyyyyyyyyyyyyyyyyyyyyyyyyyyyyyyyyyyyyyyyyyyyyyyyyyyyyyyyyyyyyyyyyyyyyyyyyyyyyyyyyyyyyyyyyyyyyyyyyyyyyyyyyyyyyyyyyyyyyyyyyyyyyyyyyyyyyyyyyyyyyyyyyyyyyyyyyyyyyyyyyyyyyyyyyyyyyyyyyyyyyyyyyyyyyyyyyyyyyyyyyyyyyyyyyyyyyyyyyyyyyyyyyyyyyyyyyyyyyyyyyyyyyyyyyyyyyyyyyyyyyyyyyyyyyyyyyyyyyyyyyyyyyyyyyyyyyyyyyyyyyyyyyyyyyyyyyyyyyyyyyyyyyyyyyyyyyyyyyyyyyyyyyyyyyyyyyyyyyyyyyyyyyyyyyyyyyyyyyyyyyyyyyyyyyyyyyyyyyyyyyyyyyyyyyyyyyyyyyyyyyyyyyyyyyyyyyyyyyyyyyyyyyyyyyyyyyyyyyyyyyyyyyyyyyyyyyyyyyyyyyyyyyyyyyyyyyyyyyyyyyyyyyyyyyyyyyyyyyyyyyyyyyyyyyyyyyyyyyyyyyyyyyyyyyyyyyyyyyyyyyyyyyyyyyyyyyyyyyyyyyyyyyyyyyyyyyyyyyyyyyyyyyyyyyyyyyyyyyyyyyyyyyyyyyyyyyyyyyyyy',
key xxxxxxxxxxxxxxxxxxxxxxxxxxxxxxxxxxxxxxxxxxxxxxxxxxxxxxxxxxxx0056 (f56) comment 'yyyyyyyyyyyyyyyyyyyyyyyyyyyyyyyyyyyyyyyyyyyyyyyyyyyyyyyyyyyyyyyyyyyyyyyyyyyyyyyyyyyyyyyyyyyyyyyyyyyyyyyyyyyyyyyyyyyyyyyyyyyyyyyyyyyyyyyyyyyyyyyyyyyyyyyyyyyyyyyyyyyyyyyyyyyyyyyyyyyyyyyyyyyyyyyyyyyyyyyyyyyyyyyyyyyyyyyyyyyyyyyyyyyyyyyyyyyyyyyyyyyyyyyyyyyyyyyyyyyyyyyyyyyyyyyyyyyyyyyyyyyyyyyyyyyyyyyyyyyyyyyyyyyyyyyyyyyyyyyyyyyyyyyyyyyyyyyyyyyyyyyyyyyyyyyyyyyyyyyyyyyyyyyyyyyyyyyyyyyyyyyyyyyyyyyyyyyyyyyyyyyyyyyyyyyyyyyyyyyyyyyyyyyyyyyyyyyyyyyyyyyyyyyyyyyyyyyyyyyyyyyyyyyyyyyyyyyyyyyyyyyyyyyyyyyyyyyyyyyyyyyyyyyyyyyyyyyyyyyyyyyyyyyyyyyyyyyyyyyyyyyyyyyyyyyyyyyyyyyyyyyyyyyyyyyyyyyyyyyyyyyyyyyyyyyyyyyyyyyyyyyyyyyyyyyyyyyyyyyyyyyyyyyyyyyyyyyyyyyyyyyyyyyyyyyyyyyyyyyyyyyyyyyyyyyyyyyyyyyyyyyyyyyyyyyyyyyyyyyyyyyyyyyyyyyyyyyyyyyyyyyyyyyyyyyyyyyyyyyyyyyyyyyyyyyyyyyyyyyyyyyyyyyyyyyyyyyyyyyyyyyyyyyyyyyyyyyyyyyyyyyyyyyyyyyyyyyyyyyyyyyyyyyyyyyyyyyyyyyyyyyyyyyyyyyyyyyyyyyyyyyyyyyyyyyyyyyyyyyyyyyyyyyyyyyyyyyyyyyyyyyyyyyyyyyyyyyyyyyyyyyyyyyyyyyyyyyyyyyyyyyyyyyyyyyyyyyy',
key xxxxxxxxxxxxxxxxxxxxxxxxxxxxxxxxxxxxxxxxxxxxxxxxxxxxxxxxxxxx0057 (f57) comment 'yyyyyyyyyyyyyyyyyyyyyyyyyyyyyyyyyyyyyyyyyyyyyyyyyyyyyyyyyyyyyyyyyyyyyyyyyyyyyyyyyyyyyyyyyyyyyyyyyyyyyyyyyyyyyyyyyyyyyyyyyyyyyyyyyyyyyyyyyyyyyyyyyyyyyyyyyyyyyyyyyyyyyyyyyyyyyyyyyyyyyyyyyyyyyyyyyyyyyyyyyyyyyyyyyyyyyyyyyyyyyyyyyyyyyyyyyyyyyyyyyyyyyyyyyyyyyyyyyyyyyyyyyyyyyyyyyyyyyyyyyyyyyyyyyyyyyyyyyyyyyyyyyyyyyyyyyyyyyyyyyyyyyyyyyyyyyyyyyyyyyyyyyyyyyyyyyyyyyyyyyyyyyyyyyyyyyyyyyyyyyyyyyyyyyyyyyyyyyyyyyyyyyyyyyyyyyyyyyyyyyyyyyyyyyyyyyyyyyyyyyyyyyyyyyyyyyyyyyyyyyyyyyyyyyyyyyyyyyyyyyyyyyyyyyyyyyyyyyyyyyyyyyyyyyyyyyyyyyyyyyyyyyyyyyyyyyyyyyyyyyyyyyyyyyyyyyyyyyyyyyyyyyyyyyyyyyyyyyyyyyyyyyyyyyyyyyyyyyyyyyyyyyyyyyyyyyyyyyyyyyyyyyyyyyyyyyyyyyyyyyyyyyyyyyyyyyyyyyyyyyyyyyyyyyyyyyyyyyyyyyyyyyyyyyyyyyyyyyyyyyyyyyyyyyyyyyyyyyyyyyyyyyyyyyyyyyyyyyyyyyyyyyyyyyyyyyyyyyyyyyyyyyyyyyyyyyyyyyyyyyyyyyyyyyyyyyyyyyyyyyyyyyyyyyyyyyyyyyyyyyyyyyyyyyyyyyyyyyyyyyyyyyyyyyyyyyyyyyyyyyyyyyyyyyyyyyyyyyyyyyyyyyyyyyyyyyyyyyyyyyyyyyyyyyyyyyyyyyyyyyyyyyyyyyyyyyyyyyyyyyyyyyyyyyyyyyyyy',
key xxxxxxxxxxxxxxxxxxxxxxxxxxxxxxxxxxxxxxxxxxxxxxxxxxxxxxxxxxxx0058 (f58) comment 'yyyyyyyyyyyyyyyyyyyyyyyyyyyyyyyyyyyyyyyyyyyyyyyyyyyyyyyyyyyyyyyyyyyyyyyyyyyyyyyyyyyyyyyyyyyyyyyyyyyyyyyyyyyyyyyyyyyyyyyyyyyyyyyyyyyyyyyyyyyyyyyyyyyyyyyyyyyyyyyyyyyyyyyyyyyyyyyyyyyyyyyyyyyyyyyyyyyyyyyyyyyyyyyyyyyyyyyyyyyyyyyyyyyyyyyyyyyyyyyyyyyyyyyyyyyyyyyyyyyyyyyyyyyyyyyyyyyyyyyyyyyyyyyyyyyyyyyyyyyyyyyyyyyyyyyyyyyyyyyyyyyyyyyyyyyyyyyyyyyyyyyyyyyyyyyyyyyyyyyyyyyyyyyyyyyyyyyyyyyyyyyyyyyyyyyyyyyyyyyyyyyyyyyyyyyyyyyyyyyyyyyyyyyyyyyyyyyyyyyyyyyyyyyyyyyyyyyyyyyyyyyyyyyyyyyyyyyyyyyyyyyyyyyyyyyyyyyyyyyyyyyyyyyyyyyyyyyyyyyyyyyyyyyyyyyyyyyyyyyyyyyyyyyyyyyyyyyyyyyyyyyyyyyyyyyyyyyyyyyyyyyyyyyyyyyyyyyyyyyyyyyyyyyyyyyyyyyyyyyyyyyyyyyyyyyyyyyyyyyyyyyyyyyyyyyyyyyyyyyyyyyyyyyyyyyyyyyyyyyyyyyyyyyyyyyyyyyyyyyyyyyyyyyyyyyyyyyyyyyyyyyyyyyyyyyyyyyyyyyyyyyyyyyyyyyyyyyyyyyyyyyyyyyyyyyyyyyyyyyyyyyyyyyyyyyyyyyyyyyyyyyyyyyyyyyyyyyyyyyyyyyyyyyyyyyyyyyyyyyyyyyyyyyyyyyyyyyyyyyyyyyyyyyyyyyyyyyyyyyyyyyyyyyyyyyyyyyyyyyyyyyyyyyyyyyyyyyyyyyyyyyyyyyyyyyyyyyyyyyyyyyyyyyyyyyyyyyy',
key xxxxxxxxxxxxxxxxxxxxxxxxxxxxxxxxxxxxxxxxxxxxxxxxxxxxxxxxxxxx0059 (f59) comment 'yyyyyyyyyyyyyyyyyyyyyyyyyyyyyyyyyyyyyyyyyyyyyyyyyyyyyyyyyyyyyyyyyyyyyyyyyyyyyyyyyyyyyyyyyyyyyyyyyyyyyyyyyyyyyyyyyyyyyyyyyyyyyyyyyyyyyyyyyyyyyyyyyyyyyyyyyyyyyyyyyyyyyyyyyyyyyyyyyyyyyyyyyyyyyyyyyyyyyyyyyyyyyyyyyyyyyyyyyyyyyyyyyyyyyyyyyyyyyyyyyyyyyyyyyyyyyyyyyyyyyyyyyyyyyyyyyyyyyyyyyyyyyyyyyyyyyyyyyyyyyyyyyyyyyyyyyyyyyyyyyyyyyyyyyyyyyyyyyyyyyyyyyyyyyyyyyyyyyyyyyyyyyyyyyyyyyyyyyyyyyyyyyyyyyyyyyyyyyyyyyyyyyyyyyyyyyyyyyyyyyyyyyyyyyyyyyyyyyyyyyyyyyyyyyyyyyyyyyyyyyyyyyyyyyyyyyyyyyyyyyyyyyyyyyyyyyyyyyyyyyyyyyyyyyyyyyyyyyyyyyyyyyyyyyyyyyyyyyyyyyyyyyyyyyyyyyyyyyyyyyyyyyyyyyyyyyyyyyyyyyyyyyyyyyyyyyyyyyyyyyyyyyyyyyyyyyyyyyyyyyyyyyyyyyyyyyyyyyyyyyyyyyyyyyyyyyyyyyyyyyyyyyyyyyyyyyyyyyyyyyyyyyyyyyyyyyyyyyyyyyyyyyyyyyyyyyyyyyyyyyyyyyyyyyyyyyyyyyyyyyyyyyyyyyyyyyyyyyyyyyyyyyyyyyyyyyyyyyyyyyyyyyyyyyyyyyyyyyyyyyyyyyyyyyyyyyyyyyyyyyyyyyyyyyyyyyyyyyyyyyyyyyyyyyyyyyyyyyyyyyyyyyyyyyyyyyyyyyyyyyyyyyyyyyyyyyyyyyyyyyyyyyyyyyyyyyyyyyyyyyyyyyyyyyyyyyyyyyyyyyyyyyyyyyyyyyyyy',
key xxxxxxxxxxxxxxxxxxxxxxxxxxxxxxxxxxxxxxxxxxxxxxxxxxxxxxxxxxxx0060 (f60) comment 'yyyyyyyyyyyyyyyyyyyyyyyyyyyyyyyyyyyyyyyyyyyyyyyyyyyyyyyyyyyyyyyyyyyyyyyyyyyyyyyyyyyyyyyyyyyyyyyyyyyyyyyyyyyyyyyyyyyyyyyyyyyyyyyyyyyyyyyyyyyyyyyyyyyyyyyyyyyyyyyyyyyyyyyyyyyyyyyyyyyyyyyyyyyyyyyyyyyyyyyyyyyyyyyyyyyyyyyyyyyyyyyyyyyyyyyyyyyyyyyyyyyyyyyyyyyyyyyyyyyyyyyyyyyyyyyyyyyyyyyyyyyyyyyyyyyyyyyyyyyyyyyyyyyyyyyyyyyyyyyyyyyyyyyyyyyyyyyyyyyyyyyyyyyyyyyyyyyyyyyyyyyyyyyyyyyyyyyyyyyyyyyyyyyyyyyyyyyyyyyyyyyyyyyyyyyyyyyyyyyyyyyyyyyyyyyyyyyyyyyyyyyyyyyyyyyyyyyyyyyyyyyyyyyyyyyyyyyyyyyyyyyyyyyyyyyyyyyyyyyyyyyyyyyyyyyyyyyyyyyyyyyyyyyyyyyyyyyyyyyyyyyyyyyyyyyyyyyyyyyyyyyyyyyyyyyyyyyyyyyyyyyyyyyyyyyyyyyyyyyyyyyyyyyyyyyyyyyyyyyyyyyyyyyyyyyyyyyyyyyyyyyyyyyyyyyyyyyyyyyyyyyyyyyyyyyyyyyyyyyyyyyyyyyyyyyyyyyyyyyyyyyyyyyyyyyyyyyyyyyyyyyyyyyyyyyyyyyyyyyyyyyyyyyyyyyyyyyyyyyyyyyyyyyyyyyyyyyyyyyyyyyyyyyyyyyyyyyyyyyyyyyyyyyyyyyyyyyyyyyyyyyyyyyyyyyyyyyyyyyyyyyyyyyyyyyyyyyyyyyyyyyyyyyyyyyyyyyyyyyyyyyyyyyyyyyyyyyyyyyyyyyyyyyyyyyyyyyyyyyyyyyyyyyyyyyyyyyyyyyyyyyyyyyyyyyyyyyy',
key xxxxxxxxxxxxxxxxxxxxxxxxxxxxxxxxxxxxxxxxxxxxxxxxxxxxxxxxxxxx0061 (f61) comment 'yyyyyyyyyyyyyyyyyyyyyyyyyyyyyyyyyyyyyyyyyyyyyyyyyyyyyyyyyyyyyyyyyyyyyyyyyyyyyyyyyyyyyyyyyyyyyyyyyyyyyyyyyyyyyyyyyyyyyyyyyyyyyyyyyyyyyyyyyyyyyyyyyyyyyyyyyyyyyyyyyyyyyyyyyyyyyyyyyyyyyyyyyyyyyyyyyyyyyyyyyyyyyyyyyyyyyyyyyyyyyyyyyyyyyyyyyyyyyyyyyyyyyyyyyyyyyyyyyyyyyyyyyyyyyyyyyyyyyyyyyyyyyyyyyyyyyyyyyyyyyyyyyyyyyyyyyyyyyyyyyyyyyyyyyyyyyyyyyyyyyyyyyyyyyyyyyyyyyyyyyyyyyyyyyyyyyyyyyyyyyyyyyyyyyyyyyyyyyyyyyyyyyyyyyyyyyyyyyyyyyyyyyyyyyyyyyyyyyyyyyyyyyyyyyyyyyyyyyyyyyyyyyyyyyyyyyyyyyyyyyyyyyyyyyyyyyyyyyyyyyyyyyyyyyyyyyyyyyyyyyyyyyyyyyyyyyyyyyyyyyyyyyyyyyyyyyyyyyyyyyyyyyyyyyyyyyyyyyyyyyyyyyyyyyyyyyyyyyyyyyyyyyyyyyyyyyyyyyyyyyyyyyyyyyyyyyyyyyyyyyyyyyyyyyyyyyyyyyyyyyyyyyyyyyyyyyyyyyyyyyyyyyyyyyyyyyyyyyyyyyyyyyyyyyyyyyyyyyyyyyyyyyyyyyyyyyyyyyyyyyyyyyyyyyyyyyyyyyyyyyyyyyyyyyyyyyyyyyyyyyyyyyyyyyyyyyyyyyyyyyyyyyyyyyyyyyyyyyyyyyyyyyyyyyyyyyyyyyyyyyyyyyyyyyyyyyyyyyyyyyyyyyyyyyyyyyyyyyyyyyyyyyyyyyyyyyyyyyyyyyyyyyyyyyyyyyyyyyyyyyyyyyyyyyyyyyyyyyyyyyyyyyyyyyyyyyyyy',
key xxxxxxxxxxxxxxxxxxxxxxxxxxxxxxxxxxxxxxxxxxxxxxxxxxxxxxxxxxxx0062 (f62) comment 'yyyyyyyyyyyyyyyyyyyyyyyyyyyyyyyyyyyyyyyyyyyyyyyyyyyyyyyyyyyyyyyyyyyyyyyyyyyyyyyyyyyyyyyyyyyyyyyyyyyyyyyyyyyyyyyyyyyyyyyyyyyyyyyyyyyyyyyyyyyyyyyyyyyyyyyyyyyyyyyyyyyyyyyyyyyyyyyyyyyyyyyyyyyyyyyyyyyyyyyyyyyyyyyyyyyyyyyyyyyyyyyyyyyyyyyyyyyyyyyyyyyyyyyyyyyyyyyyyyyyyyyyyyyyyyyyyyyyyyyyyyyyyyyyyyyyyyyyyyyyyyyyyyyyyyyyyyyyyyyyyyyyyyyyyyyyyyyyyyyyyyyyyyyyyyyyyyyyyyyyyyyyyyyyyyyyyyyyyyyyyyyyyyyyyyyyyyyyyyyyyyyyyyyyyyyyyyyyyyyyyyyyyyyyyyyyyyyyyyyyyyyyyyyyyyyyyyyyyyyyyyyyyyyyyyyyyyyyyyyyyyyyyyyyyyyyyyyyyyyyyyyyyyyyyyyyyyyyyyyyyyyyyyyyyyyyyyyyyyyyyyyyyyyyyyyyyyyyyyyyyyyyyyyyyyyyyyyyyyyyyyyyyyyyyyyyyyyyyyyyyyyyyyyyyyyyyyyyyyyyyyyyyyyyyyyyyyyyyyyyyyyyyyyyyyyyyyyyyyyyyyyyyyyyyyyyyyyyyyyyyyyyyyyyyyyyyyyyyyyyyyyyyyyyyyyyyyyyyyyyyyyyyyyyyyyyyyyyyyyyyyyyyyyyyyyyyyyyyyyyyyyyyyyyyyyyyyyyyyyyyyyyyyyyyyyyyyyyyyyyyyyyyyyyyyyyyyyyyyyyyyyyyyyyyyyyyyyyyyyyyyyyyyyyyyyyyyyyyyyyyyyyyyyyyyyyyyyyyyyyyyyyyyyyyyyyyyyyyyyyyyyyyyyyyyyyyyyyyyyyyyyyyyyyyyyyyyyyyyyyyyyyyyyyyyyyyyyy',
key xxxxxxxxxxxxxxxxxxxxxxxxxxxxxxxxxxxxxxxxxxxxxxxxxxxxxxxxxxxx0063 (f63) comment 'yyyyyyyyyyyyyyyyyyyyyyyyyyyyyyyyyyyyyyyyyyyyyyyyyyyyyyyyyyyyyyyyyyyyyyyyyyyyyyyyyyyyyyyyyyyyyyyyyyyyyyyyyyyyyyyyyyyyyyyyyyyyyyyyyyyyyyyyyyyyyyyyyyyyyyyyyyyyyyyyyyyyyyyyyyyyyyyyyyyyyyyyyyyyyyyyyyyyyyyyyyyyyyyyyyyyyyyyyyyyyyyyyyyyyyyyyyyyyyyyyyyyyyyyyyyyyyyyyyyyyyyyyyyyyyyyyyyyyyyyyyyyyyyyyyyyyyyyyyyyyyyyyyyyyyyyyyyyyyyyyyyyyyyyyyyyyyyyyyyyyyyyyyyyyyyyyyyyyyyyyyyyyyyyyyyyyyyyyyyyyyyyyyyyyyyyyyyyyyyyyyyyyyyyyyyyyyyyyyyyyyyyyyyyyyyyyyyyyyyyyyyyyyyyyyyyyyyyyyyyyyyyyyyyyyyyyyyyyyyyyyyyyyyyyyyyyyyyyyyyyyyyyyyyyyyyyyyyyyyyyyyyyyyyyyyyyyyyyyyyyyyyyyyyyyyyyyyyyyyyyyyyyyyyyyyyyyyyyyyyyyyyyyyyyyyyyyyyyyyyyyyyyyyyyyyyyyyyyyyyyyyyyyyyyyyyyyyyyyyyyyyyyyyyyyyyyyyyyyyyyyyyyyyyyyyyyyyyyyyyyyyyyyyyyyyyyyyyyyyyyyyyyyyyyyyyyyyyyyyyyyyyyyyyyyyyyyyyyyyyyyyyyyyyyyyyyyyyyyyyyyyyyyyyyyyyyyyyyyyyyyyyyyyyyyyyyyyyyyyyyyyyyyyyyyyyyyyyyyyyyyyyyyyyyyyyyyyyyyyyyyyyyyyyyyyyyyyyyyyyyyyyyyyyyyyyyyyyyyyyyyyyyyyyyyyyyyyyyyyyyyyyyyyyyyyyyyyyyyyyyyyyyyyyyyyyyyyyyyyyyyyyyyyyyyyyyyyy',
key xxxxxxxxxxxxxxxxxxxxxxxxxxxxxxxxxxxxxxxxxxxxxxxxxxxxxxxxxxxx0064 (f64) comment 'yyyyyyyyyyyyyyyyyyyyyyyyyyyyyyyyyyyyyyyyyyyyyyyyyyyyyyyyyyyyyyyyyyyyyyyyyyyyyyyyyyyyyyyyyyyyyyyyyyyyyyyyyyyyyyyyyyyyyyyyyyyyyyyyyyyyyyyyyyyyyyyyyyyyyyyyyyyyyyyyyyyyyyyyyyyyyyyyyyyyyyyyyyyyyyyyyyyyyyyyyyyyyyyyyyyyyyyyyyyyyyyyyyyyyyyyyyyyyyyyyyyyyyyyyyyyyyyyyyyyyyyyyyyyyyyyyyyyyyyyyyyyyyyyyyyyyyyyyyyyyyyyyyyyyyyyyyyyyyyyyyyyyyyyyyyyyyyyyyyyyyyyyyyyyyyyyyyyyyyyyyyyyyyyyyyyyyyyyyyyyyyyyyyyyyyyyyyyyyyyyyyyyyyyyyyyyyyyyyyyyyyyyyyyyyyyyyyyyyyyyyyyyyyyyyyyyyyyyyyyyyyyyyyyyyyyyyyyyyyyyyyyyyyyyyyyyyyyyyyyyyyyyyyyyyyyyyyyyyyyyyyyyyyyyyyyyyyyyyyyyyyyyyyyyyyyyyyyyyyyyyyyyyyyyyyyyyyyyyyyyyyyyyyyyyyyyyyyyyyyyyyyyyyyyyyyyyyyyyyyyyyyyyyyyyyyyyyyyyyyyyyyyyyyyyyyyyyyyyyyyyyyyyyyyyyyyyyyyyyyyyyyyyyyyyyyyyyyyyyyyyyyyyyyyyyyyyyyyyyyyyyyyyyyyyyyyyyyyyyyyyyyyyyyyyyyyyyyyyyyyyyyyyyyyyyyyyyyyyyyyyyyyyyyyyyyyyyyyyyyyyyyyyyyyyyyyyyyyyyyyyyyyyyyyyyyyyyyyyyyyyyyyyyyyyyyyyyyyyyyyyyyyyyyyyyyyyyyyyyyyyyyyyyyyyyyyyyyyyyyyyyyyyyyyyyyyyyyyyyyyyyyyyyyyyyyyyyyyyyyyyyyyyyyyyyyyyyy',
fend int);
ERROR HY000: Cannot create table `t1`: index information is too long. Decrease number of indexes or use shorter index names or shorter comments.
create table t1 (
f01 int, f02 int, f03 int, f04 int, f05 int, f06 int, f07 int, f08 int, f09 int, f10 int, f11 int, f12 int, f13 int, f14 int, f15 int, f16 int, f17 int, f18 int, f19 int, f20 int, f21 int, f22 int, f23 int, f24 int, f25 int, f26 int, f27 int, f28 int, f29 int, f30 int, f31 int, f32 int, f33 int, f34 int, f35 int, f36 int, f37 int, f38 int, f39 int, f40 int, f41 int, f42 int, f43 int, f44 int, f45 int, f46 int, f47 int, f48 int, f49 int, f50 int, f51 int, f52 int, f53 int, f54 int, f55 int, f56 int, f57 int, f58 int, f59 int, f60 int, f61 int, f62 int, f63 int, f64 int,
key xxxxxxxxxxxxxxxxxxxxxxxxxxxxxxxxxxxxxxxxxxxxxxxxxxxxxxxxxxxx0001 (f01) comment 'yyyyyyyyyyyyyyyyyyyyyyyyyyyyyyyyyyyyyyyyyyyyyyyyyyyyyyyyyyyyyyyyyyyyyyyyyyyyyyyyyyyyyyyyyyyyyyyyyyyyyyyyyyyyyyyyyyyyyyyyyyyyyyyyyyyyyyyyyyyyyyyyyyyyyyyyyyyyyyyyyyyyyyyyyyyyyyyyyyyyyyyyyyyyyyyyyyyyyyyyyyyyyyyyyyyyyyyyyyyyyyyyyyyyyyyyyyyyyyyyyyyyyyyyyyyyyyyyyyyyyyyyyyyyyyyyyyyyyyyyyyyyyyyyyyyyyyyyyyyyyyyyyyyyyyyyyyyyyyyyyyyyyyyyyyyyyyyyyyyyyyyyyyyyyyyyyyyyyyyyyyyyyyyyyyyyyyyyyyyyyyyyyyyyyyyyyyyyyyyyyyyyyyyyyyyyyyyyyyyyyyyyyyyyyyyyyyyyyyyyyyyyyyyyyyyyyyyyyyyyyyyyyyyyyyyyyyyyyyyyyyyyyyyyyyyyyyyyyyyyyyyyyyyyyyyyyyyyyyyyyyyyyyyyyyyyyyyyyyyyyyyyyyyyyyyyyyyyyyyyyyyyyyyyyyyyyyyyyyyyyyyyyyyyyyyyyyyyyyyyyyyyyyyyyyyyyyyyyyyyyyyyyyyyyyyyyyyyyyyyyyyyyyyyyyyyyyyyyyyyyyyyyyyyyyyyyyyyyyyyyyyyyyyyyyyyyyyyyyyyyyyyyyyyyyyyyyyyyyyyyyyyyyyyyyyyyyyyyyyyyyyyyyyyyyyyyyyyyyyyyyyyyyyyyyyyyyyyyyyyyyyyyyyyyyyyyyyyyyyyyyyyyyyyyyyyyyyyyyyyyyyyyyyyyyyyyyyyyyyyyyyyyyyyyyyyyyyyyyyyyyyyyyyyyyyyyyyyyyyyyyyyyyyyyyyyyyyyyyyyyyyyyyyyyyyyyyyyyyyyyyyyyyyyyyyyyyyyyyyyyyyyyyyyyyyyyyyy',
key xxxxxxxxxxxxxxxxxxxxxxxxxxxxxxxxxxxxxxxxxxxxxxxxxxxxxxxxxxxx0002 (f02) comment 'yyyyyyyyyyyyyyyyyyyyyyyyyyyyyyyyyyyyyyyyyyyyyyyyyyyyyyyyyyyyyyyyyyyyyyyyyyyyyyyyyyyyyyyyyyyyyyyyyyyyyyyyyyyyyyyyyyyyyyyyyyyyyyyyyyyyyyyyyyyyyyyyyyyyyyyyyyyyyyyyyyyyyyyyyyyyyyyyyyyyyyyyyyyyyyyyyyyyyyyyyyyyyyyyyyyyyyyyyyyyyyyyyyyyyyyyyyyyyyyyyyyyyyyyyyyyyyyyyyyyyyyyyyyyyyyyyyyyyyyyyyyyyyyyyyyyyyyyyyyyyyyyyyyyyyyyyyyyyyyyyyyyyyyyyyyyyyyyyyyyyyyyyyyyyyyyyyyyyyyyyyyyyyyyyyyyyyyyyyyyyyyyyyyyyyyyyyyyyyyyyyyyyyyyyyyyyyyyyyyyyyyyyyyyyyyyyyyyyyyyyyyyyyyyyyyyyyyyyyyyyyyyyyyyyyyyyyyyyyyyyyyyyyyyyyyyyyyyyyyyyyyyyyyyyyyyyyyyyyyyyyyyyyyyyyyyyyyyyyyyyyyyyyyyyyyyyyyyyyyyyyyyyyyyyyyyyyyyyyyyyyyyyyyyyyyyyyyyyyyyyyyyyyyyyyyyyyyyyyyyyyyyyyyyyyyyyyyyyyyyyyyyyyyyyyyyyyyyyyyyyyyyyyyyyyyyyyyyyyyyyyyyyyyyyyyyyyyyyyyyyyyyyyyyyyyyyyyyyyyyyyyyyyyyyyyyyyyyyyyyyyyyyyyyyyyyyyyyyyyyyyyyyyyyyyyyyyyyyyyyyyyyyyyyyyyyyyyyyyyyyyyyyyyyyyyyyyyyyyyyyyyyyyyyyyyyyyyyyyyyyyyyyyyyyyyyyyyyyyyyyyyyyyyyyyyyyyyyyyyyyyyyyyyyyyyyyyyyyyyyyyyyyyyyyyyyyyyyyyyyyyyyyyyyyyyyyyyyyyyyyyyyyyyyyyyyyyyy',
key xxxxxxxxxxxxxxxxxxxxxxxxxxxxxxxxxxxxxxxxxxxxxxxxxxxxxxxxxxxx0003 (f03) comment 'yyyyyyyyyyyyyyyyyyyyyyyyyyyyyyyyyyyyyyyyyyyyyyyyyyyyyyyyyyyyyyyyyyyyyyyyyyyyyyyyyyyyyyyyyyyyyyyyyyyyyyyyyyyyyyyyyyyyyyyyyyyyyyyyyyyyyyyyyyyyyyyyyyyyyyyyyyyyyyyyyyyyyyyyyyyyyyyyyyyyyyyyyyyyyyyyyyyyyyyyyyyyyyyyyyyyyyyyyyyyyyyyyyyyyyyyyyyyyyyyyyyyyyyyyyyyyyyyyyyyyyyyyyyyyyyyyyyyyyyyyyyyyyyyyyyyyyyyyyyyyyyyyyyyyyyyyyyyyyyyyyyyyyyyyyyyyyyyyyyyyyyyyyyyyyyyyyyyyyyyyyyyyyyyyyyyyyyyyyyyyyyyyyyyyyyyyyyyyyyyyyyyyyyyyyyyyyyyyyyyyyyyyyyyyyyyyyyyyyyyyyyyyyyyyyyyyyyyyyyyyyyyyyyyyyyyyyyyyyyyyyyyyyyyyyyyyyyyyyyyyyyyyyyyyyyyyyyyyyyyyyyyyyyyyyyyyyyyyyyyyyyyyyyyyyyyyyyyyyyyyyyyyyyyyyyyyyyyyyyyyyyyyyyyyyyyyyyyyyyyyyyyyyyyyyyyyyyyyyyyyyyyyyyyyyyyyyyyyyyyyyyyyyyyyyyyyyyyyyyyyyyyyyyyyyyyyyyyyyyyyyyyyyyyyyyyyyyyyyyyyyyyyyyyyyyyyyyyyyyyyyyyyyyyyyyyyyyyyyyyyyyyyyyyyyyyyyyyyyyyyyyyyyyyyyyyyyyyyyyyyyyyyyyyyyyyyyyyyyyyyyyyyyyyyyyyyyyyyyyyyyyyyyyyyyyyyyyyyyyyyyyyyyyyyyyyyyyyyyyyyyyyyyyyyyyyyyyyyyyyyyyyyyyyyyyyyyyyyyyyyyyyyyyyyyyyyyyyyyyyyyyyyyyyyyyyyyyyyyyyyyyyyyyyyyyyyyyy',
key xxxxxxxxxxxxxxxxxxxxxxxxxxxxxxxxxxxxxxxxxxxxxxxxxxxxxxxxxxxx0004 (f04) comment 'yyyyyyyyyyyyyyyyyyyyyyyyyyyyyyyyyyyyyyyyyyyyyyyyyyyyyyyyyyyyyyyyyyyyyyyyyyyyyyyyyyyyyyyyyyyyyyyyyyyyyyyyyyyyyyyyyyyyyyyyyyyyyyyyyyyyyyyyyyyyyyyyyyyyyyyyyyyyyyyyyyyyyyyyyyyyyyyyyyyyyyyyyyyyyyyyyyyyyyyyyyyyyyyyyyyyyyyyyyyyyyyyyyyyyyyyyyyyyyyyyyyyyyyyyyyyyyyyyyyyyyyyyyyyyyyyyyyyyyyyyyyyyyyyyyyyyyyyyyyyyyyyyyyyyyyyyyyyyyyyyyyyyyyyyyyyyyyyyyyyyyyyyyyyyyyyyyyyyyyyyyyyyyyyyyyyyyyyyyyyyyyyyyyyyyyyyyyyyyyyyyyyyyyyyyyyyyyyyyyyyyyyyyyyyyyyyyyyyyyyyyyyyyyyyyyyyyyyyyyyyyyyyyyyyyyyyyyyyyyyyyyyyyyyyyyyyyyyyyyyyyyyyyyyyyyyyyyyyyyyyyyyyyyyyyyyyyyyyyyyyyyyyyyyyyyyyyyyyyyyyyyyyyyyyyyyyyyyyyyyyyyyyyyyyyyyyyyyyyyyyyyyyyyyyyyyyyyyyyyyyyyyyyyyyyyyyyyyyyyyyyyyyyyyyyyyyyyyyyyyyyyyyyyyyyyyyyyyyyyyyyyyyyyyyyyyyyyyyyyyyyyyyyyyyyyyyyyyyyyyyyyyyyyyyyyyyyyyyyyyyyyyyyyyyyyyyyyyyyyyyyyyyyyyyyyyyyyyyyyyyyyyyyyyyyyyyyyyyyyyyyyyyyyyyyyyyyyyyyyyyyyyyyyyyyyyyyyyyyyyyyyyyyyyyyyyyyyyyyyyyyyyyyyyyyyyyyyyyyyyyyyyyyyyyyyyyyyyyyyyyyyyyyyyyyyyyyyyyyyyyyyyyyyyyyyyyyyyyyyyyyyyyyyyyyyyyyyy',
key xxxxxxxxxxxxxxxxxxxxxxxxxxxxxxxxxxxxxxxxxxxxxxxxxxxxxxxxxxxx0005 (f05) comment 'yyyyyyyyyyyyyyyyyyyyyyyyyyyyyyyyyyyyyyyyyyyyyyyyyyyyyyyyyyyyyyyyyyyyyyyyyyyyyyyyyyyyyyyyyyyyyyyyyyyyyyyyyyyyyyyyyyyyyyyyyyyyyyyyyyyyyyyyyyyyyyyyyyyyyyyyyyyyyyyyyyyyyyyyyyyyyyyyyyyyyyyyyyyyyyyyyyyyyyyyyyyyyyyyyyyyyyyyyyyyyyyyyyyyyyyyyyyyyyyyyyyyyyyyyyyyyyyyyyyyyyyyyyyyyyyyyyyyyyyyyyyyyyyyyyyyyyyyyyyyyyyyyyyyyyyyyyyyyyyyyyyyyyyyyyyyyyyyyyyyyyyyyyyyyyyyyyyyyyyyyyyyyyyyyyyyyyyyyyyyyyyyyyyyyyyyyyyyyyyyyyyyyyyyyyyyyyyyyyyyyyyyyyyyyyyyyyyyyyyyyyyyyyyyyyyyyyyyyyyyyyyyyyyyyyyyyyyyyyyyyyyyyyyyyyyyyyyyyyyyyyyyyyyyyyyyyyyyyyyyyyyyyyyyyyyyyyyyyyyyyyyyyyyyyyyyyyyyyyyyyyyyyyyyyyyyyyyyyyyyyyyyyyyyyyyyyyyyyyyyyyyyyyyyyyyyyyyyyyyyyyyyyyyyyyyyyyyyyyyyyyyyyyyyyyyyyyyyyyyyyyyyyyyyyyyyyyyyyyyyyyyyyyyyyyyyyyyyyyyyyyyyyyyyyyyyyyyyyyyyyyyyyyyyyyyyyyyyyyyyyyyyyyyyyyyyyyyyyyyyyyyyyyyyyyyyyyyyyyyyyyyyyyyyyyyyyyyyyyyyyyyyyyyyyyyyyyyyyyyyyyyyyyyyyyyyyyyyyyyyyyyyyyyyyyyyyyyyyyyyyyyyyyyyyyyyyyyyyyyyyyyyyyyyyyyyyyyyyyyyyyyyyyyyyyyyyyyyyyyyyyyyyyyyyyyyyyyyyyyyyyyyyyyyyyyyyyyy',
key xxxxxxxxxxxxxxxxxxxxxxxxxxxxxxxxxxxxxxxxxxxxxxxxxxxxxxxxxxxx0006 (f06) comment 'yyyyyyyyyyyyyyyyyyyyyyyyyyyyyyyyyyyyyyyyyyyyyyyyyyyyyyyyyyyyyyyyyyyyyyyyyyyyyyyyyyyyyyyyyyyyyyyyyyyyyyyyyyyyyyyyyyyyyyyyyyyyyyyyyyyyyyyyyyyyyyyyyyyyyyyyyyyyyyyyyyyyyyyyyyyyyyyyyyyyyyyyyyyyyyyyyyyyyyyyyyyyyyyyyyyyyyyyyyyyyyyyyyyyyyyyyyyyyyyyyyyyyyyyyyyyyyyyyyyyyyyyyyyyyyyyyyyyyyyyyyyyyyyyyyyyyyyyyyyyyyyyyyyyyyyyyyyyyyyyyyyyyyyyyyyyyyyyyyyyyyyyyyyyyyyyyyyyyyyyyyyyyyyyyyyyyyyyyyyyyyyyyyyyyyyyyyyyyyyyyyyyyyyyyyyyyyyyyyyyyyyyyyyyyyyyyyyyyyyyyyyyyyyyyyyyyyyyyyyyyyyyyyyyyyyyyyyyyyyyyyyyyyyyyyyyyyyyyyyyyyyyyyyyyyyyyyyyyyyyyyyyyyyyyyyyyyyyyyyyyyyyyyyyyyyyyyyyyyyyyyyyyyyyyyyyyyyyyyyyyyyyyyyyyyyyyyyyyyyyyyyyyyyyyyyyyyyyyyyyyyyyyyyyyyyyyyyyyyyyyyyyyyyyyyyyyyyyyyyyyyyyyyyyyyyyyyyyyyyyyyyyyyyyyyyyyyyyyyyyyyyyyyyyyyyyyyyyyyyyyyyyyyyyyyyyyyyyyyyyyyyyyyyyyyyyyyyyyyyyyyyyyyyyyyyyyyyyyyyyyyyyyyyyyyyyyyyyyyyyyyyyyyyyyyyyyyyyyyyyyyyyyyyyyyyyyyyyyyyyyyyyyyyyyyyyyyyyyyyyyyyyyyyyyyyyyyyyyyyyyyyyyyyyyyyyyyyyyyyyyyyyyyyyyyyyyyyyyyyyyyyyyyyyyyyyyyyyyyyyyyyyyyyyyyyyyyyy',
key xxxxxxxxxxxxxxxxxxxxxxxxxxxxxxxxxxxxxxxxxxxxxxxxxxxxxxxxxxxx0007 (f07) comment 'yyyyyyyyyyyyyyyyyyyyyyyyyyyyyyyyyyyyyyyyyyyyyyyyyyyyyyyyyyyyyyyyyyyyyyyyyyyyyyyyyyyyyyyyyyyyyyyyyyyyyyyyyyyyyyyyyyyyyyyyyyyyyyyyyyyyyyyyyyyyyyyyyyyyyyyyyyyyyyyyyyyyyyyyyyyyyyyyyyyyyyyyyyyyyyyyyyyyyyyyyyyyyyyyyyyyyyyyyyyyyyyyyyyyyyyyyyyyyyyyyyyyyyyyyyyyyyyyyyyyyyyyyyyyyyyyyyyyyyyyyyyyyyyyyyyyyyyyyyyyyyyyyyyyyyyyyyyyyyyyyyyyyyyyyyyyyyyyyyyyyyyyyyyyyyyyyyyyyyyyyyyyyyyyyyyyyyyyyyyyyyyyyyyyyyyyyyyyyyyyyyyyyyyyyyyyyyyyyyyyyyyyyyyyyyyyyyyyyyyyyyyyyyyyyyyyyyyyyyyyyyyyyyyyyyyyyyyyyyyyyyyyyyyyyyyyyyyyyyyyyyyyyyyyyyyyyyyyyyyyyyyyyyyyyyyyyyyyyyyyyyyyyyyyyyyyyyyyyyyyyyyyyyyyyyyyyyyyyyyyyyyyyyyyyyyyyyyyyyyyyyyyyyyyyyyyyyyyyyyyyyyyyyyyyyyyyyyyyyyyyyyyyyyyyyyyyyyyyyyyyyyyyyyyyyyyyyyyyyyyyyyyyyyyyyyyyyyyyyyyyyyyyyyyyyyyyyyyyyyyyyyyyyyyyyyyyyyyyyyyyyyyyyyyyyyyyyyyyyyyyyyyyyyyyyyyyyyyyyyyyyyyyyyyyyyyyyyyyyyyyyyyyyyyyyyyyyyyyyyyyyyyyyyyyyyyyyyyyyyyyyyyyyyyyyyyyyyyyyyyyyyyyyyyyyyyyyyyyyyyyyyyyyyyyyyyyyyyyyyyyyyyyyyyyyyyyyyyyyyyyyyyyyyyyyyyyyyyyyyyyyyyyyyyyyyyyyyy',
key xxxxxxxxxxxxxxxxxxxxxxxxxxxxxxxxxxxxxxxxxxxxxxxxxxxxxxxxxxxx0008 (f08) comment 'yyyyyyyyyyyyyyyyyyyyyyyyyyyyyyyyyyyyyyyyyyyyyyyyyyyyyyyyyyyyyyyyyyyyyyyyyyyyyyyyyyyyyyyyyyyyyyyyyyyyyyyyyyyyyyyyyyyyyyyyyyyyyyyyyyyyyyyyyyyyyyyyyyyyyyyyyyyyyyyyyyyyyyyyyyyyyyyyyyyyyyyyyyyyyyyyyyyyyyyyyyyyyyyyyyyyyyyyyyyyyyyyyyyyyyyyyyyyyyyyyyyyyyyyyyyyyyyyyyyyyyyyyyyyyyyyyyyyyyyyyyyyyyyyyyyyyyyyyyyyyyyyyyyyyyyyyyyyyyyyyyyyyyyyyyyyyyyyyyyyyyyyyyyyyyyyyyyyyyyyyyyyyyyyyyyyyyyyyyyyyyyyyyyyyyyyyyyyyyyyyyyyyyyyyyyyyyyyyyyyyyyyyyyyyyyyyyyyyyyyyyyyyyyyyyyyyyyyyyyyyyyyyyyyyyyyyyyyyyyyyyyyyyyyyyyyyyyyyyyyyyyyyyyyyyyyyyyyyyyyyyyyyyyyyyyyyyyyyyyyyyyyyyyyyyyyyyyyyyyyyyyyyyyyyyyyyyyyyyyyyyyyyyyyyyyyyyyyyyyyyyyyyyyyyyyyyyyyyyyyyyyyyyyyyyyyyyyyyyyyyyyyyyyyyyyyyyyyyyyyyyyyyyyyyyyyyyyyyyyyyyyyyyyyyyyyyyyyyyyyyyyyyyyyyyyyyyyyyyyyyyyyyyyyyyyyyyyyyyyyyyyyyyyyyyyyyyyyyyyyyyyyyyyyyyyyyyyyyyyyyyyyyyyyyyyyyyyyyyyyyyyyyyyyyyyyyyyyyyyyyyyyyyyyyyyyyyyyyyyyyyyyyyyyyyyyyyyyyyyyyyyyyyyyyyyyyyyyyyyyyyyyyyyyyyyyyyyyyyyyyyyyyyyyyyyyyyyyyyyyyyyyyyyyyyyyyyyyyyyyyyyyyyyyyyyyyyyy',
key xxxxxxxxxxxxxxxxxxxxxxxxxxxxxxxxxxxxxxxxxxxxxxxxxxxxxxxxxxxx0009 (f09) comment 'yyyyyyyyyyyyyyyyyyyyyyyyyyyyyyyyyyyyyyyyyyyyyyyyyyyyyyyyyyyyyyyyyyyyyyyyyyyyyyyyyyyyyyyyyyyyyyyyyyyyyyyyyyyyyyyyyyyyyyyyyyyyyyyyyyyyyyyyyyyyyyyyyyyyyyyyyyyyyyyyyyyyyyyyyyyyyyyyyyyyyyyyyyyyyyyyyyyyyyyyyyyyyyyyyyyyyyyyyyyyyyyyyyyyyyyyyyyyyyyyyyyyyyyyyyyyyyyyyyyyyyyyyyyyyyyyyyyyyyyyyyyyyyyyyyyyyyyyyyyyyyyyyyyyyyyyyyyyyyyyyyyyyyyyyyyyyyyyyyyyyyyyyyyyyyyyyyyyyyyyyyyyyyyyyyyyyyyyyyyyyyyyyyyyyyyyyyyyyyyyyyyyyyyyyyyyyyyyyyyyyyyyyyyyyyyyyyyyyyyyyyyyyyyyyyyyyyyyyyyyyyyyyyyyyyyyyyyyyyyyyyyyyyyyyyyyyyyyyyyyyyyyyyyyyyyyyyyyyyyyyyyyyyyyyyyyyyyyyyyyyyyyyyyyyyyyyyyyyyyyyyyyyyyyyyyyyyyyyyyyyyyyyyyyyyyyyyyyyyyyyyyyyyyyyyyyyyyyyyyyyyyyyyyyyyyyyyyyyyyyyyyyyyyyyyyyyyyyyyyyyyyyyyyyyyyyyyyyyyyyyyyyyyyyyyyyyyyyyyyyyyyyyyyyyyyyyyyyyyyyyyyyyyyyyyyyyyyyyyyyyyyyyyyyyyyyyyyyyyyyyyyyyyyyyyyyyyyyyyyyyyyyyyyyyyyyyyyyyyyyyyyyyyyyyyyyyyyyyyyyyyyyyyyyyyyyyyyyyyyyyyyyyyyyyyyyyyyyyyyyyyyyyyyyyyyyyyyyyyyyyyyyyyyyyyyyyyyyyyyyyyyyyyyyyyyyyyyyyyyyyyyyyyyyyyyyyyyyyyyyyyyyyyyyyyyyyyyy',
key xxxxxxxxxxxxxxxxxxxxxxxxxxxxxxxxxxxxxxxxxxxxxxxxxxxxxxxxxxxx0010 (f10) comment 'yyyyyyyyyyyyyyyyyyyyyyyyyyyyyyyyyyyyyyyyyyyyyyyyyyyyyyyyyyyyyyyyyyyyyyyyyyyyyyyyyyyyyyyyyyyyyyyyyyyyyyyyyyyyyyyyyyyyyyyyyyyyyyyyyyyyyyyyyyyyyyyyyyyyyyyyyyyyyyyyyyyyyyyyyyyyyyyyyyyyyyyyyyyyyyyyyyyyyyyyyyyyyyyyyyyyyyyyyyyyyyyyyyyyyyyyyyyyyyyyyyyyyyyyyyyyyyyyyyyyyyyyyyyyyyyyyyyyyyyyyyyyyyyyyyyyyyyyyyyyyyyyyyyyyyyyyyyyyyyyyyyyyyyyyyyyyyyyyyyyyyyyyyyyyyyyyyyyyyyyyyyyyyyyyyyyyyyyyyyyyyyyyyyyyyyyyyyyyyyyyyyyyyyyyyyyyyyyyyyyyyyyyyyyyyyyyyyyyyyyyyyyyyyyyyyyyyyyyyyyyyyyyyyyyyyyyyyyyyyyyyyyyyyyyyyyyyyyyyyyyyyyyyyyyyyyyyyyyyyyyyyyyyyyyyyyyyyyyyyyyyyyyyyyyyyyyyyyyyyyyyyyyyyyyyyyyyyyyyyyyyyyyyyyyyyyyyyyyyyyyyyyyyyyyyyyyyyyyyyyyyyyyyyyyyyyyyyyyyyyyyyyyyyyyyyyyyyyyyyyyyyyyyyyyyyyyyyyyyyyyyyyyyyyyyyyyyyyyyyyyyyyyyyyyyyyyyyyyyyyyyyyyyyyyyyyyyyyyyyyyyyyyyyyyyyyyyyyyyyyyyyyyyyyyyyyyyyyyyyyyyyyyyyyyyyyyyyyyyyyyyyyyyyyyyyyyyyyyyyyyyyyyyyyyyyyyyyyyyyyyyyyyyyyyyyyyyyyyyyyyyyyyyyyyyyyyyyyyyyyyyyyyyyyyyyyyyyyyyyyyyyyyyyyyyyyyyyyyyyyyyyyyyyyyyyyyyyyyyyyyyyyyyyyyyyyyyyy',
key xxxxxxxxxxxxxxxxxxxxxxxxxxxxxxxxxxxxxxxxxxxxxxxxxxxxxxxxxxxx0011 (f11) comment 'yyyyyyyyyyyyyyyyyyyyyyyyyyyyyyyyyyyyyyyyyyyyyyyyyyyyyyyyyyyyyyyyyyyyyyyyyyyyyyyyyyyyyyyyyyyyyyyyyyyyyyyyyyyyyyyyyyyyyyyyyyyyyyyyyyyyyyyyyyyyyyyyyyyyyyyyyyyyyyyyyyyyyyyyyyyyyyyyyyyyyyyyyyyyyyyyyyyyyyyyyyyyyyyyyyyyyyyyyyyyyyyyyyyyyyyyyyyyyyyyyyyyyyyyyyyyyyyyyyyyyyyyyyyyyyyyyyyyyyyyyyyyyyyyyyyyyyyyyyyyyyyyyyyyyyyyyyyyyyyyyyyyyyyyyyyyyyyyyyyyyyyyyyyyyyyyyyyyyyyyyyyyyyyyyyyyyyyyyyyyyyyyyyyyyyyyyyyyyyyyyyyyyyyyyyyyyyyyyyyyyyyyyyyyyyyyyyyyyyyyyyyyyyyyyyyyyyyyyyyyyyyyyyyyyyyyyyyyyyyyyyyyyyyyyyyyyyyyyyyyyyyyyyyyyyyyyyyyyyyyyyyyyyyyyyyyyyyyyyyyyyyyyyyyyyyyyyyyyyyyyyyyyyyyyyyyyyyyyyyyyyyyyyyyyyyyyyyyyyyyyyyyyyyyyyyyyyyyyyyyyyyyyyyyyyyyyyyyyyyyyyyyyyyyyyyyyyyyyyyyyyyyyyyyyyyyyyyyyyyyyyyyyyyyyyyyyyyyyyyyyyyyyyyyyyyyyyyyyyyyyyyyyyyyyyyyyyyyyyyyyyyyyyyyyyyyyyyyyyyyyyyyyyyyyyyyyyyyyyyyyyyyyyyyyyyyyyyyyyyyyyyyyyyyyyyyyyyyyyyyyyyyyyyyyyyyyyyyyyyyyyyyyyyyyyyyyyyyyyyyyyyyyyyyyyyyyyyyyyyyyyyyyyyyyyyyyyyyyyyyyyyyyyyyyyyyyyyyyyyyyyyyyyyyyyyyyyyyyyyyyyyyyyyyyyyyyyyy',
key xxxxxxxxxxxxxxxxxxxxxxxxxxxxxxxxxxxxxxxxxxxxxxxxxxxxxxxxxxxx0012 (f12) comment 'yyyyyyyyyyyyyyyyyyyyyyyyyyyyyyyyyyyyyyyyyyyyyyyyyyyyyyyyyyyyyyyyyyyyyyyyyyyyyyyyyyyyyyyyyyyyyyyyyyyyyyyyyyyyyyyyyyyyyyyyyyyyyyyyyyyyyyyyyyyyyyyyyyyyyyyyyyyyyyyyyyyyyyyyyyyyyyyyyyyyyyyyyyyyyyyyyyyyyyyyyyyyyyyyyyyyyyyyyyyyyyyyyyyyyyyyyyyyyyyyyyyyyyyyyyyyyyyyyyyyyyyyyyyyyyyyyyyyyyyyyyyyyyyyyyyyyyyyyyyyyyyyyyyyyyyyyyyyyyyyyyyyyyyyyyyyyyyyyyyyyyyyyyyyyyyyyyyyyyyyyyyyyyyyyyyyyyyyyyyyyyyyyyyyyyyyyyyyyyyyyyyyyyyyyyyyyyyyyyyyyyyyyyyyyyyyyyyyyyyyyyyyyyyyyyyyyyyyyyyyyyyyyyyyyyyyyyyyyyyyyyyyyyyyyyyyyyyyyyyyyyyyyyyyyyyyyyyyyyyyyyyyyyyyyyyyyyyyyyyyyyyyyyyyyyyyyyyyyyyyyyyyyyyyyyyyyyyyyyyyyyyyyyyyyyyyyyyyyyyyyyyyyyyyyyyyyyyyyyyyyyyyyyyyyyyyyyyyyyyyyyyyyyyyyyyyyyyyyyyyyyyyyyyyyyyyyyyyyyyyyyyyyyyyyyyyyyyyyyyyyyyyyyyyyyyyyyyyyyyyyyyyyyyyyyyyyyyyyyyyyyyyyyyyyyyyyyyyyyyyyyyyyyyyyyyyyyyyyyyyyyyyyyyyyyyyyyyyyyyyyyyyyyyyyyyyyyyyyyyyyyyyyyyyyyyyyyyyyyyyyyyyyyyyyyyyyyyyyyyyyyyyyyyyyyyyyyyyyyyyyyyyyyyyyyyyyyyyyyyyyyyyyyyyyyyyyyyyyyyyyyyyyyyyyyyyyyyyyyyyyyyyyyyyyyyyyyyy',
key xxxxxxxxxxxxxxxxxxxxxxxxxxxxxxxxxxxxxxxxxxxxxxxxxxxxxxxxxxxx0013 (f13) comment 'yyyyyyyyyyyyyyyyyyyyyyyyyyyyyyyyyyyyyyyyyyyyyyyyyyyyyyyyyyyyyyyyyyyyyyyyyyyyyyyyyyyyyyyyyyyyyyyyyyyyyyyyyyyyyyyyyyyyyyyyyyyyyyyyyyyyyyyyyyyyyyyyyyyyyyyyyyyyyyyyyyyyyyyyyyyyyyyyyyyyyyyyyyyyyyyyyyyyyyyyyyyyyyyyyyyyyyyyyyyyyyyyyyyyyyyyyyyyyyyyyyyyyyyyyyyyyyyyyyyyyyyyyyyyyyyyyyyyyyyyyyyyyyyyyyyyyyyyyyyyyyyyyyyyyyyyyyyyyyyyyyyyyyyyyyyyyyyyyyyyyyyyyyyyyyyyyyyyyyyyyyyyyyyyyyyyyyyyyyyyyyyyyyyyyyyyyyyyyyyyyyyyyyyyyyyyyyyyyyyyyyyyyyyyyyyyyyyyyyyyyyyyyyyyyyyyyyyyyyyyyyyyyyyyyyyyyyyyyyyyyyyyyyyyyyyyyyyyyyyyyyyyyyyyyyyyyyyyyyyyyyyyyyyyyyyyyyyyyyyyyyyyyyyyyyyyyyyyyyyyyyyyyyyyyyyyyyyyyyyyyyyyyyyyyyyyyyyyyyyyyyyyyyyyyyyyyyyyyyyyyyyyyyyyyyyyyyyyyyyyyyyyyyyyyyyyyyyyyyyyyyyyyyyyyyyyyyyyyyyyyyyyyyyyyyyyyyyyyyyyyyyyyyyyyyyyyyyyyyyyyyyyyyyyyyyyyyyyyyyyyyyyyyyyyyyyyyyyyyyyyyyyyyyyyyyyyyyyyyyyyyyyyyyyyyyyyyyyyyyyyyyyyyyyyyyyyyyyyyyyyyyyyyyyyyyyyyyyyyyyyyyyyyyyyyyyyyyyyyyyyyyyyyyyyyyyyyyyyyyyyyyyyyyyyyyyyyyyyyyyyyyyyyyyyyyyyyyyyyyyyyyyyyyyyyyyyyyyyyyyyyyyyyyyyyyyyyyy',
key xxxxxxxxxxxxxxxxxxxxxxxxxxxxxxxxxxxxxxxxxxxxxxxxxxxxxxxxxxxx0014 (f14) comment 'yyyyyyyyyyyyyyyyyyyyyyyyyyyyyyyyyyyyyyyyyyyyyyyyyyyyyyyyyyyyyyyyyyyyyyyyyyyyyyyyyyyyyyyyyyyyyyyyyyyyyyyyyyyyyyyyyyyyyyyyyyyyyyyyyyyyyyyyyyyyyyyyyyyyyyyyyyyyyyyyyyyyyyyyyyyyyyyyyyyyyyyyyyyyyyyyyyyyyyyyyyyyyyyyyyyyyyyyyyyyyyyyyyyyyyyyyyyyyyyyyyyyyyyyyyyyyyyyyyyyyyyyyyyyyyyyyyyyyyyyyyyyyyyyyyyyyyyyyyyyyyyyyyyyyyyyyyyyyyyyyyyyyyyyyyyyyyyyyyyyyyyyyyyyyyyyyyyyyyyyyyyyyyyyyyyyyyyyyyyyyyyyyyyyyyyyyyyyyyyyyyyyyyyyyyyyyyyyyyyyyyyyyyyyyyyyyyyyyyyyyyyyyyyyyyyyyyyyyyyyyyyyyyyyyyyyyyyyyyyyyyyyyyyyyyyyyyyyyyyyyyyyyyyyyyyyyyyyyyyyyyyyyyyyyyyyyyyyyyyyyyyyyyyyyyyyyyyyyyyyyyyyyyyyyyyyyyyyyyyyyyyyyyyyyyyyyyyyyyyyyyyyyyyyyyyyyyyyyyyyyyyyyyyyyyyyyyyyyyyyyyyyyyyyyyyyyyyyyyyyyyyyyyyyyyyyyyyyyyyyyyyyyyyyyyyyyyyyyyyyyyyyyyyyyyyyyyyyyyyyyyyyyyyyyyyyyyyyyyyyyyyyyyyyyyyyyyyyyyyyyyyyyyyyyyyyyyyyyyyyyyyyyyyyyyyyyyyyyyyyyyyyyyyyyyyyyyyyyyyyyyyyyyyyyyyyyyyyyyyyyyyyyyyyyyyyyyyyyyyyyyyyyyyyyyyyyyyyyyyyyyyyyyyyyyyyyyyyyyyyyyyyyyyyyyyyyyyyyyyyyyyyyyyyyyyyyyyyyyyyyyyyyyyyyyyyyyyy',
key xxxxxxxxxxxxxxxxxxxxxxxxxxxxxxxxxxxxxxxxxxxxxxxxxxxxxxxxxxxx0015 (f15) comment 'yyyyyyyyyyyyyyyyyyyyyyyyyyyyyyyyyyyyyyyyyyyyyyyyyyyyyyyyyyyyyyyyyyyyyyyyyyyyyyyyyyyyyyyyyyyyyyyyyyyyyyyyyyyyyyyyyyyyyyyyyyyyyyyyyyyyyyyyyyyyyyyyyyyyyyyyyyyyyyyyyyyyyyyyyyyyyyyyyyyyyyyyyyyyyyyyyyyyyyyyyyyyyyyyyyyyyyyyyyyyyyyyyyyyyyyyyyyyyyyyyyyyyyyyyyyyyyyyyyyyyyyyyyyyyyyyyyyyyyyyyyyyyyyyyyyyyyyyyyyyyyyyyyyyyyyyyyyyyyyyyyyyyyyyyyyyyyyyyyyyyyyyyyyyyyyyyyyyyyyyyyyyyyyyyyyyyyyyyyyyyyyyyyyyyyyyyyyyyyyyyyyyyyyyyyyyyyyyyyyyyyyyyyyyyyyyyyyyyyyyyyyyyyyyyyyyyyyyyyyyyyyyyyyyyyyyyyyyyyyyyyyyyyyyyyyyyyyyyyyyyyyyyyyyyyyyyyyyyyyyyyyyyyyyyyyyyyyyyyyyyyyyyyyyyyyyyyyyyyyyyyyyyyyyyyyyyyyyyyyyyyyyyyyyyyyyyyyyyyyyyyyyyyyyyyyyyyyyyyyyyyyyyyyyyyyyyyyyyyyyyyyyyyyyyyyyyyyyyyyyyyyyyyyyyyyyyyyyyyyyyyyyyyyyyyyyyyyyyyyyyyyyyyyyyyyyyyyyyyyyyyyyyyyyyyyyyyyyyyyyyyyyyyyyyyyyyyyyyyyyyyyyyyyyyyyyyyyyyyyyyyyyyyyyyyyyyyyyyyyyyyyyyyyyyyyyyyyyyyyyyyyyyyyyyyyyyyyyyyyyyyyyyyyyyyyyyyyyyyyyyyyyyyyyyyyyyyyyyyyyyyyyyyyyyyyyyyyyyyyyyyyyyyyyyyyyyyyyyyyyyyyyyyyyyyyyyyyyyyyyyyyyyyyyyyyyyyyy',
key xxxxxxxxxxxxxxxxxxxxxxxxxxxxxxxxxxxxxxxxxxxxxxxxxxxxxxxxxxxx0016 (f16) comment 'yyyyyyyyyyyyyyyyyyyyyyyyyyyyyyyyyyyyyyyyyyyyyyyyyyyyyyyyyyyyyyyyyyyyyyyyyyyyyyyyyyyyyyyyyyyyyyyyyyyyyyyyyyyyyyyyyyyyyyyyyyyyyyyyyyyyyyyyyyyyyyyyyyyyyyyyyyyyyyyyyyyyyyyyyyyyyyyyyyyyyyyyyyyyyyyyyyyyyyyyyyyyyyyyyyyyyyyyyyyyyyyyyyyyyyyyyyyyyyyyyyyyyyyyyyyyyyyyyyyyyyyyyyyyyyyyyyyyyyyyyyyyyyyyyyyyyyyyyyyyyyyyyyyyyyyyyyyyyyyyyyyyyyyyyyyyyyyyyyyyyyyyyyyyyyyyyyyyyyyyyyyyyyyyyyyyyyyyyyyyyyyyyyyyyyyyyyyyyyyyyyyyyyyyyyyyyyyyyyyyyyyyyyyyyyyyyyyyyyyyyyyyyyyyyyyyyyyyyyyyyyyyyyyyyyyyyyyyyyyyyyyyyyyyyyyyyyyyyyyyyyyyyyyyyyyyyyyyyyyyyyyyyyyyyyyyyyyyyyyyyyyyyyyyyyyyyyyyyyyyyyyyyyyyyyyyyyyyyyyyyyyyyyyyyyyyyyyyyyyyyyyyyyyyyyyyyyyyyyyyyyyyyyyyyyyyyyyyyyyyyyyyyyyyyyyyyyyyyyyyyyyyyyyyyyyyyyyyyyyyyyyyyyyyyyyyyyyyyyyyyyyyyyyyyyyyyyyyyyyyyyyyyyyyyyyyyyyyyyyyyyyyyyyyyyyyyyyyyyyyyyyyyyyyyyyyyyyyyyyyyyyyyyyyyyyyyyyyyyyyyyyyyyyyyyyyyyyyyyyyyyyyyyyyyyyyyyyyyyyyyyyyyyyyyyyyyyyyyyyyyyyyyyyyyyyyyyyyyyyyyyyyyyyyyyyyyyyyyyyyyyyyyyyyyyyyyyyyyyyyyyyyyyyyyyyyyyyyyyyyyyyyyyyyyyyyyyyy',
key xxxxxxxxxxxxxxxxxxxxxxxxxxxxxxxxxxxxxxxxxxxxxxxxxxxxxxxxxxxx0017 (f17) comment 'yyyyyyyyyyyyyyyyyyyyyyyyyyyyyyyyyyyyyyyyyyyyyyyyyyyyyyyyyyyyyyyyyyyyyyyyyyyyyyyyyyyyyyyyyyyyyyyyyyyyyyyyyyyyyyyyyyyyyyyyyyyyyyyyyyyyyyyyyyyyyyyyyyyyyyyyyyyyyyyyyyyyyyyyyyyyyyyyyyyyyyyyyyyyyyyyyyyyyyyyyyyyyyyyyyyyyyyyyyyyyyyyyyyyyyyyyyyyyyyyyyyyyyyyyyyyyyyyyyyyyyyyyyyyyyyyyyyyyyyyyyyyyyyyyyyyyyyyyyyyyyyyyyyyyyyyyyyyyyyyyyyyyyyyyyyyyyyyyyyyyyyyyyyyyyyyyyyyyyyyyyyyyyyyyyyyyyyyyyyyyyyyyyyyyyyyyyyyyyyyyyyyyyyyyyyyyyyyyyyyyyyyyyyyyyyyyyyyyyyyyyyyyyyyyyyyyyyyyyyyyyyyyyyyyyyyyyyyyyyyyyyyyyyyyyyyyyyyyyyyyyyyyyyyyyyyyyyyyyyyyyyyyyyyyyyyyyyyyyyyyyyyyyyyyyyyyyyyyyyyyyyyyyyyyyyyyyyyyyyyyyyyyyyyyyyyyyyyyyyyyyyyyyyyyyyyyyyyyyyyyyyyyyyyyyyyyyyyyyyyyyyyyyyyyyyyyyyyyyyyyyyyyyyyyyyyyyyyyyyyyyyyyyyyyyyyyyyyyyyyyyyyyyyyyyyyyyyyyyyyyyyyyyyyyyyyyyyyyyyyyyyyyyyyyyyyyyyyyyyyyyyyyyyyyyyyyyyyyyyyyyyyyyyyyyyyyyyyyyyyyyyyyyyyyyyyyyyyyyyyyyyyyyyyyyyyyyyyyyyyyyyyyyyyyyyyyyyyyyyyyyyyyyyyyyyyyyyyyyyyyyyyyyyyyyyyyyyyyyyyyyyyyyyyyyyyyyyyyyyyyyyyyyyyyyyyyyyyyyyyyyyyyyyyyyyyyyyy',
key xxxxxxxxxxxxxxxxxxxxxxxxxxxxxxxxxxxxxxxxxxxxxxxxxxxxxxxxxxxx0018 (f18) comment 'yyyyyyyyyyyyyyyyyyyyyyyyyyyyyyyyyyyyyyyyyyyyyyyyyyyyyyyyyyyyyyyyyyyyyyyyyyyyyyyyyyyyyyyyyyyyyyyyyyyyyyyyyyyyyyyyyyyyyyyyyyyyyyyyyyyyyyyyyyyyyyyyyyyyyyyyyyyyyyyyyyyyyyyyyyyyyyyyyyyyyyyyyyyyyyyyyyyyyyyyyyyyyyyyyyyyyyyyyyyyyyyyyyyyyyyyyyyyyyyyyyyyyyyyyyyyyyyyyyyyyyyyyyyyyyyyyyyyyyyyyyyyyyyyyyyyyyyyyyyyyyyyyyyyyyyyyyyyyyyyyyyyyyyyyyyyyyyyyyyyyyyyyyyyyyyyyyyyyyyyyyyyyyyyyyyyyyyyyyyyyyyyyyyyyyyyyyyyyyyyyyyyyyyyyyyyyyyyyyyyyyyyyyyyyyyyyyyyyyyyyyyyyyyyyyyyyyyyyyyyyyyyyyyyyyyyyyyyyyyyyyyyyyyyyyyyyyyyyyyyyyyyyyyyyyyyyyyyyyyyyyyyyyyyyyyyyyyyyyyyyyyyyyyyyyyyyyyyyyyyyyyyyyyyyyyyyyyyyyyyyyyyyyyyyyyyyyyyyyyyyyyyyyyyyyyyyyyyyyyyyyyyyyyyyyyyyyyyyyyyyyyyyyyyyyyyyyyyyyyyyyyyyyyyyyyyyyyyyyyyyyyyyyyyyyyyyyyyyyyyyyyyyyyyyyyyyyyyyyyyyyyyyyyyyyyyyyyyyyyyyyyyyyyyyyyyyyyyyyyyyyyyyyyyyyyyyyyyyyyyyyyyyyyyyyyyyyyyyyyyyyyyyyyyyyyyyyyyyyyyyyyyyyyyyyyyyyyyyyyyyyyyyyyyyyyyyyyyyyyyyyyyyyyyyyyyyyyyyyyyyyyyyyyyyyyyyyyyyyyyyyyyyyyyyyyyyyyyyyyyyyyyyyyyyyyyyyyyyyyyyyyyyyyyyyyyyyyy',
key xxxxxxxxxxxxxxxxxxxxxxxxxxxxxxxxxxxxxxxxxxxxxxxxxxxxxxxxxxxx0019 (f19) comment 'yyyyyyyyyyyyyyyyyyyyyyyyyyyyyyyyyyyyyyyyyyyyyyyyyyyyyyyyyyyyyyyyyyyyyyyyyyyyyyyyyyyyyyyyyyyyyyyyyyyyyyyyyyyyyyyyyyyyyyyyyyyyyyyyyyyyyyyyyyyyyyyyyyyyyyyyyyyyyyyyyyyyyyyyyyyyyyyyyyyyyyyyyyyyyyyyyyyyyyyyyyyyyyyyyyyyyyyyyyyyyyyyyyyyyyyyyyyyyyyyyyyyyyyyyyyyyyyyyyyyyyyyyyyyyyyyyyyyyyyyyyyyyyyyyyyyyyyyyyyyyyyyyyyyyyyyyyyyyyyyyyyyyyyyyyyyyyyyyyyyyyyyyyyyyyyyyyyyyyyyyyyyyyyyyyyyyyyyyyyyyyyyyyyyyyyyyyyyyyyyyyyyyyyyyyyyyyyyyyyyyyyyyyyyyyyyyyyyyyyyyyyyyyyyyyyyyyyyyyyyyyyyyyyyyyyyyyyyyyyyyyyyyyyyyyyyyyyyyyyyyyyyyyyyyyyyyyyyyyyyyyyyyyyyyyyyyyyyyyyyyyyyyyyyyyyyyyyyyyyyyyyyyyyyyyyyyyyyyyyyyyyyyyyyyyyyyyyyyyyyyyyyyyyyyyyyyyyyyyyyyyyyyyyyyyyyyyyyyyyyyyyyyyyyyyyyyyyyyyyyyyyyyyyyyyyyyyyyyyyyyyyyyyyyyyyyyyyyyyyyyyyyyyyyyyyyyyyyyyyyyyyyyyyyyyyyyyyyyyyyyyyyyyyyyyyyyyyyyyyyyyyyyyyyyyyyyyyyyyyyyyyyyyyyyyyyyyyyyyyyyyyyyyyyyyyyyyyyyyyyyyyyyyyyyyyyyyyyyyyyyyyyyyyyyyyyyyyyyyyyyyyyyyyyyyyyyyyyyyyyyyyyyyyyyyyyyyyyyyyyyyyyyyyyyyyyyyyyyyyyyyyyyyyyyyyyyyyyyyyyyyyyyyyyyyyyyyyy',
key xxxxxxxxxxxxxxxxxxxxxxxxxxxxxxxxxxxxxxxxxxxxxxxxxxxxxxxxxxxx0020 (f20) comment 'yyyyyyyyyyyyyyyyyyyyyyyyyyyyyyyyyyyyyyyyyyyyyyyyyyyyyyyyyyyyyyyyyyyyyyyyyyyyyyyyyyyyyyyyyyyyyyyyyyyyyyyyyyyyyyyyyyyyyyyyyyyyyyyyyyyyyyyyyyyyyyyyyyyyyyyyyyyyyyyyyyyyyyyyyyyyyyyyyyyyyyyyyyyyyyyyyyyyyyyyyyyyyyyyyyyyyyyyyyyyyyyyyyyyyyyyyyyyyyyyyyyyyyyyyyyyyyyyyyyyyyyyyyyyyyyyyyyyyyyyyyyyyyyyyyyyyyyyyyyyyyyyyyyyyyyyyyyyyyyyyyyyyyyyyyyyyyyyyyyyyyyyyyyyyyyyyyyyyyyyyyyyyyyyyyyyyyyyyyyyyyyyyyyyyyyyyyyyyyyyyyyyyyyyyyyyyyyyyyyyyyyyyyyyyyyyyyyyyyyyyyyyyyyyyyyyyyyyyyyyyyyyyyyyyyyyyyyyyyyyyyyyyyyyyyyyyyyyyyyyyyyyyyyyyyyyyyyyyyyyyyyyyyyyyyyyyyyyyyyyyyyyyyyyyyyyyyyyyyyyyyyyyyyyyyyyyyyyyyyyyyyyyyyyyyyyyyyyyyyyyyyyyyyyyyyyyyyyyyyyyyyyyyyyyyyyyyyyyyyyyyyyyyyyyyyyyyyyyyyyyyyyyyyyyyyyyyyyyyyyyyyyyyyyyyyyyyyyyyyyyyyyyyyyyyyyyyyyyyyyyyyyyyyyyyyyyyyyyyyyyyyyyyyyyyyyyyyyyyyyyyyyyyyyyyyyyyyyyyyyyyyyyyyyyyyyyyyyyyyyyyyyyyyyyyyyyyyyyyyyyyyyyyyyyyyyyyyyyyyyyyyyyyyyyyyyyyyyyyyyyyyyyyyyyyyyyyyyyyyyyyyyyyyyyyyyyyyyyyyyyyyyyyyyyyyyyyyyyyyyyyyyyyyyyyyyyyyyyyyyyyyyyyyyyyyyyyyy',
key xxxxxxxxxxxxxxxxxxxxxxxxxxxxxxxxxxxxxxxxxxxxxxxxxxxxxxxxxxxx0021 (f21) comment 'yyyyyyyyyyyyyyyyyyyyyyyyyyyyyyyyyyyyyyyyyyyyyyyyyyyyyyyyyyyyyyyyyyyyyyyyyyyyyyyyyyyyyyyyyyyyyyyyyyyyyyyyyyyyyyyyyyyyyyyyyyyyyyyyyyyyyyyyyyyyyyyyyyyyyyyyyyyyyyyyyyyyyyyyyyyyyyyyyyyyyyyyyyyyyyyyyyyyyyyyyyyyyyyyyyyyyyyyyyyyyyyyyyyyyyyyyyyyyyyyyyyyyyyyyyyyyyyyyyyyyyyyyyyyyyyyyyyyyyyyyyyyyyyyyyyyyyyyyyyyyyyyyyyyyyyyyyyyyyyyyyyyyyyyyyyyyyyyyyyyyyyyyyyyyyyyyyyyyyyyyyyyyyyyyyyyyyyyyyyyyyyyyyyyyyyyyyyyyyyyyyyyyyyyyyyyyyyyyyyyyyyyyyyyyyyyyyyyyyyyyyyyyyyyyyyyyyyyyyyyyyyyyyyyyyyyyyyyyyyyyyyyyyyyyyyyyyyyyyyyyyyyyyyyyyyyyyyyyyyyyyyyyyyyyyyyyyyyyyyyyyyyyyyyyyyyyyyyyyyyyyyyyyyyyyyyyyyyyyyyyyyyyyyyyyyyyyyyyyyyyyyyyyyyyyyyyyyyyyyyyyyyyyyyyyyyyyyyyyyyyyyyyyyyyyyyyyyyyyyyyyyyyyyyyyyyyyyyyyyyyyyyyyyyyyyyyyyyyyyyyyyyyyyyyyyyyyyyyyyyyyyyyyyyyyyyyyyyyyyyyyyyyyyyyyyyyyyyyyyyyyyyyyyyyyyyyyyyyyyyyyyyyyyyyyyyyyyyyyyyyyyyyyyyyyyyyyyyyyyyyyyyyyyyyyyyyyyyyyyyyyyyyyyyyyyyyyyyyyyyyyyyyyyyyyyyyyyyyyyyyyyyyyyyyyyyyyyyyyyyyyyyyyyyyyyyyyyyyyyyyyyyyyyyyyyyyyyyyyyyyyyyyyyyyyyyyyyy',
key xxxxxxxxxxxxxxxxxxxxxxxxxxxxxxxxxxxxxxxxxxxxxxxxxxxxxxxxxxxx0022 (f22) comment 'yyyyyyyyyyyyyyyyyyyyyyyyyyyyyyyyyyyyyyyyyyyyyyyyyyyyyyyyyyyyyyyyyyyyyyyyyyyyyyyyyyyyyyyyyyyyyyyyyyyyyyyyyyyyyyyyyyyyyyyyyyyyyyyyyyyyyyyyyyyyyyyyyyyyyyyyyyyyyyyyyyyyyyyyyyyyyyyyyyyyyyyyyyyyyyyyyyyyyyyyyyyyyyyyyyyyyyyyyyyyyyyyyyyyyyyyyyyyyyyyyyyyyyyyyyyyyyyyyyyyyyyyyyyyyyyyyyyyyyyyyyyyyyyyyyyyyyyyyyyyyyyyyyyyyyyyyyyyyyyyyyyyyyyyyyyyyyyyyyyyyyyyyyyyyyyyyyyyyyyyyyyyyyyyyyyyyyyyyyyyyyyyyyyyyyyyyyyyyyyyyyyyyyyyyyyyyyyyyyyyyyyyyyyyyyyyyyyyyyyyyyyyyyyyyyyyyyyyyyyyyyyyyyyyyyyyyyyyyyyyyyyyyyyyyyyyyyyyyyyyyyyyyyyyyyyyyyyyyyyyyyyyyyyyyyyyyyyyyyyyyyyyyyyyyyyyyyyyyyyyyyyyyyyyyyyyyyyyyyyyyyyyyyyyyyyyyyyyyyyyyyyyyyyyyyyyyyyyyyyyyyyyyyyyyyyyyyyyyyyyyyyyyyyyyyyyyyyyyyyyyyyyyyyyyyyyyyyyyyyyyyyyyyyyyyyyyyyyyyyyyyyyyyyyyyyyyyyyyyyyyyyyyyyyyyyyyyyyyyyyyyyyyyyyyyyyyyyyyyyyyyyyyyyyyyyyyyyyyyyyyyyyyyyyyyyyyyyyyyyyyyyyyyyyyyyyyyyyyyyyyyyyyyyyyyyyyyyyyyyyyyyyyyyyyyyyyyyyyyyyyyyyyyyyyyyyyyyyyyyyyyyyyyyyyyyyyyyyyyyyyyyyyyyyyyyyyyyyyyyyyyyyyyyyyyyyyyyyyyyyyyyyyyyyyyyyyyyy',
key xxxxxxxxxxxxxxxxxxxxxxxxxxxxxxxxxxxxxxxxxxxxxxxxxxxxxxxxxxxx0023 (f23) comment 'yyyyyyyyyyyyyyyyyyyyyyyyyyyyyyyyyyyyyyyyyyyyyyyyyyyyyyyyyyyyyyyyyyyyyyyyyyyyyyyyyyyyyyyyyyyyyyyyyyyyyyyyyyyyyyyyyyyyyyyyyyyyyyyyyyyyyyyyyyyyyyyyyyyyyyyyyyyyyyyyyyyyyyyyyyyyyyyyyyyyyyyyyyyyyyyyyyyyyyyyyyyyyyyyyyyyyyyyyyyyyyyyyyyyyyyyyyyyyyyyyyyyyyyyyyyyyyyyyyyyyyyyyyyyyyyyyyyyyyyyyyyyyyyyyyyyyyyyyyyyyyyyyyyyyyyyyyyyyyyyyyyyyyyyyyyyyyyyyyyyyyyyyyyyyyyyyyyyyyyyyyyyyyyyyyyyyyyyyyyyyyyyyyyyyyyyyyyyyyyyyyyyyyyyyyyyyyyyyyyyyyyyyyyyyyyyyyyyyyyyyyyyyyyyyyyyyyyyyyyyyyyyyyyyyyyyyyyyyyyyyyyyyyyyyyyyyyyyyyyyyyyyyyyyyyyyyyyyyyyyyyyyyyyyyyyyyyyyyyyyyyyyyyyyyyyyyyyyyyyyyyyyyyyyyyyyyyyyyyyyyyyyyyyyyyyyyyyyyyyyyyyyyyyyyyyyyyyyyyyyyyyyyyyyyyyyyyyyyyyyyyyyyyyyyyyyyyyyyyyyyyyyyyyyyyyyyyyyyyyyyyyyyyyyyyyyyyyyyyyyyyyyyyyyyyyyyyyyyyyyyyyyyyyyyyyyyyyyyyyyyyyyyyyyyyyyyyyyyyyyyyyyyyyyyyyyyyyyyyyyyyyyyyyyyyyyyyyyyyyyyyyyyyyyyyyyyyyyyyyyyyyyyyyyyyyyyyyyyyyyyyyyyyyyyyyyyyyyyyyyyyyyyyyyyyyyyyyyyyyyyyyyyyyyyyyyyyyyyyyyyyyyyyyyyyyyyyyyyyyyyyyyyyyyyyyyyyyyyyyyyyyyyyyyyyyyyyyy',
key xxxxxxxxxxxxxxxxxxxxxxxxxxxxxxxxxxxxxxxxxxxxxxxxxxxxxxxxxxxx0024 (f24) comment 'yyyyyyyyyyyyyyyyyyyyyyyyyyyyyyyyyyyyyyyyyyyyyyyyyyyyyyyyyyyyyyyyyyyyyyyyyyyyyyyyyyyyyyyyyyyyyyyyyyyyyyyyyyyyyyyyyyyyyyyyyyyyyyyyyyyyyyyyyyyyyyyyyyyyyyyyyyyyyyyyyyyyyyyyyyyyyyyyyyyyyyyyyyyyyyyyyyyyyyyyyyyyyyyyyyyyyyyyyyyyyyyyyyyyyyyyyyyyyyyyyyyyyyyyyyyyyyyyyyyyyyyyyyyyyyyyyyyyyyyyyyyyyyyyyyyyyyyyyyyyyyyyyyyyyyyyyyyyyyyyyyyyyyyyyyyyyyyyyyyyyyyyyyyyyyyyyyyyyyyyyyyyyyyyyyyyyyyyyyyyyyyyyyyyyyyyyyyyyyyyyyyyyyyyyyyyyyyyyyyyyyyyyyyyyyyyyyyyyyyyyyyyyyyyyyyyyyyyyyyyyyyyyyyyyyyyyyyyyyyyyyyyyyyyyyyyyyyyyyyyyyyyyyyyyyyyyyyyyyyyyyyyyyyyyyyyyyyyyyyyyyyyyyyyyyyyyyyyyyyyyyyyyyyyyyyyyyyyyyyyyyyyyyyyyyyyyyyyyyyyyyyyyyyyyyyyyyyyyyyyyyyyyyyyyyyyyyyyyyyyyyyyyyyyyyyyyyyyyyyyyyyyyyyyyyyyyyyyyyyyyyyyyyyyyyyyyyyyyyyyyyyyyyyyyyyyyyyyyyyyyyyyyyyyyyyyyyyyyyyyyyyyyyyyyyyyyyyyyyyyyyyyyyyyyyyyyyyyyyyyyyyyyyyyyyyyyyyyyyyyyyyyyyyyyyyyyyyyyyyyyyyyyyyyyyyyyyyyyyyyyyyyyyyyyyyyyyyyyyyyyyyyyyyyyyyyyyyyyyyyyyyyyyyyyyyyyyyyyyyyyyyyyyyyyyyyyyyyyyyyyyyyyyyyyyyyyyyyyyyyyyyyyyyyyyyyyyyy',
key xxxxxxxxxxxxxxxxxxxxxxxxxxxxxxxxxxxxxxxxxxxxxxxxxxxxxxxxxxxx0025 (f25) comment 'yyyyyyyyyyyyyyyyyyyyyyyyyyyyyyyyyyyyyyyyyyyyyyyyyyyyyyyyyyyyyyyyyyyyyyyyyyyyyyyyyyyyyyyyyyyyyyyyyyyyyyyyyyyyyyyyyyyyyyyyyyyyyyyyyyyyyyyyyyyyyyyyyyyyyyyyyyyyyyyyyyyyyyyyyyyyyyyyyyyyyyyyyyyyyyyyyyyyyyyyyyyyyyyyyyyyyyyyyyyyyyyyyyyyyyyyyyyyyyyyyyyyyyyyyyyyyyyyyyyyyyyyyyyyyyyyyyyyyyyyyyyyyyyyyyyyyyyyyyyyyyyyyyyyyyyyyyyyyyyyyyyyyyyyyyyyyyyyyyyyyyyyyyyyyyyyyyyyyyyyyyyyyyyyyyyyyyyyyyyyyyyyyyyyyyyyyyyyyyyyyyyyyyyyyyyyyyyyyyyyyyyyyyyyyyyyyyyyyyyyyyyyyyyyyyyyyyyyyyyyyyyyyyyyyyyyyyyyyyyyyyyyyyyyyyyyyyyyyyyyyyyyyyyyyyyyyyyyyyyyyyyyyyyyyyyyyyyyyyyyyyyyyyyyyyyyyyyyyyyyyyyyyyyyyyyyyyyyyyyyyyyyyyyyyyyyyyyyyyyyyyyyyyyyyyyyyyyyyyyyyyyyyyyyyyyyyyyyyyyyyyyyyyyyyyyyyyyyyyyyyyyyyyyyyyyyyyyyyyyyyyyyyyyyyyyyyyyyyyyyyyyyyyyyyyyyyyyyyyyyyyyyyyyyyyyyyyyyyyyyyyyyyyyyyyyyyyyyyyyyyyyyyyyyyyyyyyyyyyyyyyyyyyyyyyyyyyyyyyyyyyyyyyyyyyyyyyyyyyyyyyyyyyyyyyyyyyyyyyyyyyyyyyyyyyyyyyyyyyyyyyyyyyyyyyyyyyyyyyyyyyyyyyyyyyyyyyyyyyyyyyyyyyyyyyyyyyyyyyyyyyyyyyyyyyyyyyyyyyyyyyyyyyyyyyyyyyyy',
key xxxxxxxxxxxxxxxxxxxxxxxxxxxxxxxxxxxxxxxxxxxxxxxxxxxxxxxxxxxx0026 (f26) comment 'yyyyyyyyyyyyyyyyyyyyyyyyyyyyyyyyyyyyyyyyyyyyyyyyyyyyyyyyyyyyyyyyyyyyyyyyyyyyyyyyyyyyyyyyyyyyyyyyyyyyyyyyyyyyyyyyyyyyyyyyyyyyyyyyyyyyyyyyyyyyyyyyyyyyyyyyyyyyyyyyyyyyyyyyyyyyyyyyyyyyyyyyyyyyyyyyyyyyyyyyyyyyyyyyyyyyyyyyyyyyyyyyyyyyyyyyyyyyyyyyyyyyyyyyyyyyyyyyyyyyyyyyyyyyyyyyyyyyyyyyyyyyyyyyyyyyyyyyyyyyyyyyyyyyyyyyyyyyyyyyyyyyyyyyyyyyyyyyyyyyyyyyyyyyyyyyyyyyyyyyyyyyyyyyyyyyyyyyyyyyyyyyyyyyyyyyyyyyyyyyyyyyyyyyyyyyyyyyyyyyyyyyyyyyyyyyyyyyyyyyyyyyyyyyyyyyyyyyyyyyyyyyyyyyyyyyyyyyyyyyyyyyyyyyyyyyyyyyyyyyyyyyyyyyyyyyyyyyyyyyyyyyyyyyyyyyyyyyyyyyyyyyyyyyyyyyyyyyyyyyyyyyyyyyyyyyyyyyyyyyyyyyyyyyyyyyyyyyyyyyyyyyyyyyyyyyyyyyyyyyyyyyyyyyyyyyyyyyyyyyyyyyyyyyyyyyyyyyyyyyyyyyyyyyyyyyyyyyyyyyyyyyyyyyyyyyyyyyyyyyyyyyyyyyyyyyyyyyyyyyyyyyyyyyyyyyyyyyyyyyyyyyyyyyyyyyyyyyyyyyyyyyyyyyyyyyyyyyyyyyyyyyyyyyyyyyyyyyyyyyyyyyyyyyyyyyyyyyyyyyyyyyyyyyyyyyyyyyyyyyyyyyyyyyyyyyyyyyyyyyyyyyyyyyyyyyyyyyyyyyyyyyyyyyyyyyyyyyyyyyyyyyyyyyyyyyyyyyyyyyyyyyyyyyyyyyyyyyyyyyyyyyyyyyyyyyyyyy',
key xxxxxxxxxxxxxxxxxxxxxxxxxxxxxxxxxxxxxxxxxxxxxxxxxxxxxxxxxxxx0027 (f27) comment 'yyyyyyyyyyyyyyyyyyyyyyyyyyyyyyyyyyyyyyyyyyyyyyyyyyyyyyyyyyyyyyyyyyyyyyyyyyyyyyyyyyyyyyyyyyyyyyyyyyyyyyyyyyyyyyyyyyyyyyyyyyyyyyyyyyyyyyyyyyyyyyyyyyyyyyyyyyyyyyyyyyyyyyyyyyyyyyyyyyyyyyyyyyyyyyyyyyyyyyyyyyyyyyyyyyyyyyyyyyyyyyyyyyyyyyyyyyyyyyyyyyyyyyyyyyyyyyyyyyyyyyyyyyyyyyyyyyyyyyyyyyyyyyyyyyyyyyyyyyyyyyyyyyyyyyyyyyyyyyyyyyyyyyyyyyyyyyyyyyyyyyyyyyyyyyyyyyyyyyyyyyyyyyyyyyyyyyyyyyyyyyyyyyyyyyyyyyyyyyyyyyyyyyyyyyyyyyyyyyyyyyyyyyyyyyyyyyyyyyyyyyyyyyyyyyyyyyyyyyyyyyyyyyyyyyyyyyyyyyyyyyyyyyyyyyyyyyyyyyyyyyyyyyyyyyyyyyyyyyyyyyyyyyyyyyyyyyyyyyyyyyyyyyyyyyyyyyyyyyyyyyyyyyyyyyyyyyyyyyyyyyyyyyyyyyyyyyyyyyyyyyyyyyyyyyyyyyyyyyyyyyyyyyyyyyyyyyyyyyyyyyyyyyyyyyyyyyyyyyyyyyyyyyyyyyyyyyyyyyyyyyyyyyyyyyyyyyyyyyyyyyyyyyyyyyyyyyyyyyyyyyyyyyyyyyyyyyyyyyyyyyyyyyyyyyyyyyyyyyyyyyyyyyyyyyyyyyyyyyyyyyyyyyyyyyyyyyyyyyyyyyyyyyyyyyyyyyyyyyyyyyyyyyyyyyyyyyyyyyyyyyyyyyyyyyyyyyyyyyyyyyyyyyyyyyyyyyyyyyyyyyyyyyyyyyyyyyyyyyyyyyyyyyyyyyyyyyyyyyyyyyyyyyyyyyyyyyyyyyyyyyyyyyyyyyyyyyyy',
key xxxxxxxxxxxxxxxxxxxxxxxxxxxxxxxxxxxxxxxxxxxxxxxxxxxxxxxxxxxx0028 (f28) comment 'yyyyyyyyyyyyyyyyyyyyyyyyyyyyyyyyyyyyyyyyyyyyyyyyyyyyyyyyyyyyyyyyyyyyyyyyyyyyyyyyyyyyyyyyyyyyyyyyyyyyyyyyyyyyyyyyyyyyyyyyyyyyyyyyyyyyyyyyyyyyyyyyyyyyyyyyyyyyyyyyyyyyyyyyyyyyyyyyyyyyyyyyyyyyyyyyyyyyyyyyyyyyyyyyyyyyyyyyyyyyyyyyyyyyyyyyyyyyyyyyyyyyyyyyyyyyyyyyyyyyyyyyyyyyyyyyyyyyyyyyyyyyyyyyyyyyyyyyyyyyyyyyyyyyyyyyyyyyyyyyyyyyyyyyyyyyyyyyyyyyyyyyyyyyyyyyyyyyyyyyyyyyyyyyyyyyyyyyyyyyyyyyyyyyyyyyyyyyyyyyyyyyyyyyyyyyyyyyyyyyyyyyyyyyyyyyyyyyyyyyyyyyyyyyyyyyyyyyyyyyyyyyyyyyyyyyyyyyyyyyyyyyyyyyyyyyyyyyyyyyyyyyyyyyyyyyyyyyyyyyyyyyyyyyyyyyyyyyyyyyyyyyyyyyyyyyyyyyyyyyyyyyyyyyyyyyyyyyyyyyyyyyyyyyyyyyyyyyyyyyyyyyyyyyyyyyyyyyyyyyyyyyyyyyyyyyyyyyyyyyyyyyyyyyyyyyyyyyyyyyyyyyyyyyyyyyyyyyyyyyyyyyyyyyyyyyyyyyyyyyyyyyyyyyyyyyyyyyyyyyyyyyyyyyyyyyyyyyyyyyyyyyyyyyyyyyyyyyyyyyyyyyyyyyyyyyyyyyyyyyyyyyyyyyyyyyyyyyyyyyyyyyyyyyyyyyyyyyyyyyyyyyyyyyyyyyyyyyyyyyyyyyyyyyyyyyyyyyyyyyyyyyyyyyyyyyyyyyyyyyyyyyyyyyyyyyyyyyyyyyyyyyyyyyyyyyyyyyyyyyyyyyyyyyyyyyyyyyyyyyyyyyyyyyyyyyyyyy',
key xxxxxxxxxxxxxxxxxxxxxxxxxxxxxxxxxxxxxxxxxxxxxxxxxxxxxxxxxxxx0029 (f29) comment 'yyyyyyyyyyyyyyyyyyyyyyyyyyyyyyyyyyyyyyyyyyyyyyyyyyyyyyyyyyyyyyyyyyyyyyyyyyyyyyyyyyyyyyyyyyyyyyyyyyyyyyyyyyyyyyyyyyyyyyyyyyyyyyyyyyyyyyyyyyyyyyyyyyyyyyyyyyyyyyyyyyyyyyyyyyyyyyyyyyyyyyyyyyyyyyyyyyyyyyyyyyyyyyyyyyyyyyyyyyyyyyyyyyyyyyyyyyyyyyyyyyyyyyyyyyyyyyyyyyyyyyyyyyyyyyyyyyyyyyyyyyyyyyyyyyyyyyyyyyyyyyyyyyyyyyyyyyyyyyyyyyyyyyyyyyyyyyyyyyyyyyyyyyyyyyyyyyyyyyyyyyyyyyyyyyyyyyyyyyyyyyyyyyyyyyyyyyyyyyyyyyyyyyyyyyyyyyyyyyyyyyyyyyyyyyyyyyyyyyyyyyyyyyyyyyyyyyyyyyyyyyyyyyyyyyyyyyyyyyyyyyyyyyyyyyyyyyyyyyyyyyyyyyyyyyyyyyyyyyyyyyyyyyyyyyyyyyyyyyyyyyyyyyyyyyyyyyyyyyyyyyyyyyyyyyyyyyyyyyyyyyyyyyyyyyyyyyyyyyyyyyyyyyyyyyyyyyyyyyyyyyyyyyyyyyyyyyyyyyyyyyyyyyyyyyyyyyyyyyyyyyyyyyyyyyyyyyyyyyyyyyyyyyyyyyyyyyyyyyyyyyyyyyyyyyyyyyyyyyyyyyyyyyyyyyyyyyyyyyyyyyyyyyyyyyyyyyyyyyyyyyyyyyyyyyyyyyyyyyyyyyyyyyyyyyyyyyyyyyyyyyyyyyyyyyyyyyyyyyyyyyyyyyyyyyyyyyyyyyyyyyyyyyyyyyyyyyyyyyyyyyyyyyyyyyyyyyyyyyyyyyyyyyyyyyyyyyyyyyyyyyyyyyyyyyyyyyyyyyyyyyyyyyyyyyyyyyyyyyyyyyyyyyyyyyyyyyyy',
key xxxxxxxxxxxxxxxxxxxxxxxxxxxxxxxxxxxxxxxxxxxxxxxxxxxxxxxxxxxx0030 (f30) comment 'yyyyyyyyyyyyyyyyyyyyyyyyyyyyyyyyyyyyyyyyyyyyyyyyyyyyyyyyyyyyyyyyyyyyyyyyyyyyyyyyyyyyyyyyyyyyyyyyyyyyyyyyyyyyyyyyyyyyyyyyyyyyyyyyyyyyyyyyyyyyyyyyyyyyyyyyyyyyyyyyyyyyyyyyyyyyyyyyyyyyyyyyyyyyyyyyyyyyyyyyyyyyyyyyyyyyyyyyyyyyyyyyyyyyyyyyyyyyyyyyyyyyyyyyyyyyyyyyyyyyyyyyyyyyyyyyyyyyyyyyyyyyyyyyyyyyyyyyyyyyyyyyyyyyyyyyyyyyyyyyyyyyyyyyyyyyyyyyyyyyyyyyyyyyyyyyyyyyyyyyyyyyyyyyyyyyyyyyyyyyyyyyyyyyyyyyyyyyyyyyyyyyyyyyyyyyyyyyyyyyyyyyyyyyyyyyyyyyyyyyyyyyyyyyyyyyyyyyyyyyyyyyyyyyyyyyyyyyyyyyyyyyyyyyyyyyyyyyyyyyyyyyyyyyyyyyyyyyyyyyyyyyyyyyyyyyyyyyyyyyyyyyyyyyyyyyyyyyyyyyyyyyyyyyyyyyyyyyyyyyyyyyyyyyyyyyyyyyyyyyyyyyyyyyyyyyyyyyyyyyyyyyyyyyyyyyyyyyyyyyyyyyyyyyyyyyyyyyyyyyyyyyyyyyyyyyyyyyyyyyyyyyyyyyyyyyyyyyyyyyyyyyyyyyyyyyyyyyyyyyyyyyyyyyyyyyyyyyyyyyyyyyyyyyyyyyyyyyyyyyyyyyyyyyyyyyyyyyyyyyyyyyyyyyyyyyyyyyyyyyyyyyyyyyyyyyyyyyyyyyyyyyyyyyyyyyyyyyyyyyyyyyyyyyyyyyyyyyyyyyyyyyyyyyyyyyyyyyyyyyyyyyyyyyyyyyyyyyyyyyyyyyyyyyyyyyyyyyyyyyyyyyyyyyyyyyyyyyyyyyyyyyyyyyyyyyyyyy',
key xxxxxxxxxxxxxxxxxxxxxxxxxxxxxxxxxxxxxxxxxxxxxxxxxxxxxxxxxxxx0031 (f31) comment 'yyyyyyyyyyyyyyyyyyyyyyyyyyyyyyyyyyyyyyyyyyyyyyyyyyyyyyyyyyyyyyyyyyyyyyyyyyyyyyyyyyyyyyyyyyyyyyyyyyyyyyyyyyyyyyyyyyyyyyyyyyyyyyyyyyyyyyyyyyyyyyyyyyyyyyyyyyyyyyyyyyyyyyyyyyyyyyyyyyyyyyyyyyyyyyyyyyyyyyyyyyyyyyyyyyyyyyyyyyyyyyyyyyyyyyyyyyyyyyyyyyyyyyyyyyyyyyyyyyyyyyyyyyyyyyyyyyyyyyyyyyyyyyyyyyyyyyyyyyyyyyyyyyyyyyyyyyyyyyyyyyyyyyyyyyyyyyyyyyyyyyyyyyyyyyyyyyyyyyyyyyyyyyyyyyyyyyyyyyyyyyyyyyyyyyyyyyyyyyyyyyyyyyyyyyyyyyyyyyyyyyyyyyyyyyyyyyyyyyyyyyyyyyyyyyyyyyyyyyyyyyyyyyyyyyyyyyyyyyyyyyyyyyyyyyyyyyyyyyyyyyyyyyyyyyyyyyyyyyyyyyyyyyyyyyyyyyyyyyyyyyyyyyyyyyyyyyyyyyyyyyyyyyyyyyyyyyyyyyyyyyyyyyyyyyyyyyyyyyyyyyyyyyyyyyyyyyyyyyyyyyyyyyyyyyyyyyyyyyyyyyyyyyyyyyyyyyyyyyyyyyyyyyyyyyyyyyyyyyyyyyyyyyyyyyyyyyyyyyyyyyyyyyyyyyyyyyyyyyyyyyyyyyyyyyyyyyyyyyyyyyyyyyyyyyyyyyyyyyyyyyyyyyyyyyyyyyyyyyyyyyyyyyyyyyyyyyyyyyyyyyyyyyyyyyyyyyyyyyyyyyyyyyyyyyyyyyyyyyyyyyyyyyyyyyyyyyyyyyyyyyyyyyyyyyyyyyyyyyyyyyyyyyyyyyyyyyyyyyyyyyyyyyyyyyyyyyyyyyyyyyyyyyyyyyyyyyyyyyyyyyyyyyyyyyyyyyyy',
key xxxxxxxxxxxxxxxxxxxxxxxxxxxxxxxxxxxxxxxxxxxxxxxxxxxxxxxxxxxx0032 (f32) comment 'yyyyyyyyyyyyyyyyyyyyyyyyyyyyyyyyyyyyyyyyyyyyyyyyyyyyyyyyyyyyyyyyyyyyyyyyyyyyyyyyyyyyyyyyyyyyyyyyyyyyyyyyyyyyyyyyyyyyyyyyyyyyyyyyyyyyyyyyyyyyyyyyyyyyyyyyyyyyyyyyyyyyyyyyyyyyyyyyyyyyyyyyyyyyyyyyyyyyyyyyyyyyyyyyyyyyyyyyyyyyyyyyyyyyyyyyyyyyyyyyyyyyyyyyyyyyyyyyyyyyyyyyyyyyyyyyyyyyyyyyyyyyyyyyyyyyyyyyyyyyyyyyyyyyyyyyyyyyyyyyyyyyyyyyyyyyyyyyyyyyyyyyyyyyyyyyyyyyyyyyyyyyyyyyyyyyyyyyyyyyyyyyyyyyyyyyyyyyyyyyyyyyyyyyyyyyyyyyyyyyyyyyyyyyyyyyyyyyyyyyyyyyyyyyyyyyyyyyyyyyyyyyyyyyyyyyyyyyyyyyyyyyyyyyyyyyyyyyyyyyyyyyyyyyyyyyyyyyyyyyyyyyyyyyyyyyyyyyyyyyyyyyyyyyyyyyyyyyyyyyyyyyyyyyyyyyyyyyyyyyyyyyyyyyyyyyyyyyyyyyyyyyyyyyyyyyyyyyyyyyyyyyyyyyyyyyyyyyyyyyyyyyyyyyyyyyyyyyyyyyyyyyyyyyyyyyyyyyyyyyyyyyyyyyyyyyyyyyyyyyyyyyyyyyyyyyyyyyyyyyyyyyyyyyyyyyyyyyyyyyyyyyyyyyyyyyyyyyyyyyyyyyyyyyyyyyyyyyyyyyyyyyyyyyyyyyyyyyyyyyyyyyyyyyyyyyyyyyyyyyyyyyyyyyyyyyyyyyyyyyyyyyyyyyyyyyyyyyyyyyyyyyyyyyyyyyyyyyyyyyyyyyyyyyyyyyyyyyyyyyyyyyyyyyyyyyyyyyyyyyyyyyyyyyyyyyyyyyyyyyyyyyyyyyyyyyyyyy',
key xxxxxxxxxxxxxxxxxxxxxxxxxxxxxxxxxxxxxxxxxxxxxxxxxxxxxxxxxxxx0033 (f33) comment 'yyyyyyyyyyyyyyyyyyyyyyyyyyyyyyyyyyyyyyyyyyyyyyyyyyyyyyyyyyyyyyyyyyyyyyyyyyyyyyyyyyyyyyyyyyyyyyyyyyyyyyyyyyyyyyyyyyyyyyyyyyyyyyyyyyyyyyyyyyyyyyyyyyyyyyyyyyyyyyyyyyyyyyyyyyyyyyyyyyyyyyyyyyyyyyyyyyyyyyyyyyyyyyyyyyyyyyyyyyyyyyyyyyyyyyyyyyyyyyyyyyyyyyyyyyyyyyyyyyyyyyyyyyyyyyyyyyyyyyyyyyyyyyyyyyyyyyyyyyyyyyyyyyyyyyyyyyyyyyyyyyyyyyyyyyyyyyyyyyyyyyyyyyyyyyyyyyyyyyyyyyyyyyyyyyyyyyyyyyyyyyyyyyyyyyyyyyyyyyyyyyyyyyyyyyyyyyyyyyyyyyyyyyyyyyyyyyyyyyyyyyyyyyyyyyyyyyyyyyyyyyyyyyyyyyyyyyyyyyyyyyyyyyyyyyyyyyyyyyyyyyyyyyyyyyyyyyyyyyyyyyyyyyyyyyyyyyyyyyyyyyyyyyyyyyyyyyyyyyyyyyyyyyyyyyyyyyyyyyyyyyyyyyyyyyyyyyyyyyyyyyyyyyyyyyyyyyyyyyyyyyyyyyyyyyyyyyyyyyyyyyyyyyyyyyyyyyyyyyyyyyyyyyyyyyyyyyyyyyyyyyyyyyyyyyyyyyyyyyyyyyyyyyyyyyyyyyyyyyyyyyyyyyyyyyyyyyyyyyyyyyyyyyyyyyyyyyyyyyyyyyyyyyyyyyyyyyyyyyyyyyyyyyyyyyyyyyyyyyyyyyyyyyyyyyyyyyyyyyyyyyyyyyyyyyyyyyyyyyyyyyyyyyyyyyyyyyyyyyyyyyyyyyyyyyyyyyyyyyyyyyyyyyyyyyyyyyyyyyyyyyyyyyyyyyyyyyyyyyyyyyyyyyyyyyyyyyyyyyyyyyyyyyyyyyyyyyyy',
key xxxxxxxxxxxxxxxxxxxxxxxxxxxxxxxxxxxxxxxxxxxxxxxxxxxxxxxxxxxx0034 (f34) comment 'yyyyyyyyyyyyyyyyyyyyyyyyyyyyyyyyyyyyyyyyyyyyyyyyyyyyyyyyyyyyyyyyyyyyyyyyyyyyyyyyyyyyyyyyyyyyyyyyyyyyyyyyyyyyyyyyyyyyyyyyyyyyyyyyyyyyyyyyyyyyyyyyyyyyyyyyyyyyyyyyyyyyyyyyyyyyyyyyyyyyyyyyyyyyyyyyyyyyyyyyyyyyyyyyyyyyyyyyyyyyyyyyyyyyyyyyyyyyyyyyyyyyyyyyyyyyyyyyyyyyyyyyyyyyyyyyyyyyyyyyyyyyyyyyyyyyyyyyyyyyyyyyyyyyyyyyyyyyyyyyyyyyyyyyyyyyyyyyyyyyyyyyyyyyyyyyyyyyyyyyyyyyyyyyyyyyyyyyyyyyyyyyyyyyyyyyyyyyyyyyyyyyyyyyyyyyyyyyyyyyyyyyyyyyyyyyyyyyyyyyyyyyyyyyyyyyyyyyyyyyyyyyyyyyyyyyyyyyyyyyyyyyyyyyyyyyyyyyyyyyyyyyyyyyyyyyyyyyyyyyyyyyyyyyyyyyyyyyyyyyyyyyyyyyyyyyyyyyyyyyyyyyyyyyyyyyyyyyyyyyyyyyyyyyyyyyyyyyyyyyyyyyyyyyyyyyyyyyyyyyyyyyyyyyyyyyyyyyyyyyyyyyyyyyyyyyyyyyyyyyyyyyyyyyyyyyyyyyyyyyyyyyyyyyyyyyyyyyyyyyyyyyyyyyyyyyyyyyyyyyyyyyyyyyyyyyyyyyyyyyyyyyyyyyyyyyyyyyyyyyyyyyyyyyyyyyyyyyyyyyyyyyyyyyyyyyyyyyyyyyyyyyyyyyyyyyyyyyyyyyyyyyyyyyyyyyyyyyyyyyyyyyyyyyyyyyyyyyyyyyyyyyyyyyyyyyyyyyyyyyyyyyyyyyyyyyyyyyyyyyyyyyyyyyyyyyyyyyyyyyyyyyyyyyyyyyyyyyyyyyyyyyyyyyyyyyyyyy',
key xxxxxxxxxxxxxxxxxxxxxxxxxxxxxxxxxxxxxxxxxxxxxxxxxxxxxxxxxxxx0035 (f35) comment 'yyyyyyyyyyyyyyyyyyyyyyyyyyyyyyyyyyyyyyyyyyyyyyyyyyyyyyyyyyyyyyyyyyyyyyyyyyyyyyyyyyyyyyyyyyyyyyyyyyyyyyyyyyyyyyyyyyyyyyyyyyyyyyyyyyyyyyyyyyyyyyyyyyyyyyyyyyyyyyyyyyyyyyyyyyyyyyyyyyyyyyyyyyyyyyyyyyyyyyyyyyyyyyyyyyyyyyyyyyyyyyyyyyyyyyyyyyyyyyyyyyyyyyyyyyyyyyyyyyyyyyyyyyyyyyyyyyyyyyyyyyyyyyyyyyyyyyyyyyyyyyyyyyyyyyyyyyyyyyyyyyyyyyyyyyyyyyyyyyyyyyyyyyyyyyyyyyyyyyyyyyyyyyyyyyyyyyyyyyyyyyyyyyyyyyyyyyyyyyyyyyyyyyyyyyyyyyyyyyyyyyyyyyyyyyyyyyyyyyyyyyyyyyyyyyyyyyyyyyyyyyyyyyyyyyyyyyyyyyyyyyyyyyyyyyyyyyyyyyyyyyyyyyyyyyyyyyyyyyyyyyyyyyyyyyyyyyyyyyyyyyyyyyyyyyyyyyyyyyyyyyyyyyyyyyyyyyyyyyyyyyyyyyyyyyyyyyyyyyyyyyyyyyyyyyyyyyyyyyyyyyyyyyyyyyyyyyyyyyyyyyyyyyyyyyyyyyyyyyyyyyyyyyyyyyyyyyyyyyyyyyyyyyyyyyyyyyyyyyyyyyyyyyyyyyyyyyyyyyyyyyyyyyyyyyyyyyyyyyyyyyyyyyyyyyyyyyyyyyyyyyyyyyyyyyyyyyyyyyyyyyyyyyyyyyyyyyyyyyyyyyyyyyyyyyyyyyyyyyyyyyyyyyyyyyyyyyyyyyyyyyyyyyyyyyyyyyyyyyyyyyyyyyyyyyyyyyyyyyyyyyyyyyyyyyyyyyyyyyyyyyyyyyyyyyyyyyyyyyyyyyyyyyyyyyyyyyyyyyyyyyyyyyyyyyyyyyyy',
key xxxxxxxxxxxxxxxxxxxxxxxxxxxxxxxxxxxxxxxxxxxxxxxxxxxxxxxxxxxx0036 (f36) comment 'yyyyyyyyyyyyyyyyyyyyyyyyyyyyyyyyyyyyyyyyyyyyyyyyyyyyyyyyyyyyyyyyyyyyyyyyyyyyyyyyyyyyyyyyyyyyyyyyyyyyyyyyyyyyyyyyyyyyyyyyyyyyyyyyyyyyyyyyyyyyyyyyyyyyyyyyyyyyyyyyyyyyyyyyyyyyyyyyyyyyyyyyyyyyyyyyyyyyyyyyyyyyyyyyyyyyyyyyyyyyyyyyyyyyyyyyyyyyyyyyyyyyyyyyyyyyyyyyyyyyyyyyyyyyyyyyyyyyyyyyyyyyyyyyyyyyyyyyyyyyyyyyyyyyyyyyyyyyyyyyyyyyyyyyyyyyyyyyyyyyyyyyyyyyyyyyyyyyyyyyyyyyyyyyyyyyyyyyyyyyyyyyyyyyyyyyyyyyyyyyyyyyyyyyyyyyyyyyyyyyyyyyyyyyyyyyyyyyyyyyyyyyyyyyyyyyyyyyyyyyyyyyyyyyyyyyyyyyyyyyyyyyyyyyyyyyyyyyyyyyyyyyyyyyyyyyyyyyyyyyyyyyyyyyyyyyyyyyyyyyyyyyyyyyyyyyyyyyyyyyyyyyyyyyyyyyyyyyyyyyyyyyyyyyyyyyyyyyyyyyyyyyyyyyyyyyyyyyyyyyyyyyyyyyyyyyyyyyyyyyyyyyyyyyyyyyyyyyyyyyyyyyyyyyyyyyyyyyyyyyyyyyyyyyyyyyyyyyyyyyyyyyyyyyyyyyyyyyyyyyyyyyyyyyyyyyyyyyyyyyyyyyyyyyyyyyyyyyyyyyyyyyyyyyyyyyyyyyyyyyyyyyyyyyyyyyyyyyyyyyyyyyyyyyyyyyyyyyyyyyyyyyyyyyyyyyyyyyyyyyyyyyyyyyyyyyyyyyyyyyyyyyyyyyyyyyyyyyyyyyyyyyyyyyyyyyyyyyyyyyyyyyyyyyyyyyyyyyyyyyyyyyyyyyyyyyyyyyyyyyyyyyyyyyyyyyyyyy',
key xxxxxxxxxxxxxxxxxxxxxxxxxxxxxxxxxxxxxxxxxxxxxxxxxxxxxxxxxxxx0037 (f37) comment 'yyyyyyyyyyyyyyyyyyyyyyyyyyyyyyyyyyyyyyyyyyyyyyyyyyyyyyyyyyyyyyyyyyyyyyyyyyyyyyyyyyyyyyyyyyyyyyyyyyyyyyyyyyyyyyyyyyyyyyyyyyyyyyyyyyyyyyyyyyyyyyyyyyyyyyyyyyyyyyyyyyyyyyyyyyyyyyyyyyyyyyyyyyyyyyyyyyyyyyyyyyyyyyyyyyyyyyyyyyyyyyyyyyyyyyyyyyyyyyyyyyyyyyyyyyyyyyyyyyyyyyyyyyyyyyyyyyyyyyyyyyyyyyyyyyyyyyyyyyyyyyyyyyyyyyyyyyyyyyyyyyyyyyyyyyyyyyyyyyyyyyyyyyyyyyyyyyyyyyyyyyyyyyyyyyyyyyyyyyyyyyyyyyyyyyyyyyyyyyyyyyyyyyyyyyyyyyyyyyyyyyyyyyyyyyyyyyyyyyyyyyyyyyyyyyyyyyyyyyyyyyyyyyyyyyyyyyyyyyyyyyyyyyyyyyyyyyyyyyyyyyyyyyyyyyyyyyyyyyyyyyyyyyyyyyyyyyyyyyyyyyyyyyyyyyyyyyyyyyyyyyyyyyyyyyyyyyyyyyyyyyyyyyyyyyyyyyyyyyyyyyyyyyyyyyyyyyyyyyyyyyyyyyyyyyyyyyyyyyyyyyyyyyyyyyyyyyyyyyyyyyyyyyyyyyyyyyyyyyyyyyyyyyyyyyyyyyyyyyyyyyyyyyyyyyyyyyyyyyyyyyyyyyyyyyyyyyyyyyyyyyyyyyyyyyyyyyyyyyyyyyyyyyyyyyyyyyyyyyyyyyyyyyyyyyyyyyyyyyyyyyyyyyyyyyyyyyyyyyyyyyyyyyyyyyyyyyyyyyyyyyyyyyyyyyyyyyyyyyyyyyyyyyyyyyyyyyyyyyyyyyyyyyyyyyyyyyyyyyyyyyyyyyyyyyyyyyyyyyyyyyyyyyyyyyyyyyyyyyyyyyyyyyyyyyyyyyyy',
key xxxxxxxxxxxxxxxxxxxxxxxxxxxxxxxxxxxxxxxxxxxxxxxxxxxxxxxxxxxx0038 (f38) comment 'yyyyyyyyyyyyyyyyyyyyyyyyyyyyyyyyyyyyyyyyyyyyyyyyyyyyyyyyyyyyyyyyyyyyyyyyyyyyyyyyyyyyyyyyyyyyyyyyyyyyyyyyyyyyyyyyyyyyyyyyyyyyyyyyyyyyyyyyyyyyyyyyyyyyyyyyyyyyyyyyyyyyyyyyyyyyyyyyyyyyyyyyyyyyyyyyyyyyyyyyyyyyyyyyyyyyyyyyyyyyyyyyyyyyyyyyyyyyyyyyyyyyyyyyyyyyyyyyyyyyyyyyyyyyyyyyyyyyyyyyyyyyyyyyyyyyyyyyyyyyyyyyyyyyyyyyyyyyyyyyyyyyyyyyyyyyyyyyyyyyyyyyyyyyyyyyyyyyyyyyyyyyyyyyyyyyyyyyyyyyyyyyyyyyyyyyyyyyyyyyyyyyyyyyyyyyyyyyyyyyyyyyyyyyyyyyyyyyyyyyyyyyyyyyyyyyyyyyyyyyyyyyyyyyyyyyyyyyyyyyyyyyyyyyyyyyyyyyyyyyyyyyyyyyyyyyyyyyyyyyyyyyyyyyyyyyyyyyyyyyyyyyyyyyyyyyyyyyyyyyyyyyyyyyyyyyyyyyyyyyyyyyyyyyyyyyyyyyyyyyyyyyyyyyyyyyyyyyyyyyyyyyyyyyyyyyyyyyyyyyyyyyyyyyyyyyyyyyyyyyyyyyyyyyyyyyyyyyyyyyyyyyyyyyyyyyyyyyyyyyyyyyyyyyyyyyyyyyyyyyyyyyyyyyyyyyyyyyyyyyyyyyyyyyyyyyyyyyyyyyyyyyyyyyyyyyyyyyyyyyyyyyyyyyyyyyyyyyyyyyyyyyyyyyyyyyyyyyyyyyyyyyyyyyyyyyyyyyyyyyyyyyyyyyyyyyyyyyyyyyyyyyyyyyyyyyyyyyyyyyyyyyyyyyyyyyyyyyyyyyyyyyyyyyyyyyyyyyyyyyyyyyyyyyyyyyyyyyyyyyyyyyyyyyyyyyyyyy',
key xxxxxxxxxxxxxxxxxxxxxxxxxxxxxxxxxxxxxxxxxxxxxxxxxxxxxxxxxxxx0039 (f39) comment 'yyyyyyyyyyyyyyyyyyyyyyyyyyyyyyyyyyyyyyyyyyyyyyyyyyyyyyyyyyyyyyyyyyyyyyyyyyyyyyyyyyyyyyyyyyyyyyyyyyyyyyyyyyyyyyyyyyyyyyyyyyyyyyyyyyyyyyyyyyyyyyyyyyyyyyyyyyyyyyyyyyyyyyyyyyyyyyyyyyyyyyyyyyyyyyyyyyyyyyyyyyyyyyyyyyyyyyyyyyyyyyyyyyyyyyyyyyyyyyyyyyyyyyyyyyyyyyyyyyyyyyyyyyyyyyyyyyyyyyyyyyyyyyyyyyyyyyyyyyyyyyyyyyyyyyyyyyyyyyyyyyyyyyyyyyyyyyyyyyyyyyyyyyyyyyyyyyyyyyyyyyyyyyyyyyyyyyyyyyyyyyyyyyyyyyyyyyyyyyyyyyyyyyyyyyyyyyyyyyyyyyyyyyyyyyyyyyyyyyyyyyyyyyyyyyyyyyyyyyyyyyyyyyyyyyyyyyyyyyyyyyyyyyyyyyyyyyyyyyyyyyyyyyyyyyyyyyyyyyyyyyyyyyyyyyyyyyyyyyyyyyyyyyyyyyyyyyyyyyyyyyyyyyyyyyyyyyyyyyyyyyyyyyyyyyyyyyyyyyyyyyyyyyyyyyyyyyyyyyyyyyyyyyyyyyyyyyyyyyyyyyyyyyyyyyyyyyyyyyyyyyyyyyyyyyyyyyyyyyyyyyyyyyyyyyyyyyyyyyyyyyyyyyyyyyyyyyyyyyyyyyyyyyyyyyyyyyyyyyyyyyyyyyyyyyyyyyyyyyyyyyyyyyyyyyyyyyyyyyyyyyyyyyyyyyyyyyyyyyyyyyyyyyyyyyyyyyyyyyyyyyyyyyyyyyyyyyyyyyyyyyyyyyyyyyyyyyyyyyyyyyyyyyyyyyyyyyyyyyyyyyyyyyyyyyyyyyyyyyyyyyyyyyyyyyyyyyyyyyyyyyyyyyyyyyyyyyyyyyyyyyyyyyyyyyyyyyyy',
key xxxxxxxxxxxxxxxxxxxxxxxxxxxxxxxxxxxxxxxxxxxxxxxxxxxxxxxxxxxx0040 (f40) comment 'yyyyyyyyyyyyyyyyyyyyyyyyyyyyyyyyyyyyyyyyyyyyyyyyyyyyyyyyyyyyyyyyyyyyyyyyyyyyyyyyyyyyyyyyyyyyyyyyyyyyyyyyyyyyyyyyyyyyyyyyyyyyyyyyyyyyyyyyyyyyyyyyyyyyyyyyyyyyyyyyyyyyyyyyyyyyyyyyyyyyyyyyyyyyyyyyyyyyyyyyyyyyyyyyyyyyyyyyyyyyyyyyyyyyyyyyyyyyyyyyyyyyyyyyyyyyyyyyyyyyyyyyyyyyyyyyyyyyyyyyyyyyyyyyyyyyyyyyyyyyyyyyyyyyyyyyyyyyyyyyyyyyyyyyyyyyyyyyyyyyyyyyyyyyyyyyyyyyyyyyyyyyyyyyyyyyyyyyyyyyyyyyyyyyyyyyyyyyyyyyyyyyyyyyyyyyyyyyyyyyyyyyyyyyyyyyyyyyyyyyyyyyyyyyyyyyyyyyyyyyyyyyyyyyyyyyyyyyyyyyyyyyyyyyyyyyyyyyyyyyyyyyyyyyyyyyyyyyyyyyyyyyyyyyyyyyyyyyyyyyyyyyyyyyyyyyyyyyyyyyyyyyyyyyyyyyyyyyyyyyyyyyyyyyyyyyyyyyyyyyyyyyyyyyyyyyyyyyyyyyyyyyyyyyyyyyyyyyyyyyyyyyyyyyyyyyyyyyyyyyyyyyyyyyyyyyyyyyyyyyyyyyyyyyyyyyyyyyyyyyyyyyyyyyyyyyyyyyyyyyyyyyyyyyyyyyyyyyyyyyyyyyyyyyyyyyyyyyyyyyyyyyyyyyyyyyyyyyyyyyyyyyyyyyyyyyyyyyyyyyyyyyyyyyyyyyyyyyyyyyyyyyyyyyyyyyyyyyyyyyyyyyyyyyyyyyyyyyyyyyyyyyyyyyyyyyyyyyyyyyyyyyyyyyyyyyyyyyyyyyyyyyyyyyyyyyyyyyyyyyyyyyyyyyyyyyyyyyyyyyyyyyyyyyyyyyyyyy',
key xxxxxxxxxxxxxxxxxxxxxxxxxxxxxxxxxxxxxxxxxxxxxxxxxxxxxxxxxxxx0041 (f41) comment 'yyyyyyyyyyyyyyyyyyyyyyyyyyyyyyyyyyyyyyyyyyyyyyyyyyyyyyyyyyyyyyyyyyyyyyyyyyyyyyyyyyyyyyyyyyyyyyyyyyyyyyyyyyyyyyyyyyyyyyyyyyyyyyyyyyyyyyyyyyyyyyyyyyyyyyyyyyyyyyyyyyyyyyyyyyyyyyyyyyyyyyyyyyyyyyyyyyyyyyyyyyyyyyyyyyyyyyyyyyyyyyyyyyyyyyyyyyyyyyyyyyyyyyyyyyyyyyyyyyyyyyyyyyyyyyyyyyyyyyyyyyyyyyyyyyyyyyyyyyyyyyyyyyyyyyyyyyyyyyyyyyyyyyyyyyyyyyyyyyyyyyyyyyyyyyyyyyyyyyyyyyyyyyyyyyyyyyyyyyyyyyyyyyyyyyyyyyyyyyyyyyyyyyyyyyyyyyyyyyyyyyyyyyyyyyyyyyyyyyyyyyyyyyyyyyyyyyyyyyyyyyyyyyyyyyyyyyyyyyyyyyyyyyyyyyyyyyyyyyyyyyyyyyyyyyyyyyyyyyyyyyyyyyyyyyyyyyyyyyyyyyyyyyyyyyyyyyyyyyyyyyyyyyyyyyyyyyyyyyyyyyyyyyyyyyyyyyyyyyyyyyyyyyyyyyyyyyyyyyyyyyyyyyyyyyyyyyyyyyyyyyyyyyyyyyyyyyyyyyyyyyyyyyyyyyyyyyyyyyyyyyyyyyyyyyyyyyyyyyyyyyyyyyyyyyyyyyyyyyyyyyyyyyyyyyyyyyyyyyyyyyyyyyyyyyyyyyyyyyyyyyyyyyyyyyyyyyyyyyyyyyyyyyyyyyyyyyyyyyyyyyyyyyyyyyyyyyyyyyyyyyyyyyyyyyyyyyyyyyyyyyyyyyyyyyyyyyyyyyyyyyyyyyyyyyyyyyyyyyyyyyyyyyyyyyyyyyyyyyyyyyyyyyyyyyyyyyyyyyyyyyyyyyyyyyyyyyyyyyyyyyyyyyyyyyyyyyyy',
key xxxxxxxxxxxxxxxxxxxxxxxxxxxxxxxxxxxxxxxxxxxxxxxxxxxxxxxxxxxx0042 (f42) comment 'yyyyyyyyyyyyyyyyyyyyyyyyyyyyyyyyyyyyyyyyyyyyyyyyyyyyyyyyyyyyyyyyyyyyyyyyyyyyyyyyyyyyyyyyyyyyyyyyyyyyyyyyyyyyyyyyyyyyyyyyyyyyyyyyyyyyyyyyyyyyyyyyyyyyyyyyyyyyyyyyyyyyyyyyyyyyyyyyyyyyyyyyyyyyyyyyyyyyyyyyyyyyyyyyyyyyyyyyyyyyyyyyyyyyyyyyyyyyyyyyyyyyyyyyyyyyyyyyyyyyyyyyyyyyyyyyyyyyyyyyyyyyyyyyyyyyyyyyyyyyyyyyyyyyyyyyyyyyyyyyyyyyyyyyyyyyyyyyyyyyyyyyyyyyyyyyyyyyyyyyyyyyyyyyyyyyyyyyyyyyyyyyyyyyyyyyyyyyyyyyyyyyyyyyyyyyyyyyyyyyyyyyyyyyyyyyyyyyyyyyyyyyyyyyyyyyyyyyyyyyyyyyyyyyyyyyyyyyyyyyyyyyyyyyyyyyyyyyyyyyyyyyyyyyyyyyyyyyyyyyyyyyyyyyyyyyyyyyyyyyyyyyyyyyyyyyyyyyyyyyyyyyyyyyyyyyyyyyyyyyyyyyyyyyyyyyyyyyyyyyyyyyyyyyyyyyyyyyyyyyyyyyyyyyyyyyyyyyyyyyyyyyyyyyyyyyyyyyyyyyyyyyyyyyyyyyyyyyyyyyyyyyyyyyyyyyyyyyyyyyyyyyyyyyyyyyyyyyyyyyyyyyyyyyyyyyyyyyyyyyyyyyyyyyyyyyyyyyyyyyyyyyyyyyyyyyyyyyyyyyyyyyyyyyyyyyyyyyyyyyyyyyyyyyyyyyyyyyyyyyyyyyyyyyyyyyyyyyyyyyyyyyyyyyyyyyyyyyyyyyyyyyyyyyyyyyyyyyyyyyyyyyyyyyyyyyyyyyyyyyyyyyyyyyyyyyyyyyyyyyyyyyyyyyyyyyyyyyyyyyyyyyyyyyyyyyyyyy',
key xxxxxxxxxxxxxxxxxxxxxxxxxxxxxxxxxxxxxxxxxxxxxxxxxxxxxxxxxxxx0043 (f43) comment 'yyyyyyyyyyyyyyyyyyyyyyyyyyyyyyyyyyyyyyyyyyyyyyyyyyyyyyyyyyyyyyyyyyyyyyyyyyyyyyyyyyyyyyyyyyyyyyyyyyyyyyyyyyyyyyyyyyyyyyyyyyyyyyyyyyyyyyyyyyyyyyyyyyyyyyyyyyyyyyyyyyyyyyyyyyyyyyyyyyyyyyyyyyyyyyyyyyyyyyyyyyyyyyyyyyyyyyyyyyyyyyyyyyyyyyyyyyyyyyyyyyyyyyyyyyyyyyyyyyyyyyyyyyyyyyyyyyyyyyyyyyyyyyyyyyyyyyyyyyyyyyyyyyyyyyyyyyyyyyyyyyyyyyyyyyyyyyyyyyyyyyyyyyyyyyyyyyyyyyyyyyyyyyyyyyyyyyyyyyyyyyyyyyyyyyyyyyyyyyyyyyyyyyyyyyyyyyyyyyyyyyyyyyyyyyyyyyyyyyyyyyyyyyyyyyyyyyyyyyyyyyyyyyyyyyyyyyyyyyyyyyyyyyyyyyyyyyyyyyyyyyyyyyyyyyyyyyyyyyyyyyyyyyyyyyyyyyyyyyyyyyyyyyyyyyyyyyyyyyyyyyyyyyyyyyyyyyyyyyyyyyyyyyyyyyyyyyyyyyyyyyyyyyyyyyyyyyyyyyyyyyyyyyyyyyyyyyyyyyyyyyyyyyyyyyyyyyyyyyyyyyyyyyyyyyyyyyyyyyyyyyyyyyyyyyyyyyyyyyyyyyyyyyyyyyyyyyyyyyyyyyyyyyyyyyyyyyyyyyyyyyyyyyyyyyyyyyyyyyyyyyyyyyyyyyyyyyyyyyyyyyyyyyyyyyyyyyyyyyyyyyyyyyyyyyyyyyyyyyyyyyyyyyyyyyyyyyyyyyyyyyyyyyyyyyyyyyyyyyyyyyyyyyyyyyyyyyyyyyyyyyyyyyyyyyyyyyyyyyyyyyyyyyyyyyyyyyyyyyyyyyyyyyyyyyyyyyyyyyyyyyyyyyyyyyyyyyyy',
key xxxxxxxxxxxxxxxxxxxxxxxxxxxxxxxxxxxxxxxxxxxxxxxxxxxxxxxxxxxx0044 (f44) comment 'yyyyyyyyyyyyyyyyyyyyyyyyyyyyyyyyyyyyyyyyyyyyyyyyyyyyyyyyyyyyyyyyyyyyyyyyyyyyyyyyyyyyyyyyyyyyyyyyyyyyyyyyyyyyyyyyyyyyyyyyyyyyyyyyyyyyyyyyyyyyyyyyyyyyyyyyyyyyyyyyyyyyyyyyyyyyyyyyyyyyyyyyyyyyyyyyyyyyyyyyyyyyyyyyyyyyyyyyyyyyyyyyyyyyyyyyyyyyyyyyyyyyyyyyyyyyyyyyyyyyyyyyyyyyyyyyyyyyyyyyyyyyyyyyyyyyyyyyyyyyyyyyyyyyyyyyyyyyyyyyyyyyyyyyyyyyyyyyyyyyyyyyyyyyyyyyyyyyyyyyyyyyyyyyyyyyyyyyyyyyyyyyyyyyyyyyyyyyyyyyyyyyyyyyyyyyyyyyyyyyyyyyyyyyyyyyyyyyyyyyyyyyyyyyyyyyyyyyyyyyyyyyyyyyyyyyyyyyyyyyyyyyyyyyyyyyyyyyyyyyyyyyyyyyyyyyyyyyyyyyyyyyyyyyyyyyyyyyyyyyyyyyyyyyyyyyyyyyyyyyyyyyyyyyyyyyyyyyyyyyyyyyyyyyyyyyyyyyyyyyyyyyyyyyyyyyyyyyyyyyyyyyyyyyyyyyyyyyyyyyyyyyyyyyyyyyyyyyyyyyyyyyyyyyyyyyyyyyyyyyyyyyyyyyyyyyyyyyyyyyyyyyyyyyyyyyyyyyyyyyyyyyyyyyyyyyyyyyyyyyyyyyyyyyyyyyyyyyyyyyyyyyyyyyyyyyyyyyyyyyyyyyyyyyyyyyyyyyyyyyyyyyyyyyyyyyyyyyyyyyyyyyyyyyyyyyyyyyyyyyyyyyyyyyyyyyyyyyyyyyyyyyyyyyyyyyyyyyyyyyyyyyyyyyyyyyyyyyyyyyyyyyyyyyyyyyyyyyyyyyyyyyyyyyyyyyyyyyyyyyyyyyyyyyyyyyyyyy',
key xxxxxxxxxxxxxxxxxxxxxxxxxxxxxxxxxxxxxxxxxxxxxxxxxxxxxxxxxxxx0045 (f45) comment 'yyyyyyyyyyyyyyyyyyyyyyyyyyyyyyyyyyyyyyyyyyyyyyyyyyyyyyyyyyyyyyyyyyyyyyyyyyyyyyyyyyyyyyyyyyyyyyyyyyyyyyyyyyyyyyyyyyyyyyyyyyyyyyyyyyyyyyyyyyyyyyyyyyyyyyyyyyyyyyyyyyyyyyyyyyyyyyyyyyyyyyyyyyyyyyyyyyyyyyyyyyyyyyyyyyyyyyyyyyyyyyyyyyyyyyyyyyyyyyyyyyyyyyyyyyyyyyyyyyyyyyyyyyyyyyyyyyyyyyyyyyyyyyyyyyyyyyyyyyyyyyyyyyyyyyyyyyyyyyyyyyyyyyyyyyyyyyyyyyyyyyyyyyyyyyyyyyyyyyyyyyyyyyyyyyyyyyyyyyyyyyyyyyyyyyyyyyyyyyyyyyyyyyyyyyyyyyyyyyyyyyyyyyyyyyyyyyyyyyyyyyyyyyyyyyyyyyyyyyyyyyyyyyyyyyyyyyyyyyyyyyyyyyyyyyyyyyyyyyyyyyyyyyyyyyyyyyyyyyyyyyyyyyyyyyyyyyyyyyyyyyyyyyyyyyyyyyyyyyyyyyyyyyyyyyyyyyyyyyyyyyyyyyyyyyyyyyyyyyyyyyyyyyyyyyyyyyyyyyyyyyyyyyyyyyyyyyyyyyyyyyyyyyyyyyyyyyyyyyyyyyyyyyyyyyyyyyyyyyyyyyyyyyyyyyyyyyyyyyyyyyyyyyyyyyyyyyyyyyyyyyyyyyyyyyyyyyyyyyyyyyyyyyyyyyyyyyyyyyyyyyyyyyyyyyyyyyyyyyyyyyyyyyyyyyyyyyyyyyyyyyyyyyyyyyyyyyyyyyyyyyyyyyyyyyyyyyyyyyyyyyyyyyyyyyyyyyyyyyyyyyyyyyyyyyyyyyyyyyyyyyyyyyyyyyyyyyyyyyyyyyyyyyyyyyyyyyyyyyyyyyyyyyyyyyyyyyyyyyyyyyyyyyyyyyyyyyyy',
key xxxxxxxxxxxxxxxxxxxxxxxxxxxxxxxxxxxxxxxxxxxxxxxxxxxxxxxxxxxx0046 (f46) comment 'yyyyyyyyyyyyyyyyyyyyyyyyyyyyyyyyyyyyyyyyyyyyyyyyyyyyyyyyyyyyyyyyyyyyyyyyyyyyyyyyyyyyyyyyyyyyyyyyyyyyyyyyyyyyyyyyyyyyyyyyyyyyyyyyyyyyyyyyyyyyyyyyyyyyyyyyyyyyyyyyyyyyyyyyyyyyyyyyyyyyyyyyyyyyyyyyyyyyyyyyyyyyyyyyyyyyyyyyyyyyyyyyyyyyyyyyyyyyyyyyyyyyyyyyyyyyyyyyyyyyyyyyyyyyyyyyyyyyyyyyyyyyyyyyyyyyyyyyyyyyyyyyyyyyyyyyyyyyyyyyyyyyyyyyyyyyyyyyyyyyyyyyyyyyyyyyyyyyyyyyyyyyyyyyyyyyyyyyyyyyyyyyyyyyyyyyyyyyyyyyyyyyyyyyyyyyyyyyyyyyyyyyyyyyyyyyyyyyyyyyyyyyyyyyyyyyyyyyyyyyyyyyyyyyyyyyyyyyyyyyyyyyyyyyyyyyyyyyyyyyyyyyyyyyyyyyyyyyyyyyyyyyyyyyyyyyyyyyyyyyyyyyyyyyyyyyyyyyyyyyyyyyyyyyyyyyyyyyyyyyyyyyyyyyyyyyyyyyyyyyyyyyyyyyyyyyyyyyyyyyyyyyyyyyyyyyyyyyyyyyyyyyyyyyyyyyyyyyyyyyyyyyyyyyyyyyyyyyyyyyyyyyyyyyyyyyyyyyyyyyyyyyyyyyyyyyyyyyyyyyyyyyyyyyyyyyyyyyyyyyyyyyyyyyyyyyyyyyyyyyyyyyyyyyyyyyyyyyyyyyyyyyyyyyyyyyyyyyyyyyyyyyyyyyyyyyyyyyyyyyyyyyyyyyyyyyyyyyyyyyyyyyyyyyyyyyyyyyyyyyyyyyyyyyyyyyyyyyyyyyyyyyyyyyyyyyyyyyyyyyyyyyyyyyyyyyyyyyyyyyyyyyyyyyyyyyyyyyyyyyyyyyyyyyyyyyyyyy',
key xxxxxxxxxxxxxxxxxxxxxxxxxxxxxxxxxxxxxxxxxxxxxxxxxxxxxxxxxxxx0047 (f47) comment 'yyyyyyyyyyyyyyyyyyyyyyyyyyyyyyyyyyyyyyyyyyyyyyyyyyyyyyyyyyyyyyyyyyyyyyyyyyyyyyyyyyyyyyyyyyyyyyyyyyyyyyyyyyyyyyyyyyyyyyyyyyyyyyyyyyyyyyyyyyyyyyyyyyyyyyyyyyyyyyyyyyyyyyyyyyyyyyyyyyyyyyyyyyyyyyyyyyyyyyyyyyyyyyyyyyyyyyyyyyyyyyyyyyyyyyyyyyyyyyyyyyyyyyyyyyyyyyyyyyyyyyyyyyyyyyyyyyyyyyyyyyyyyyyyyyyyyyyyyyyyyyyyyyyyyyyyyyyyyyyyyyyyyyyyyyyyyyyyyyyyyyyyyyyyyyyyyyyyyyyyyyyyyyyyyyyyyyyyyyyyyyyyyyyyyyyyyyyyyyyyyyyyyyyyyyyyyyyyyyyyyyyyyyyyyyyyyyyyyyyyyyyyyyyyyyyyyyyyyyyyyyyyyyyyyyyyyyyyyyyyyyyyyyyyyyyyyyyyyyyyyyyyyyyyyyyyyyyyyyyyyyyyyyyyyyyyyyyyyyyyyyyyyyyyyyyyyyyyyyyyyyyyyyyyyyyyyyyyyyyyyyyyyyyyyyyyyyyyyyyyyyyyyyyyyyyyyyyyyyyyyyyyyyyyyyyyyyyyyyyyyyyyyyyyyyyyyyyyyyyyyyyyyyyyyyyyyyyyyyyyyyyyyyyyyyyyyyyyyyyyyyyyyyyyyyyyyyyyyyyyyyyyyyyyyyyyyyyyyyyyyyyyyyyyyyyyyyyyyyyyyyyyyyyyyyyyyyyyyyyyyyyyyyyyyyyyyyyyyyyyyyyyyyyyyyyyyyyyyyyyyyyyyyyyyyyyyyyyyyyyyyyyyyyyyyyyyyyyyyyyyyyyyyyyyyyyyyyyyyyyyyyyyyyyyyyyyyyyyyyyyyyyyyyyyyyyyyyyyyyyyyyyyyyyyyyyyyyyyyyyyyyyyyyyyyyyyyyy',
key xxxxxxxxxxxxxxxxxxxxxxxxxxxxxxxxxxxxxxxxxxxxxxxxxxxxxxxxxxxx0048 (f48) comment 'yyyyyyyyyyyyyyyyyyyyyyyyyyyyyyyyyyyyyyyyyyyyyyyyyyyyyyyyyyyyyyyyyyyyyyyyyyyyyyyyyyyyyyyyyyyyyyyyyyyyyyyyyyyyyyyyyyyyyyyyyyyyyyyyyyyyyyyyyyyyyyyyyyyyyyyyyyyyyyyyyyyyyyyyyyyyyyyyyyyyyyyyyyyyyyyyyyyyyyyyyyyyyyyyyyyyyyyyyyyyyyyyyyyyyyyyyyyyyyyyyyyyyyyyyyyyyyyyyyyyyyyyyyyyyyyyyyyyyyyyyyyyyyyyyyyyyyyyyyyyyyyyyyyyyyyyyyyyyyyyyyyyyyyyyyyyyyyyyyyyyyyyyyyyyyyyyyyyyyyyyyyyyyyyyyyyyyyyyyyyyyyyyyyyyyyyyyyyyyyyyyyyyyyyyyyyyyyyyyyyyyyyyyyyyyyyyyyyyyyyyyyyyyyyyyyyyyyyyyyyyyyyyyyyyyyyyyyyyyyyyyyyyyyyyyyyyyyyyyyyyyyyyyyyyyyyyyyyyyyyyyyyyyyyyyyyyyyyyyyyyyyyyyyyyyyyyyyyyyyyyyyyyyyyyyyyyyyyyyyyyyyyyyyyyyyyyyyyyyyyyyyyyyyyyyyyyyyyyyyyyyyyyyyyyyyyyyyyyyyyyyyyyyyyyyyyyyyyyyyyyyyyyyyyyyyyyyyyyyyyyyyyyyyyyyyyyyyyyyyyyyyyyyyyyyyyyyyyyyyyyyyyyyyyyyyyyyyyyyyyyyyyyyyyyyyyyyyyyyyyyyyyyyyyyyyyyyyyyyyyyyyyyyyyyyyyyyyyyyyyyyyyyyyyyyyyyyyyyyyyyyyyyyyyyyyyyyyyyyyyyyyyyyyyyyyyyyyyyyyyyyyyyyyyyyyyyyyyyyyyyyyyyyyyyyyyyyyyyyyyyyyyyyyyyyyyyyyyyyyyyyyyyyyyyyyyyyyyyyyyyyyyyyyyyyyyyyyy',
key xxxxxxxxxxxxxxxxxxxxxxxxxxxxxxxxxxxxxxxxxxxxxxxxxxxxxxxxxxxx0049 (f49) comment 'yyyyyyyyyyyyyyyyyyyyyyyyyyyyyyyyyyyyyyyyyyyyyyyyyyyyyyyyyyyyyyyyyyyyyyyyyyyyyyyyyyyyyyyyyyyyyyyyyyyyyyyyyyyyyyyyyyyyyyyyyyyyyyyyyyyyyyyyyyyyyyyyyyyyyyyyyyyyyyyyyyyyyyyyyyyyyyyyyyyyyyyyyyyyyyyyyyyyyyyyyyyyyyyyyyyyyyyyyyyyyyyyyyyyyyyyyyyyyyyyyyyyyyyyyyyyyyyyyyyyyyyyyyyyyyyyyyyyyyyyyyyyyyyyyyyyyyyyyyyyyyyyyyyyyyyyyyyyyyyyyyyyyyyyyyyyyyyyyyyyyyyyyyyyyyyyyyyyyyyyyyyyyyyyyyyyyyyyyyyyyyyyyyyyyyyyyyyyyyyyyyyyyyyyyyyyyyyyyyyyyyyyyyyyyyyyyyyyyyyyyyyyyyyyyyyyyyyyyyyyyyyyyyyyyyyyyyyyyyyyyyyyyyyyyyyyyyyyyyyyyyyyyyyyyyyyyyyyyyyyyyyyyyyyyyyyyyyyyyyyyyyyyyyyyyyyyyyyyyyyyyyyyyyyyyyyyyyyyyyyyyyyyyyyyyyyyyyyyyyyyyyyyyyyyyyyyyyyyyyyyyyyyyyyyyyyyyyyyyyyyyyyyyyyyyyyyyyyyyyyyyyyyyyyyyyyyyyyyyyyyyyyyyyyyyyyyyyyyyyyyyyyyyyyyyyyyyyyyyyyyyyyyyyyyyyyyyyyyyyyyyyyyyyyyyyyyyyyyyyyyyyyyyyyyyyyyyyyyyyyyyyyyyyyyyyyyyyyyyyyyyyyyyyyyyyyyyyyyyyyyyyyyyyyyyyyyyyyyyyyyyyyyyyyyyyyyyyyyyyyyyyyyyyyyyyyyyyyyyyyyyyyyyyyyyyyyyyyyyyyyyyyyyyyyyyyyyyyyyyyyyyyyyyyyyyyyyyyyyyyyyyyyyyyyyyyyyyy',
key xxxxxxxxxxxxxxxxxxxxxxxxxxxxxxxxxxxxxxxxxxxxxxxxxxxxxxxxxxxx0050 (f50) comment 'yyyyyyyyyyyyyyyyyyyyyyyyyyyyyyyyyyyyyyyyyyyyyyyyyyyyyyyyyyyyyyyyyyyyyyyyyyyyyyyyyyyyyyyyyyyyyyyyyyyyyyyyyyyyyyyyyyyyyyyyyyyyyyyyyyyyyyyyyyyyyyyyyyyyyyyyyyyyyyyyyyyyyyyyyyyyyyyyyyyyyyyyyyyyyyyyyyyyyyyyyyyyyyyyyyyyyyyyyyyyyyyyyyyyyyyyyyyyyyyyyyyyyyyyyyyyyyyyyyyyyyyyyyyyyyyyyyyyyyyyyyyyyyyyyyyyyyyyyyyyyyyyyyyyyyyyyyyyyyyyyyyyyyyyyyyyyyyyyyyyyyyyyyyyyyyyyyyyyyyyyyyyyyyyyyyyyyyyyyyyyyyyyyyyyyyyyyyyyyyyyyyyyyyyyyyyyyyyyyyyyyyyyyyyyyyyyyyyyyyyyyyyyyyyyyyyyyyyyyyyyyyyyyyyyyyyyyyyyyyyyyyyyyyyyyyyyyyyyyyyyyyyyyyyyyyyyyyyyyyyyyyyyyyyyyyyyyyyyyyyyyyyyyyyyyyyyyyyyyyyyyyyyyyyyyyyyyyyyyyyyyyyyyyyyyyyyyyyyyyyyyyyyyyyyyyyyyyyyyyyyyyyyyyyyyyyyyyyyyyyyyyyyyyyyyyyyyyyyyyyyyyyyyyyyyyyyyyyyyyyyyyyyyyyyyyyyyyyyyyyyyyyyyyyyyyyyyyyyyyyyyyyyyyyyyyyyyyyyyyyyyyyyyyyyyyyyyyyyyyyyyyyyyyyyyyyyyyyyyyyyyyyyyyyyyyyyyyyyyyyyyyyyyyyyyyyyyyyyyyyyyyyyyyyyyyyyyyyyyyyyyyyyyyyyyyyyyyyyyyyyyyyyyyyyyyyyyyyyyyyyyyyyyyyyyyyyyyyyyyyyyyyyyyyyyyyyyyyyyyyyyyyyyyyyyyyyyyyyyyyyyyyyyyyyyyyyyyy',
key xxxxxxxxxxxxxxxxxxxxxxxxxxxxxxxxxxxxxxxxxxxxxxxxxxxxxxxxxxxx0051 (f51) comment 'yyyyyyyyyyyyyyyyyyyyyyyyyyyyyyyyyyyyyyyyyyyyyyyyyyyyyyyyyyyyyyyyyyyyyyyyyyyyyyyyyyyyyyyyyyyyyyyyyyyyyyyyyyyyyyyyyyyyyyyyyyyyyyyyyyyyyyyyyyyyyyyyyyyyyyyyyyyyyyyyyyyyyyyyyyyyyyyyyyyyyyyyyyyyyyyyyyyyyyyyyyyyyyyyyyyyyyyyyyyyyyyyyyyyyyyyyyyyyyyyyyyyyyyyyyyyyyyyyyyyyyyyyyyyyyyyyyyyyyyyyyyyyyyyyyyyyyyyyyyyyyyyyyyyyyyyyyyyyyyyyyyyyyyyyyyyyyyyyyyyyyyyyyyyyyyyyyyyyyyyyyyyyyyyyyyyyyyyyyyyyyyyyyyyyyyyyyyyyyyyyyyyyyyyyyyyyyyyyyyyyyyyyyyyyyyyyyyyyyyyyyyyyyyyyyyyyyyyyyyyyyyyyyyyyyyyyyyyyyyyyyyyyyyyyyyyyyyyyyyyyyyyyyyyyyyyyyyyyyyyyyyyyyyyyyyyyyyyyyyyyyyyyyyyyyyyyyyyyyyyyyyyyyyyyyyyyyyyyyyyyyyyyyyyyyyyyyyyyyyyyyyyyyyyyyyyyyyyyyyyyyyyyyyyyyyyyyyyyyyyyyyyyyyyyyyyyyyyyyyyyyyyyyyyyyyyyyyyyyyyyyyyyyyyyyyyyyyyyyyyyyyyyyyyyyyyyyyyyyyyyyyyyyyyyyyyyyyyyyyyyyyyyyyyyyyyyyyyyyyyyyyyyyyyyyyyyyyyyyyyyyyyyyyyyyyyyyyyyyyyyyyyyyyyyyyyyyyyyyyyyyyyyyyyyyyyyyyyyyyyyyyyyyyyyyyyyyyyyyyyyyyyyyyyyyyyyyyyyyyyyyyyyyyyyyyyyyyyyyyyyyyyyyyyyyyyyyyyyyyyyyyyyyyyyyyyyyyyyyyyyyyyyyyyyyyyyyyy',
key xxxxxxxxxxxxxxxxxxxxxxxxxxxxxxxxxxxxxxxxxxxxxxxxxxxxxxxxxxxx0052 (f52) comment 'yyyyyyyyyyyyyyyyyyyyyyyyyyyyyyyyyyyyyyyyyyyyyyyyyyyyyyyyyyyyyyyyyyyyyyyyyyyyyyyyyyyyyyyyyyyyyyyyyyyyyyyyyyyyyyyyyyyyyyyyyyyyyyyyyyyyyyyyyyyyyyyyyyyyyyyyyyyyyyyyyyyyyyyyyyyyyyyyyyyyyyyyyyyyyyyyyyyyyyyyyyyyyyyyyyyyyyyyyyyyyyyyyyyyyyyyyyyyyyyyyyyyyyyyyyyyyyyyyyyyyyyyyyyyyyyyyyyyyyyyyyyyyyyyyyyyyyyyyyyyyyyyyyyyyyyyyyyyyyyyyyyyyyyyyyyyyyyyyyyyyyyyyyyyyyyyyyyyyyyyyyyyyyyyyyyyyyyyyyyyyyyyyyyyyyyyyyyyyyyyyyyyyyyyyyyyyyyyyyyyyyyyyyyyyyyyyyyyyyyyyyyyyyyyyyyyyyyyyyyyyyyyyyyyyyyyyyyyyyyyyyyyyyyyyyyyyyyyyyyyyyyyyyyyyyyyyyyyyyyyyyyyyyyyyyyyyyyyyyyyyyyyyyyyyyyyyyyyyyyyyyyyyyyyyyyyyyyyyyyyyyyyyyyyyyyyyyyyyyyyyyyyyyyyyyyyyyyyyyyyyyyyyyyyyyyyyyyyyyyyyyyyyyyyyyyyyyyyyyyyyyyyyyyyyyyyyyyyyyyyyyyyyyyyyyyyyyyyyyyyyyyyyyyyyyyyyyyyyyyyyyyyyyyyyyyyyyyyyyyyyyyyyyyyyyyyyyyyyyyyyyyyyyyyyyyyyyyyyyyyyyyyyyyyyyyyyyyyyyyyyyyyyyyyyyyyyyyyyyyyyyyyyyyyyyyyyyyyyyyyyyyyyyyyyyyyyyyyyyyyyyyyyyyyyyyyyyyyyyyyyyyyyyyyyyyyyyyyyyyyyyyyyyyyyyyyyyyyyyyyyyyyyyyyyyyyyyyyyyyyyyyyyyyyyyyyyyyy',
key xxxxxxxxxxxxxxxxxxxxxxxxxxxxxxxxxxxxxxxxxxxxxxxxxxxxxxxxxxxx0053 (f53) comment 'yyyyyyyyyyyyyyyyyyyyyyyyyyyyyyyyyyyyyyyyyyyyyyyyyyyyyyyyyyyyyyyyyyyyyyyyyyyyyyyyyyyyyyyyyyyyyyyyyyyyyyyyyyyyyyyyyyyyyyyyyyyyyyyyyyyyyyyyyyyyyyyyyyyyyyyyyyyyyyyyyyyyyyyyyyyyyyyyyyyyyyyyyyyyyyyyyyyyyyyyyyyyyyyyyyyyyyyyyyyyyyyyyyyyyyyyyyyyyyyyyyyyyyyyyyyyyyyyyyyyyyyyyyyyyyyyyyyyyyyyyyyyyyyyyyyyyyyyyyyyyyyyyyyyyyyyyyyyyyyyyyyyyyyyyyyyyyyyyyyyyyyyyyyyyyyyyyyyyyyyyyyyyyyyyyyyyyyyyyyyyyyyyyyyyyyyyyyyyyyyyyyyyyyyyyyyyyyyyyyyyyyyyyyyyyyyyyyyyyyyyyyyyyyyyyyyyyyyyyyyyyyyyyyyyyyyyyyyyyyyyyyyyyyyyyyyyyyyyyyyyyyyyyyyyyyyyyyyyyyyyyyyyyyyyyyyyyyyyyyyyyyyyyyyyyyyyyyyyyyyyyyyyyyyyyyyyyyyyyyyyyyyyyyyyyyyyyyyyyyyyyyyyyyyyyyyyyyyyyyyyyyyyyyyyyyyyyyyyyyyyyyyyyyyyyyyyyyyyyyyyyyyyyyyyyyyyyyyyyyyyyyyyyyyyyyyyyyyyyyyyyyyyyyyyyyyyyyyyyyyyyyyyyyyyyyyyyyyyyyyyyyyyyyyyyyyyyyyyyyyyyyyyyyyyyyyyyyyyyyyyyyyyyyyyyyyyyyyyyyyyyyyyyyyyyyyyyyyyyyyyyyyyyyyyyyyyyyyyyyyyyyyyyyyyyyyyyyyyyyyyyyyyyyyyyyyyyyyyyyyyyyyyyyyyyyyyyyyyyyyyyyyyyyyyyyyyyyyyyyyyyyyyyyyyyyyyyyyyyyyyyyyyyyyyyyyyyyy',
key xxxxxxxxxxxxxxxxxxxxxxxxxxxxxxxxxxxxxxxxxxxxxxxxxxxxxxxxxxxx0054 (f54) comment 'yyyyyyyyyyyyyyyyyyyyyyyyyyyyyyyyyyyyyyyyyyyyyyyyyyyyyyyyyyyyyyyyyyyyyyyyyyyyyyyyyyyyyyyyyyyyyyyyyyyyyyyyyyyyyyyyyyyyyyyyyyyyyyyyyyyyyyyyyyyyyyyyyyyyyyyyyyyyyyyyyyyyyyyyyyyyyyyyyyyyyyyyyyyyyyyyyyyyyyyyyyyyyyyyyyyyyyyyyyyyyyyyyyyyyyyyyyyyyyyyyyyyyyyyyyyyyyyyyyyyyyyyyyyyyyyyyyyyyyyyyyyyyyyyyyyyyyyyyyyyyyyyyyyyyyyyyyyyyyyyyyyyyyyyyyyyyyyyyyyyyyyyyyyyyyyyyyyyyyyyyyyyyyyyyyyyyyyyyyyyyyyyyyyyyyyyyyyyyyyyyyyyyyyyyyyyyyyyyyyyyyyyyyyyyyyyyyyyyyyyyyyyyyyyyyyyyyyyyyyyyyyyyyyyyyyyyyyyyyyyyyyyyyyyyyyyyyyyyyyyyyyyyyyyyyyyyyyyyyyyyyyyyyyyyyyyyyyyyyyyyyyyyyyyyyyyyyyyyyyyyyyyyyyyyyyyyyyyyyyyyyyyyyyyyyyyyyyyyyyyyyyyyyyyyyyyyyyyyyyyyyyyyyyyyyyyyyyyyyyyyyyyyyyyyyyyyyyyyyyyyyyyyyyyyyyyyyyyyyyyyyyyyyyyyyyyyyyyyyyyyyyyyyyyyyyyyyyyyyyyyyyyyyyyyyyyyyyyyyyyyyyyyyyyyyyyyyyyyyyyyyyyyyyyyyyyyyyyyyyyyyyyyyyyyyyyyyyyyyyyyyyyyyyyyyyyyyyyyyyyyyyyyyyyyyyyyyyyyyyyyyyyyyyyyyyyyyyyyyyyyyyyyyyyyyyyyyyyyyyyyyyyyyyyyyyyyyyyyyyyyyyyyyyyyyyyyyyyyyyyyyyyyyyyyyyyyyyyyyyyyyyyyyyyyyyyyyyy',
key xxxxxxxxxxxxxxxxxxxxxxxxxxxxxxxxxxxxxxxxxxxxxxxxxxxxxxxxxxxx0055 (f55) comment 'yyyyyyyyyyyyyyyyyyyyyyyyyyyyyyyyyyyyyyyyyyyyyyyyyyyyyyyyyyyyyyyyyyyyyyyyyyyyyyyyyyyyyyyyyyyyyyyyyyyyyyyyyyyyyyyyyyyyyyyyyyyyyyyyyyyyyyyyyyyyyyyyyyyyyyyyyyyyyyyyyyyyyyyyyyyyyyyyyyyyyyyyyyyyyyyyyyyyyyyyyyyyyyyyyyyyyyyyyyyyyyyyyyyyyyyyyyyyyyyyyyyyyyyyyyyyyyyyyyyyyyyyyyyyyyyyyyyyyyyyyyyyyyyyyyyyyyyyyyyyyyyyyyyyyyyyyyyyyyyyyyyyyyyyyyyyyyyyyyyyyyyyyyyyyyyyyyyyyyyyyyyyyyyyyyyyyyyyyyyyyyyyyyyyyyyyyyyyyyyyyyyyyyyyyyyyyyyyyyyyyyyyyyyyyyyyyyyyyyyyyyyyyyyyyyyyyyyyyyyyyyyyyyyyyyyyyyyyyyyyyyyyyyyyyyyyyyyyyyyyyyyyyyyyyyyyyyyyyyyyyyyyyyyyyyyyyyyyyyyyyyyyyyyyyyyyyyyyyyyyyyyyyyyyyyyyyyyyyyyyyyyyyyyyyyyyyyyyyyyyyyyyyyyyyyyyyyyyyyyyyyyyyyyyyyyyyyyyyyyyyyyyyyyyyyyyyyyyyyyyyyyyyyyyyyyyyyyyyyyyyyyyyyyyyyyyyyyyyyyyyyyyyyyyyyyyyyyyyyyyyyyyyyyyyyyyyyyyyyyyyyyyyyyyyyyyyyyyyyyyyyyyyyyyyyyyyyyyyyyyyyyyyyyyyyyyyyyyyyyyyyyyyyyyyyyyyyyyyyyyyyyyyyyyyyyyyyyyyyyyyyyyyyyyyyyyyyyyyyyyyyyyyyyyyyyyyyyyyyyyyyyyyyyyyyyyyyyyyyyyyyyyyyyyyyyyyyyyyyyyyyyyyyyyyyyyyyyyyyyyyyyyyyyyyyyyyyyy',
key xxxxxxxxxxxxxxxxxxxxxxxxxxxxxxxxxxxxxxxxxxxxxxxxxxxxxxxxxxxx0056 (f56) comment 'yyyyyyyyyyyyyyyyyyyyyyyyyyyyyyyyyyyyyyyyyyyyyyyyyyyyyyyyyyyyyyyyyyyyyyyyyyyyyyyyyyyyyyyyyyyyyyyyyyyyyyyyyyyyyyyyyyyyyyyyyyyyyyyyyyyyyyyyyyyyyyyyyyyyyyyyyyyyyyyyyyyyyyyyyyyyyyyyyyyyyyyyyyyyyyyyyyyyyyyyyyyyyyyyyyyyyyyyyyyyyyyyyyyyyyyyyyyyyyyyyyyyyyyyyyyyyyyyyyyyyyyyyyyyyyyyyyyyyyyyyyyyyyyyyyyyyyyyyyyyyyyyyyyyyyyyyyyyyyyyyyyyyyyyyyyyyyyyyyyyyyyyyyyyyyyyyyyyyyyyyyyyyyyyyyyyyyyyyyyyyyyyyyyyyyyyyyyyyyyyyyyyyyyyyyyyyyyyyyyyyyyyyyyyyyyyyyyyyyyyyyyyyyyyyyyyyyyyyyyyyyyyyyyyyyyyyyyyyyyyyyyyyyyyyyyyyyyyyyyyyyyyyyyyyyyyyyyyyyyyyyyyyyyyyyyyyyyyyyyyyyyyyyyyyyyyyyyyyyyyyyyyyyyyyyyyyyyyyyyyyyyyyyyyyyyyyyyyyyyyyyyyyyyyyyyyyyyyyyyyyyyyyyyyyyyyyyyyyyyyyyyyyyyyyyyyyyyyyyyyyyyyyyyyyyyyyyyyyyyyyyyyyyyyyyyyyyyyyyyyyyyyyyyyyyyyyyyyyyyyyyyyyyyyyyyyyyyyyyyyyyyyyyyyyyyyyyyyyyyyyyyyyyyyyyyyyyyyyyyyyyyyyyyyyyyyyyyyyyyyyyyyyyyyyyyyyyyyyyyyyyyyyyyyyyyyyyyyyyyyyyyyyyyyyyyyyyyyyyyyyyyyyyyyyyyyyyyyyyyyyyyyyyyyyyyyyyyyyyyyyyyyyyyyyyyyyyyyyyyyyyyyyyyyyyyyyyyyyyyyyyyyyyyyyyyyyyyy',
key xxxxxxxxxxxxxxxxxxxxxxxxxxxxxxxxxxxxxxxxxxxxxxxxxxxxxxxxxxxx0057 (f57) comment 'yyyyyyyyyyyyyyyyyyyyyyyyyyyyyyyyyyyyyyyyyyyyyyyyyyyyyyyyyyyyyyyyyyyyyyyyyyyyyyyyyyyyyyyyyyyyyyyyyyyyyyyyyyyyyyyyyyyyyyyyyyyyyyyyyyyyyyyyyyyyyyyyyyyyyyyyyyyyyyyyyyyyyyyyyyyyyyyyyyyyyyyyyyyyyyyyyyyyyyyyyyyyyyyyyyyyyyyyyyyyyyyyyyyyyyyyyyyyyyyyyyyyyyyyyyyyyyyyyyyyyyyyyyyyyyyyyyyyyyyyyyyyyyyyyyyyyyyyyyyyyyyyyyyyyyyyyyyyyyyyyyyyyyyyyyyyyyyyyyyyyyyyyyyyyyyyyyyyyyyyyyyyyyyyyyyyyyyyyyyyyyyyyyyyyyyyyyyyyyyyyyyyyyyyyyyyyyyyyyyyyyyyyyyyyyyyyyyyyyyyyyyyyyyyyyyyyyyyyyyyyyyyyyyyyyyyyyyyyyyyyyyyyyyyyyyyyyyyyyyyyyyyyyyyyyyyyyyyyyyyyyyyyyyyyyyyyyyyyyyyyyyyyyyyyyyyyyyyyyyyyyyyyyyyyyyyyyyyyyyyyyyyyyyyyyyyyyyyyyyyyyyyyyyyyyyyyyyyyyyyyyyyyyyyyyyyyyyyyyyyyyyyyyyyyyyyyyyyyyyyyyyyyyyyyyyyyyyyyyyyyyyyyyyyyyyyyyyyyyyyyyyyyyyyyyyyyyyyyyyyyyyyyyyyyyyyyyyyyyyyyyyyyyyyyyyyyyyyyyyyyyyyyyyyyyyyyyyyyyyyyyyyyyyyyyyyyyyyyyyyyyyyyyyyyyyyyyyyyyyyyyyyyyyyyyyyyyyyyyyyyyyyyyyyyyyyyyyyyyyyyyyyyyyyyyyyyyyyyyyyyyyyyyyyyyyyyyyyyyyyyyyyyyyyyyyyyyyyyyyyyyyyyyyyyyyyyyyyyyyyyyyyyyyyyyyyyyyy',
key xxxxxxxxxxxxxxxxxxxxxxxxxxxxxxxxxxxxxxxxxxxxxxxxxxxxxxxxxxxx0058 (f58) comment 'yyyyyyyyyyyyyyyyyyyyyyyyyyyyyyyyyyyyyyyyyyyyyyyyyyyyyyyyyyyyyyyyyyyyyyyyyyyyyyyyyyyyyyyyyyyyyyyyyyyyyyyyyyyyyyyyyyyyyyyyyyyyyyyyyyyyyyyyyyyyyyyyyyyyyyyyyyyyyyyyyyyyyyyyyyyyyyyyyyyyyyyyyyyyyyyyyyyyyyyyyyyyyyyyyyyyyyyyyyyyyyyyyyyyyyyyyyyyyyyyyyyyyyyyyyyyyyyyyyyyyyyyyyyyyyyyyyyyyyyyyyyyyyyyyyyyyyyyyyyyyyyyyyyyyyyyyyyyyyyyyyyyyyyyyyyyyyyyyyyyyyyyyyyyyyyyyyyyyyyyyyyyyyyyyyyyyyyyyyyyyyyyyyyyyyyyyyyyyyyyyyyyyyyyyyyyyyyyyyyyyyyyyyyyyyyyyyyyyyyyyyyyyyyyyyyyyyyyyyyyyyyyyyyyyyyyyyyyyyyyyyyyyyyyyyyyyyyyyyyyyyyyyyyyyyyyyyyyyyyyyyyyyyyyyyyyyyyyyyyyyyyyyyyyyyyyyyyyyyyyyyyyyyyyyyyyyyyyyyyyyyyyyyyyyyyyyyyyyyyyyyyyyyyyyyyyyyyyyyyyyyyyyyyyyyyyyyyyyyyyyyyyyyyyyyyyyyyyyyyyyyyyyyyyyyyyyyyyyyyyyyyyyyyyyyyyyyyyyyyyyyyyyyyyyyyyyyyyyyyyyyyyyyyyyyyyyyyyyyyyyyyyyyyyyyyyyyyyyyyyyyyyyyyyyyyyyyyyyyyyyyyyyyyyyyyyyyyyyyyyyyyyyyyyyyyyyyyyyyyyyyyyyyyyyyyyyyyyyyyyyyyyyyyyyyyyyyyyyyyyyyyyyyyyyyyyyyyyyyyyyyyyyyyyyyyyyyyyyyyyyyyyyyyyyyyyyyyyyyyyyyyyyyyyyyyyyyyyyyyyyyyyyyyyyyyyyyyy',
key xxxxxxxxxxxxxxxxxxxxxxxxxxxxxxxxxxxxxxxxxxxxxxxxxxxxxxxxxxxx0059 (f59) comment 'yyyyyyyyyyyyyyyyyyyyyyyyyyyyyyyyyyyyyyyyyyyyyyyyyyyyyyyyyyyyyyyyyyyyyyyyyyyyyyyyyyyyyyyyyyyyyyyyyyyyyyyyyyyyyyyyyyyyyyyyyyyyyyyyyyyyyyyyyyyyyyyyyyyyyyyyyyyyyyyyyyyyyyyyyyyyyyyyyyyyyyyyyyyyyyyyyyyyyyyyyyyyyyyyyyyyyyyyyyyyyyyyyyyyyyyyyyyyyyyyyyyyyyyyyyyyyyyyyyyyyyyyyyyyyyyyyyyyyyyyyyyyyyyyyyyyyyyyyyyyyyyyyyyyyyyyyyyyyyyyyyyyyyyyyyyyyyyyyyyyyyyyyyyyyyyyyyyyyyyyyyyyyyyyyyyyyyyyyyyyyyyyyyyyyyyyyyyyyyyyyyyyyyyyyyyyyyyyyyyyyyyyyyyyyyyyyyyyyyyyyyyyyyyyyyyyyyyyyyyyyyyyyyyyyyyyyyyyyyyyyyyyyyyyyyyyyyyyyyyyyyyyyyyyyyyyyyyyyyyyyyyyyyyyyyyyyyyyyyyyyyyyyyyyyyyyyyyyyyyyyyyyyyyyyyyyyyyyyyyyyyyyyyyyyyyyyyyyyyyyyyyyyyyyyyyyyyyyyyyyyyyyyyyyyyyyyyyyyyyyyyyyyyyyyyyyyyyyyyyyyyyyyyyyyyyyyyyyyyyyyyyyyyyyyyyyyyyyyyyyyyyyyyyyyyyyyyyyyyyyyyyyyyyyyyyyyyyyyyyyyyyyyyyyyyyyyyyyyyyyyyyyyyyyyyyyyyyyyyyyyyyyyyyyyyyyyyyyyyyyyyyyyyyyyyyyyyyyyyyyyyyyyyyyyyyyyyyyyyyyyyyyyyyyyyyyyyyyyyyyyyyyyyyyyyyyyyyyyyyyyyyyyyyyyyyyyyyyyyyyyyyyyyyyyyyyyyyyyyyyyyyyyyyyyyyyyyyyyyyyyyyyyyyyyyyyyyyy',
key xxxxxxxxxxxxxxxxxxxxxxxxxxxxxxxxxxxxxxxxxxxxxxxxxxxxxxxxxxxx0060 (f60) comment 'yyyyyyyyyyyyyyyyyyyyyyyyyyyyyyyyyyyyyyyyyyyyyyyyyyyyyyyyyyyyyyyyyyyyyyyyyyyyyyyyyyyyyyyyyyyyyyyyyyyyyyyyyyyyyyyyyyyyyyyyyyyyyyyyyyyyyyyyyyyyyyyyyyyyyyyyyyyyyyyyyyyyyyyyyyyyyyyyyyyyyyyyyyyyyyyyyyyyyyyyyyyyyyyyyyyyyyyyyyyyyyyyyyyyyyyyyyyyyyyyyyyyyyyyyyyyyyyyyyyyyyyyyyyyyyyyyyyyyyyyyyyyyyyyyyyyyyyyyyyyyyyyyyyyyyyyyyyyyyyyyyyyyyyyyyyyyyyyyyyyyyyyyyyyyyyyyyyyyyyyyyyyyyyyyyyyyyyyyyyyyyyyyyyyyyyyyyyyyyyyyyyyyyyyyyyyyyyyyyyyyyyyyyyyyyyyyyyyyyyyyyyyyyyyyyyyyyyyyyyyyyyyyyyyyyyyyyyyyyyyyyyyyyyyyyyyyyyyyyyyyyyyyyyyyyyyyyyyyyyyyyyyyyyyyyyyyyyyyyyyyyyyyyyyyyyyyyyyyyyyyyyyyyyyyyyyyyyyyyyyyyyyyyyyyyyyyyyyyyyyyyyyyyyyyyyyyyyyyyyyyyyyyyyyyyyyyyyyyyyyyyyyyyyyyyyyyyyyyyyyyyyyyyyyyyyyyyyyyyyyyyyyyyyyyyyyyyyyyyyyyyyyyyyyyyyyyyyyyyyyyyyyyyyyyyyyyyyyyyyyyyyyyyyyyyyyyyyyyyyyyyyyyyyyyyyyyyyyyyyyyyyyyyyyyyyyyyyyyyyyyyyyyyyyyyyyyyyyyyyyyyyyyyyyyyyyyyyyyyyyyyyyyyyyyyyyyyyyyyyyyyyyyyyyyyyyyyyyyyyyyyyyyyyyyyyyyyyyyyyyyyyyyyyyyyyyyyyyyyyyyyyyyyyyyyyyyyyyyyyyyyyyyyyyyyyyyyyy',
key xxxxxxxxxxxxxxxxxxxxxxxxxxxxxxxxxxxxxxxxxxxxxxxxxxxxxxxxxxxx0061 (f61) comment 'yyyyyyyyyyyyyyyyyyyyyyyyyyyyyyyyyyyyyyyyyyyyyyyyyyyyyyyyyyyyyyyyyyyyyyyyyyyyyyyyyyyyyyyyyyyyyyyyyyyyyyyyyyyyyyyyyyyyyyyyyyyyyyyyyyyyyyyyyyyyyyyyyyyyyyyyyyyyyyyyyyyyyyyyyyyyyyyyyyyyyyyyyyyyyyyyyyyyyyyyyyyyyyyyyyyyyyyyyyyyyyyyyyyyyyyyyyyyyyyyyyyyyyyyyyyyyyyyyyyyyyyyyyyyyyyyyyyyyyyyyyyyyyyyyyyyyyyyyyyyyyyyyyyyyyyyyyyyyyyyyyyyyyyyyyyyyyyyyyyyyyyyyyyyyyyyyyyyyyyyyyyyyyyyyyyyyyyyyyyyyyyyyyyyyyyyyyyyyyyyyyyyyyyyyyyyyyyyyyyyyyyyyyyyyyyyyyyyyyyyyyyyyyyyyyyyyyyyyyyyyyyyyyyyyyyyyyyyyyyyyyyyyyyyyyyyyyyyyyyyyyyyyyyyyyyyyyyyyyyyyyyyyyyyyyyyyyyyyyyyyyyyyyyyyyyyyyyyyyyyyyyyyyyyyyyyyyyyyyyyyyyyyyyyyyyyyyyyyyyyyyyyyyyyyyyyyyyyyyyyyyyyyyyyyyyyyyyyyyyyyyyyyyyyyyyyyyyyyyyyyyyyyyyyyyyyyyyyyyyyyyyyyyyyyyyyyyyyyyyyyyyyyyyyyyyyyyyyyyyyyyyyyyyyyyyyyyyyyyyyyyyyyyyyyyyyyyyyyyyyyyyyyyyyyyyyyyyyyyyyyyyyyyyyyyyyyyyyyyyyyyyyyyyyyyyyyyyyyyyyyyyyyyyyyyyyyyyyyyyyyyyyyyyyyyyyyyyyyyyyyyyyyyyyyyyyyyyyyyyyyyyyyyyyyyyyyyyyyyyyyyyyyyyyyyyyyyyyyyyyyyyyyyyyyyyyyyyyyyyyyyyyyyyyyyyyyyyy',
key xxxxxxxxxxxxxxxxxxxxxxxxxxxxxxxxxxxxxxxxxxxxxxxxxxxxxxxxxxxx0062 (f62) comment 'yyyyyyyyyyyyyyyyyyyyyyyyyyyyyyyyyyyyyyyyyyyyyyyyyyyyyyyyyyyyyyyyyyyyyyyyyyyyyyyyyyyyyyyyyyyyyyyyyyyyyyyyyyyyyyyyyyyyyyyyyyyyyyyyyyyyyyyyyyyyyyyyyyyyyyyyyyyyyyyyyyyyyyyyyyyyyyyyyyyyyyyyyyyyyyyyyyyyyyyyyyyyyyyyyyyyyyyyyyyyyyyyyyyyyyyyyyyyyyyyyyyyyyyyyyyyyyyyyyyyyyyyyyyyyyyyyyyyyyyyyyyyyyyyyyyyyyyyyyyyyyyyyyyyyyyyyyyyyyyyyyyyyyyyyyyyyyyyyyyyyyyyyyyyyyyyyyyyyyyyyyyyyyyyyyyyyyyyyyyyyyyyyyyyyyyyyyyyyyyyyyyyyyyyyyyyyyyyyyyyyyyyyyyyyyyyyyyyyyyyyyyyyyyyyyyyyyyyyyyyyyyyyyyyyyyyyyyyyyyyyyyyyyyyyyyyyyyyyyyyyyyyyyyyyyyyyyyyyyyyyyyyyyyyyyyyyyyyyyyyyyyyyyyyyyyyyyyyyyyyyyyyyyyyyyyyyyyyyyyyyyyyyyyyyyyyyyyyyyyyyyyyyyyyyyyyyyyyyyyyyyyyyyyyyyyyyyyyyyyyyyyyyyyyyyyyyyyyyyyyyyyyyyyyyyyyyyyyyyyyyyyyyyyyyyyyyyyyyyyyyyyyyyyyyyyyyyyyyyyyyyyyyyyyyyyyyyyyyyyyyyyyyyyyyyyyyyyyyyyyyyyyyyyyyyyyyyyyyyyyyyyyyyyyyyyyyyyyyyyyyyyyyyyyyyyyyyyyyyyyyyyyyyyyyyyyyyyyyyyyyyyyyyyyyyyyyyyyyyyyyyyyyyyyyyyyyyyyyyyyyyyyyyyyyyyyyyyyyyyyyyyyyyyyyyyyyyyyyyyyyyyyyyyyyyyyyyyyyyyyyyyyyyyyyyyyyyyy',
key xxxxxxxxxxxxxxxxxxxxxxxxxxxxxxxxxxxxxxxxxxxxxxxxxxxxxxxxxxxx0063 (f63) comment 'yyyyyyyyyyyyyyyyyyyyyyyyyyyyyyyyyyyyyyyyyyyyyyyyyyyyyyyyyyyyyyyyyyyyyyyyyyyyyyyyyyyyyyyyyyyyyyyyyyyyyyyyyyyyyyyyyyyyyyyyyyyyyyyyyyyyyyyyyyyyyyyyyyyyyyyyyyyyyyyyyyyyyyyyyyyyyyyyyyyyyyyyyyyyyyyyyyyyyyyyyyyyyyyyyyyyyyyyyyyyyyyyyyyyyyyyyyyyyyyyyyyyyyyyyyyyyyyyyyyyyyyyyyyyyyyyyyyyyyyyyyyyyyyyyyyyyyyyyyyyyyyyyyyyyyyyyyyyyyyyyyyyyyyyyyyyyyyyyyyyyyyyyyyyyyyyyyyyyyyyyyyyyyyyyyyyyyyyyyyyyyyyyyyyyyyyyyyyyyyyyyyyyyyyyyyyyyyyyyyyyyyyyyyyyyyyyyyyyyyyyyyyyyyyyyyyyyyyyyyyyyyyyyyyyyyyyyyyyyyyyyyyyyyyyyyyyyyyyyyyyyyyyyyyyyyyyyyyyyyyyyyyyyyyyyyyyyyyyyyyyyyyyyyyyyyyyyyyyyyyyyyyyyyyyyyyyyyyyyyyyyyyyyyyyyyyyyyyyyyyyyyyyyyyyyyyyyyyyyyyyyyyyyyyyyyyyyyyyyyyyyyyyyyyyyyyyyyyyyyyyyyyyyyyyyyyyyyyyyyyyyyyyyyyyyyyyyyyyyyyyyyyyyyyyyyyyyyyyyyyyyyyyyyyyyyyyyyyyyyyyyyyyyyyyyyyyyyyyyyyyyyyyyyyyyyyyyyyyyyyyyyyyyyyyyyyyyyyyyyyyyyyyyyyyyyyyyyyyyyyyyyyyyyyyyyyyyyyyyyyyyyyyyyyyyyyyyyyyyyyyyyyyyyyyyyyyyyyyyyyyyyyyyyyyyyyyyyyyyyyyyyyyyyyyyyyyyyyyyyyyyyyyyyyyyyyyyyyyyyyyyyyyyyyyyyyyyyy',
fend int);
alter table t1 add
key xxxxxxxxxxxxxxxxxxxxxxxxxxxxxxxxxxxxxxxxxxxxxxxxxxxxxxxxxxxx0064 (f64) comment 'yyyyyyyyyyyyyyyyyyyyyyyyyyyyyyyyyyyyyyyyyyyyyyyyyyyyyyyyyyyyyyyyyyyyyyyyyyyyyyyyyyyyyyyyyyyyyyyyyyyyyyyyyyyyyyyyyyyyyyyyyyyyyyyyyyyyyyyyyyyyyyyyyyyyyyyyyyyyyyyyyyyyyyyyyyyyyyyyyyyyyyyyyyyyyyyyyyyyyyyyyyyyyyyyyyyyyyyyyyyyyyyyyyyyyyyyyyyyyyyyyyyyyyyyyyyyyyyyyyyyyyyyyyyyyyyyyyyyyyyyyyyyyyyyyyyyyyyyyyyyyyyyyyyyyyyyyyyyyyyyyyyyyyyyyyyyyyyyyyyyyyyyyyyyyyyyyyyyyyyyyyyyyyyyyyyyyyyyyyyyyyyyyyyyyyyyyyyyyyyyyyyyyyyyyyyyyyyyyyyyyyyyyyyyyyyyyyyyyyyyyyyyyyyyyyyyyyyyyyyyyyyyyyyyyyyyyyyyyyyyyyyyyyyyyyyyyyyyyyyyyyyyyyyyyyyyyyyyyyyyyyyyyyyyyyyyyyyyyyyyyyyyyyyyyyyyyyyyyyyyyyyyyyyyyyyyyyyyyyyyyyyyyyyyyyyyyyyyyyyyyyyyyyyyyyyyyyyyyyyyyyyyyyyyyyyyyyyyyyyyyyyyyyyyyyyyyyyyyyyyyyyyyyyyyyyyyyyyyyyyyyyyyyyyyyyyyyyyyyyyyyyyyyyyyyyyyyyyyyyyyyyyyyyyyyyyyyyyyyyyyyyyyyyyyyyyyyyyyyyyyyyyyyyyyyyyyyyyyyyyyyyyyyyyyyyyyyyyyyyyyyyyyyyyyyyyyyyyyyyyyyyyyyyyyyyyyyyyyyyyyyyyyyyyyyyyyyyyyyyyyyyyyyyyyyyyyyyyyyyyyyyyyyyyyyyyyyyyyyyyyyyyyyyyyyyyyyyyyyyyyyyyyyyyyyyyyyyyyyyyyyyyyyyyyyyyyyyy';
ERROR HY000: Cannot create table `t1`: index information is too long. Decrease number of indexes or use shorter index names or shorter comments.
drop table t1;
End of 5.5 tests
create table t1;
ERROR 42000: A table must have at least 1 column
create table t1 (i int, j int, key(i), key(i)) as select 1 as i, 2 as j;
Warnings:
Note	1831	Duplicate index `i_2`. This is deprecated and will be disallowed in a future release
drop table t1;
CREATE TABLE t1 ( id1 INT, id2 INT, CONSTRAINT `foo` PRIMARY KEY (id1), CONSTRAINT `bar` UNIQUE KEY(id2));
Warnings:
Warning	1280	Name 'foo' ignored for PRIMARY key.
DROP TABLE t1;
<<<<<<< HEAD
CREATE TABLE t1 (id1 INT, id2 INT, primary key (id1), unique index (id2) visible);
drop table t1;
=======
#
# 10.4 Test
#
# MDEV-21017: Assertion `!is_set() || (m_status == DA_OK_BULK &&
# is_bulk_op())' failed or late ER_PERIOD_FIELD_WRONG_ATTRIBUTES
# upon attempt to create existing table
#
CREATE TABLE t1 (a INT);
LOCK TABLE t1 WRITE;
CREATE TABLE IF NOT EXISTS t1 (s DATE GENERATED ALWAYS AS ('2000-01-01') STORED,
e DATE, PERIOD FOR app(s,e));
ERROR HY000: Period field `s` cannot be GENERATED ALWAYS AS
UNLOCK TABLES;
DROP TABLE t1;
# End of 10.4 Test
>>>>>>> 9a156e1a
<|MERGE_RESOLUTION|>--- conflicted
+++ resolved
@@ -2011,10 +2011,6 @@
 Warnings:
 Warning	1280	Name 'foo' ignored for PRIMARY key.
 DROP TABLE t1;
-<<<<<<< HEAD
-CREATE TABLE t1 (id1 INT, id2 INT, primary key (id1), unique index (id2) visible);
-drop table t1;
-=======
 #
 # 10.4 Test
 #
@@ -2030,4 +2026,6 @@
 UNLOCK TABLES;
 DROP TABLE t1;
 # End of 10.4 Test
->>>>>>> 9a156e1a
+CREATE TABLE t1 (id1 INT, id2 INT, primary key (id1), unique index (id2) visible);
+drop table t1;
+# End of 10.5 Test