--- conflicted
+++ resolved
@@ -570,13 +570,6 @@
 drop table t1,t2,t3;
 
 --echo #
-<<<<<<< HEAD
---echo # Test many rows to see output of big cost numbers
---echo #
-
-select count(*) from seq_1_to_10000000;
-select * from INFORMATION_SCHEMA.OPTIMIZER_TRACE;
-=======
 --echo # MDEV-22401: Optimizer trace: multi-component range is not printed correctly
 --echo #
 
@@ -588,6 +581,14 @@
 drop table t1;
 
 --echo # End of 10.4 tests
->>>>>>> 50f3a38e
-
+
+
+--echo #
+--echo # Test many rows to see output of big cost numbers
+--echo #
+
+select count(*) from seq_1_to_10000000;
+select * from INFORMATION_SCHEMA.OPTIMIZER_TRACE;
+
+--echo # End of 10.5 tests
 set optimizer_trace='enabled=off';