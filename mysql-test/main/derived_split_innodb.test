--source include/have_innodb.inc
--source include/default_optimizer_switch.inc
--source include/have_sequence.inc

SET @save_innodb_stats_persistent=@@GLOBAL.innodb_stats_persistent;
SET GLOBAL innodb_stats_persistent=0;

--echo #
--echo # MDEV-16917: do not use splitting for derived with join cache
--echo #

CREATE TABLE t1 (
  n1 int(10) NOT NULL,
  n2 int(10) NOT NULL,
  c1 char(1) NOT NULL,
  KEY c1 (c1),
  KEY n1_c1_n2 (n1,c1,n2)
) ENGINE=InnoDB;
INSERT INTO t1 VALUES (0, 2, 'a'), (1, 3, 'a');
insert into t1 select seq+1,seq+2,'c' from seq_1_to_1000;

ANALYZE TABLE t1;

Let $q=
SELECT t1.n1 FROM t1, (SELECT n1, n2 FROM t1 WHERE c1 = 'a' GROUP BY n1) as t
  WHERE t.n1 = t1.n1 AND t.n2 = t1.n2 AND c1 = 'a' GROUP BY n1;

eval EXPLAIN $q;
eval $q;

DROP TABLE t1;

--echo #
--echo # MDEV-17211: splittable materialized derived joining 3 tables with
--echo #             GROUP BY list containing fields from 2 of them
--echo #

CREATE TABLE t1 (
  id1 int, i1 int, id2 int,
  PRIMARY KEY (id1), KEY (i1), KEY (id2)
) ENGINE=InnoDB;
INSERT INTO t1 VALUES (1,1,1);

CREATE TABLE t2 (id2 int, i2 int) ENGINE=InnoDB;
INSERT INTO t2  VALUES (1, 1);

CREATE TABLE t3 (id3 int, i3 int, PRIMARY KEY (id3)) ENGINE=InnoDB;
INSERT INTO t3 VALUES (1,1);

let $q=
SELECT id3
  FROM (SELECT t3.id3, t2.i2, t1.id2  FROM t3,t1,t2
          WHERE t3.i3=t1.id1 AND t2.id2=t1.id2
            GROUP BY t3.id3, t1.id2) AS t,
        t2
    WHERE t2.id2=t.id2;

eval EXPLAIN $q;
eval $q;

DROP TABLE t1,t2,t3;

--echo #
--echo # Bug mdev-17381: equi-join of derived table with join_cache_level=4
--echo #

CREATE TABLE t1 (
  id int NOT NULL,
  amount decimal DEFAULT NULL,
PRIMARY KEY (id)
) ENGINE=INNODB;

CREATE TABLE t2 (
  id int NOT NULL,
  name varchar(50) DEFAULT NULL,
PRIMARY KEY (id)
) ENGINE=INNODB;

INSERT INTO t1 VALUES
(1, 10.0000), (2, 20.0000), (3, 30.0000), (4, 40.0000),
(5, NULL), (6, NULL), (7, 70.0000), (8, 80.0000);

INSERT INTO t2 VALUES
(1,'A'), (2,'B'), (3,'C'), (4,'D'), (5, NULL), (6, NULL),
(7,'E'), (8,'F'), (9,'G'), (10,'H'), (11, NULL), (12, NULL);

set join_cache_level=4;

let $q=
SELECT t2.id,t2.name,t.total_amt
  FROM  t2
        LEFT JOIN
        (SELECT id, sum(amount) total_amt FROM t1 GROUP BY id) AS t
        ON t2.id=t.id
  WHERE t2.id < 3;

eval $q;
eval EXPLAIN $q;

set join_cache_level=default;

DROP TABLE t1,t2;

--echo #
--echo # Bug mdev-18467: join of grouping view and a base table as inner operand
--echo #                 of left join with on condition containing impossible range
--echo #

create table t1 (f1 int, f2 int, key(f2)) engine=InnoDB;
insert into t1 values (3,33), (7,77), (1,11);

create table t2 (f1 int, f2 int, primary key (f1)) engine=InnoDB;
insert into t2 values (3,33), (9,99), (1,11);

create view v1 as
  select f1, max(f2) as f2 from t2 group by f1;

let $q=
select t.f2
  from t1
       left join
       (v1 join t1 as t on v1.f1=t.f1 and t.f2 = null)
       on t1.f1=t.f1;

eval $q;
eval explain $q;
eval set statement optimizer_switch='split_materialized=off' for explain $q;

drop view v1;

drop table t1,t2;

--echo #
--echo #  MDEV-23723: Crash when test_if_skip_sort_order() is checked for derived table subject to split
--echo #
CREATE TABLE t1 (a INT, b INT, KEY (a), KEY (a,b)) ENGINE=InnoDB;
CREATE TABLE t2 (c INT, KEY (c)) ENGINE=InnoDB;

SELECT * FROM t1 t1a JOIN t1 t1b;

INSERT INTO t2 VALUES (1),(2);
INSERT INTO t1 VALUES (1,2),(3,4),(5,6),(7,8),(9,10),(11,12);

let $query=
EXPLAIN
SELECT *
FROM
  t1 JOIN
  (SELECT t1.a, t1.b FROM t1, t2 WHERE t1.b = t2.c GROUP BY t1.a, t1.b) as dt
WHERE
  t1.a = dt.a;

eval set statement optimizer_switch='split_materialized=off' for $query;
eval set statement optimizer_switch='split_materialized=on' for  $query;

DROP TABLE t1, t2;

--echo #
--echo # Bug mdev-25714: usage non-splitting covering index is cheaper than
--echo #                 usage of the best splitting index for one group
--echo #

create table t1 (
  id int not null, itemid int not null, index idx (itemid)
) engine=innodb;
insert into t1 values (1, 2), (2,2), (4,2), (4,2), (0,3), (3,3);
create table t2 (id int not null) engine=innodb;
insert into t2 values (2);
create table t3 (
  id int not null, itemid int not null, userid int not null, primary key (id),
  index idx1 (userid, itemid), index idx2 (itemid)
) engine innodb;
insert into t3 values (1,1,1), (2,1,1), (3,2,1), (4,2,1), (5,3,1);
set use_stat_tables='never';
set optimizer_use_condition_selectivity=1;
analyze table t1,t2,t3;

let $q=
select t1.id, t1.itemid, dt.id, t2.id
  from t1,
  (select itemid, max(id) as id from t3 where userid = 1 group by itemid) dt,
  t2
    where t1.id = dt.id and t1.itemid = dt.itemid and t2.id=t1.itemid;

set optimizer_switch='split_materialized=on';
eval explain $q;
eval $q;

set optimizer_switch='split_materialized=off';
eval explain $q;
eval $q;

drop table t1,t2,t3;
set optimizer_switch='split_materialized=default';
set use_stat_tables=default;
set optimizer_use_condition_selectivity=default;

--echo #
--echo # MDEV-26337: subquery with groupby and ROLLUP returns incorrect results 
--echo #  (The testcase is taken from testcase for MDEV-13389 due to it being
--echo #   much smaller)
--echo #

create table t3 (a int, b int, c char(127), index idx_b(b)) engine=myisam;
insert into t3 values
(8,11,'aa'), (5,15,'cc'), (1,14,'bb'), (2,12,'aa'), (7,17,'cc'),
(7,18,'aa'), (2,11,'aa'), (7,10,'bb'), (3,11,'dd'), (4,12,'ee'),
(5,14,'dd'), (9,12,'ee');
create table t4 (a int, b int, c char(127), index idx(a,c)) engine=myisam;
insert into t4 values
(7,10,'cc'), (1,20,'aa'), (2,23,'bb'), (7,18,'cc'), (1,30,'bb'),
(4,71,'xx'), (3,15,'aa'), (7,82,'aa'), (8,12,'dd'), (4,15,'aa'),
(11,33,'yy'), (10,42,'zz'), (4,53,'xx'), (10,17,'yy'), (7,12,'cc'),
(8,20,'dd'), (7,32,'bb'), (1,50,'aa'), (3,40,'bb'), (3,77,'aa');
insert into t4 select a+10, b+10, concat(c,'f') from t4;
analyze table t3,t4;

--echo # This should use a plan with LATERAL DERIVED:
explain select t3.a,t3.c,t.max,t.min
from t3 join
(select a, c, max(b) max, min(b) min from t4 group by a,c) t
on t3.a=t.a and t3.c=t.c
where t3.b > 15;

--echo # ... and if one adds WITH ROLLUP, then LATERAL DERIVED is no longer used:
explain select t3.a,t3.c,t.max,t.min
from t3 join
(select a, c, max(b) max, min(b) min from t4 group by a,c with rollup) t
on t3.a=t.a and t3.c=t.c
where t3.b > 15;

drop table t3, t4;

--echo # End of 10.3 tests


--echo #
--echo # MDEV-26301: Split optimization refills temporary table too many times
--echo #

# 5 values
create table t1(a int, b int);
insert into t1 select seq,seq from seq_1_to_5;

# 5 value groups of size 2 each
create table t2(a int, b int, key(a));
insert into t2
select A.seq,B.seq from seq_1_to_25 A, seq_1_to_2 B;

# 5 value groups of size 3 each
create table t3(a int, b int, key(a));
insert into t3
select A.seq,B.seq from seq_1_to_5 A, seq_1_to_3 B;

analyze table t1,t2,t3 persistent for all;

explain
select * from
  (t1 left join t2 on t2.a=t1.b) left join t3 on t3.a=t1.b;

# Now, create tables for Groups.

create table t10 (
  grp_id int,
  col1 int,
  key(grp_id)
);

# 100 groups of 100 values each
insert into t10
select
  A.seq,
  B.seq
from
  seq_1_to_100 A,
  seq_1_to_100 B;

# and X10 multiplier

create table t11 (
  col1 int,
  col2 int
);
insert into t11
select A.seq, A.seq from seq_1_to_10 A;

analyze table t10,t11 persistent for all;

let $q1=
select * from
  (
    (t1 left join t2 on t2.a=t1.b)
    left join t3 on t3.a=t1.b
  ) left join (select grp_id, count(*)
               from t10 left join t11 on t11.col1=t10.col1
               group by grp_id) T on T.grp_id=t1.b;

eval
explain $q1;

--echo # The important part in the below output is:
--echo #        "lateral": 1,
--echo #        "query_block": {
--echo #          "select_id": 2,
--echo #          "r_loops": 5,  <-- must be 5, not 30.
--source include/analyze-format.inc

eval
analyze format=json $q1;

create table t21 (pk int primary key);
insert into t21 values (1),(2),(3);

create table t22 (pk int primary key);
insert into t22 values (1),(2),(3);

# Same as above but throw in a couple of const tables.
explain
select * from
  t21, t22,
  (
    (t1 left join t2 on t2.a=t1.b)
    left join t3 on t3.a=t1.b
  ) left join (select grp_id, count(*)
               from t10 left join t11 on t11.col1=t10.col1
               group by grp_id) T on T.grp_id=t1.b
where
  t21.pk=1 and t22.pk=2;

explain
select * from
  t21,
  (
    (t1 left join t2 on t2.a=t1.b)
    left join t3 on t3.a=t1.b
  ) left join (select grp_id, count(*)
               from
                 t22 join t10 left join t11 on t11.col1=t10.col1
               where
                 t22.pk=1
               group by grp_id) T on T.grp_id=t1.b
where
  t21.pk=1;

# And also add a non-const table

create table t5 (
  pk int primary key
  );
insert into t5 select seq from seq_1_to_1000;

explain
select * from
  t21,
  (
    (((t1 join t5 on t5.pk=t1.b)) left join t2 on t2.a=t1.b)
    left join t3 on t3.a=t1.b
  ) left join (select grp_id, count(*)
               from
                 t22 join t10 left join t11 on t11.col1=t10.col1
               where
                 t22.pk=1
               group by grp_id) T on T.grp_id=t1.b
where
  t21.pk=1;

drop table t1,t2,t3,t5, t10, t11, t21, t22;

# 5 values
create table t1(a int, b int);
insert into t1 select seq,seq from seq_1_to_5;

# 5 value groups of size 2 each
create table t2(a int, b int, key(a));
insert into t2
select A.seq,B.seq from seq_1_to_25 A, seq_1_to_2 B;

# 5 value groups of size 3 each
create table t3(a int, b int, key(a));
insert into t3
select A.seq,B.seq from seq_1_to_5 A, seq_1_to_3 B;

analyze table t1,t2,t3 persistent for all;

create table t10 (
  grp_id int,
  col1 int,
  key(grp_id)
);

# 100 groups of 100 values each
insert into t10
select
  A.seq,
  B.seq
from
  seq_1_to_100 A,
  seq_1_to_100 B;

# and X10 multiplier

create table t11 (
  col1 int,
  col2 int
);
insert into t11
select A.seq, A.seq from seq_1_to_10 A;

analyze table t10,t11 persistent for all;

let $q=  
select *
from
  (
    (t1 left join t2 on t2.a=t1.b)
     left join
    t3
    on t3.a=t1.b
  ) 
  left join
  ( 
    select grp_id, count(*)
    from t10 left join t11 on t11.col1=t10.col1
    group by grp_id
  )dt
  on dt.grp_id=t1.b;

eval explain $q;
eval $q;

set join_cache_level=4;
eval explain $q;
eval $q;

set join_cache_level=default;

drop index a on t2;
drop index a on t3;

eval explain $q;
eval $q;

drop table t1,t2,t3;
drop table t10, t11;


--echo #
--echo # MDEV-31194: Server crash or assertion failure with join_cache_level=4
--echo # (a followup to the above bug, MDEV-26301)
--echo #
CREATE TABLE t1 (a INT);
INSERT INTO t1 VALUES (3),(4);

CREATE TABLE t2 (id INT PRIMARY KEY) ENGINE=Aria;
INSERT INTO t2 VALUES (1),(2);

set @tmp1= @@optimizer_switch, @tmp2= @@join_cache_level;
set
  optimizer_switch= 'derived_with_keys=off',
  join_cache_level= 4;

SELECT t1.* FROM t1 JOIN (SELECT id, COUNT(*) FROM t2 GROUP BY id) sq ON sq.id= t1.a;

set optimizer_switch= @tmp1, join_cache_level= @tmp2;

# Cleanup
DROP TABLE t1, t2;

<<<<<<< HEAD
--echo # End of 10.4 tests

SET GLOBAL innodb_stats_persistent=@save_innodb_stats_persistent;
=======
--echo #
--echo # MDEV-31403: Server crashes in st_join_table::choose_best_splitting (still)
--echo #
CREATE TABLE t1 (a INT) ENGINE=InnoDB;
INSERT INTO t1 VALUES
  (1),(2),(3),(4),(5),(6),(7),(8),(9),(10),(11),(12),(13),(14),(15);
 
CREATE TABLE t2 (b INT) ENGINE=InnoDB;
INSERT INTO t2 VALUES (100),(200);
 
CREATE TABLE t3 (c INT, d INT, KEY(c)) ENGINE=InnoDB;
INSERT INTO t3 VALUES (1,1),(2,2);
 
CREATE VIEW v AS SELECT c, d FROM t3 GROUP BY c, d;
 
SELECT * FROM t1 JOIN t2 WHERE (t1.a, t2.b) IN (SELECT * FROM v);
 
# Cleanup
DROP VIEW v;
DROP TABLE t1, t2, t3;

--echo # End of 10.4 tests
>>>>>>> fe511eae
<|MERGE_RESOLUTION|>--- conflicted
+++ resolved
@@ -466,11 +466,6 @@
 # Cleanup
 DROP TABLE t1, t2;
 
-<<<<<<< HEAD
---echo # End of 10.4 tests
-
-SET GLOBAL innodb_stats_persistent=@save_innodb_stats_persistent;
-=======
 --echo #
 --echo # MDEV-31403: Server crashes in st_join_table::choose_best_splitting (still)
 --echo #
@@ -493,4 +488,5 @@
 DROP TABLE t1, t2, t3;
 
 --echo # End of 10.4 tests
->>>>>>> fe511eae
+
+SET GLOBAL innodb_stats_persistent=@save_innodb_stats_persistent;