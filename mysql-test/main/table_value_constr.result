--- conflicted
+++ resolved
@@ -3100,25 +3100,6 @@
 1
 2
 drop table t1;
-<<<<<<< HEAD
-End of 10.3 tests
-#
-# MDEV-22610 Crash in INSERT INTO t1 (VALUES (DEFAULT) UNION VALUES (DEFAULT))
-#
-VALUES (DEFAULT) UNION VALUES (DEFAULT);
-ERROR HY000: 'default' is not allowed in this context
-VALUES (IGNORE) UNION VALUES (IGNORE);
-ERROR HY000: 'ignore' is not allowed in this context
-CREATE TABLE t1 (a INT DEFAULT 10);
-INSERT INTO t1 (VALUES (DEFAULT) UNION VALUES (DEFAULT));
-ERROR HY000: 'default' is not allowed in this context
-INSERT INTO t1 (VALUES (IGNORE) UNION VALUES (IGNORE));
-ERROR HY000: 'ignore' is not allowed in this context
-DROP TABLE t1;
-#
-# End of 10.4 tests
-#
-=======
 #
 # MDEV-23182: Server crashes in
 # Item::fix_fields_if_needed / table_value_constr::prepare upon 2nd execution of PS
@@ -3162,4 +3143,19 @@
 DROP TABLE t1;
 SET @@in_predicate_conversion_threshold = @save_in_predicate_conversion_threshold;
 End of 10.3 tests
->>>>>>> 97695675
+#
+# MDEV-22610 Crash in INSERT INTO t1 (VALUES (DEFAULT) UNION VALUES (DEFAULT))
+#
+VALUES (DEFAULT) UNION VALUES (DEFAULT);
+ERROR HY000: 'default' is not allowed in this context
+VALUES (IGNORE) UNION VALUES (IGNORE);
+ERROR HY000: 'ignore' is not allowed in this context
+CREATE TABLE t1 (a INT DEFAULT 10);
+INSERT INTO t1 (VALUES (DEFAULT) UNION VALUES (DEFAULT));
+ERROR HY000: 'default' is not allowed in this context
+INSERT INTO t1 (VALUES (IGNORE) UNION VALUES (IGNORE));
+ERROR HY000: 'ignore' is not allowed in this context
+DROP TABLE t1;
+#
+# End of 10.4 tests
+#