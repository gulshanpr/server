#
# MDEV-23365: Assertion `!is_set() || (m_status == DA_OK_BULK &&
# is_bulk_op())' failed upon killed TRUNCATE
#
CREATE TABLE t1 (a INT) ENGINE=MyISAM;
LOCK TABLE t1 READ;
connect  con1,localhost,root,,test;
SET SESSION max_session_mem_used= 45500;
LOCK TABLE t1 WRITE;
connection default;
SELECT * FROM t1;
a
UNLOCK TABLES;
connection con1;
TRUNCATE TABLE t1;
<<<<<<< HEAD
=======
ERROR HY000: The MariaDB server is running with the --max-thread-mem-used=45500 option so it cannot execute this statement
>>>>>>> b46cf33a
disconnect con1;
connection default;
DROP TABLE t1;
#
# End of 10.2 tests
#<|MERGE_RESOLUTION|>--- conflicted
+++ resolved
@@ -13,10 +13,6 @@
 UNLOCK TABLES;
 connection con1;
 TRUNCATE TABLE t1;
-<<<<<<< HEAD
-=======
-ERROR HY000: The MariaDB server is running with the --max-thread-mem-used=45500 option so it cannot execute this statement
->>>>>>> b46cf33a
 disconnect con1;
 connection default;
 DROP TABLE t1;
