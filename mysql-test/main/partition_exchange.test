--source include/have_innodb.inc
--source include/have_partition.inc

--disable_warnings
DROP TABLE IF EXISTS t1, t2, t3, t, tp, tsp, tmp;
--enable_warnings

--enable_prepare_warnings
--echo #
--echo # Bug#11894100: EXCHANGE PARTITION CAN'T BE EXECUTED IF
--echo #               ROW_FORMAT WAS SET EXPLICITLY
--echo #

--echo # Same definition (both have ROW_FORMAT set)
CREATE TABLE t1 (
 id int(11) NOT NULL AUTO_INCREMENT,
 year year(2) DEFAULT NULL,
 modified timestamp NOT NULL DEFAULT '0000-00-00 00:00:00',
 PRIMARY KEY (id)
) ENGINE=InnoDB ROW_FORMAT=COMPACT
PARTITION BY HASH (id)
PARTITIONS 2;

CREATE TABLE t2 LIKE t1;
ALTER TABLE t2 REMOVE PARTITIONING;

--vertical_results
SHOW CREATE TABLE t1;
SHOW CREATE TABLE t2;

SELECT TABLE_NAME, TABLE_TYPE, ENGINE, ROW_FORMAT, CREATE_OPTIONS
FROM INFORMATION_SCHEMA.TABLES
WHERE TABLE_SCHEMA = 'test' AND TABLE_NAME IN ('t1', 't2')
ORDER BY TABLE_NAME;

ALTER TABLE t1 EXCHANGE PARTITION p1 WITH TABLE t2;
SHOW CREATE TABLE t1;
SHOW CREATE TABLE t2;
SELECT TABLE_NAME, TABLE_TYPE, ENGINE, ROW_FORMAT, CREATE_OPTIONS
FROM INFORMATION_SCHEMA.TABLES
WHERE TABLE_SCHEMA = 'test' AND TABLE_NAME IN ('t1', 't2')
ORDER BY TABLE_NAME;

DROP TABLE t2;

--echo # Only the partitioned table have ROW_FORMAT set.
CREATE TABLE t2 (
 id int(11) NOT NULL AUTO_INCREMENT,
 year year(2) DEFAULT NULL,
 modified timestamp NOT NULL DEFAULT '0000-00-00 00:00:00',
 PRIMARY KEY (id)
) ENGINE=InnoDB;

ALTER TABLE t1 EXCHANGE PARTITION p1 WITH TABLE t2;
SHOW CREATE TABLE t1;
SHOW CREATE TABLE t2;
SELECT TABLE_NAME, TABLE_TYPE, ENGINE, ROW_FORMAT, CREATE_OPTIONS
FROM INFORMATION_SCHEMA.TABLES
WHERE TABLE_SCHEMA = 'test' AND TABLE_NAME IN ('t1', 't2')
ORDER BY TABLE_NAME;

--echo # Only the non partitioned table have ROW_FORMAT set.
DROP TABLE t1, t2;
CREATE TABLE t1 (
 id int(11) NOT NULL AUTO_INCREMENT,
 year year(2) DEFAULT NULL,
 modified timestamp NOT NULL DEFAULT '0000-00-00 00:00:00',
 PRIMARY KEY (id)
) ENGINE=InnoDB
PARTITION BY HASH (id)
PARTITIONS 2;
CREATE TABLE t2 (
 id int(11) NOT NULL AUTO_INCREMENT,
 year year(2) DEFAULT NULL,
 modified timestamp NOT NULL DEFAULT '0000-00-00 00:00:00',
 PRIMARY KEY (id)
) ENGINE=InnoDB ROW_FORMAT = COMPACT;

ALTER TABLE t1 EXCHANGE PARTITION p1 WITH TABLE t2;
SHOW CREATE TABLE t1;
SHOW CREATE TABLE t2;
SELECT TABLE_NAME, TABLE_TYPE, ENGINE, ROW_FORMAT, CREATE_OPTIONS
FROM INFORMATION_SCHEMA.TABLES
WHERE TABLE_SCHEMA = 'test' AND TABLE_NAME IN ('t1', 't2')
ORDER BY TABLE_NAME;

--echo # No table have ROW_FORMAT set.
DROP TABLE t1, t2;
CREATE TABLE t1 (
 id int(11) NOT NULL AUTO_INCREMENT,
 year year(2) DEFAULT NULL,
 modified timestamp NOT NULL DEFAULT '0000-00-00 00:00:00',
 PRIMARY KEY (id)
) ENGINE=InnoDB
PARTITION BY HASH (id)
PARTITIONS 2;
CREATE TABLE t2 (
 id int(11) NOT NULL AUTO_INCREMENT,
 year year(2) DEFAULT NULL,
 modified timestamp NOT NULL DEFAULT '0000-00-00 00:00:00',
 PRIMARY KEY (id)
) ENGINE=InnoDB;

ALTER TABLE t1 EXCHANGE PARTITION p1 WITH TABLE t2;
SHOW CREATE TABLE t1;
SHOW CREATE TABLE t2;
SELECT TABLE_NAME, TABLE_TYPE, ENGINE, ROW_FORMAT, CREATE_OPTIONS
FROM INFORMATION_SCHEMA.TABLES
WHERE TABLE_SCHEMA = 'test' AND TABLE_NAME IN ('t1', 't2')
ORDER BY TABLE_NAME;

--echo # Not same ROW_FORMAT as default (but same).
DROP TABLE t1, t2;
CREATE TABLE t1 (
 id int(11) NOT NULL AUTO_INCREMENT,
 year year(2) DEFAULT NULL,
 modified timestamp NOT NULL DEFAULT '0000-00-00 00:00:00',
 PRIMARY KEY (id)
) ENGINE=InnoDB ROW_FORMAT = REDUNDANT
PARTITION BY HASH (id)
PARTITIONS 2;
CREATE TABLE t2 (
 id int(11) NOT NULL AUTO_INCREMENT,
 year year(2) DEFAULT NULL,
 modified timestamp NOT NULL DEFAULT '0000-00-00 00:00:00',
 PRIMARY KEY (id)
) ENGINE=InnoDB ROW_FORMAT = REDUNDANT;

ALTER TABLE t1 EXCHANGE PARTITION p1 WITH TABLE t2;
SHOW CREATE TABLE t1;
SHOW CREATE TABLE t2;
SELECT TABLE_NAME, TABLE_TYPE, ENGINE, ROW_FORMAT, CREATE_OPTIONS
FROM INFORMATION_SCHEMA.TABLES
WHERE TABLE_SCHEMA = 'test' AND TABLE_NAME IN ('t1', 't2')
ORDER BY TABLE_NAME;

--echo # Not same ROW_FORMAT as default (tables differs).
DROP TABLE t1, t2;
CREATE TABLE t1 (
 id int(11) NOT NULL AUTO_INCREMENT,
 year year(2) DEFAULT NULL,
 modified timestamp NOT NULL DEFAULT '0000-00-00 00:00:00',
 PRIMARY KEY (id)
) ENGINE=InnoDB
PARTITION BY HASH (id)
PARTITIONS 2;
CREATE TABLE t2 (
 id int(11) NOT NULL AUTO_INCREMENT,
 year year(2) DEFAULT NULL,
 modified timestamp NOT NULL DEFAULT '0000-00-00 00:00:00',
 PRIMARY KEY (id)
) ENGINE=InnoDB ROW_FORMAT = REDUNDANT;

--error ER_PARTITION_EXCHANGE_DIFFERENT_OPTION
ALTER TABLE t1 EXCHANGE PARTITION p1 WITH TABLE t2;
SHOW CREATE TABLE t1;
SHOW CREATE TABLE t2;
SELECT TABLE_NAME, TABLE_TYPE, ENGINE, ROW_FORMAT, CREATE_OPTIONS
FROM INFORMATION_SCHEMA.TABLES
WHERE TABLE_SCHEMA = 'test' AND TABLE_NAME IN ('t1', 't2')
ORDER BY TABLE_NAME;

--echo # Different than default (forced ROW_TYPE)
DROP TABLE t1, t2;
CREATE TABLE t1 (
 id int(11) NOT NULL AUTO_INCREMENT,
 year year(2) DEFAULT NULL,
 modified timestamp NOT NULL DEFAULT '0000-00-00 00:00:00',
 PRIMARY KEY (id)
) ENGINE=InnoDB ROW_FORMAT = COMPACT
PARTITION BY HASH (id)
PARTITIONS 2;
CREATE TABLE t2 (
 id int(11) NOT NULL AUTO_INCREMENT,
 year year(2) DEFAULT NULL,
 modified timestamp NOT NULL DEFAULT '0000-00-00 00:00:00',
 PRIMARY KEY (id)
) ENGINE=InnoDB ROW_FORMAT = REDUNDANT;

--error ER_PARTITION_EXCHANGE_DIFFERENT_OPTION
ALTER TABLE t1 EXCHANGE PARTITION p1 WITH TABLE t2;
SHOW CREATE TABLE t1;
SHOW CREATE TABLE t2;
SELECT TABLE_NAME, TABLE_TYPE, ENGINE, ROW_FORMAT, CREATE_OPTIONS
FROM INFORMATION_SCHEMA.TABLES
WHERE TABLE_SCHEMA = 'test' AND TABLE_NAME IN ('t1', 't2')
ORDER BY TABLE_NAME;
--horizontal_results
DROP TABLE t1, t2;

--echo #
--echo # Bug#56484: !table || (!table->read_set ||
--echo #                       bitmap_is_set(table->read_set, field_index))
--echo #
CREATE TABLE t1 (a INT NOT NULL,b TIME NOT NULL DEFAULT '00:00:00')
ENGINE=MyISAM
PARTITION BY HASH (a) PARTITIONS 2;

CREATE TABLE t2 (a INT) ENGINE=MYISAM;
--error ER_TABLES_DIFFERENT_METADATA
ALTER TABLE t1 EXCHANGE PARTITION p1 WITH TABLE t2;
DROP TABLE t1, t2;

--echo #
--echo # Bug#55784: Foreign key integrity broken by alter table
--echo #
CREATE TABLE t1 (s1 INT PRIMARY KEY) ENGINE=InnoDB;

CREATE TABLE t2 (s1 INT, FOREIGN KEY (s1) REFERENCES t1 (s1)) ENGINE=InnoDB;

INSERT INTO t1 VALUES (1),(2),(3);

INSERT INTO t2 VALUES (1),(2),(3);

CREATE TABLE t3 (s1 INT PRIMARY KEY)
  ENGINE=InnoDB
  PARTITION BY LIST (s1)
  (PARTITION p1 VALUES IN (1,2,3));

--error ER_PARTITION_EXCHANGE_FOREIGN_KEY
ALTER TABLE t3 EXCHANGE PARTITION p1 WITH TABLE t1;

DROP TABLE t2, t1, t3;

--echo # Tests for WL#4445
CREATE TABLE t (a INT,
  b VARCHAR(55),
  PRIMARY KEY (a))
ENGINE = MyISAM;

CREATE TABLE tp (a INT,
  b VARCHAR(55),
  PRIMARY KEY (a))
ENGINE = MyISAM
PARTITION BY RANGE (a)
(PARTITION p0 VALUES LESS THAN (100),
 PARTITION p1 VALUES LESS THAN MAXVALUE);

CREATE TABLE tsp (a INT,
  b VARCHAR(55),
  PRIMARY KEY (a))
ENGINE = MyISAM
PARTITION BY RANGE (a)
SUBPARTITION BY HASH(a)
(PARTITION p0 VALUES LESS THAN (100)
 (SUBPARTITION sp0,
  SUBPARTITION sp1),
 PARTITION p1 VALUES LESS THAN MAXVALUE
 (SUBPARTITION sp2,
  SUBPARTITION sp3));

INSERT INTO t VALUES (1, "First value"), (3, "Three"), (5, "Five"), (99, "End of values");
INSERT INTO tp VALUES (2, "First value"), (10, "Ten"), (50, "Fifty"), (200, "Two hundred, end of values"), (61, "Sixty one"), (62, "Sixty two"), (63, "Sixty three"), (64, "Sixty four"), (161, "161"), (162, "162"), (163, "163"), (164, "164");
INSERT INTO tsp VALUES (2, "First value"), (10, "Ten"), (50, "Fifty"), (200, "Two hundred, end of values"), (61, "Sixty one"), (62, "Sixty two"), (63, "Sixty three"), (64, "Sixty four"), (161, "161"), (162, "162"), (163, "163"), (164, "164");
SHOW CREATE TABLE t;
SHOW CREATE TABLE tp;
--sorted_result
SELECT * FROM t;
--sorted_result
SELECT * FROM tp;
ALTER TABLE tp EXCHANGE PARTITION p0 WITH TABLE t;
SHOW CREATE TABLE t;
SHOW CREATE TABLE tp;
--sorted_result
SELECT * FROM t;
--sorted_result
SELECT * FROM tp;
ALTER TABLE tp EXCHANGE PARTITION p0 WITH TABLE t;
--sorted_result
SELECT * FROM t;
--sorted_result
SELECT * FROM tp;
--error ER_ROW_DOES_NOT_MATCH_PARTITION
ALTER TABLE tp EXCHANGE PARTITION p1 WITH TABLE t;
SHOW CREATE TABLE t;
SHOW CREATE TABLE tp;
--sorted_result
SELECT * FROM t;
--sorted_result
SELECT * FROM tp;
--echo # Test list of partitions
--error ER_PARSE_ERROR
ALTER TABLE tp EXCHANGE PARTITION p1 WITH TABLE t IGNORE;
--error ER_PARSE_ERROR
ALTER TABLE tp EXCHANGE PARTITION p0,p1 WITH TABLE t IGNORE;
--error ER_PARSE_ERROR
ALTER TABLE tp EXCHANGE PARTITION p0,p1 WITH TABLE t;
--error ER_PARSE_ERROR
ALTER TABLE tp EXCHANGE PARTITION (p0,p1) WITH TABLE t;
--error ER_PARSE_ERROR
ALTER TABLE tp EXCHANGE PARTITION p0 WITH TABLE (t,t2);
--error ER_PARSE_ERROR
ALTER TABLE tp EXCHANGE PARTITION p0 WITH TABLE t,t2;
--error ER_UNKNOWN_PARTITION
ALTER TABLE tp EXCHANGE PARTITION non_existent WITH TABLE t;
--error ER_PARTITION_INSTEAD_OF_SUBPARTITION
ALTER TABLE tsp EXCHANGE PARTITION p0 WITH TABLE t;
--error ER_PARTITION_EXCHANGE_PART_TABLE
ALTER TABLE tsp EXCHANGE PARTITION sp0 WITH TABLE tp;
SHOW CREATE TABLE t;
SHOW CREATE TABLE tp;
SHOW CREATE TABLE tsp;
--sorted_result
SELECT * FROM t;
--sorted_result
SELECT * FROM tp;
--echo # Test exchange partition
ALTER TABLE tp EXCHANGE PARTITION p0 WITH TABLE t;
SHOW CREATE TABLE t;
SHOW CREATE TABLE tp;
--sorted_result
SELECT * FROM t;
--sorted_result
SELECT * FROM tp;
ALTER TABLE tp EXCHANGE PARTITION p0 WITH TABLE t;
SHOW CREATE TABLE t;
SHOW CREATE TABLE tp;
--sorted_result
SELECT * FROM t;
--sorted_result
SELECT * FROM tp;
--echo # Test exchange subpartition
ALTER TABLE tsp EXCHANGE PARTITION sp1 WITH TABLE t;
SHOW CREATE TABLE t;
SHOW CREATE TABLE tsp;
--sorted_result
SELECT * FROM t;
--sorted_result
SELECT * FROM tsp;
ALTER TABLE tsp EXCHANGE PARTITION sp1 WITH TABLE t;
ALTER TABLE t ENGINE = InnoDB;
ALTER TABLE tp ENGINE = InnoDB;
SHOW CREATE TABLE t;
SHOW CREATE TABLE tp;
--sorted_result
SELECT * FROM t;
--sorted_result
SELECT * FROM tp;
ALTER TABLE tp EXCHANGE PARTITION p0 WITH TABLE t;
SHOW CREATE TABLE t;
SHOW CREATE TABLE tp;
--sorted_result
SELECT * FROM t;
--sorted_result
SELECT * FROM tp;
ALTER TABLE tp EXCHANGE PARTITION p0 WITH TABLE t;
--echo # test different engines
ALTER TABLE t ENGINE = MyISAM;
ALTER TABLE tp ENGINE = InnoDB;
SHOW CREATE TABLE t;
SHOW CREATE TABLE tp;
--error ER_MIX_HANDLER_ERROR
ALTER TABLE tp EXCHANGE PARTITION p0 WITH TABLE t;
SHOW CREATE TABLE t;
SHOW CREATE TABLE tp;
--echo # Test different charsets
ALTER TABLE t ENGINE = MyISAM;
CREATE TABLE tmp LIKE t;
INSERT INTO tmp SELECT * FROM t;
RENAME TABLE t TO tmp2, tmp TO t;
ALTER TABLE tp ENGINE = MyISAM;
ALTER TABLE t CHARACTER SET = koi8r COLLATE koi8r_general_ci;
--error ER_PARTITION_EXCHANGE_DIFFERENT_OPTION
ALTER TABLE tp EXCHANGE PARTITION p0 WITH TABLE t;
DROP TABLE t;
--echo # Test multiple different table options
CREATE TABLE t (a INT,
  b VARCHAR(55),
  PRIMARY KEY (a))
ENGINE = MyISAM MAX_ROWS = 100000 MIN_ROWS = 1000;
INSERT INTO t SELECT * FROM tmp2;
SHOW CREATE TABLE t;
SHOW CREATE TABLE tp;
--error ER_PARTITION_EXCHANGE_DIFFERENT_OPTION
ALTER TABLE tp EXCHANGE PARTITION p0 WITH TABLE t;
SHOW WARNINGS;
DROP TABLE t;
RENAME TABLE tmp2 TO t;
# test different keys
ALTER TABLE t ADD KEY ba_key (b, a);
ALTER TABLE tp ADD KEY ba_key (b, a);
ALTER TABLE tsp ADD KEY ba_key (b, a);
ALTER TABLE tp EXCHANGE PARTITION p0 WITH TABLE t;
SHOW CREATE TABLE t;
SHOW CREATE TABLE tp;
--sorted_result
SELECT * FROM t;
--sorted_result
SELECT * FROM tp;
ALTER TABLE tp EXCHANGE PARTITION p0 WITH TABLE t;
ALTER TABLE t DROP KEY ba_key;
--error ER_TABLES_DIFFERENT_METADATA
ALTER TABLE tp EXCHANGE PARTITION p0 WITH TABLE t;
ALTER TABLE t ADD KEY b_key (b);
--error ER_TABLES_DIFFERENT_METADATA
ALTER TABLE tsp EXCHANGE PARTITION sp1 WITH TABLE t;
ALTER TABLE t ADD KEY ba_key (b, a);
ALTER TABLE t DROP KEY b_key;
# test different index types
# test different columns
ALTER TABLE t CHANGE a c INT;
--error ER_TABLES_DIFFERENT_METADATA
ALTER TABLE tsp EXCHANGE PARTITION sp1 WITH TABLE t;
ALTER TABLE t CHANGE c a INT;
# test different data/index dir
# test different options (row_format, max/min_rows, comments, tablespace,
#                         pack_keys, delay_key_write, checksum etc.
# test foreign keys
--echo # test temporary table
ALTER TABLE t ENGINE = MyISAM;
ALTER TABLE tp ENGINE = MyISAM;
CREATE TEMPORARY TABLE tmp LIKE t;
INSERT INTO tmp SELECT * FROM t;
ALTER TABLE t RENAME TO tmp2;
ALTER TABLE tmp RENAME TO t;
SHOW CREATE TABLE t;
SHOW CREATE TABLE tp;
--error ER_PARTITION_EXCHANGE_TEMP_TABLE
ALTER TABLE tp EXCHANGE PARTITION p0 WITH TABLE t;
SHOW CREATE TABLE t;
SHOW CREATE TABLE tp;
DROP TEMPORARY TABLE t;
ALTER TABLE tmp2 RENAME TO t;
--echo # Test non partitioned table
ALTER TABLE tp REMOVE PARTITIONING;
--error ER_PARTITION_MGMT_ON_NONPARTITIONED
ALTER TABLE tp EXCHANGE PARTITION p0 WITH TABLE t;

# TODO:
# Verify that it is possible to read a table that is going to be exchanged
# (but not write)
# Verify that it is possible to both read and write to the partition that is
# going to be exchanged
# test mdl locking (i.e. together with transactions and other ddl)
# Add test in lc_0-2 to make sure renameing operators is ok with different lc
# Add test to exchange between databases, also check grants.
# Add test for privileges
# check if correct error whithout partitioning support
DROP TABLE t, tp, tsp;


--echo # Test with general_log
use mysql;
SET @old_general_log_state = @@global.general_log;
SET GLOBAL general_log = 0;
ALTER TABLE general_log ENGINE = MyISAM;
CREATE TABLE t LIKE general_log;
ALTER TABLE t PARTITION BY RANGE (UNIX_TIMESTAMP(event_time) DIV 1)
(PARTITION p0 VALUES LESS THAN (123456789),
 PARTITION pMAX VALUES LESS THAN MAXVALUE);
--error ER_BAD_LOG_STATEMENT
ALTER TABLE t EXCHANGE PARTITION p0 WITH TABLE general_log;
ALTER TABLE general_log ENGINE = CSV;
SET @@global.general_log = @old_general_log_state;
DROP TABLE t;
use test;

--echo # Test with LOCK TABLE
# Test with only one table locked at a time, both table locked + read, write

CREATE TABLE tp
(a VARCHAR(24),
 b DATETIME,
 PRIMARY KEY (a,b))
PARTITION BY RANGE COLUMNS (a, b)
(PARTITION p0 VALUES LESS THAN ("Middle", '0000-00-00'),
 PARTITION p1 VALUES LESS THAN (MAXVALUE, '9999-12-31 23:59:59'));
CREATE TABLE t LIKE tp;
ALTER TABLE t REMOVE PARTITIONING;
CREATE TABLE t2 LIKE t;
INSERT INTO tp VALUES ("First in tp", '2000-01-02 03:04:25'), ("Zebra in tp", '0000-00-00 00:00:00'), ("Second in tp", '2010-01-01 05:12:24');
INSERT INTO t VALUES ("First in t", '2000-01-02 03:04:25'), ("a test in t", '0000-00-00 00:00:00'), ("Echo in t", '2010-01-01 05:12:24');
# 3 different kind of locks (none, READ, WRITE) for three different tables.
# 3^3 = 18. The variant with no locks does not need testing -> 17
let $count = 17;
while ($count)
{
let $t_lock = `SELECT (CASE ($count % 3) WHEN 0 THEN 0 WHEN 1 THEN 'WRITE' WHEN 2 THEN 'READ' END)`;
let $tp_lock = `SELECT (CASE ((($count + 2) DIV 3) % 3) WHEN 0 THEN 0 WHEN 1 THEN 'WRITE' WHEN 2 THEN 'READ' END)`;
let $t2_lock = `SELECT (CASE ((($count + 8) DIV 9) % 3) WHEN 0 THEN 0 WHEN 1 THEN 'WRITE' WHEN 2 THEN 'READ' END)`;
--echo # tp_lock '$tp_lock' t_lock '$t_lock' t2_lock '$t2_lock' count '$count'
let $lock_cmd = LOCK TABLE;
let $take_lock = 0;
if ($t_lock)
{
  let $lock_cmd = $lock_cmd t $t_lock;
  let $take_lock = 1;
}
if ($tp_lock)
{
  if ($take_lock)
  {
    let $lock_cmd = $lock_cmd, tp $tp_lock;
  }
  if (!$take_lock)
  {
    let $lock_cmd = $lock_cmd tp $tp_lock;
  }
  let $take_lock = 1;
}
if ($t2_lock)
{
  if ($take_lock)
  {
    let $lock_cmd = $lock_cmd, t2 $t2_lock;
  }
  if (!$take_lock)
  {
    let $lock_cmd = $lock_cmd t2 $t2_lock;
  }
  let $take_lock = 1;
}
if ($take_lock)
{
  eval $lock_cmd;
}
--error 0, ER_TABLE_NOT_LOCKED, ER_TABLE_NOT_LOCKED_FOR_WRITE
ALTER TABLE tp EXCHANGE PARTITION p0 WITH TABLE t;
SHOW WARNINGS;
--error 0, ER_TABLE_NOT_LOCKED, ER_TABLE_NOT_LOCKED_FOR_WRITE
ALTER TABLE tp EXCHANGE PARTITION p0 WITH TABLE t2;
SHOW WARNINGS;
UNLOCK TABLES;
dec $count;
}
DROP TABLE t, t2, tp;

--echo #
--echo # Assertion `!part_elem->tablespace_name && !table_create_info->tablespace' 
--echo #                failed during EXCHANGE PARTITION with different TABLESPACE.
--echo #
CREATE TABLE t1 (a VARCHAR(200)) PARTITION BY KEY(a) partitions 10;
ALTER TABLE t1 ADD PARTITION (PARTITION pm TABLESPACE = `innodb_file_per_table`);
CREATE TABLE t2 like t1;
ALTER TABLE t2 REMOVE PARTITIONING;
--error ER_PARTITION_EXCHANGE_DIFFERENT_OPTION
ALTER TABLE t1 EXCHANGE PARTITION pm WITH TABLE t2;
DROP TABLE t1, t2;

<<<<<<< HEAD
--disable_prepare_warnings
=======
--echo #
--echo # MDEV-14642 Assertion `table->s->db_create_options == part_table->s->db_create_options' failed in compare_table_with_partition
--echo #
CREATE TABLE t1 (a INT) ROW_FORMAT=DYNAMIC PARTITION BY KEY(a) PARTITIONS 2;
CREATE TABLE t2 (a INT) ;
--error ER_TABLES_DIFFERENT_METADATA
ALTER TABLE t1 EXCHANGE PARTITION p1 WITH TABLE t2;

# Cleanup
DROP TABLE t1, t2;

CREATE TABLE t1 (a INT, PRIMARY KEY(a)) ENGINE=InnoDB PARTITION BY KEY(a) PARTITIONS 2;
CREATE TABLE t2 (a INT, PRIMARY KEY(a)) CHECKSUM=1, ENGINE=InnoDB;
--error ER_TABLES_DIFFERENT_METADATA
ALTER TABLE t1 EXCHANGE PARTITION p0 WITH TABLE t2;

# Cleanup
DROP TABLE t1, t2;
>>>>>>> a0f0687f
<|MERGE_RESOLUTION|>--- conflicted
+++ resolved
@@ -537,9 +537,6 @@
 ALTER TABLE t1 EXCHANGE PARTITION pm WITH TABLE t2;
 DROP TABLE t1, t2;
 
-<<<<<<< HEAD
---disable_prepare_warnings
-=======
 --echo #
 --echo # MDEV-14642 Assertion `table->s->db_create_options == part_table->s->db_create_options' failed in compare_table_with_partition
 --echo #
@@ -558,4 +555,5 @@
 
 # Cleanup
 DROP TABLE t1, t2;
->>>>>>> a0f0687f
+
+--disable_prepare_warnings