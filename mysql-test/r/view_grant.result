drop database if exists mysqltest;
drop view if exists v1,v2,v3;
grant create view on test.* to test@localhost;
show grants for test@localhost;
Grants for test@localhost
GRANT USAGE ON *.* TO 'test'@'localhost'
GRANT CREATE VIEW ON `test`.* TO 'test'@'localhost'
revoke create view on test.* from test@localhost;
show grants for test@localhost;
Grants for test@localhost
GRANT USAGE ON *.* TO 'test'@'localhost'
drop user test@localhost;
create database mysqltest;
create table mysqltest.t1 (a int, b int);
create table mysqltest.t2 (a int, b int);
grant select on mysqltest.t1 to mysqltest_1@localhost;
grant create view,select on test.* to mysqltest_1@localhost;
create definer=root@localhost view v1 as select * from mysqltest.t1;
ERROR 42000: Access denied; you need the SUPER privilege for this operation
create view v1 as select * from mysqltest.t1;
alter view v1 as select * from mysqltest.t1;
ERROR 42000: DROP command denied to user 'mysqltest_1'@'localhost' for table 'v1'
create or replace view v1 as select * from mysqltest.t1;
ERROR 42000: DROP command denied to user 'mysqltest_1'@'localhost' for table 'v1'
create view mysqltest.v2  as select * from mysqltest.t1;
ERROR 42000: CREATE VIEW command denied to user 'mysqltest_1'@'localhost' for table 'v2'
create view v2 as select * from mysqltest.t2;
ERROR 42000: ANY command denied to user 'mysqltest_1'@'localhost' for table 't2'
show create view v1;
View	Create View
v1	CREATE ALGORITHM=UNDEFINED DEFINER=`mysqltest_1`@`localhost` SQL SECURITY DEFINER VIEW `test`.`v1` AS select `mysqltest`.`t1`.`a` AS `a`,`mysqltest`.`t1`.`b` AS `b` from `mysqltest`.`t1`
grant create view,drop,select on test.* to mysqltest_1@localhost;
use test;
alter view v1 as select * from mysqltest.t1;
create or replace view v1 as select * from mysqltest.t1;
revoke all privileges on mysqltest.t1 from mysqltest_1@localhost;
revoke all privileges on test.* from mysqltest_1@localhost;
drop database mysqltest;
drop view test.v1;
create database mysqltest;
create table mysqltest.t1 (a int, b int);
create view mysqltest.v1 (c,d) as select a+1,b+1 from mysqltest.t1;
grant select (c) on mysqltest.v1 to mysqltest_1@localhost;
select c from mysqltest.v1;
c
select d from mysqltest.v1;
ERROR 42000: SELECT command denied to user 'mysqltest_1'@'localhost' for column 'd' in table 'v1'
revoke all privileges on mysqltest.v1 from mysqltest_1@localhost;
delete from mysql.user where user='mysqltest_1';
drop database mysqltest;
create database mysqltest;
create table mysqltest.t1 (a int, b int);
create algorithm=temptable view mysqltest.v1 (c,d) as select a+1,b+1 from mysqltest.t1;
grant select (c) on mysqltest.v1 to mysqltest_1@localhost;
select c from mysqltest.v1;
c
select d from mysqltest.v1;
ERROR 42000: SELECT command denied to user 'mysqltest_1'@'localhost' for column 'd' in table 'v1'
revoke all privileges on mysqltest.v1 from mysqltest_1@localhost;
delete from mysql.user where user='mysqltest_1';
drop database mysqltest;
create database mysqltest;
create table mysqltest.t1 (a int, b int);
create table mysqltest.t2 (a int, b int);
create view mysqltest.v1 (c,d) as select a+1,b+1 from mysqltest.t1;
create algorithm=temptable view mysqltest.v2 (c,d) as select a+1,b+1 from mysqltest.t1;
create view mysqltest.v3 (c,d) as select a+1,b+1 from mysqltest.t2;
create algorithm=temptable view mysqltest.v4 (c,d) as select a+1,b+1 from mysqltest.t2;
grant select on mysqltest.v1 to mysqltest_1@localhost;
grant select on mysqltest.v2 to mysqltest_1@localhost;
grant select on mysqltest.v3 to mysqltest_1@localhost;
grant select on mysqltest.v4 to mysqltest_1@localhost;
select c from mysqltest.v1;
c
select c from mysqltest.v2;
c
select c from mysqltest.v3;
c
select c from mysqltest.v4;
c
show columns from mysqltest.v1;
Field	Type	Null	Key	Default	Extra
c	bigint(12)	YES		NULL	
d	bigint(12)	YES		NULL	
show columns from mysqltest.v2;
Field	Type	Null	Key	Default	Extra
c	bigint(12)	YES		NULL	
d	bigint(12)	YES		NULL	
explain select c from mysqltest.v1;
ERROR HY000: EXPLAIN/SHOW can not be issued; lacking privileges for underlying table
show create view mysqltest.v1;
ERROR 42000: SHOW VIEW command denied to user 'mysqltest_1'@'localhost' for table 'v1'
explain select c from mysqltest.v2;
ERROR HY000: EXPLAIN/SHOW can not be issued; lacking privileges for underlying table
show create view mysqltest.v2;
ERROR 42000: SHOW VIEW command denied to user 'mysqltest_1'@'localhost' for table 'v2'
explain select c from mysqltest.v3;
ERROR HY000: EXPLAIN/SHOW can not be issued; lacking privileges for underlying table
show create view mysqltest.v3;
ERROR 42000: SHOW VIEW command denied to user 'mysqltest_1'@'localhost' for table 'v3'
explain select c from mysqltest.v4;
ERROR HY000: EXPLAIN/SHOW can not be issued; lacking privileges for underlying table
show create view mysqltest.v4;
ERROR 42000: SHOW VIEW command denied to user 'mysqltest_1'@'localhost' for table 'v4'
grant select on mysqltest.t1 to mysqltest_1@localhost;
explain select c from mysqltest.v1;
id	select_type	table	type	possible_keys	key	key_len	ref	rows	Extra
1	PRIMARY	t1	system	NULL	NULL	NULL	NULL	0	const row not found
show create view mysqltest.v1;
ERROR 42000: SHOW VIEW command denied to user 'mysqltest_1'@'localhost' for table 'v1'
explain select c from mysqltest.v2;
id	select_type	table	type	possible_keys	key	key_len	ref	rows	Extra
1	PRIMARY	<derived2>	system	NULL	NULL	NULL	NULL	0	const row not found
2	DERIVED	NULL	NULL	NULL	NULL	NULL	NULL	NULL	no matching row in const table
show create view mysqltest.v2;
ERROR 42000: SHOW VIEW command denied to user 'mysqltest_1'@'localhost' for table 'v2'
explain select c from mysqltest.v3;
ERROR HY000: EXPLAIN/SHOW can not be issued; lacking privileges for underlying table
show create view mysqltest.v3;
ERROR 42000: SHOW VIEW command denied to user 'mysqltest_1'@'localhost' for table 'v3'
explain select c from mysqltest.v4;
ERROR HY000: EXPLAIN/SHOW can not be issued; lacking privileges for underlying table
show create view mysqltest.v4;
ERROR 42000: SHOW VIEW command denied to user 'mysqltest_1'@'localhost' for table 'v4'
grant show view on mysqltest.* to mysqltest_1@localhost;
explain select c from mysqltest.v1;
id	select_type	table	type	possible_keys	key	key_len	ref	rows	Extra
1	PRIMARY	t1	system	NULL	NULL	NULL	NULL	0	const row not found
show create view mysqltest.v1;
View	Create View
v1	CREATE ALGORITHM=UNDEFINED DEFINER=`root`@`localhost` SQL SECURITY DEFINER VIEW `mysqltest`.`v1` AS select (`mysqltest`.`t1`.`a` + 1) AS `c`,(`mysqltest`.`t1`.`b` + 1) AS `d` from `mysqltest`.`t1`
explain select c from mysqltest.v2;
id	select_type	table	type	possible_keys	key	key_len	ref	rows	Extra
1	PRIMARY	<derived2>	system	NULL	NULL	NULL	NULL	0	const row not found
2	DERIVED	NULL	NULL	NULL	NULL	NULL	NULL	NULL	no matching row in const table
show create view mysqltest.v2;
View	Create View
v2	CREATE ALGORITHM=TEMPTABLE DEFINER=`root`@`localhost` SQL SECURITY DEFINER VIEW `mysqltest`.`v2` AS select (`mysqltest`.`t1`.`a` + 1) AS `c`,(`mysqltest`.`t1`.`b` + 1) AS `d` from `mysqltest`.`t1`
explain select c from mysqltest.v3;
id	select_type	table	type	possible_keys	key	key_len	ref	rows	Extra
1	PRIMARY	t2	system	NULL	NULL	NULL	NULL	0	const row not found
show create view mysqltest.v3;
View	Create View
v3	CREATE ALGORITHM=UNDEFINED DEFINER=`root`@`localhost` SQL SECURITY DEFINER VIEW `mysqltest`.`v3` AS select (`mysqltest`.`t2`.`a` + 1) AS `c`,(`mysqltest`.`t2`.`b` + 1) AS `d` from `mysqltest`.`t2`
explain select c from mysqltest.v4;
id	select_type	table	type	possible_keys	key	key_len	ref	rows	Extra
1	PRIMARY	<derived2>	system	NULL	NULL	NULL	NULL	0	const row not found
2	DERIVED	NULL	NULL	NULL	NULL	NULL	NULL	NULL	no matching row in const table
show create view mysqltest.v4;
View	Create View
v4	CREATE ALGORITHM=TEMPTABLE DEFINER=`root`@`localhost` SQL SECURITY DEFINER VIEW `mysqltest`.`v4` AS select (`mysqltest`.`t2`.`a` + 1) AS `c`,(`mysqltest`.`t2`.`b` + 1) AS `d` from `mysqltest`.`t2`
revoke all privileges on mysqltest.* from mysqltest_1@localhost;
delete from mysql.user where user='mysqltest_1';
drop database mysqltest;
create database mysqltest;
create table mysqltest.t1 (a int, b int, primary key(a));
insert into mysqltest.t1 values (10,2), (20,3), (30,4), (40,5), (50,10);
create table mysqltest.t2 (x int);
insert into mysqltest.t2 values (3), (4), (5), (6);
create view mysqltest.v1 (a,c) as select a, b+1 from mysqltest.t1;
create view mysqltest.v2 (a,c) as select a, b from mysqltest.t1;
create view mysqltest.v3 (a,c) as select a, b+1 from mysqltest.t1;
grant update (a) on mysqltest.v2 to mysqltest_1@localhost;
grant update on mysqltest.v1 to mysqltest_1@localhost;
grant select on mysqltest.* to mysqltest_1@localhost;
use mysqltest;
update t2,v1 set v1.a=v1.a+v1.c where t2.x=v1.c;
select * from t1;
a	b
13	2
24	3
35	4
46	5
50	10
update v1 set a=a+c;
select * from t1;
a	b
16	2
28	3
40	4
52	5
61	10
update t2,v2 set v2.a=v2.a+v2.c where t2.x=v2.c;
select * from t1;
a	b
16	2
31	3
44	4
57	5
61	10
update v2 set a=a+c;
select * from t1;
a	b
18	2
34	3
48	4
62	5
71	10
update t2,v2 set v2.c=v2.a+v2.c where t2.x=v2.c;
ERROR 42000: UPDATE command denied to user 'mysqltest_1'@'localhost' for column 'c' in table 'v2'
update v2 set c=a+c;
ERROR 42000: UPDATE command denied to user 'mysqltest_1'@'localhost' for column 'c' in table 'v2'
update t2,v3 set v3.a=v3.a+v3.c where t2.x=v3.c;
ERROR 42000: UPDATE command denied to user 'mysqltest_1'@'localhost' for table 'v3'
update v3 set a=a+c;
ERROR 42000: UPDATE command denied to user 'mysqltest_1'@'localhost' for table 'v3'
use test;
REVOKE ALL PRIVILEGES, GRANT OPTION FROM mysqltest_1@localhost;
drop database mysqltest;
create database mysqltest;
create table mysqltest.t1 (a int, b int, primary key(a));
insert into mysqltest.t1 values (1,2), (2,3), (3,4), (4,5), (5,10);
create table mysqltest.t2 (x int);
insert into mysqltest.t2 values (3), (4), (5), (6);
create view mysqltest.v1 (a,c) as select a, b+1 from mysqltest.t1;
create view mysqltest.v2 (a,c) as select a, b+1 from mysqltest.t1;
grant delete on mysqltest.v1 to mysqltest_1@localhost;
grant select on mysqltest.* to mysqltest_1@localhost;
use mysqltest;
delete from v1 where c < 4;
select * from t1;
a	b
2	3
3	4
4	5
5	10
delete v1 from t2,v1 where t2.x=v1.c;
select * from t1;
a	b
5	10
delete v2 from t2,v2 where t2.x=v2.c;
ERROR 42000: DELETE command denied to user 'mysqltest_1'@'localhost' for table 'v2'
delete from v2 where c < 4;
ERROR 42000: DELETE command denied to user 'mysqltest_1'@'localhost' for table 'v2'
use test;
REVOKE ALL PRIVILEGES, GRANT OPTION FROM mysqltest_1@localhost;
drop database mysqltest;
create database mysqltest;
create table mysqltest.t1 (a int, b int, primary key(a));
insert into mysqltest.t1 values (1,2), (2,3);
create table mysqltest.t2 (x int, y int);
insert into mysqltest.t2 values (3,4);
create view mysqltest.v1 (a,c) as select a, b from mysqltest.t1;
create view mysqltest.v2 (a,c) as select a, b from mysqltest.t1;
grant insert on mysqltest.v1 to mysqltest_1@localhost;
grant select on mysqltest.* to mysqltest_1@localhost;
use mysqltest;
insert into v1 values (5,6);
select * from t1;
a	b
1	2
2	3
5	6
insert into v1 select x,y from t2;
select * from t1;
a	b
1	2
2	3
5	6
3	4
insert into v2 values (5,6);
ERROR 42000: INSERT command denied to user 'mysqltest_1'@'localhost' for table 'v2'
insert into v2 select x,y from t2;
ERROR 42000: INSERT command denied to user 'mysqltest_1'@'localhost' for table 'v2'
use test;
REVOKE ALL PRIVILEGES, GRANT OPTION FROM mysqltest_1@localhost;
drop database mysqltest;
create database mysqltest;
create table mysqltest.t1 (a int, b int);
create table mysqltest.t2 (a int, b int);
grant update on mysqltest.t1 to mysqltest_1@localhost;
grant update(b) on mysqltest.t2 to mysqltest_1@localhost;
grant create view,update on test.* to mysqltest_1@localhost;
create view v1 as select * from mysqltest.t1;
create view v2 as select b from mysqltest.t2;
create view mysqltest.v1 as select * from mysqltest.t1;
ERROR 42000: CREATE VIEW command denied to user 'mysqltest_1'@'localhost' for table 'v1'
create view v3 as select a from mysqltest.t2;
ERROR 42000: ANY command denied to user 'mysqltest_1'@'localhost' for column 'a' in table 't2'
create table mysqltest.v3 (b int);
grant create view on mysqltest.v3 to mysqltest_1@localhost;
drop table mysqltest.v3;
create view mysqltest.v3 as select b from mysqltest.t2;
grant create view, update on mysqltest.v3 to mysqltest_1@localhost;
drop view mysqltest.v3;
create view mysqltest.v3 as select b from mysqltest.t2;
grant create view, update, insert on mysqltest.v3 to mysqltest_1@localhost;
drop view mysqltest.v3;
create view mysqltest.v3 as select b from mysqltest.t2;
ERROR 42000: create view command denied to user 'mysqltest_1'@'localhost' for column 'b' in table 'v3'
create table mysqltest.v3 (b int);
grant select(b) on mysqltest.v3 to mysqltest_1@localhost;
drop table mysqltest.v3;
create view mysqltest.v3 as select b from mysqltest.t2;
ERROR 42000: create view command denied to user 'mysqltest_1'@'localhost' for column 'b' in table 'v3'
create view v4 as select b+1 from mysqltest.t2;
ERROR 42000: SELECT command denied to user 'mysqltest_1'@'localhost' for column 'b' in table 't2'
grant create view,update,select on test.* to mysqltest_1@localhost;
create view v4 as select b+1 from mysqltest.t2;
ERROR 42000: SELECT command denied to user 'mysqltest_1'@'localhost' for column 'b' in table 't2'
grant update,select(b) on mysqltest.t2 to mysqltest_1@localhost;
create view v4 as select b+1 from mysqltest.t2;
REVOKE ALL PRIVILEGES, GRANT OPTION FROM mysqltest_1@localhost;
drop database mysqltest;
drop view v1,v2,v4;
create database mysqltest;
create table mysqltest.t1 (a int);
grant all privileges on mysqltest.* to mysqltest_1@localhost;
use mysqltest;
create view v1 as select * from t1;
use test;
revoke all privileges on mysqltest.* from mysqltest_1@localhost;
drop database mysqltest;
create database mysqltest;
create table mysqltest.t1 (a int, b int);
grant select on mysqltest.t1 to mysqltest_1@localhost;
grant create view,select on test.* to mysqltest_1@localhost;
create view v1 as select * from mysqltest.t1;
show create view v1;
View	Create View
v1	CREATE ALGORITHM=UNDEFINED DEFINER=`mysqltest_1`@`localhost` SQL SECURITY DEFINER VIEW `test`.`v1` AS select `mysqltest`.`t1`.`a` AS `a`,`mysqltest`.`t1`.`b` AS `b` from `mysqltest`.`t1`
revoke select on mysqltest.t1 from mysqltest_1@localhost;
select * from v1;
ERROR HY000: View 'test.v1' references invalid table(s) or column(s) or function(s) or definer/invoker of view lack rights to use them
grant select on mysqltest.t1 to mysqltest_1@localhost;
select * from v1;
a	b
REVOKE ALL PRIVILEGES, GRANT OPTION FROM mysqltest_1@localhost;
drop view v1;
drop database mysqltest;
create database mysqltest;
use mysqltest;
create table t1 (a int);
insert into t1 values (1);
create table t2 (s1 int);
drop function if exists f2;
create function f2 () returns int begin declare v int; select s1 from t2
into v; return v; end//
create algorithm=TEMPTABLE view v1 as select f2() from t1;
create algorithm=MERGE view v2 as select f2() from t1;
create algorithm=TEMPTABLE SQL SECURITY INVOKER view v3 as select f2() from t1;
create algorithm=MERGE SQL SECURITY INVOKER view v4 as select f2() from t1;
create SQL SECURITY INVOKER view v5 as select * from v4;
grant select on v1 to mysqltest_1@localhost;
grant select on v2 to mysqltest_1@localhost;
grant select on v3 to mysqltest_1@localhost;
grant select on v4 to mysqltest_1@localhost;
grant select on v5 to mysqltest_1@localhost;
use mysqltest;
select * from v1;
f2()
NULL
Warnings:
Warning	1329	No data - zero rows fetched, selected, or processed
select * from v2;
f2()
NULL
Warnings:
Warning	1329	No data - zero rows fetched, selected, or processed
select * from v3;
ERROR HY000: View 'mysqltest.v3' references invalid table(s) or column(s) or function(s) or definer/invoker of view lack rights to use them
select * from v4;
ERROR HY000: View 'mysqltest.v4' references invalid table(s) or column(s) or function(s) or definer/invoker of view lack rights to use them
select * from v5;
ERROR HY000: View 'mysqltest.v5' references invalid table(s) or column(s) or function(s) or definer/invoker of view lack rights to use them
use test;
drop view v1, v2, v3, v4, v5;
drop function f2;
drop table t1, t2;
use test;
REVOKE ALL PRIVILEGES, GRANT OPTION FROM mysqltest_1@localhost;
drop database mysqltest;
create database mysqltest;
use mysqltest;
create table t1 (a int);
insert into t1 values (1);
create table t2 (s1 int);
drop function if exists f2;
create function f2 () returns int begin declare v int; select s1 from t2
into v; return v; end//
grant select on t1 to mysqltest_1@localhost;
grant execute on function f2 to mysqltest_1@localhost;
grant create view on mysqltest.* to mysqltest_1@localhost;
use mysqltest;
create algorithm=TEMPTABLE view v1 as select f2() from t1;
create algorithm=MERGE view v2 as select f2() from t1;
create algorithm=TEMPTABLE SQL SECURITY INVOKER view v3 as select f2() from t1;
create algorithm=MERGE SQL SECURITY INVOKER view v4 as select f2() from t1;
use test;
create view v5 as select * from v1;
revoke execute on function f2 from mysqltest_1@localhost;
select * from v1;
ERROR HY000: View 'mysqltest.v1' references invalid table(s) or column(s) or function(s) or definer/invoker of view lack rights to use them
select * from v2;
ERROR HY000: View 'mysqltest.v2' references invalid table(s) or column(s) or function(s) or definer/invoker of view lack rights to use them
select * from v3;
f2()
NULL
Warnings:
Warning	1329	No data - zero rows fetched, selected, or processed
select * from v4;
f2()
NULL
Warnings:
Warning	1329	No data - zero rows fetched, selected, or processed
select * from v5;
ERROR HY000: View 'mysqltest.v5' references invalid table(s) or column(s) or function(s) or definer/invoker of view lack rights to use them
drop view v1, v2, v3, v4, v5;
drop function f2;
drop table t1, t2;
use test;
REVOKE ALL PRIVILEGES, GRANT OPTION FROM mysqltest_1@localhost;
drop database mysqltest;
create database mysqltest;
use mysqltest;
create table t1 (a int);
create table v1 (a int);
insert into t1 values (1);
grant select on t1 to mysqltest_1@localhost;
grant select on v1 to mysqltest_1@localhost;
grant create view on mysqltest.* to mysqltest_1@localhost;
drop table v1;
use mysqltest;
create algorithm=TEMPTABLE view v1 as select *, a as b from t1;
create algorithm=MERGE view v2 as select *, a as b from t1;
create algorithm=TEMPTABLE SQL SECURITY INVOKER view v3 as select *, a as b from t1;
create algorithm=MERGE SQL SECURITY INVOKER view v4 as select *, a as b from t1;
create view v5 as select * from v1;
use test;
revoke select on t1 from mysqltest_1@localhost;
select * from v1;
ERROR HY000: View 'mysqltest.v1' references invalid table(s) or column(s) or function(s) or definer/invoker of view lack rights to use them
select * from v2;
ERROR HY000: View 'mysqltest.v2' references invalid table(s) or column(s) or function(s) or definer/invoker of view lack rights to use them
select * from v3;
a	b
1	1
select * from v4;
a	b
1	1
select * from v5;
ERROR HY000: View 'mysqltest.v5' references invalid table(s) or column(s) or function(s) or definer/invoker of view lack rights to use them
drop table t1;
use test;
REVOKE ALL PRIVILEGES, GRANT OPTION FROM mysqltest_1@localhost;
drop database mysqltest;
create database mysqltest;
use mysqltest;
create table t1 (a int);
insert into t1 values (1);
create algorithm=TEMPTABLE view v1 as select *, a as b from t1;
create algorithm=MERGE view v2 as select *, a as b from t1;
create algorithm=TEMPTABLE SQL SECURITY INVOKER view v3 as select *, a as b from t1;
create algorithm=MERGE SQL SECURITY INVOKER view v4 as select *, a as b from t1;
create SQL SECURITY INVOKER view v5 as select * from v4;
grant select on v1 to mysqltest_1@localhost;
grant select on v2 to mysqltest_1@localhost;
grant select on v3 to mysqltest_1@localhost;
grant select on v4 to mysqltest_1@localhost;
grant select on v5 to mysqltest_1@localhost;
use mysqltest;
select * from v1;
a	b
1	1
select * from v2;
a	b
1	1
select * from v3;
ERROR HY000: View 'mysqltest.v3' references invalid table(s) or column(s) or function(s) or definer/invoker of view lack rights to use them
select * from v4;
ERROR HY000: View 'mysqltest.v4' references invalid table(s) or column(s) or function(s) or definer/invoker of view lack rights to use them
select * from v5;
ERROR HY000: View 'mysqltest.v5' references invalid table(s) or column(s) or function(s) or definer/invoker of view lack rights to use them
use test;
drop view v1, v2, v3, v4, v5;
drop table t1;
use test;
REVOKE ALL PRIVILEGES, GRANT OPTION FROM mysqltest_1@localhost;
drop database mysqltest;
drop view if exists v1;
create table t1 as select * from mysql.user where user='';
delete from mysql.user where user='';
flush privileges;
grant all on test.* to 'test14256'@'%';
use test;
create view v1 as select 42;
show create view v1;
View	Create View
v1	CREATE ALGORITHM=UNDEFINED DEFINER=`test14256`@`%` SQL SECURITY DEFINER VIEW `v1` AS select 42 AS `42`
select definer into @v1def1 from information_schema.views
where table_schema = 'test' and table_name='v1';
drop view v1;
create definer=`test14256`@`%` view v1 as select 42;
show create view v1;
View	Create View
v1	CREATE ALGORITHM=UNDEFINED DEFINER=`test14256`@`%` SQL SECURITY DEFINER VIEW `v1` AS select 42 AS `42`
select definer into @v1def2 from information_schema.views
where table_schema = 'test' and table_name='v1';
drop view v1;
select @v1def1, @v1def2, @v1def1=@v1def2;
@v1def1	@v1def2	@v1def1=@v1def2
test14256@%	test14256@%	1
drop user test14256;
insert into mysql.user select * from t1;
flush privileges;
drop table t1;
create database mysqltest;
use mysqltest;
CREATE TABLE t1 (i INT);
CREATE VIEW  v1 AS SELECT * FROM t1;
SHOW CREATE VIEW v1;
View	Create View
v1	CREATE ALGORITHM=UNDEFINED DEFINER=`root`@`localhost` SQL SECURITY DEFINER VIEW `v1` AS select `t1`.`i` AS `i` from `t1`
GRANT SELECT, LOCK TABLES ON mysqltest.* TO mysqltest_1@localhost;
use mysqltest;
LOCK TABLES v1 READ;
SHOW CREATE TABLE v1;
ERROR 42000: SHOW VIEW command denied to user 'mysqltest_1'@'localhost' for table 'v1'
UNLOCK TABLES;
use test;
use test;
drop user mysqltest_1@localhost;
drop database mysqltest;
create definer=some_user@`` sql security invoker view v1 as select 1;
Warnings:
Note	1449	There is no 'some_user'@'' registered
create definer=some_user@localhost sql security invoker view v2 as select 1;
Warnings:
Note	1449	There is no 'some_user'@'localhost' registered
show create view v1;
View	Create View
v1	CREATE ALGORITHM=UNDEFINED DEFINER=`some_user`@`` SQL SECURITY INVOKER VIEW `v1` AS select 1 AS `1`
show create view v2;
View	Create View
v2	CREATE ALGORITHM=UNDEFINED DEFINER=`some_user`@`localhost` SQL SECURITY INVOKER VIEW `v2` AS select 1 AS `1`
drop view v1;
drop view v2;
CREATE DATABASE mysqltest1;
CREATE USER readonly@localhost;
CREATE TABLE mysqltest1.t1 (x INT);
INSERT INTO mysqltest1.t1 VALUES (1), (2);
CREATE SQL SECURITY INVOKER VIEW mysqltest1.v_t1 AS SELECT * FROM mysqltest1.t1;
CREATE SQL SECURITY DEFINER VIEW mysqltest1.v_ts AS SELECT * FROM mysqltest1.t1;
CREATE SQL SECURITY DEFINER VIEW mysqltest1.v_ti AS SELECT * FROM mysqltest1.t1;
CREATE SQL SECURITY DEFINER VIEW mysqltest1.v_tu AS SELECT * FROM mysqltest1.t1;
CREATE SQL SECURITY DEFINER VIEW mysqltest1.v_tus AS SELECT * FROM mysqltest1.t1;
CREATE SQL SECURITY DEFINER VIEW mysqltest1.v_td AS SELECT * FROM mysqltest1.t1;
CREATE SQL SECURITY DEFINER VIEW mysqltest1.v_tds AS SELECT * FROM mysqltest1.t1;
GRANT SELECT, INSERT, UPDATE, DELETE ON mysqltest1.v_t1 TO readonly;
GRANT SELECT ON mysqltest1.v_ts TO readonly;
GRANT INSERT ON mysqltest1.v_ti TO readonly;
GRANT UPDATE ON mysqltest1.v_tu TO readonly;
GRANT UPDATE,SELECT ON mysqltest1.v_tus TO readonly;
GRANT DELETE ON mysqltest1.v_td TO readonly;
GRANT DELETE,SELECT ON mysqltest1.v_tds TO readonly;
SELECT * FROM mysqltest1.v_t1;
ERROR HY000: View 'mysqltest1.v_t1' references invalid table(s) or column(s) or function(s) or definer/invoker of view lack rights to use them
INSERT INTO mysqltest1.v_t1 VALUES(4);
ERROR HY000: View 'mysqltest1.v_t1' references invalid table(s) or column(s) or function(s) or definer/invoker of view lack rights to use them
DELETE FROM mysqltest1.v_t1 WHERE x = 1;
ERROR HY000: View 'mysqltest1.v_t1' references invalid table(s) or column(s) or function(s) or definer/invoker of view lack rights to use them
UPDATE mysqltest1.v_t1 SET x = 3 WHERE x = 2;
ERROR HY000: View 'mysqltest1.v_t1' references invalid table(s) or column(s) or function(s) or definer/invoker of view lack rights to use them
UPDATE mysqltest1.v_t1 SET x = 3;
ERROR HY000: View 'mysqltest1.v_t1' references invalid table(s) or column(s) or function(s) or definer/invoker of view lack rights to use them
DELETE FROM mysqltest1.v_t1;
ERROR HY000: View 'mysqltest1.v_t1' references invalid table(s) or column(s) or function(s) or definer/invoker of view lack rights to use them
SELECT 1 FROM mysqltest1.v_t1;
ERROR HY000: View 'mysqltest1.v_t1' references invalid table(s) or column(s) or function(s) or definer/invoker of view lack rights to use them
SELECT * FROM mysqltest1.t1;
ERROR 42000: SELECT command denied to user 'readonly'@'localhost' for table 't1'
SELECT * FROM mysqltest1.v_ts;
x
1
2
SELECT * FROM mysqltest1.v_ts, mysqltest1.t1 WHERE mysqltest1.t1.x = mysqltest1.v_ts.x;
ERROR 42000: SELECT command denied to user 'readonly'@'localhost' for table 't1'
SELECT * FROM mysqltest1.v_ti;
ERROR 42000: SELECT command denied to user 'readonly'@'localhost' for table 'v_ti'
INSERT INTO mysqltest1.v_ts VALUES (100);
ERROR 42000: INSERT command denied to user 'readonly'@'localhost' for table 'v_ts'
INSERT INTO mysqltest1.v_ti VALUES (100);
UPDATE mysqltest1.v_ts SET x= 200 WHERE x = 100;
ERROR 42000: UPDATE command denied to user 'readonly'@'localhost' for table 'v_ts'
UPDATE mysqltest1.v_ts SET x= 200;
ERROR 42000: UPDATE command denied to user 'readonly'@'localhost' for table 'v_ts'
UPDATE mysqltest1.v_tu SET x= 200 WHERE x = 100;
UPDATE mysqltest1.v_tus SET x= 200 WHERE x = 100;
UPDATE mysqltest1.v_tu SET x= 200;
DELETE FROM mysqltest1.v_ts WHERE x= 200;
ERROR 42000: DELETE command denied to user 'readonly'@'localhost' for table 'v_ts'
DELETE FROM mysqltest1.v_ts;
ERROR 42000: DELETE command denied to user 'readonly'@'localhost' for table 'v_ts'
DELETE FROM mysqltest1.v_td WHERE x= 200;
ERROR 42000: SELECT command denied to user 'readonly'@'localhost' for column 'x' in table 'v_td'
DELETE FROM mysqltest1.v_tds WHERE x= 200;
DELETE FROM mysqltest1.v_td;
DROP VIEW mysqltest1.v_tds;
DROP VIEW mysqltest1.v_td;
DROP VIEW mysqltest1.v_tus;
DROP VIEW mysqltest1.v_tu;
DROP VIEW mysqltest1.v_ti;
DROP VIEW mysqltest1.v_ts;
DROP VIEW mysqltest1.v_t1;
DROP TABLE mysqltest1.t1;
DROP USER readonly@localhost;
DROP DATABASE mysqltest1;
CREATE TABLE t1 (a INT PRIMARY KEY);
INSERT INTO t1 VALUES (1), (2), (3);
CREATE DEFINER = 'no-such-user'@localhost VIEW v AS SELECT a from t1;
Warnings:
Note	1449	There is no 'no-such-user'@'localhost' registered
SHOW CREATE VIEW v;
View	Create View
v	CREATE ALGORITHM=UNDEFINED DEFINER=`no-such-user`@`localhost` SQL SECURITY DEFINER VIEW `v` AS select `t1`.`a` AS `a` from `t1`
Warnings:
Note	1449	There is no 'no-such-user'@'localhost' registered
SELECT * FROM v;
ERROR HY000: There is no 'no-such-user'@'localhost' registered
DROP VIEW v;
DROP TABLE t1;
<<<<<<< HEAD
USE test;
=======
USE test;
CREATE USER mysqltest_db1@localhost identified by 'PWD';
GRANT ALL ON mysqltest_db1.* TO mysqltest_db1@localhost WITH GRANT OPTION;
CREATE SCHEMA mysqltest_db1 ;
USE mysqltest_db1 ;
CREATE TABLE t1 (f1 INTEGER);
CREATE VIEW view1 AS
SELECT * FROM t1;
SHOW CREATE VIEW view1;
View	Create View
view1	CREATE ALGORITHM=UNDEFINED DEFINER=`mysqltest_db1`@`localhost` SQL SECURITY DEFINER VIEW `view1` AS select `t1`.`f1` AS `f1` from `t1`
CREATE VIEW view2 AS
SELECT * FROM view1;
# Here comes a suspicious warning
SHOW CREATE VIEW view2;
View	Create View
view2	CREATE ALGORITHM=UNDEFINED DEFINER=`mysqltest_db1`@`localhost` SQL SECURITY DEFINER VIEW `view2` AS select `view1`.`f1` AS `f1` from `view1`
# But the view view2 is usable
SELECT * FROM view2;
f1
CREATE VIEW view3 AS
SELECT * FROM view2;
SELECT * from view3;
f1
DROP VIEW mysqltest_db1.view3;
DROP VIEW mysqltest_db1.view2;
DROP VIEW mysqltest_db1.view1;
DROP TABLE mysqltest_db1.t1;
DROP SCHEMA mysqltest_db1;
DROP USER mysqltest_db1@localhost;
>>>>>>> 9668198e
<|MERGE_RESOLUTION|>--- conflicted
+++ resolved
@@ -619,9 +619,6 @@
 ERROR HY000: There is no 'no-such-user'@'localhost' registered
 DROP VIEW v;
 DROP TABLE t1;
-<<<<<<< HEAD
-USE test;
-=======
 USE test;
 CREATE USER mysqltest_db1@localhost identified by 'PWD';
 GRANT ALL ON mysqltest_db1.* TO mysqltest_db1@localhost WITH GRANT OPTION;
@@ -651,5 +648,4 @@
 DROP VIEW mysqltest_db1.view1;
 DROP TABLE mysqltest_db1.t1;
 DROP SCHEMA mysqltest_db1;
-DROP USER mysqltest_db1@localhost;
->>>>>>> 9668198e
+DROP USER mysqltest_db1@localhost;