drop table if exists t1,t2,t3;
CREATE TABLE t1 (S1 INT);
CREATE TABLE t2 (S1 INT);
INSERT INTO t1 VALUES (1);
INSERT INTO t2 VALUES (2);
SELECT * FROM t1 JOIN t2;
S1	S1
1	2
SELECT * FROM t1 INNER JOIN t2;
S1	S1
1	2
SELECT * from t1 JOIN t2 USING (S1);
S1
SELECT * FROM t1 INNER JOIN t2 USING (S1);
S1
SELECT * from t1 CROSS JOIN t2;
S1	S1
1	2
SELECT * from t1 LEFT JOIN t2 USING(S1);
S1
1
SELECT * from t1 LEFT JOIN t2 ON(t2.S1=2);
S1	S1
1	2
SELECT * from t1 RIGHT JOIN t2 USING(S1);
S1
2
SELECT * from t1 RIGHT JOIN t2 ON(t1.S1=1);
S1	S1
1	2
drop table t1,t2;
create table t1 (id int primary key);
create table t2 (id int);
insert into t1 values (75);
insert into t1 values (79);
insert into t1 values (78);
insert into t1 values (77);
replace into t1 values (76);
replace into t1 values (76);
insert into t1 values (104);
insert into t1 values (103);
insert into t1 values (102);
insert into t1 values (101);
insert into t1 values (105);
insert into t1 values (106);
insert into t1 values (107);
insert into t2 values (107),(75),(1000);
select t1.id, t2.id from t1, t2 where t2.id = t1.id;
id	id
107	107
75	75
select t1.id, count(t2.id) from t1,t2 where t2.id = t1.id group by t1.id;
id	count(t2.id)
75	1
107	1
select t1.id, count(t2.id) from t1,t2 where t2.id = t1.id group by t2.id;
id	count(t2.id)
75	1
107	1
select t1.id,t2.id from t2 left join t1 on t1.id>=74 and t1.id<=0 where t2.id=75 and t1.id is null;
id	id
NULL	75
explain select t1.id,t2.id from t2 left join t1 on t1.id>=74 and t1.id<=0 where t2.id=75 and t1.id is null;
id	select_type	table	type	possible_keys	key	key_len	ref	rows	Extra
1	SIMPLE	t1	const	PRIMARY	NULL	NULL	NULL	1	Impossible ON condition
1	SIMPLE	t2	ALL	NULL	NULL	NULL	NULL	3	Using where
explain select t1.id, t2.id from t1, t2 where t2.id = t1.id and t1.id <0 and t1.id > 0;
id	select_type	table	type	possible_keys	key	key_len	ref	rows	Extra
1	SIMPLE	NULL	NULL	NULL	NULL	NULL	NULL	NULL	Impossible WHERE noticed after reading const tables
drop table t1,t2;
CREATE TABLE t1 (
id int(11) NOT NULL auto_increment,
token varchar(100) DEFAULT '' NOT NULL,
count int(11) DEFAULT '0' NOT NULL,
qty int(11),
phone char(1) DEFAULT '' NOT NULL,
timestamp datetime DEFAULT '0000-00-00 00:00:00' NOT NULL,
PRIMARY KEY (id),
KEY token (token(15)),
KEY timestamp (timestamp),
UNIQUE token_2 (token(75),count,phone)
);
INSERT INTO t1 VALUES (21,'e45703b64de71482360de8fec94c3ade',3,7800,'n','1999-12-23 17:22:21');
INSERT INTO t1 VALUES (22,'e45703b64de71482360de8fec94c3ade',4,5000,'y','1999-12-23 17:22:21');
INSERT INTO t1 VALUES (18,'346d1cb63c89285b2351f0ca4de40eda',3,13200,'b','1999-12-23 11:58:04');
INSERT INTO t1 VALUES (17,'ca6ddeb689e1b48a04146b1b5b6f936a',4,15000,'b','1999-12-23 11:36:53');
INSERT INTO t1 VALUES (16,'ca6ddeb689e1b48a04146b1b5b6f936a',3,13200,'b','1999-12-23 11:36:53');
INSERT INTO t1 VALUES (26,'a71250b7ed780f6ef3185bfffe027983',5,1500,'b','1999-12-27 09:44:24');
INSERT INTO t1 VALUES (24,'4d75906f3c37ecff478a1eb56637aa09',3,5400,'y','1999-12-23 17:29:12');
INSERT INTO t1 VALUES (25,'4d75906f3c37ecff478a1eb56637aa09',4,6500,'y','1999-12-23 17:29:12');
INSERT INTO t1 VALUES (27,'a71250b7ed780f6ef3185bfffe027983',3,6200,'b','1999-12-27 09:44:24');
INSERT INTO t1 VALUES (28,'a71250b7ed780f6ef3185bfffe027983',3,5400,'y','1999-12-27 09:44:36');
INSERT INTO t1 VALUES (29,'a71250b7ed780f6ef3185bfffe027983',4,17700,'b','1999-12-27 09:45:05');
CREATE TABLE t2 (
id int(11) NOT NULL auto_increment,
category int(11) DEFAULT '0' NOT NULL,
county int(11) DEFAULT '0' NOT NULL,
state int(11) DEFAULT '0' NOT NULL,
phones int(11) DEFAULT '0' NOT NULL,
nophones int(11) DEFAULT '0' NOT NULL,
PRIMARY KEY (id),
KEY category (category,county,state)
);
INSERT INTO t2 VALUES (3,2,11,12,5400,7800);
INSERT INTO t2 VALUES (4,2,25,12,6500,11200);
INSERT INTO t2 VALUES (5,1,37,6,10000,12000);
select a.id, b.category as catid, b.state as stateid, b.county as countyid from t1 a, t2 b ignore index (primary) where (a.token ='a71250b7ed780f6ef3185bfffe027983') and (a.count = b.id);
id	catid	stateid	countyid
27	2	12	11
28	2	12	11
29	2	12	25
26	1	6	37
select a.id, b.category as catid, b.state as stateid, b.county as
countyid from t1 a, t2 b where (a.token =
'a71250b7ed780f6ef3185bfffe027983') and (a.count = b.id) order by a.id;
id	catid	stateid	countyid
26	1	6	37
27	2	12	11
28	2	12	11
29	2	12	25
drop table t1, t2;
create table t1 (a int primary key);
insert into t1 values(1),(2);
select t1.a from t1 as t1 left join t1 as t2 using (a) left join t1 as t3 using (a) left join t1 as t4 using (a) left join t1 as t5 using (a) left join t1 as t6 using (a) left join t1 as t7 using (a) left join t1 as t8 using (a) left join t1 as t9 using (a) left join t1 as t10 using (a) left join t1 as t11 using (a) left join t1 as t12 using (a) left join t1 as t13 using (a) left join t1 as t14 using (a) left join t1 as t15 using (a) left join t1 as t16 using (a) left join t1 as t17 using (a) left join t1 as t18 using (a) left join t1 as t19 using (a) left join t1 as t20 using (a) left join t1 as t21 using (a) left join t1 as t22 using (a) left join t1 as t23 using (a) left join t1 as t24 using (a) left join t1 as t25 using (a) left join t1 as t26 using (a) left join t1 as t27 using (a) left join t1 as t28 using (a) left join t1 as t29 using (a) left join t1 as t30 using (a) left join t1 as t31 using (a);
a
1
2
select t1.a from t1 as t1 left join t1 as t2 using (a) left join t1 as t3 using (a) left join t1 as t4 using (a) left join t1 as t5 using (a) left join t1 as t6 using (a) left join t1 as t7 using (a) left join t1 as t8 using (a) left join t1 as t9 using (a) left join t1 as t10 using (a) left join t1 as t11 using (a) left join t1 as t12 using (a) left join t1 as t13 using (a) left join t1 as t14 using (a) left join t1 as t15 using (a) left join t1 as t16 using (a) left join t1 as t17 using (a) left join t1 as t18 using (a) left join t1 as t19 using (a) left join t1 as t20 using (a) left join t1 as t21 using (a) left join t1 as t22 using (a) left join t1 as t23 using (a) left join t1 as t24 using (a) left join t1 as t25 using (a) left join t1 as t26 using (a) left join t1 as t27 using (a) left join t1 as t28 using (a) left join t1 as t29 using (a) left join t1 as t30 using (a) left join t1 as t31 using (a) left join t1 as t32 using (a) left join t1 as t33 using (a) left join t1 as t34 using (a) left join t1 as t35 using (a) left join t1 as t36 using (a) left join t1 as t37 using (a) left join t1 as t38 using (a) left join t1 as t39 using (a) left join t1 as t40 using (a) left join t1 as t41 using (a) left join t1 as t42 using (a) left join t1 as t43 using (a) left join t1 as t44 using (a) left join t1 as t45 using (a) left join t1 as t46 using (a) left join t1 as t47 using (a) left join t1 as t48 using (a) left join t1 as t49 using (a) left join t1 as t50 using (a) left join t1 as t51 using (a) left join t1 as t52 using (a) left join t1 as t53 using (a) left join t1 as t54 using (a) left join t1 as t55 using (a) left join t1 as t56 using (a) left join t1 as t57 using (a) left join t1 as t58 using (a) left join t1 as t59 using (a) left join t1 as t60 using (a) left join t1 as t61 using (a) left join t1 as t62 using (a) left join t1 as t63 using (a) left join t1 as t64 using (a) left join t1 as t65 using (a);
ERROR HY000: Too many tables; MySQL can only use XX tables in a join
select a from t1 as t1 left join t1 as t2 using (a) left join t1 as t3 using (a) left join t1 as t4 using (a) left join t1 as t5 using (a) left join t1 as t6 using (a) left join t1 as t7 using (a) left join t1 as t8 using (a) left join t1 as t9 using (a) left join t1 as t10 using (a) left join t1 as t11 using (a) left join t1 as t12 using (a) left join t1 as t13 using (a) left join t1 as t14 using (a) left join t1 as t15 using (a) left join t1 as t16 using (a) left join t1 as t17 using (a) left join t1 as t18 using (a) left join t1 as t19 using (a) left join t1 as t20 using (a) left join t1 as t21 using (a) left join t1 as t22 using (a) left join t1 as t23 using (a) left join t1 as t24 using (a) left join t1 as t25 using (a) left join t1 as t26 using (a) left join t1 as t27 using (a) left join t1 as t28 using (a) left join t1 as t29 using (a) left join t1 as t30 using (a) left join t1 as t31 using (a);
a
1
2
select a from t1 as t1 left join t1 as t2 using (a) left join t1 as t3 using (a) left join t1 as t4 using (a) left join t1 as t5 using (a) left join t1 as t6 using (a) left join t1 as t7 using (a) left join t1 as t8 using (a) left join t1 as t9 using (a) left join t1 as t10 using (a) left join t1 as t11 using (a) left join t1 as t12 using (a) left join t1 as t13 using (a) left join t1 as t14 using (a) left join t1 as t15 using (a) left join t1 as t16 using (a) left join t1 as t17 using (a) left join t1 as t18 using (a) left join t1 as t19 using (a) left join t1 as t20 using (a) left join t1 as t21 using (a) left join t1 as t22 using (a) left join t1 as t23 using (a) left join t1 as t24 using (a) left join t1 as t25 using (a) left join t1 as t26 using (a) left join t1 as t27 using (a) left join t1 as t28 using (a) left join t1 as t29 using (a) left join t1 as t30 using (a) left join t1 as t31 using (a) left join t1 as t32 using (a) left join t1 as t33 using (a) left join t1 as t34 using (a) left join t1 as t35 using (a) left join t1 as t36 using (a) left join t1 as t37 using (a) left join t1 as t38 using (a) left join t1 as t39 using (a) left join t1 as t40 using (a) left join t1 as t41 using (a) left join t1 as t42 using (a) left join t1 as t43 using (a) left join t1 as t44 using (a) left join t1 as t45 using (a) left join t1 as t46 using (a) left join t1 as t47 using (a) left join t1 as t48 using (a) left join t1 as t49 using (a) left join t1 as t50 using (a) left join t1 as t51 using (a) left join t1 as t52 using (a) left join t1 as t53 using (a) left join t1 as t54 using (a) left join t1 as t55 using (a) left join t1 as t56 using (a) left join t1 as t57 using (a) left join t1 as t58 using (a) left join t1 as t59 using (a) left join t1 as t60 using (a) left join t1 as t61 using (a) left join t1 as t62 using (a) left join t1 as t63 using (a) left join t1 as t64 using (a) left join t1 as t65 using (a);
ERROR HY000: Too many tables; MySQL can only use XX tables in a join
drop table t1;
CREATE TABLE t1 (
a int(11) NOT NULL,
b int(11) NOT NULL,
PRIMARY KEY  (a,b)
) ENGINE=MyISAM;
INSERT INTO t1 VALUES (1,1),(1,2),(1,3),(1,4),(1,5),(1,6),(1,7),(2,3);
CREATE TABLE t2 (
a int(11) default NULL
) ENGINE=MyISAM;
INSERT INTO t2 VALUES (2),(3);
SELECT t1.a,t2.a,b FROM t1,t2 WHERE t1.a=t2.a AND (t1.a=1 OR t1.a=2) AND b>=1 AND b<=3;
a	a	b
2	2	3
DROP TABLE t1, t2;
CREATE TABLE t1 (d DATE NOT NULL);
CREATE TABLE t2 (d DATE NOT NULL);
INSERT INTO t1 (d) VALUES ('2001-08-01'),('0000-00-00');
SELECT * FROM t1 LEFT JOIN t2 USING (d) WHERE t2.d IS NULL;
d
2001-08-01
0000-00-00
SELECT * FROM t1 LEFT JOIN t2 USING (d) WHERE d IS NULL;
d
0000-00-00
SELECT * from t1 WHERE t1.d IS NULL;
d
0000-00-00
SELECT * FROM t1 WHERE 1/0 IS NULL;
d
2001-08-01
0000-00-00
DROP TABLE t1,t2;
CREATE TABLE t1 (
Document_ID varchar(50) NOT NULL default '',
Contractor_ID varchar(6) NOT NULL default '',
Language_ID char(3) NOT NULL default '',
Expiration_Date datetime default NULL,
Publishing_Date datetime default NULL,
Title text,
Column_ID varchar(50) NOT NULL default '',
PRIMARY KEY  (Language_ID,Document_ID,Contractor_ID)
);
INSERT INTO t1 VALUES ('xep80','1','ger','2001-12-31 20:00:00','2001-11-12 10:58:00','Kartenbestellung - jetzt auch online','anle'),('','999998','',NULL,NULL,NULL,'');
CREATE TABLE t2 (
Contractor_ID char(6) NOT NULL default '',
Language_ID char(3) NOT NULL default '',
Document_ID char(50) NOT NULL default '',
CanRead char(1) default NULL,
Customer_ID int(11) NOT NULL default '0',
PRIMARY KEY  (Contractor_ID,Language_ID,Document_ID,Customer_ID)
);
INSERT INTO t2 VALUES ('5','ger','xep80','1',999999),('1','ger','xep80','1',999999);
CREATE TABLE t3 (
Language_ID char(3) NOT NULL default '',
Column_ID char(50) NOT NULL default '',
Contractor_ID char(6) NOT NULL default '',
CanRead char(1) default NULL,
Active char(1) default NULL,
PRIMARY KEY  (Language_ID,Column_ID,Contractor_ID)
);
INSERT INTO t3 VALUES ('ger','home','1','1','1'),('ger','Test','1','0','0'),('ger','derclu','1','0','0'),('ger','clubne','1','0','0'),('ger','philos','1','0','0'),('ger','clubko','1','0','0'),('ger','clubim','1','1','1'),('ger','progra','1','0','0'),('ger','progvo','1','0','0'),('ger','progsp','1','0','0'),('ger','progau','1','0','0'),('ger','progku','1','0','0'),('ger','progss','1','0','0'),('ger','nachl','1','0','0'),('ger','mitgli','1','0','0'),('ger','mitsu','1','0','0'),('ger','mitbus','1','0','0'),('ger','ergmar','1','1','1'),('ger','home','4','1','1'),('ger','derclu','4','1','1'),('ger','clubne','4','0','0'),('ger','philos','4','1','1'),('ger','clubko','4','1','1'),('ger','clubim','4','1','1'),('ger','progra','4','1','1'),('ger','progvo','4','1','1'),('ger','progsp','4','1','1'),('ger','progau','4','0','0'),('ger','progku','4','1','1'),('ger','progss','4','1','1'),('ger','nachl','4','1','1'),('ger','mitgli','4','0','0'),('ger','mitsu','4','0','0'),('ger','mitbus','4','0','0'),('ger','ergmar','4','1','1'),('ger','progra2','1','0','0'),('ger','archiv','4','1','1'),('ger','anmeld','4','1','1'),('ger','thema','4','1','1'),('ger','edito','4','1','1'),('ger','madis','4','1','1'),('ger','enma','4','1','1'),('ger','madis','1','1','1'),('ger','enma','1','1','1'),('ger','vorsch','4','0','0'),('ger','veranst','4','0','0'),('ger','anle','4','1','1'),('ger','redak','4','1','1'),('ger','nele','4','1','1'),('ger','aukt','4','1','1'),('ger','callcenter','4','1','1'),('ger','anle','1','0','0');
delete from t1 where Contractor_ID='999998';
insert into t1 (Contractor_ID) Values ('999998');
SELECT DISTINCT COUNT(t1.Title) FROM t1,
t2, t3 WHERE 
t1.Document_ID='xep80' AND t1.Contractor_ID='1' AND 
t1.Language_ID='ger' AND '2001-12-21 23:14:24' >= 
Publishing_Date AND '2001-12-21 23:14:24' <= Expiration_Date AND 
t1.Document_ID = t2.Document_ID AND 
t1.Language_ID = t2.Language_ID AND 
t1.Contractor_ID = t2.Contractor_ID AND ( 
t2.Customer_ID = '4'  OR 
t2.Customer_ID = '999999'  OR 
t2.Customer_ID = '1' )AND t2.CanRead 
= '1'  AND t1.Column_ID=t3.Column_ID AND 
t1.Language_ID=t3.Language_ID AND ( 
t3.Contractor_ID = '4'  OR 
t3.Contractor_ID = '999999'  OR 
t3.Contractor_ID = '1') AND 
t3.CanRead='1' AND t3.Active='1';
COUNT(t1.Title)
1
SELECT DISTINCT COUNT(t1.Title) FROM t1,
t2, t3 WHERE 
t1.Document_ID='xep80' AND t1.Contractor_ID='1' AND 
t1.Language_ID='ger' AND '2001-12-21 23:14:24' >= 
Publishing_Date AND '2001-12-21 23:14:24' <= Expiration_Date AND 
t1.Document_ID = t2.Document_ID AND 
t1.Language_ID = t2.Language_ID AND 
t1.Contractor_ID = t2.Contractor_ID AND ( 
t2.Customer_ID = '4'  OR 
t2.Customer_ID = '999999'  OR 
t2.Customer_ID = '1' )AND t2.CanRead 
= '1'  AND t1.Column_ID=t3.Column_ID AND 
t1.Language_ID=t3.Language_ID AND ( 
t3.Contractor_ID = '4'  OR 
t3.Contractor_ID = '999999'  OR 
t3.Contractor_ID = '1') AND 
t3.CanRead='1' AND t3.Active='1';
COUNT(t1.Title)
1
drop table t1,t2,t3;
CREATE TABLE t1 (
t1_id int(11) default NULL,
t2_id int(11) default NULL,
type enum('Cost','Percent') default NULL,
cost_unit enum('Cost','Unit') default NULL,
min_value double default NULL,
max_value double default NULL,
t3_id int(11) default NULL,
item_id int(11) default NULL
) ENGINE=MyISAM;
INSERT INTO t1 VALUES (12,5,'Percent','Cost',-1,0,-1,-1),(14,4,'Percent','Cost',-1,0,-1,-1),(18,5,'Percent','Cost',-1,0,-1,-1),(19,4,'Percent','Cost',-1,0,-1,-1),(20,5,'Percent','Cost',100,-1,22,291),(21,5,'Percent','Cost',100,-1,18,291),(22,1,'Percent','Cost',100,-1,6,291),(23,1,'Percent','Cost',100,-1,21,291),(24,1,'Percent','Cost',100,-1,9,291),(25,1,'Percent','Cost',100,-1,4,291),(26,1,'Percent','Cost',100,-1,20,291),(27,4,'Percent','Cost',100,-1,7,202),(28,1,'Percent','Cost',50,-1,-1,137),(29,2,'Percent','Cost',100,-1,4,354),(30,2,'Percent','Cost',100,-1,9,137),(93,2,'Cost','Cost',-1,10000000,-1,-1);
CREATE TABLE t2 (
id int(10) unsigned NOT NULL auto_increment,
name varchar(255) default NULL,
PRIMARY KEY  (id)
) ENGINE=MyISAM;
INSERT INTO t2 VALUES (1,'s1'),(2,'s2'),(3,'s3'),(4,'s4'),(5,'s5');
select t1.*, t2.*  from t1, t2 where t2.id=t1.t2_id limit 2;
t1_id	t2_id	type	cost_unit	min_value	max_value	t3_id	item_id	id	name
22	1	Percent	Cost	100	-1	6	291	1	s1
23	1	Percent	Cost	100	-1	21	291	1	s1
drop table t1,t2;
CREATE TABLE t1 (
siteid varchar(25) NOT NULL default '',
emp_id varchar(30) NOT NULL default '',
rate_code varchar(10) default NULL,
UNIQUE KEY site_emp (siteid,emp_id),
KEY siteid (siteid)
) ENGINE=MyISAM;
INSERT INTO t1 VALUES ('rivercats','psmith','cust'), ('rivercats','KWalker','cust');
CREATE TABLE t2 (
siteid varchar(25) NOT NULL default '',
rate_code varchar(10) NOT NULL default '',
base_rate float NOT NULL default '0',
PRIMARY KEY  (siteid,rate_code),
FULLTEXT KEY rate_code (rate_code)
) ENGINE=MyISAM;
INSERT INTO t2 VALUES ('rivercats','cust',20);
SELECT emp.rate_code, lr.base_rate FROM t1 AS emp LEFT JOIN t2 AS lr USING (siteid, rate_code) WHERE emp.emp_id = 'psmith' AND lr.siteid = 'rivercats';
rate_code	base_rate
cust	20
SELECT emp.rate_code, lr.base_rate FROM t1 AS emp LEFT JOIN t2 AS lr USING (siteid, rate_code) WHERE lr.siteid = 'rivercats' AND emp.emp_id = 'psmith';
rate_code	base_rate
cust	20
SELECT rate_code, lr.base_rate FROM t1 AS emp LEFT JOIN t2 AS lr USING (siteid, rate_code) WHERE emp.emp_id = 'psmith' AND siteid = 'rivercats';
rate_code	base_rate
cust	20
SELECT rate_code, lr.base_rate FROM t1 AS emp LEFT JOIN t2 AS lr USING (siteid, rate_code) WHERE siteid = 'rivercats' AND emp.emp_id = 'psmith';
rate_code	base_rate
cust	20
drop table t1,t2;
CREATE TABLE t1 (ID INTEGER NOT NULL PRIMARY KEY, Value1 VARCHAR(255));
CREATE TABLE t2 (ID INTEGER NOT NULL PRIMARY KEY, Value2 VARCHAR(255));
INSERT INTO t1 VALUES (1, 'A');
INSERT INTO t2 VALUES (1, 'B');
SELECT * FROM t1 NATURAL JOIN t2 WHERE 1 AND (Value1 = 'A' AND Value2 <> 'B');
ID	Value1	Value2
SELECT * FROM t1 NATURAL JOIN t2 WHERE 1 AND Value1 = 'A' AND Value2 <> 'B';
ID	Value1	Value2
SELECT * FROM t1 NATURAL JOIN t2 WHERE (Value1 = 'A' AND Value2 <> 'B') AND 1;
ID	Value1	Value2
drop table t1,t2;
CREATE TABLE t1 (a int);
CREATE TABLE t2 (b int);
CREATE TABLE t3 (c int);
SELECT * FROM t1 NATURAL JOIN t2 NATURAL JOIN t3;
a	b	c
DROP TABLE t1, t2, t3;
create table t1 (i int);
create table t2 (i int);
create table t3 (i int);
insert into t1 values(1),(2);
insert into t2 values(2),(3);
insert into t3 values (2),(4);
select * from t1 natural left join t2;
i
1
2
select * from t1 left join t2 on (t1.i=t2.i);
i	i
1	NULL
2	2
select * from t1 natural left join t2 natural left join t3;
i
1
2
select * from t1 left join t2 on (t1.i=t2.i) left join t3 on (t2.i=t3.i);
i	i	i
1	NULL	NULL
2	2	2
select * from t3 natural right join t2;
i
2
3
select * from t3 right join t2 on (t3.i=t2.i);
i	i
2	2
NULL	3
select * from t3 natural right join t2 natural right join t1;
i
1
2
select * from t3 right join t2 on (t3.i=t2.i) right join t1 on (t2.i=t1.i);
i	i	i
NULL	NULL	1
2	2	2
select * from t1,t2 natural left join t3 order by t1.i,t2.i,t3.i;
i	i
1	2
1	3
2	2
2	3
select * from t1,t2 left join t3 on (t2.i=t3.i) order by t1.i,t2.i,t3.i;
i	i	i
1	2	2
1	3	NULL
2	2	2
2	3	NULL
select t1.i,t2.i,t3.i from t2 natural left join t3,t1 order by t1.i,t2.i,t3.i;
i	i	i
1	2	2
1	3	NULL
2	2	2
2	3	NULL
select t1.i,t2.i,t3.i from t2 left join t3 on (t2.i=t3.i),t1 order by t1.i,t2.i,t3.i;
i	i	i
1	2	2
1	3	NULL
2	2	2
2	3	NULL
select * from t1,t2 natural right join t3 order by t1.i,t2.i,t3.i;
i	i
1	4
1	2
2	4
2	2
select * from t1,t2 right join t3 on (t2.i=t3.i) order by t1.i,t2.i,t3.i;
i	i	i
1	NULL	4
1	2	2
2	NULL	4
2	2	2
select t1.i,t2.i,t3.i from t2 natural right join t3,t1 order by t1.i,t2.i,t3.i;
i	i	i
1	NULL	4
1	2	2
2	NULL	4
2	2	2
select t1.i,t2.i,t3.i from t2 right join t3 on (t2.i=t3.i),t1 order by t1.i,t2.i,t3.i;
i	i	i
1	NULL	4
1	2	2
2	NULL	4
2	2	2
drop table t1,t2,t3;
<<<<<<< HEAD
create table t1 (c int, b int);
create table t2 (a int, b int);
create table t3 (b int, c int);
create table t4 (y int, c int);
create table t5 (y int, z int);
create table t6 (a int, c int);
insert into t1 values (10,1);
insert into t1 values (3 ,1);
insert into t1 values (3 ,2);
insert into t2 values (2, 1);
insert into t3 values (1, 3);
insert into t3 values (1,10);
insert into t4 values (11,3);
insert into t4 values (2, 3);
insert into t5 values (11,4);
insert into t6 values (2, 3);
create algorithm=merge view v1a as
select * from t1 natural join t2;
create algorithm=merge view v1b(a,b,c) as
select * from t1 natural join t2;
create algorithm=merge view v1c as
select b as a, c as b, a as c from t1 natural join t2;
create algorithm=merge view v1d(b, a, c) as
select a as c, c as b, b as a from t1 natural join t2;
create algorithm=merge view v2a as
select t1.c, t1.b, t2.a from t1 join (t2 join t4 on b + 1 = y) on t1.c = t4.c;
create algorithm=merge view v2b as
select t1.c as b, t1.b as a, t2.a as c
from t1 join (t2 join t4 on b + 1 = y) on t1.c = t4.c;
create algorithm=merge view v3a as
select * from t1 natural join t2 natural join t3;
create algorithm=merge view v3b as
select * from t1 natural join (t2 natural join t3);
create algorithm=merge view v4 as
select * from v2a natural join v3a;
select * from (t1 natural join t2) natural join (t3 natural join t4);
b	c	a	y
1	3	2	11
1	3	2	2
select * from (t1 natural join t2) natural left join (t3 natural join t4);
b	c	a	y
1	10	2	NULL
1	3	2	11
1	3	2	2
select * from (t3 natural join t4) natural right join (t1 natural join t2);
b	c	a	y
1	10	2	NULL
1	3	2	11
1	3	2	2
select * from (t1 natural left join t2) natural left join (t3 natural left join t4);
b	c	a	y
1	10	2	NULL
1	3	2	11
1	3	2	2
2	3	NULL	NULL
select * from (t4 natural right join t3) natural right join (t2 natural right join t1);
b	c	a	y
1	10	2	NULL
1	3	2	11
1	3	2	2
2	3	NULL	NULL
select * from t1 natural join t2 natural join t3 natural join t4;
c	b	a	y
3	1	2	11
3	1	2	2
select * from ((t1 natural join t2) natural join t3) natural join t4;
c	b	a	y
3	1	2	11
3	1	2	2
select * from t1 natural join (t2 natural join (t3 natural join t4));
c	b	a	y
3	1	2	11
3	1	2	2
select * from t5 natural right join (t4 natural right join ((t2 natural right join t1) natural right join t3));
y	c	b	a	z
11	3	1	2	4
2	3	1	2	NULL
NULL	10	1	2	NULL
select * from (t1 natural join t2), (t3 natural join t4);
b	c	a	c	b	y
1	10	2	3	1	11
1	10	2	3	1	2
1	3	2	3	1	11
1	3	2	3	1	2
select * from t5 natural join ((t1 natural join t2), (t3 natural join t4));
y	z	b	c	a	c	b
11	4	1	10	2	3	1
11	4	1	3	2	3	1
select * from  ((t1 natural join t2),  (t3 natural join t4)) natural join t5;
y	b	c	a	c	b	z
11	1	10	2	3	1	4
11	1	3	2	3	1	4
select * from t5 natural join ((t1 natural join t2) cross join (t3 natural join t4));
y	z	b	c	a	c	b
11	4	1	10	2	3	1
11	4	1	3	2	3	1
select * from  ((t1 natural join t2) cross join (t3 natural join t4)) natural join t5;
y	b	c	a	c	b	z
11	1	10	2	3	1	4
11	1	3	2	3	1	4
select * from (t1 join t2 using (b)) join (t3 join t4 using (c)) using (c);
c	b	a	b	y
3	1	2	1	11
3	1	2	1	2
select * from (t1 join t2 using (b)) natural join (t3 join t4 using (c));
b	c	a	y
1	3	2	11
1	3	2	2
select a,b,c from (t1 natural join t2) natural join (t3 natural join t4)
where b + 1 = y or b + 10 = y group by b,c,a having min(b) < max(y) order by a;
a	b	c
2	1	3
select * from (t1 natural join t2) natural left join (t3 natural join t4)
where b + 1 = y or b + 10 = y group by b,c,a,y having min(b) < max(y) order by a, y;
b	c	a	y
1	3	2	2
1	3	2	11
select * from (t3 natural join t4) natural right join (t1 natural join t2)
where b + 1 = y or b + 10 = y group by b,c,a,y having min(b) < max(y) order by a, y;
b	c	a	y
1	3	2	2
1	3	2	11
select * from t1 natural join t2 where t1.c > t2.a;
b	c	a
1	10	2
1	3	2
select * from t1 natural join t2 where t1.b > t2.b;
b	c	a
select * from t1 natural left join (t4 natural join t5) where t5.z is not NULL;
c	b	y	z
3	1	11	4
3	2	11	4
select * from t1 join (t2 join t4 on b + 1 = y) on t1.c = t4.c;
c	b	a	b	y	c
3	1	2	1	2	3
3	2	2	1	2	3
select * from (t2 join t4 on b + 1 = y) join t1 on t1.c = t4.c;
a	b	y	c	c	b
2	1	2	3	3	1
2	1	2	3	3	2
select * from t1 natural join (t2 join t4 on b + 1 = y);
c	b	a	y
3	1	2	2
select * from (t1 cross join t2) join (t3 cross join t4) on (a < y and t2.b < t3.c);
c	b	a	b	b	c	y	c
10	1	2	1	1	3	11	3
10	1	2	1	1	10	11	3
3	1	2	1	1	3	11	3
3	1	2	1	1	10	11	3
3	2	2	1	1	3	11	3
3	2	2	1	1	10	11	3
select * from (t1, t2) join (t3, t4) on (a < y and t2.b < t3.c);
c	b	a	b	b	c	y	c
10	1	2	1	1	3	11	3
10	1	2	1	1	10	11	3
3	1	2	1	1	3	11	3
3	1	2	1	1	10	11	3
3	2	2	1	1	3	11	3
3	2	2	1	1	10	11	3
select * from (t1 natural join t2) join (t3 natural join t4) on a = y;
b	c	a	c	b	y
1	10	2	3	1	2
1	3	2	3	1	2
select * from ((t3 join (t1 join t2 on c > a) on t3.b < t2.a) join t4 on y > t1.c) join t5 on z = t1.b + 3;
b	c	c	b	a	b	y	c	y	z
1	3	10	1	2	1	11	3	11	4
1	10	10	1	2	1	11	3	11	4
1	3	3	1	2	1	11	3	11	4
1	10	3	1	2	1	11	3	11	4
select * from t1 natural join t2 where t1.b > 0;
b	c	a
1	10	2
1	3	2
select * from t1 natural join (t4 natural join t5) where t4.y > 7;
c	b	y	z
3	1	11	4
3	2	11	4
select * from (t4 natural join t5) natural join t1 where t4.y > 7;
c	y	z	b
3	11	4	1
3	11	4	2
select * from t1 natural left join (t4 natural join t5) where t4.y > 7;
c	b	y	z
3	1	11	4
3	2	11	4
select * from (t4 natural join t5) natural right join t1 where t4.y > 7;
c	b	y	z
3	1	11	4
3	2	11	4
select * from (t1 natural join t2) join (t3 natural join t4) on t1.b = t3.b;
b	c	a	c	b	y
1	10	2	3	1	11
1	10	2	3	1	2
1	3	2	3	1	11
1	3	2	3	1	2
select t1.*, t2.* from t1 natural join t2;
c	b	a	b
10	1	2	1
3	1	2	1
select t1.*, t2.*, t3.*, t4.* from (t1 natural join t2) natural join (t3 natural join t4);
c	b	a	b	b	c	y	c
3	1	2	1	1	3	11	3
3	1	2	1	1	3	2	3
select * from (select * from t1 natural join t2) as t12
natural join
(select * from t3 natural join t4) as t34;
b	c	a	y
1	3	2	11
1	3	2	2
select * from (select * from t1 natural join t2) as t12
natural left join
(select * from t3 natural join t4) as t34;
b	c	a	y
1	10	2	NULL
1	3	2	11
1	3	2	2
select * from (select * from t3 natural join t4) as t34
natural right join
(select * from t1 natural join t2) as t12;
b	c	a	y
1	10	2	NULL
1	3	2	11
1	3	2	2
select * from v1a;
b	c	a
1	10	2
1	3	2
select * from v1b;
a	b	c
1	10	2
1	3	2
select * from v1c;
a	b	c
1	10	2
1	3	2
select * from v1d;
b	a	c
2	10	1
2	3	1
select * from v2a;
c	b	a
3	1	2
3	2	2
select * from v2b;
b	a	c
3	1	2
3	2	2
select * from v3a;
b	c	a
1	10	2
1	3	2
select * from v3b;
c	b	a
10	1	2
3	1	2
select * from v4;
c	b	a
3	1	2
select * from v1a natural join v2a;
b	c	a
1	3	2
select v2a.* from v1a natural join v2a;
c	b	a
3	1	2
select * from v1b join v2a on v1b.b = v2a.c;
a	b	c	c	b	a
1	3	2	3	1	2
1	3	2	3	2	2
select * from v1c join v2a on v1c.b = v2a.c;
a	b	c	c	b	a
1	3	2	3	1	2
1	3	2	3	2	2
select * from v1d join v2a on v1d.a = v2a.c;
b	a	c	c	b	a
2	3	1	3	1	2
2	3	1	3	2	2
select * from v1a join (t3 natural join t4) on a = y;
b	c	a	c	b	y
1	10	2	3	1	2
1	3	2	3	1	2
select * from t1 natural join (t3 cross join t4);
ERROR 23000: Column 'c' in from clause is ambiguous
select * from (t3 cross join t4) natural join t1;
ERROR 23000: Column 'c' in from clause is ambiguous
select * from t1 join (t2, t3) using (b);
ERROR 23000: Column 'b' in from clause is ambiguous
select * from ((t1 natural join t2), (t3 natural join t4)) natural join t6;
ERROR 23000: Column 'c' in from clause is ambiguous
select * from ((t1 natural join t2), (t3 natural join t4)) natural join t6;
ERROR 23000: Column 'c' in from clause is ambiguous
select * from t6 natural join ((t1 natural join t2),  (t3 natural join t4));
ERROR 23000: Column 'c' in from clause is ambiguous
select * from (t1 join t2 on t1.b=t2.b) natural join (t3 natural join t4);
ERROR 23000: Column 'b' in from clause is ambiguous
select * from  (t3 natural join t4) natural join (t1 join t2 on t1.b=t2.b);
ERROR 23000: Column 'b' in from clause is ambiguous
select * from (t3 join (t4 natural join t5) on (b < z))
natural join
(t1 natural join t2);
ERROR 23000: Column 'c' in from clause is ambiguous
select * from (t1 natural join t2) natural join (t3 join (t4 natural join t5) on (b < z));
ERROR 23000: Column 'c' in from clause is ambiguous
select t1.b from v1a;
ERROR 42S22: Unknown column 't1.b' in 'field list'
select * from v1a join v1b on t1.b = t2.b;
ERROR 42S22: Unknown column 't1.b' in 'on clause'
select * from information_schema.statistics join information_schema.columns
using(table_name,column_name) where table_name='user';
TABLE_NAME	COLUMN_NAME	TABLE_CATALOG	TABLE_SCHEMA	NON_UNIQUE	INDEX_SCHEMA	INDEX_NAME	SEQ_IN_INDEX	COLLATION	CARDINALITY	SUB_PART	PACKED	NULLABLE	INDEX_TYPE	COMMENT	TABLE_CATALOG	TABLE_SCHEMA	ORDINAL_POSITION	COLUMN_DEFAULT	IS_NULLABLE	DATA_TYPE	CHARACTER_MAXIMUM_LENGTH	CHARACTER_OCTET_LENGTH	NUMERIC_PRECISION	NUMERIC_SCALE	CHARACTER_SET_NAME	COLLATION_NAME	COLUMN_TYPE	COLUMN_KEY	EXTRA	PRIVILEGES	COLUMN_COMMENT
user	Host	NULL	mysql	0	mysql	PRIMARY	1	A	NULL	NULL	NULL		BTREE		NULL	mysql	1		NO	char	60	180	NULL	NULL	utf8	utf8_bin	char(60)	PRI		#	
user	User	NULL	mysql	0	mysql	PRIMARY	2	A	3	NULL	NULL		BTREE		NULL	mysql	2		NO	char	16	48	NULL	NULL	utf8	utf8_bin	char(16)	PRI		#	
drop table t1;
drop table t2;
drop table t3;
drop table t4;
drop table t5;
drop table t6;
drop view v1a;
drop view v1b;
drop view v1c;
drop view v1d;
drop view v2a;
drop view v2b;
drop view v3a;
drop view v3b;
drop view v4;
create table t1 (a1 int, a2 int);
create table t2 (a1 int, b int);
create table t3 (c1 int, c2 int);
create table t4 (c2 int);
insert into t1 values (1,1);
insert into t2 values (1,1);
insert into t3 values (1,1);
insert into t4 values (1);
select * from t1 join t2 using (a1) join t3 on b=c1 join t4 using (c2);
c2	a1	a2	b	c1
1	1	1	1	1
select * from t3 join (t1 join t2 using (a1)) on b=c1 join t4 using (c2);
c2	c1	a1	a2	b
1	1	1	1	1
select a2 from t1 join t2 using (a1) join t3 on b=c1 join t4 using (c2);
a2
1
select a2 from t3 join (t1 join t2 using (a1)) on b=c1 join t4 using (c2);
a2
1
select a2 from ((t1 join t2 using (a1)) join t3 on b=c1) join t4 using (c2);
a2
1
select a2 from ((t1 natural join t2) join t3 on b=c1) natural join t4;
a2
1
drop table t1,t2,t3,t4;
create table t1 (c int, b int);
create table t2 (a int, b int);
create table t3 (b int, c int);
create table t4 (y int, c int);
create table t5 (y int, z int);
insert into t1 values (3,2);
insert into t2 values (1,2);
insert into t3 values (2,3);
insert into t4 values (1,3);
insert into t5 values (1,4);
prepare stmt1 from "select * from ((t3 natural join (t1 natural join t2))
natural join t4) natural join t5";
execute stmt1;
y	c	b	a	z
1	3	2	1	4
select * from ((t3 natural join (t1 natural join t2)) natural join t4)
natural join t5;
y	c	b	a	z
1	3	2	1	4
drop table t1, t2, t3, t4, t5;
CREATE TABLE t1 (ID INTEGER, Name VARCHAR(50));
CREATE TABLE t2 (Test_ID INTEGER);
CREATE VIEW v1 (Test_ID, Description) AS SELECT ID, Name FROM t1;
CREATE TABLE tv1 SELECT Description AS Name FROM v1 JOIN t2
USING (Test_ID);
DESCRIBE tv1;
Field	Type	Null	Key	Default	Extra
Name	varchar(50)	YES		NULL	
CREATE TABLE tv2 SELECT Description AS Name FROM v1 JOIN t2
ON v1.Test_ID = t2.Test_ID;
DESCRIBE tv2;
Field	Type	Null	Key	Default	Extra
Name	varchar(50)	YES		NULL	
DROP VIEW v1;
DROP TABLE t1,t2,tv1,tv2;
create table t1 (a int, b int);
insert into t1 values 
(NULL, 1),
(NULL, 2),
(NULL, 3),
(NULL, 4);
create table t2 (a int not null, primary key(a));
insert into t2 values (0),(1),(2),(3),(4),(5),(6),(7),(8),(9);
create table t3 (a int not null, primary key(a));
insert into t3 values (0),(1),(2),(3),(4),(5),(6),(7),(8),(9);
flush status;
select * from t1, t2, t3 where t3.a=t1.a and t2.a=t1.b;
a	b	a	a
explain select * from t1, t2, t3 where t3.a=t1.a and t2.a=t1.b;
id	select_type	table	type	possible_keys	key	key_len	ref	rows	Extra
1	SIMPLE	t1	ALL	NULL	NULL	NULL	NULL	4	
1	SIMPLE	t2	eq_ref	PRIMARY	PRIMARY	4	test.t1.b	1	Using index
1	SIMPLE	t3	eq_ref	PRIMARY	PRIMARY	4	test.t1.a	1	Using index
We expect rnd_next=5, and read_key must be 0 because of short-cutting:
show status like 'Handler_read%';
Variable_name	Value
Handler_read_first	0
Handler_read_key	0
Handler_read_next	0
Handler_read_prev	0
Handler_read_rnd	0
Handler_read_rnd_next	5
drop table t1, t2, t3;
End of 5.0 tests.
=======
CREATE TABLE t1 (a int, b int default 0, c int default 1);
INSERT INTO t1 (a) VALUES (1),(2),(3),(4),(5),(6),(7),(8);
INSERT INTO t1 (a) SELECT a + 8 FROM t1;
INSERT INTO t1 (a) SELECT a + 16 FROM t1;
CREATE TABLE t2 (a int, d int, e int default 0);
INSERT INTO t2 (a, d) VALUES (1,1),(2,2),(3,3),(4,4);
INSERT INTO t2 (a, d) SELECT a+4, a+4 FROM t2;
INSERT INTO t2 (a, d) SELECT a+8, a+8 FROM t2;
EXPLAIN
SELECT STRAIGHT_JOIN t2.e FROM t1,t2 WHERE t2.d=1 AND t1.b=t2.e
ORDER BY t1.b, t1.c;
id	select_type	table	type	possible_keys	key	key_len	ref	rows	Extra
1	SIMPLE	t1	ALL	NULL	NULL	NULL	NULL	32	Using temporary; Using filesort
1	SIMPLE	t2	ALL	NULL	NULL	NULL	NULL	16	Using where
SELECT STRAIGHT_JOIN t2.e FROM t1,t2 WHERE t2.d=1 AND t1.b=t2.e
ORDER BY t1.b, t1.c;
e
0
0
0
0
0
0
0
0
0
0
0
0
0
0
0
0
0
0
0
0
0
0
0
0
0
0
0
0
0
0
0
0
DROP TABLE t1,t2;
>>>>>>> d11e1f24
<|MERGE_RESOLUTION|>--- conflicted
+++ resolved
@@ -391,7 +391,56 @@
 2	NULL	4
 2	2	2
 drop table t1,t2,t3;
-<<<<<<< HEAD
+CREATE TABLE t1 (a int, b int default 0, c int default 1);
+INSERT INTO t1 (a) VALUES (1),(2),(3),(4),(5),(6),(7),(8);
+INSERT INTO t1 (a) SELECT a + 8 FROM t1;
+INSERT INTO t1 (a) SELECT a + 16 FROM t1;
+CREATE TABLE t2 (a int, d int, e int default 0);
+INSERT INTO t2 (a, d) VALUES (1,1),(2,2),(3,3),(4,4);
+INSERT INTO t2 (a, d) SELECT a+4, a+4 FROM t2;
+INSERT INTO t2 (a, d) SELECT a+8, a+8 FROM t2;
+EXPLAIN
+SELECT STRAIGHT_JOIN t2.e FROM t1,t2 WHERE t2.d=1 AND t1.b=t2.e
+ORDER BY t1.b, t1.c;
+id	select_type	table	type	possible_keys	key	key_len	ref	rows	Extra
+1	SIMPLE	t1	ALL	NULL	NULL	NULL	NULL	32	Using temporary; Using filesort
+1	SIMPLE	t2	ALL	NULL	NULL	NULL	NULL	16	Using where
+SELECT STRAIGHT_JOIN t2.e FROM t1,t2 WHERE t2.d=1 AND t1.b=t2.e
+ORDER BY t1.b, t1.c;
+e
+0
+0
+0
+0
+0
+0
+0
+0
+0
+0
+0
+0
+0
+0
+0
+0
+0
+0
+0
+0
+0
+0
+0
+0
+0
+0
+0
+0
+0
+0
+0
+0
+DROP TABLE t1,t2;
 create table t1 (c int, b int);
 create table t2 (a int, b int);
 create table t3 (b int, c int);
@@ -808,56 +857,4 @@
 Handler_read_rnd	0
 Handler_read_rnd_next	5
 drop table t1, t2, t3;
-End of 5.0 tests.
-=======
-CREATE TABLE t1 (a int, b int default 0, c int default 1);
-INSERT INTO t1 (a) VALUES (1),(2),(3),(4),(5),(6),(7),(8);
-INSERT INTO t1 (a) SELECT a + 8 FROM t1;
-INSERT INTO t1 (a) SELECT a + 16 FROM t1;
-CREATE TABLE t2 (a int, d int, e int default 0);
-INSERT INTO t2 (a, d) VALUES (1,1),(2,2),(3,3),(4,4);
-INSERT INTO t2 (a, d) SELECT a+4, a+4 FROM t2;
-INSERT INTO t2 (a, d) SELECT a+8, a+8 FROM t2;
-EXPLAIN
-SELECT STRAIGHT_JOIN t2.e FROM t1,t2 WHERE t2.d=1 AND t1.b=t2.e
-ORDER BY t1.b, t1.c;
-id	select_type	table	type	possible_keys	key	key_len	ref	rows	Extra
-1	SIMPLE	t1	ALL	NULL	NULL	NULL	NULL	32	Using temporary; Using filesort
-1	SIMPLE	t2	ALL	NULL	NULL	NULL	NULL	16	Using where
-SELECT STRAIGHT_JOIN t2.e FROM t1,t2 WHERE t2.d=1 AND t1.b=t2.e
-ORDER BY t1.b, t1.c;
-e
-0
-0
-0
-0
-0
-0
-0
-0
-0
-0
-0
-0
-0
-0
-0
-0
-0
-0
-0
-0
-0
-0
-0
-0
-0
-0
-0
-0
-0
-0
-0
-0
-DROP TABLE t1,t2;
->>>>>>> d11e1f24
+End of 5.0 tests.