--- conflicted
+++ resolved
@@ -385,8 +385,11 @@
 1
 1
 select @@session.key_buffer_size;
-<<<<<<< HEAD
 ERROR HY000: Variable 'key_buffer_size' is a GLOBAL variable
+set global myisam_max_sort_file_size=4294967296;
+show global variables like 'myisam_max_sort_file_size';
+Variable_name	Value
+myisam_max_sort_file_size	4294967296
 set ft_boolean_syntax = @@init_connect;
 ERROR HY000: Variable 'ft_boolean_syntax' is a GLOBAL variable and should be set with SET GLOBAL
 set global ft_boolean_syntax = @@init_connect;
@@ -431,11 +434,4 @@
 SELECT @@global.session.key_buffer_size;
 ERROR 42000: You have an error in your SQL syntax.  Check the manual that corresponds to your MySQL server version for the right syntax to use near 'key_buffer_size' at line 1
 SELECT @@global.local.key_buffer_size;
-ERROR 42000: You have an error in your SQL syntax.  Check the manual that corresponds to your MySQL server version for the right syntax to use near 'key_buffer_size' at line 1
-=======
-Variable 'key_buffer_size' is a GLOBAL variable
-set global myisam_max_sort_file_size=4294967296;
-show global variables like 'myisam_max_sort_file_size';
-Variable_name	Value
-myisam_max_sort_file_size	4294967296
->>>>>>> 0cc766f4
+ERROR 42000: You have an error in your SQL syntax.  Check the manual that corresponds to your MySQL server version for the right syntax to use near 'key_buffer_size' at line 1