set global innodb_support_xa=default;
set session innodb_support_xa=default;
SET SESSION STORAGE_ENGINE = InnoDB;
drop table if exists t1,t2,t3,t1m,t1i,t2m,t2i,t4;
drop procedure if exists p1;
create table t1 (
c_id int(11) not null default '0',
org_id int(11) default null,
unique key contacts$c_id (c_id),
key contacts$org_id (org_id)
);
insert into t1 values
(2,null),(120,null),(141,null),(218,7), (128,1),
(151,2),(234,2),(236,2),(243,2),(255,2),(259,2),(232,3),(235,3),(238,3),
(246,3),(253,3),(269,3),(285,3),(291,3),(293,3),(131,4),(230,4),(231,4);
create table t2 (
slai_id int(11) not null default '0',
owner_tbl int(11) default null,
owner_id int(11) default null,
sla_id int(11) default null,
inc_web int(11) default null,
inc_email int(11) default null,
inc_chat int(11) default null,
inc_csr int(11) default null,
inc_total int(11) default null,
time_billed int(11) default null,
activedate timestamp null default null,
expiredate timestamp null default null,
state int(11) default null,
sla_set int(11) default null,
unique key t2$slai_id (slai_id),
key t2$owner_id (owner_id),
key t2$sla_id (sla_id)
);
insert into t2(slai_id, owner_tbl, owner_id, sla_id) values
(1,3,1,1), (3,3,10,2), (4,3,3,6), (5,3,2,5), (6,3,8,3), (7,3,9,7),
(8,3,6,8), (9,3,4,9), (10,3,5,10), (11,3,11,11), (12,3,7,12);
flush tables;
select si.slai_id
from t1 c join t2 si on
((si.owner_tbl = 3 and si.owner_id = c.org_id) or
( si.owner_tbl = 2 and si.owner_id = c.c_id))
where
c.c_id = 218 and expiredate is null;
slai_id
12
select * from t1 where org_id is null;
c_id	org_id
2	NULL
120	NULL
141	NULL
select si.slai_id
from t1 c join t2 si on
((si.owner_tbl = 3 and si.owner_id = c.org_id) or
( si.owner_tbl = 2 and si.owner_id = c.c_id))
where
c.c_id = 218 and expiredate is null;
slai_id
12
drop table t1, t2;
CREATE TABLE t1 (a int, b int, KEY b (b));
CREATE TABLE t2 (a int, b int, PRIMARY KEY  (a,b));
CREATE TABLE t3 (a int, b int, c int, PRIMARY KEY  (a),
UNIQUE KEY b (b,c), KEY a (a,b,c));
INSERT INTO t1 VALUES (1, 1);
INSERT INTO t1 SELECT a + 1, b + 1 FROM t1;
INSERT INTO t1 SELECT a + 2, b + 2 FROM t1;
INSERT INTO t2 VALUES (1,1),(1,2),(1,3),(1,4),(1,5),(1,6),(1,7),(1,8);
INSERT INTO t2 SELECT a + 1, b FROM t2;
DELETE FROM t2 WHERE a = 1 AND b < 2;
INSERT INTO t3 VALUES (1,1,1),(2,1,2);
INSERT INTO t3 SELECT a + 2, a + 2, 3 FROM t3;
INSERT INTO t3 SELECT a + 4, a + 4, 3 FROM t3;
SELECT STRAIGHT_JOIN SQL_NO_CACHE t1.b, t1.a FROM t1, t3, t2 WHERE
t3.a = t2.a AND t2.b = t1.a AND t3.b = 1 AND t3.c IN (1, 2)
ORDER BY t1.b LIMIT 2;
b	a
1	1
2	2
SELECT STRAIGHT_JOIN SQL_NO_CACHE t1.b, t1.a FROM t1, t3, t2 WHERE
t3.a = t2.a AND t2.b = t1.a AND t3.b = 1 AND t3.c IN (1, 2)
ORDER BY t1.b LIMIT 5;
b	a
1	1
2	2
2	2
3	3
3	3
DROP TABLE t1, t2, t3;
CREATE TABLE `t1` (`id1` INT) ;
INSERT INTO `t1` (`id1`) VALUES (1),(5),(2);
CREATE TABLE `t2` (
`id1` INT,
`id2` INT NOT NULL,
`id3` INT,
`id4` INT NOT NULL,
UNIQUE (`id2`,`id4`),
KEY (`id1`)
);
INSERT INTO `t2`(`id1`,`id2`,`id3`,`id4`) VALUES
(1,1,1,0),
(1,1,2,1),
(5,1,2,2),
(6,1,2,3),
(1,2,2,2),
(1,2,1,1);
SELECT `id1` FROM `t1` WHERE `id1` NOT IN (SELECT `id1` FROM `t2` WHERE `id2` = 1 AND `id3` = 2);
id1
2
DROP TABLE t1, t2;
create table t1 (c1 int) engine=innodb;
handler t1 open;
handler t1 read first;
c1
Before and after comparison
0
drop table t1;
CREATE TABLE t1(c1 TEXT, UNIQUE (c1(1)), cnt INT DEFAULT 1)
ENGINE=INNODB CHARACTER SET UTF8;
INSERT INTO t1 (c1) VALUES ('1a');
SELECT * FROM t1;
c1	cnt
1a	1
INSERT INTO t1 (c1) VALUES ('1b') ON DUPLICATE KEY UPDATE cnt=cnt+1;
SELECT * FROM t1;
c1	cnt
1a	2
DROP TABLE t1;
CREATE TABLE t1(c1 VARCHAR(2), UNIQUE (c1(1)), cnt INT DEFAULT 1)
ENGINE=INNODB CHARACTER SET UTF8;
INSERT INTO t1 (c1) VALUES ('1a');
SELECT * FROM t1;
c1	cnt
1a	1
INSERT INTO t1 (c1) VALUES ('1b') ON DUPLICATE KEY UPDATE cnt=cnt+1;
SELECT * FROM t1;
c1	cnt
1a	2
DROP TABLE t1;
CREATE TABLE t1(c1 CHAR(2), UNIQUE (c1(1)), cnt INT DEFAULT 1)
ENGINE=INNODB CHARACTER SET UTF8;
INSERT INTO t1 (c1) VALUES ('1a');
SELECT * FROM t1;
c1	cnt
1a	1
INSERT INTO t1 (c1) VALUES ('1b') ON DUPLICATE KEY UPDATE cnt=cnt+1;
SELECT * FROM t1;
c1	cnt
1a	2
DROP TABLE t1;
CREATE TABLE t1 (
a1 decimal(10,0) DEFAULT NULL,
a2 blob,
a3 time DEFAULT NULL,
a4 blob,
a5 char(175) DEFAULT NULL,
a6 timestamp NOT NULL DEFAULT '0000-00-00 00:00:00',
a7 tinyblob,
INDEX idx (a6,a7(239),a5)
) ENGINE=InnoDB;
EXPLAIN SELECT a4 FROM t1 WHERE
a6=NULL AND
a4='UNcT5pIde4I6c2SheTo4gt92OV1jgJCVkXmzyf325R1DwLURkbYHwhydANIZMbKTgdcR5xS';
id	select_type	table	type	possible_keys	key	key_len	ref	rows	Extra
1	SIMPLE	NULL	NULL	NULL	NULL	NULL	NULL	NULL	Impossible WHERE noticed after reading const tables
EXPLAIN SELECT t1.a4 FROM t1, t1 t WHERE
t.a6=t.a6 AND t1.a6=NULL AND
t1.a4='UNcT5pIde4I6c2SheTo4gt92OV1jgJCVkXmzyf325R1DwLURkbYHwhydANIZMbKTgdcR5xS';
id	select_type	table	type	possible_keys	key	key_len	ref	rows	Extra
1	SIMPLE	NULL	NULL	NULL	NULL	NULL	NULL	NULL	Impossible WHERE noticed after reading const tables
DROP TABLE t1;
create table t1m (a int) engine = MEMORY;
create table t1i (a int);
create table t2m (a int) engine = MEMORY;
create table t2i (a int);
insert into t2m values (5);
insert into t2i values (5);
select min(a) from t1i;
min(a)
NULL
select min(7) from t1i;
min(7)
NULL
select min(7) from DUAL;
min(7)
7
explain select min(7) from t2i join t1i;
id	select_type	table	type	possible_keys	key	key_len	ref	rows	Extra
1	SIMPLE	t2i	ALL	NULL	NULL	NULL	NULL	1	
1	SIMPLE	t1i	ALL	NULL	NULL	NULL	NULL	1	Using join buffer
select min(7) from t2i join t1i;
min(7)
NULL
select max(a) from t1i;
max(a)
NULL
select max(7) from t1i;
max(7)
NULL
select max(7) from DUAL;
max(7)
7
explain select max(7) from t2i join t1i;
id	select_type	table	type	possible_keys	key	key_len	ref	rows	Extra
1	SIMPLE	t2i	ALL	NULL	NULL	NULL	NULL	1	
1	SIMPLE	t1i	ALL	NULL	NULL	NULL	NULL	1	Using join buffer
select max(7) from t2i join t1i;
max(7)
NULL
select 1, min(a) from t1i where a=99;
1	min(a)
1	NULL
select 1, min(a) from t1i where 1=99;
1	min(a)
1	NULL
select 1, min(1) from t1i where a=99;
1	min(1)
1	NULL
select 1, min(1) from t1i where 1=99;
1	min(1)
1	NULL
select 1, max(a) from t1i where a=99;
1	max(a)
1	NULL
select 1, max(a) from t1i where 1=99;
1	max(a)
1	NULL
select 1, max(1) from t1i where a=99;
1	max(1)
1	NULL
select 1, max(1) from t1i where 1=99;
1	max(1)
1	NULL
explain select count(*), min(7), max(7) from t1m, t1i;
id	select_type	table	type	possible_keys	key	key_len	ref	rows	Extra
1	SIMPLE	t1m	system	NULL	NULL	NULL	NULL	0	const row not found
1	SIMPLE	t1i	ALL	NULL	NULL	NULL	NULL	1	
select count(*), min(7), max(7) from t1m, t1i;
count(*)	min(7)	max(7)
0	NULL	NULL
explain select count(*), min(7), max(7) from t1m, t2i;
id	select_type	table	type	possible_keys	key	key_len	ref	rows	Extra
1	SIMPLE	t1m	system	NULL	NULL	NULL	NULL	0	const row not found
1	SIMPLE	t2i	ALL	NULL	NULL	NULL	NULL	1	
select count(*), min(7), max(7) from t1m, t2i;
count(*)	min(7)	max(7)
0	NULL	NULL
explain select count(*), min(7), max(7) from t2m, t1i;
id	select_type	table	type	possible_keys	key	key_len	ref	rows	Extra
1	SIMPLE	t2m	system	NULL	NULL	NULL	NULL	1	
1	SIMPLE	t1i	ALL	NULL	NULL	NULL	NULL	1	
select count(*), min(7), max(7) from t2m, t1i;
count(*)	min(7)	max(7)
0	NULL	NULL
drop table t1m, t1i, t2m, t2i;
create table t1 (
a1 char(64), a2 char(64), b char(16), c char(16) not null, d char(16), dummy char(64) default ' '
) ENGINE = MEMORY;
insert into t1 (a1, a2, b, c, d) values
('a','a','a','a111','xy1'),('a','a','a','b111','xy2'),('a','a','a','c111','xy3'),('a','a','a','d111','xy4'),
('a','a','b','e112','xy1'),('a','a','b','f112','xy2'),('a','a','b','g112','xy3'),('a','a','b','h112','xy4'),
('a','b','a','i121','xy1'),('a','b','a','j121','xy2'),('a','b','a','k121','xy3'),('a','b','a','l121','xy4'),
('a','b','b','m122','xy1'),('a','b','b','n122','xy2'),('a','b','b','o122','xy3'),('a','b','b','p122','xy4'),
('b','a','a','a211','xy1'),('b','a','a','b211','xy2'),('b','a','a','c211','xy3'),('b','a','a','d211','xy4'),
('b','a','b','e212','xy1'),('b','a','b','f212','xy2'),('b','a','b','g212','xy3'),('b','a','b','h212','xy4'),
('b','b','a','i221','xy1'),('b','b','a','j221','xy2'),('b','b','a','k221','xy3'),('b','b','a','l221','xy4'),
('b','b','b','m222','xy1'),('b','b','b','n222','xy2'),('b','b','b','o222','xy3'),('b','b','b','p222','xy4'),
('c','a','a','a311','xy1'),('c','a','a','b311','xy2'),('c','a','a','c311','xy3'),('c','a','a','d311','xy4'),
('c','a','b','e312','xy1'),('c','a','b','f312','xy2'),('c','a','b','g312','xy3'),('c','a','b','h312','xy4'),
('c','b','a','i321','xy1'),('c','b','a','j321','xy2'),('c','b','a','k321','xy3'),('c','b','a','l321','xy4'),
('c','b','b','m322','xy1'),('c','b','b','n322','xy2'),('c','b','b','o322','xy3'),('c','b','b','p322','xy4'),
('d','a','a','a411','xy1'),('d','a','a','b411','xy2'),('d','a','a','c411','xy3'),('d','a','a','d411','xy4'),
('d','a','b','e412','xy1'),('d','a','b','f412','xy2'),('d','a','b','g412','xy3'),('d','a','b','h412','xy4'),
('d','b','a','i421','xy1'),('d','b','a','j421','xy2'),('d','b','a','k421','xy3'),('d','b','a','l421','xy4'),
('d','b','b','m422','xy1'),('d','b','b','n422','xy2'),('d','b','b','o422','xy3'),('d','b','b','p422','xy4'),
('a','a','a','a111','xy1'),('a','a','a','b111','xy2'),('a','a','a','c111','xy3'),('a','a','a','d111','xy4'),
('a','a','b','e112','xy1'),('a','a','b','f112','xy2'),('a','a','b','g112','xy3'),('a','a','b','h112','xy4'),
('a','b','a','i121','xy1'),('a','b','a','j121','xy2'),('a','b','a','k121','xy3'),('a','b','a','l121','xy4'),
('a','b','b','m122','xy1'),('a','b','b','n122','xy2'),('a','b','b','o122','xy3'),('a','b','b','p122','xy4'),
('b','a','a','a211','xy1'),('b','a','a','b211','xy2'),('b','a','a','c211','xy3'),('b','a','a','d211','xy4'),
('b','a','b','e212','xy1'),('b','a','b','f212','xy2'),('b','a','b','g212','xy3'),('b','a','b','h212','xy4'),
('b','b','a','i221','xy1'),('b','b','a','j221','xy2'),('b','b','a','k221','xy3'),('b','b','a','l221','xy4'),
('b','b','b','m222','xy1'),('b','b','b','n222','xy2'),('b','b','b','o222','xy3'),('b','b','b','p222','xy4'),
('c','a','a','a311','xy1'),('c','a','a','b311','xy2'),('c','a','a','c311','xy3'),('c','a','a','d311','xy4'),
('c','a','b','e312','xy1'),('c','a','b','f312','xy2'),('c','a','b','g312','xy3'),('c','a','b','h312','xy4'),
('c','b','a','i321','xy1'),('c','b','a','j321','xy2'),('c','b','a','k321','xy3'),('c','b','a','l321','xy4'),
('c','b','b','m322','xy1'),('c','b','b','n322','xy2'),('c','b','b','o322','xy3'),('c','b','b','p322','xy4'),
('d','a','a','a411','xy1'),('d','a','a','b411','xy2'),('d','a','a','c411','xy3'),('d','a','a','d411','xy4'),
('d','a','b','e412','xy1'),('d','a','b','f412','xy2'),('d','a','b','g412','xy3'),('d','a','b','h412','xy4'),
('d','b','a','i421','xy1'),('d','b','a','j421','xy2'),('d','b','a','k421','xy3'),('d','b','a','l421','xy4'),
('d','b','b','m422','xy1'),('d','b','b','n422','xy2'),('d','b','b','o422','xy3'),('d','b','b','p422','xy4');
create table t4 (
pk_col int auto_increment primary key, a1 char(64), a2 char(64), b char(16), c char(16) not null, d char(16), dummy char(64) default ' '
);
insert into t4 (a1, a2, b, c, d, dummy) select * from t1;
create index idx12672_0 on t4 (a1);
create index idx12672_1 on t4 (a1,a2,b,c);
create index idx12672_2 on t4 (a1,a2,b);
analyze table t4;
Table	Op	Msg_type	Msg_text
test.t4	analyze	status	OK
select distinct a1 from t4 where pk_col not in (1,2,3,4);
a1
a
b
c
d
drop table t1,t4;
DROP TABLE IF EXISTS t2, t1;
CREATE TABLE t1 (i INT NOT NULL PRIMARY KEY) ENGINE= InnoDB;
CREATE TABLE t2 (
i INT NOT NULL,
FOREIGN KEY (i) REFERENCES t1 (i) ON DELETE NO ACTION
) ENGINE= InnoDB;
INSERT INTO t1 VALUES (1);
INSERT INTO t2 VALUES (1);
DELETE IGNORE FROM t1 WHERE i = 1;
Warnings:
Error	1451	Cannot delete or update a parent row: a foreign key constraint fails (`test`.`t2`, CONSTRAINT `t2_ibfk_1` FOREIGN KEY (`i`) REFERENCES `t1` (`i`) ON DELETE NO ACTION)
SELECT * FROM t1, t2;
i	i
1	1
DROP TABLE t2, t1;
End of 4.1 tests.
create table t1 (
a varchar(30), b varchar(30), primary key(a), key(b)
);
select distinct a from t1;
a
drop table t1;
create table t1(a int, key(a));
insert into t1 values(1);
select a, count(a) from t1 group by a with rollup;
a	count(a)
1	1
NULL	1
drop table t1;
create table t1 (f1 int, f2 char(1), primary key(f1,f2));
insert into t1 values ( 1,"e"),(2,"a"),( 3,"c"),(4,"d");
alter table t1 drop primary key, add primary key (f2, f1);
explain select distinct f1 a, f1 b from t1;
id	select_type	table	type	possible_keys	key	key_len	ref	rows	Extra
1	SIMPLE	t1	index	NULL	PRIMARY	5	NULL	4	Using index; Using temporary
explain select distinct f1, f2 from t1;
id	select_type	table	type	possible_keys	key	key_len	ref	rows	Extra
1	SIMPLE	t1	range	NULL	PRIMARY	5	NULL	3	Using index for group-by; Using temporary
drop table t1;
CREATE TABLE t1 (id int(11) NOT NULL PRIMARY KEY, name varchar(20),
INDEX (name));
CREATE TABLE t2 (id int(11) NOT NULL PRIMARY KEY, fkey int(11));
ALTER TABLE t2 ADD FOREIGN KEY (fkey) REFERENCES t2(id);
INSERT INTO t1 VALUES (1,'A1'),(2,'A2'),(3,'B');
INSERT INTO t2 VALUES (1,1),(2,2),(3,2),(4,3),(5,3);
EXPLAIN
SELECT COUNT(*) FROM t2 LEFT JOIN t1 ON t2.fkey = t1.id
WHERE t1.name LIKE 'A%';
id	select_type	table	type	possible_keys	key	key_len	ref	rows	Extra
1	SIMPLE	t1	index	PRIMARY,name	name	23	NULL	3	Using where; Using index
1	SIMPLE	t2	ref	fkey	fkey	5	test.t1.id	1	Using where; Using index
EXPLAIN
SELECT COUNT(*) FROM t2 LEFT JOIN t1 ON t2.fkey = t1.id
WHERE t1.name LIKE 'A%' OR FALSE;
id	select_type	table	type	possible_keys	key	key_len	ref	rows	Extra
1	SIMPLE	t2	index	NULL	fkey	5	NULL	5	Using index
1	SIMPLE	t1	eq_ref	PRIMARY	PRIMARY	4	test.t2.fkey	1	Using where
DROP TABLE t1,t2;
CREATE TABLE t1 (
id int NOT NULL,
name varchar(20) NOT NULL,
dept varchar(20) NOT NULL,
age tinyint(3) unsigned NOT NULL,
PRIMARY KEY (id),
INDEX (name,dept)
) ENGINE=InnoDB;
INSERT INTO t1(id, dept, age, name) VALUES
(3987, 'cs1', 10, 'rs1'), (3988, 'cs2', 20, 'rs1'), (3995, 'cs3', 10, 'rs2'),
(3996, 'cs4', 20, 'rs2'), (4003, 'cs5', 10, 'rs3'), (4004, 'cs6', 20, 'rs3'),
(4011, 'cs7', 10, 'rs4'), (4012, 'cs8', 20, 'rs4'), (4019, 'cs9', 10, 'rs5'),
(4020, 'cs10', 20, 'rs5'),(4027, 'cs11', 10, 'rs6'),(4028, 'cs12', 20, 'rs6');
EXPLAIN SELECT DISTINCT t1.name, t1.dept FROM t1 WHERE t1.name='rs5';
id	select_type	table	type	possible_keys	key	key_len	ref	rows	Extra
1	SIMPLE	t1	range	name	name	44	NULL	2	Using where; Using index for group-by
SELECT DISTINCT t1.name, t1.dept FROM t1 WHERE t1.name='rs5';
name	dept
rs5	cs10
rs5	cs9
DELETE FROM t1;
EXPLAIN SELECT DISTINCT t1.name, t1.dept FROM t1 WHERE t1.name='rs5';
id	select_type	table	type	possible_keys	key	key_len	ref	rows	Extra
1	SIMPLE	t1	range	name	name	44	NULL	2	Using where; Using index for group-by
SELECT DISTINCT t1.name, t1.dept FROM t1 WHERE t1.name='rs5';
name	dept
DROP TABLE t1;
drop table if exists t1;
show variables like 'innodb_rollback_on_timeout';
Variable_name	Value
innodb_rollback_on_timeout	OFF
create table t1 (a int unsigned not null primary key) engine = innodb;
insert into t1 values (1);
commit;
begin work;
insert into t1 values (2);
select * from t1;
a
1
2
begin work;
insert into t1 values (5);
select * from t1;
a
1
5
insert into t1 values (2);
ERROR HY000: Lock wait timeout exceeded; try restarting transaction
select * from t1;
a
1
5
commit;
select * from t1;
a
1
2
commit;
select * from t1;
a
1
2
5
drop table t1;
set @save_qcache_size=@@global.query_cache_size;
set @save_qcache_type=@@global.query_cache_type;
set global query_cache_size=10*1024*1024;
set global query_cache_type=1;
drop table if exists `test`;
Warnings:
Note	1051	Unknown table 'test'
CREATE TABLE `test` (`test1` varchar(3) NOT NULL,
`test2` varchar(4) NOT NULL,PRIMARY KEY  (`test1`))
ENGINE=InnoDB DEFAULT CHARSET=latin1;
INSERT INTO `test` (`test1`, `test2`) VALUES ('tes', '5678');
select * from test;
test1	test2
tes	5678
INSERT INTO `test` (`test1`, `test2`) VALUES ('tes', '1234')
ON DUPLICATE KEY UPDATE `test2` = '1234';
select * from test;
test1	test2
tes	1234
flush tables;
select * from test;
test1	test2
tes	1234
drop table test;
set global query_cache_type=@save_qcache_type;
set global query_cache_size=@save_qcache_size;
drop table if exists t1;
show variables like 'innodb_rollback_on_timeout';
Variable_name	Value
innodb_rollback_on_timeout	OFF
create table t1 (a int unsigned not null primary key) engine = innodb;
insert into t1 values (1);
commit;
begin work;
insert into t1 values (2);
select * from t1;
a
1
2
begin work;
insert into t1 values (5);
select * from t1;
a
1
5
insert into t1 values (2);
ERROR HY000: Lock wait timeout exceeded; try restarting transaction
select * from t1;
a
1
5
commit;
select * from t1;
a
1
2
commit;
select * from t1;
a
1
2
5
drop table t1;
create table t1(
id int auto_increment,
c char(1) not null,
counter int not null default 1,
primary key (id),
unique key (c)
) engine=innodb;
insert into t1 (id, c) values
(NULL, 'a'),
(NULL, 'a')
on duplicate key update id = values(id), counter = counter + 1;
select * from t1;
id	c	counter
2	a	2
insert into t1 (id, c) values
(NULL, 'b')
on duplicate key update id = values(id), counter = counter + 1;
select * from t1;
id	c	counter
2	a	2
3	b	1
truncate table t1;
insert into t1 (id, c) values (NULL, 'a');
select * from t1;
id	c	counter
1	a	1
insert into t1 (id, c) values (NULL, 'b'), (NULL, 'b')
on duplicate key update id = values(id), c = values(c), counter = counter + 1;
select * from t1;
id	c	counter
1	a	1
3	b	2
insert into t1 (id, c) values (NULL, 'a')
on duplicate key update id = values(id), c = values(c), counter = counter + 1;
select * from t1;
id	c	counter
3	b	2
4	a	2
drop table t1;
CREATE TABLE t1(
id int AUTO_INCREMENT PRIMARY KEY,
stat_id int NOT NULL,
acct_id int DEFAULT NULL,
INDEX idx1 (stat_id, acct_id),
INDEX idx2 (acct_id)
) ENGINE=MyISAM;
CREATE TABLE t2(
id int AUTO_INCREMENT PRIMARY KEY,
stat_id int NOT NULL,
acct_id int DEFAULT NULL,
INDEX idx1 (stat_id, acct_id),
INDEX idx2 (acct_id)
) ENGINE=InnoDB;
INSERT INTO t1(stat_id,acct_id) VALUES
(1,759), (2,831), (3,785), (4,854), (1,921),
(1,553), (2,589), (3,743), (2,827), (2,545),
(4,779), (4,783), (1,597), (1,785), (4,832),
(1,741), (1,833), (3,788), (2,973), (1,907);
INSERT INTO t1(stat_id,acct_id) SELECT stat_id, mod(id+100000, acct_id) FROM t1;
INSERT INTO t1(stat_id,acct_id) SELECT stat_id, mod(id+100000, acct_id) FROM t1;
INSERT INTO t1(stat_id,acct_id) SELECT stat_id, mod(id+100000, acct_id) FROM t1;
INSERT INTO t1(stat_id,acct_id) SELECT stat_id, mod(id+100000, acct_id) FROM t1;
INSERT INTO t1(stat_id,acct_id) SELECT stat_id, mod(id+100000, acct_id) FROM t1;
INSERT INTO t1(stat_id,acct_id) SELECT stat_id, mod(id+100000, acct_id) FROM t1;
INSERT INTO t1(stat_id,acct_id) SELECT stat_id, mod(id+100000, acct_id) FROM t1;
INSERT INTO t1(stat_id,acct_id) SELECT stat_id, mod(id+100000, acct_id) FROM t1;
INSERT INTO t1(stat_id,acct_id) SELECT stat_id, mod(id+100000, acct_id) FROM t1;
INSERT INTO t1(stat_id,acct_id) SELECT stat_id, mod(id+100000, acct_id) FROM t1;
INSERT INTO t1(stat_id,acct_id) SELECT stat_id, mod(id+100000, acct_id) FROM t1;
UPDATE t1 SET acct_id=785 
WHERE MOD(stat_id,2)=0 AND MOD(id,stat_id)=MOD(acct_id,stat_id);
OPTIMIZE TABLE t1;
Table	Op	Msg_type	Msg_text
test.t1	optimize	status	OK
SELECT COUNT(*) FROM t1;
COUNT(*)
40960
SELECT COUNT(*) FROM t1 WHERE acct_id=785;
COUNT(*)
8702
EXPLAIN SELECT COUNT(*) FROM t1 WHERE stat_id IN (1,3) AND acct_id=785;
id	select_type	table	type	possible_keys	key	key_len	ref	rows	Extra
1	SIMPLE	t1	range	idx1,idx2	idx1	9	NULL	2	Using where; Using index
INSERT INTO t2 SELECT * FROM t1;
OPTIMIZE TABLE t2;
Table	Op	Msg_type	Msg_text
test.t2	optimize	note	Table does not support optimize, doing recreate + analyze instead
test.t2	optimize	status	OK
EXPLAIN SELECT COUNT(*) FROM t2 WHERE stat_id IN (1,3) AND acct_id=785;
id	select_type	table	type	possible_keys	key	key_len	ref	rows	Extra
1	SIMPLE	t2	range	idx1,idx2	idx1	9	NULL	2	Using where; Using index
DROP TABLE t1,t2;
create table t1(a int) engine=innodb;
alter table t1 comment '123';
show create table t1;
Table	Create Table
t1	CREATE TABLE `t1` (
  `a` int(11) DEFAULT NULL
) ENGINE=InnoDB DEFAULT CHARSET=latin1 COMMENT='123'
drop table t1;
CREATE TABLE t1 (a CHAR(2), KEY (a)) ENGINE = InnoDB DEFAULT CHARSET=UTF8;
INSERT INTO t1 VALUES ('uk'),('bg');
SELECT * FROM t1 WHERE a = 'uk';
a
uk
DELETE FROM t1 WHERE a = 'uk';
SELECT * FROM t1 WHERE a = 'uk';
a
UPDATE t1 SET a = 'us' WHERE a = 'uk';
SELECT * FROM t1 WHERE a = 'uk';
a
CREATE TABLE t2 (a CHAR(2), KEY (a)) ENGINE = InnoDB;
INSERT INTO t2 VALUES ('uk'),('bg');
SELECT * FROM t2 WHERE a = 'uk';
a
uk
DELETE FROM t2 WHERE a = 'uk';
SELECT * FROM t2 WHERE a = 'uk';
a
INSERT INTO t2 VALUES ('uk');
UPDATE t2 SET a = 'us' WHERE a = 'uk';
SELECT * FROM t2 WHERE a = 'uk';
a
CREATE TABLE t3 (a CHAR(2), KEY (a)) ENGINE = MyISAM;
INSERT INTO t3 VALUES ('uk'),('bg');
SELECT * FROM t3 WHERE a = 'uk';
a
uk
DELETE FROM t3 WHERE a = 'uk';
SELECT * FROM t3 WHERE a = 'uk';
a
INSERT INTO t3 VALUES ('uk');
UPDATE t3 SET a = 'us' WHERE a = 'uk';
SELECT * FROM t3 WHERE a = 'uk';
a
DROP TABLE t1,t2,t3;
create table t1 (a int) engine=innodb;
select * from bug29807;
ERROR 42S02: Table 'test.bug29807' doesn't exist
drop table t1;
drop table bug29807;
ERROR 42S02: Unknown table 'bug29807'
create table bug29807 (a int);
drop table bug29807;
CREATE TABLE t1 (a INT) ENGINE=InnoDB;
CREATE TABLE t2 (a INT) ENGINE=InnoDB;
switch to connection c1
SET AUTOCOMMIT=0;
INSERT INTO t2 VALUES (1);
switch to connection c2
SET AUTOCOMMIT=0;
LOCK TABLES t1 READ, t2 READ;
ERROR HY000: Lock wait timeout exceeded; try restarting transaction
switch to connection c1
COMMIT;
INSERT INTO t1 VALUES (1);
switch to connection default
SET AUTOCOMMIT=default;
DROP TABLE t1,t2;
CREATE TABLE t1 (
id int NOT NULL auto_increment PRIMARY KEY,
b int NOT NULL,
c datetime NOT NULL,
INDEX idx_b(b),
INDEX idx_c(c)
) ENGINE=InnoDB;
CREATE TABLE t2 (
b int NOT NULL auto_increment PRIMARY KEY,
c datetime NOT NULL
) ENGINE= MyISAM;
INSERT INTO t2(c) VALUES ('2007-01-01');
INSERT INTO t2(c) SELECT c FROM t2;
INSERT INTO t2(c) SELECT c FROM t2;
INSERT INTO t2(c) SELECT c FROM t2;
INSERT INTO t2(c) SELECT c FROM t2;
INSERT INTO t2(c) SELECT c FROM t2;
INSERT INTO t2(c) SELECT c FROM t2;
INSERT INTO t2(c) SELECT c FROM t2;
INSERT INTO t2(c) SELECT c FROM t2;
INSERT INTO t2(c) SELECT c FROM t2;
INSERT INTO t2(c) SELECT c FROM t2;
INSERT INTO t1(b,c) SELECT b,c FROM t2;
UPDATE t2 SET c='2007-01-02';
INSERT INTO t1(b,c) SELECT b,c FROM t2;
UPDATE t2 SET c='2007-01-03';
INSERT INTO t1(b,c) SELECT b,c FROM t2;
set @@sort_buffer_size=8192;
Warnings:
Warning	1292	Truncated incorrect sort_buffer_size value: '8192'
SELECT COUNT(*) FROM t1;
COUNT(*)
3072
EXPLAIN 
SELECT COUNT(*) FROM t1 
WHERE (c >= '2007-01-02' AND c <= '2007-01-03') OR b >= 1;
id	select_type	table	type	possible_keys	key	key_len	ref	rows	Extra
1	SIMPLE	t1	ALL	idx_b,idx_c	NULL	NULL	NULL	#	Using where
SELECT COUNT(*) FROM t1 
WHERE (c >= '2007-01-02' AND c <= '2007-01-03') OR b >= 1;
COUNT(*)
3072
EXPLAIN 
SELECT COUNT(*) FROM t1 FORCE INDEX(idx_b, idx_c) 
WHERE (c >= '2007-01-02' AND c <= '2007-01-03') OR b >= 1;
id	select_type	table	type	possible_keys	key	key_len	ref	rows	Extra
1	SIMPLE	t1	index_merge	idx_b,idx_c	idx_c,idx_b	8,4	NULL	#	Using sort_union(idx_c,idx_b); Using where
SELECT COUNT(*) FROM t1 FORCE INDEX(idx_b, idx_c)
WHERE (c >= '2007-01-02' AND c <= '2007-01-03') OR b >= 1;
COUNT(*)
3072
set @@sort_buffer_size=default;
DROP TABLE t1,t2;
CREATE TABLE t1 (a int, b int);
insert into t1 values (1,1),(1,2);
CREATE TABLE t2 (primary key (a)) select * from t1;
ERROR 23000: Duplicate entry '1' for key 'PRIMARY'
drop table if exists t2;
Warnings:
Note	1051	Unknown table 't2'
CREATE TEMPORARY TABLE t2 (primary key (a)) select * from t1;
ERROR 23000: Duplicate entry '1' for key 'PRIMARY'
drop table if exists t2;
Warnings:
Note	1051	Unknown table 't2'
CREATE TABLE t2 (a int, b int, primary key (a));
BEGIN;
INSERT INTO t2 values(100,100);
CREATE TABLE IF NOT EXISTS t2 (primary key (a)) select * from t1;
ERROR 23000: Duplicate entry '1' for key 'PRIMARY'
SELECT * from t2;
a	b
100	100
ROLLBACK;
SELECT * from t2;
a	b
100	100
TRUNCATE table t2;
INSERT INTO t2 select * from t1;
ERROR 23000: Duplicate entry '1' for key 'PRIMARY'
SELECT * from t2;
a	b
drop table t2;
CREATE TEMPORARY TABLE t2 (a int, b int, primary key (a));
BEGIN;
INSERT INTO t2 values(100,100);
CREATE TEMPORARY TABLE IF NOT EXISTS t2 (primary key (a)) select * from t1;
ERROR 23000: Duplicate entry '1' for key 'PRIMARY'
SELECT * from t2;
a	b
100	100
COMMIT;
BEGIN;
INSERT INTO t2 values(101,101);
CREATE TEMPORARY TABLE IF NOT EXISTS t2 (primary key (a)) select * from t1;
ERROR 23000: Duplicate entry '1' for key 'PRIMARY'
SELECT * from t2;
a	b
100	100
101	101
ROLLBACK;
SELECT * from t2;
a	b
100	100
TRUNCATE table t2;
INSERT INTO t2 select * from t1;
ERROR 23000: Duplicate entry '1' for key 'PRIMARY'
SELECT * from t2;
a	b
drop table t1,t2;
create table t1(f1 varchar(800) binary not null, key(f1))
character set utf8 collate utf8_general_ci;
Warnings:
Warning	1071	Specified key was too long; max key length is 767 bytes
insert into t1 values('aaa');
drop table t1;
CREATE TABLE t1 (a INT PRIMARY KEY, b INT, c FLOAT, KEY b(b)) ENGINE = INNODB;
INSERT INTO t1 VALUES (    1 , 1              , 1);
INSERT INTO t1 SELECT  a + 1 , MOD(a + 1 , 20), 1 FROM t1;
INSERT INTO t1 SELECT  a + 2 , MOD(a + 2 , 20), 1 FROM t1;
INSERT INTO t1 SELECT  a + 4 , MOD(a + 4 , 20), 1 FROM t1;
INSERT INTO t1 SELECT  a + 8 , MOD(a + 8 , 20), 1 FROM t1;
INSERT INTO t1 SELECT  a + 16, MOD(a + 16, 20), 1 FROM t1;
INSERT INTO t1 SELECT  a + 32, MOD(a + 32, 20), 1 FROM t1;
INSERT INTO t1 SELECT  a + 64, MOD(a + 64, 20), 1 FROM t1;
EXPLAIN SELECT b, SUM(c) FROM t1 GROUP BY b;
id	select_type	table	type	possible_keys	key	key_len	ref	rows	Extra
1	SIMPLE	t1	index	NULL	b	5	NULL	128	
EXPLAIN SELECT SQL_BIG_RESULT b, SUM(c) FROM t1 GROUP BY b;
id	select_type	table	type	possible_keys	key	key_len	ref	rows	Extra
1	SIMPLE	t1	ALL	NULL	NULL	NULL	NULL	128	Using filesort
DROP TABLE t1;
drop table if exists t1;
show variables like 'innodb_rollback_on_timeout';
Variable_name	Value
innodb_rollback_on_timeout	OFF
create table t1 (a int unsigned not null primary key) engine = innodb;
insert into t1 values (1);
commit;
begin work;
insert into t1 values (2);
select * from t1;
a
1
2
begin work;
insert into t1 values (5);
select * from t1;
a
1
5
insert into t1 values (2);
ERROR HY000: Lock wait timeout exceeded; try restarting transaction
select * from t1;
a
1
5
commit;
select * from t1;
a
1
2
commit;
select * from t1;
a
1
2
5
drop table t1;
drop table if exists t1;
create table t1 (a int) engine=innodb;
alter table t1 alter a set default 1;
drop table t1;

Bug#24918 drop table and lock / inconsistent between 
perm and temp tables

Check transactional tables under LOCK TABLES

drop table if exists t24918, t24918_tmp, t24918_trans, t24918_trans_tmp, 
t24918_access;
create table t24918_access (id int);
create table t24918 (id int) engine=myisam;
create temporary table t24918_tmp (id int) engine=myisam;
create table t24918_trans (id int) engine=innodb;
create temporary table t24918_trans_tmp (id int) engine=innodb;
lock table t24918 write, t24918_tmp write, t24918_trans write, t24918_trans_tmp write;
drop table t24918;
select * from t24918_access;
ERROR HY000: Table 't24918_access' was not locked with LOCK TABLES
drop table t24918_trans;
select * from t24918_access;
ERROR HY000: Table 't24918_access' was not locked with LOCK TABLES
drop table t24918_trans_tmp;
select * from t24918_access;
ERROR HY000: Table 't24918_access' was not locked with LOCK TABLES
drop table t24918_tmp;
select * from t24918_access;
ERROR HY000: Table 't24918_access' was not locked with LOCK TABLES
unlock tables;
drop table t24918_access;
CREATE TABLE t1 (a int, b int, PRIMARY KEY (a), KEY bkey (b)) ENGINE=InnoDB;
INSERT INTO t1 VALUES (1,2),(3,2),(2,2),(4,2),(5,2),(6,2),(7,2),(8,2);
INSERT INTO t1 SELECT a + 8, 2 FROM t1;
INSERT INTO t1 SELECT a + 16, 1 FROM t1;
EXPLAIN SELECT * FROM t1 WHERE b=2 ORDER BY a;
id	1
select_type	SIMPLE
table	t1
type	ref
possible_keys	bkey
key	bkey
key_len	5
ref	const
rows	16
Extra	Using where; Using index
SELECT * FROM t1 WHERE b=2 ORDER BY a;
a	b
1	2
2	2
3	2
4	2
5	2
6	2
7	2
8	2
9	2
10	2
11	2
12	2
13	2
14	2
15	2
16	2
EXPLAIN SELECT * FROM t1 WHERE b BETWEEN 1 AND 2 ORDER BY a;
id	1
select_type	SIMPLE
table	t1
type	range
possible_keys	bkey
key	bkey
key_len	5
ref	NULL
rows	16
Extra	Using where; Using index; Using filesort
SELECT * FROM t1 WHERE b BETWEEN 1 AND 2 ORDER BY a;
a	b
1	2
2	2
3	2
4	2
5	2
6	2
7	2
8	2
9	2
10	2
11	2
12	2
13	2
14	2
15	2
16	2
17	1
18	1
19	1
20	1
21	1
22	1
23	1
24	1
25	1
26	1
27	1
28	1
29	1
30	1
31	1
32	1
EXPLAIN SELECT * FROM t1 WHERE b BETWEEN 1 AND 2 ORDER BY b,a;
id	1
select_type	SIMPLE
table	t1
type	range
possible_keys	bkey
key	bkey
key_len	5
ref	NULL
rows	16
Extra	Using where; Using index
SELECT * FROM t1 WHERE b BETWEEN 1 AND 2 ORDER BY b,a;
a	b
17	1
18	1
19	1
20	1
21	1
22	1
23	1
24	1
25	1
26	1
27	1
28	1
29	1
30	1
31	1
32	1
1	2
2	2
3	2
4	2
5	2
6	2
7	2
8	2
9	2
10	2
11	2
12	2
13	2
14	2
15	2
16	2
CREATE TABLE t2 (a int, b int, c int, PRIMARY KEY (a), KEY bkey (b,c))
ENGINE=InnoDB;
INSERT INTO t2 VALUES (1,1,1),(3,1,1),(2,1,1),(4,1,1);
INSERT INTO t2 SELECT a + 4, 1, 1 FROM t2;
INSERT INTO t2 SELECT a + 8, 1, 1 FROM t2;
EXPLAIN SELECT * FROM t2 WHERE b=1 ORDER BY a;
id	1
select_type	SIMPLE
table	t2
type	ref
possible_keys	bkey
key	bkey
key_len	5
ref	const
rows	8
Extra	Using where; Using index; Using filesort
SELECT * FROM t2 WHERE b=1 ORDER BY a;
a	b	c
1	1	1
2	1	1
3	1	1
4	1	1
5	1	1
6	1	1
7	1	1
8	1	1
9	1	1
10	1	1
11	1	1
12	1	1
13	1	1
14	1	1
15	1	1
16	1	1
EXPLAIN SELECT * FROM t2 WHERE b=1 AND c=1 ORDER BY a;
id	1
select_type	SIMPLE
table	t2
type	ref
possible_keys	bkey
key	bkey
key_len	10
ref	const,const
rows	8
Extra	Using where; Using index
SELECT * FROM t2 WHERE b=1 AND c=1 ORDER BY a;
a	b	c
1	1	1
2	1	1
3	1	1
4	1	1
5	1	1
6	1	1
7	1	1
8	1	1
9	1	1
10	1	1
11	1	1
12	1	1
13	1	1
14	1	1
15	1	1
16	1	1
EXPLAIN SELECT * FROM t2 WHERE b=1 AND c=1 ORDER BY b,c,a;
id	1
select_type	SIMPLE
table	t2
type	ref
possible_keys	bkey
key	bkey
key_len	10
ref	const,const
rows	8
Extra	Using where; Using index
SELECT * FROM t2 WHERE b=1 AND c=1 ORDER BY b,c,a;
a	b	c
1	1	1
2	1	1
3	1	1
4	1	1
5	1	1
6	1	1
7	1	1
8	1	1
9	1	1
10	1	1
11	1	1
12	1	1
13	1	1
14	1	1
15	1	1
16	1	1
EXPLAIN SELECT * FROM t2 WHERE b=1 AND c=1 ORDER BY c,a;
id	1
select_type	SIMPLE
table	t2
type	ref
possible_keys	bkey
key	bkey
key_len	10
ref	const,const
rows	8
Extra	Using where; Using index
SELECT * FROM t2 WHERE b=1 AND c=1 ORDER BY c,a;
a	b	c
1	1	1
2	1	1
3	1	1
4	1	1
5	1	1
6	1	1
7	1	1
8	1	1
9	1	1
10	1	1
11	1	1
12	1	1
13	1	1
14	1	1
15	1	1
16	1	1
DROP TABLE t1,t2;
CREATE TABLE t1 (a INT, PRIMARY KEY (a)) ENGINE=InnoDB;
INSERT INTO t1 VALUES (1),(2),(3),(4),(5),(6),(7),(8);
INSERT INTO t1 SELECT a + 8  FROM t1;
INSERT INTO t1 SELECT a + 16 FROM t1;
CREATE PROCEDURE p1 ()
BEGIN
DECLARE i INT DEFAULT 50;
DECLARE cnt INT;
START TRANSACTION;
ALTER TABLE t1 ENGINE=InnoDB;
COMMIT;
START TRANSACTION;
WHILE (i > 0) DO
SET i = i - 1;
SELECT COUNT(*) INTO cnt FROM t1 LOCK IN SHARE MODE;
END WHILE;
COMMIT;
END;|
CALL p1();
CALL p1();
CALL p1();
DROP PROCEDURE p1;
DROP TABLE t1;
create table t1(a text) engine=innodb default charset=utf8;
insert into t1 values('aaa');
alter table t1 add index(a(1024));
Warnings:
Warning	1071	Specified key was too long; max key length is 767 bytes
Warning	1071	Specified key was too long; max key length is 767 bytes
show create table t1;
Table	Create Table
t1	CREATE TABLE `t1` (
  `a` text,
  KEY `a` (`a`(255))
) ENGINE=InnoDB DEFAULT CHARSET=utf8
drop table t1;
CREATE TABLE t1 (
a INT,
b INT,
KEY (b)
) ENGINE=InnoDB;
INSERT INTO t1 VALUES (1,10), (2,10), (2,20), (3,30);
START TRANSACTION;
SELECT * FROM t1 WHERE b=20 FOR UPDATE;
a	b
2	20
START TRANSACTION;
SELECT * FROM t1 WHERE b=10 ORDER BY A FOR UPDATE;
a	b
1	10
2	10
ROLLBACK;
ROLLBACK;
DROP TABLE t1;
CREATE TABLE t1(
a INT, 
b INT NOT NULL, 
c INT NOT NULL, 
d INT, 
UNIQUE KEY (c,b)
) engine=innodb;
INSERT INTO t1 VALUES (1,1,1,50), (1,2,3,40), (2,1,3,4);
EXPLAIN SELECT c,b,d FROM t1 GROUP BY c,b,d;
id	select_type	table	type	possible_keys	key	key_len	ref	rows	Extra
1	SIMPLE	t1	ALL	NULL	NULL	NULL	NULL	3	Using filesort
SELECT c,b,d FROM t1 GROUP BY c,b,d;
c	b	d
1	1	50
3	1	4
3	2	40
EXPLAIN SELECT c,b,d FROM t1 GROUP BY c,b,d ORDER BY NULL;
id	select_type	table	type	possible_keys	key	key_len	ref	rows	Extra
1	SIMPLE	t1	ALL	NULL	NULL	NULL	NULL	3	
SELECT c,b,d FROM t1 GROUP BY c,b,d ORDER BY NULL;
c	b	d
1	1	50
3	1	4
3	2	40
EXPLAIN SELECT c,b,d FROM t1 ORDER BY c,b,d;
id	select_type	table	type	possible_keys	key	key_len	ref	rows	Extra
1	SIMPLE	t1	ALL	NULL	NULL	NULL	NULL	3	Using filesort
SELECT c,b,d FROM t1 ORDER BY c,b,d;
c	b	d
1	1	50
3	1	4
3	2	40
EXPLAIN SELECT c,b,d FROM t1 GROUP BY c,b;
id	select_type	table	type	possible_keys	key	key_len	ref	rows	Extra
1	SIMPLE	t1	index	NULL	c	8	NULL	3	
SELECT c,b,d FROM t1 GROUP BY c,b;
c	b	d
1	1	50
3	1	4
3	2	40
EXPLAIN SELECT c,b   FROM t1 GROUP BY c,b;
id	select_type	table	type	possible_keys	key	key_len	ref	rows	Extra
1	SIMPLE	t1	index	NULL	c	8	NULL	3	Using index
SELECT c,b   FROM t1 GROUP BY c,b;
c	b
1	1
3	1
3	2
DROP TABLE t1;
CREATE TABLE t1 (a INT, b INT, PRIMARY KEY (a), INDEX b (b)) ENGINE=InnoDB;
INSERT INTO t1(a,b) VALUES (1,1), (2,2), (3,2);
EXPLAIN SELECT * FROM t1 WHERE b=2 ORDER BY a ASC;
id	1
select_type	SIMPLE
table	t1
type	ref
possible_keys	b
key	b
key_len	5
ref	const
rows	1
Extra	Using where; Using index
SELECT * FROM t1 WHERE b=2 ORDER BY a ASC;
a	b
2	2
3	2
EXPLAIN SELECT * FROM t1 WHERE b=2 ORDER BY a DESC;
id	1
select_type	SIMPLE
table	t1
type	ref
possible_keys	b
key	b
key_len	5
ref	const
rows	1
Extra	Using where; Using index
SELECT * FROM t1 WHERE b=2 ORDER BY a DESC;
a	b
3	2
2	2
EXPLAIN SELECT * FROM t1 ORDER BY b ASC, a ASC;
id	1
select_type	SIMPLE
table	t1
type	index
possible_keys	NULL
key	b
key_len	5
ref	NULL
rows	3
Extra	Using index
SELECT * FROM t1 ORDER BY b ASC, a ASC;
a	b
1	1
2	2
3	2
EXPLAIN SELECT * FROM t1 ORDER BY b DESC, a DESC;
id	1
select_type	SIMPLE
table	t1
type	index
possible_keys	NULL
key	b
key_len	5
ref	NULL
rows	3
Extra	Using index
SELECT * FROM t1 ORDER BY b DESC, a DESC;
a	b
3	2
2	2
1	1
EXPLAIN SELECT * FROM t1 ORDER BY b ASC, a DESC;
id	1
select_type	SIMPLE
table	t1
type	index
possible_keys	NULL
key	b
key_len	5
ref	NULL
rows	3
Extra	Using index; Using filesort
SELECT * FROM t1 ORDER BY b ASC, a DESC;
a	b
1	1
3	2
2	2
EXPLAIN SELECT * FROM t1 ORDER BY b DESC, a ASC;
id	1
select_type	SIMPLE
table	t1
type	index
possible_keys	NULL
key	b
key_len	5
ref	NULL
rows	3
Extra	Using index; Using filesort
SELECT * FROM t1 ORDER BY b DESC, a ASC;
a	b
2	2
3	2
1	1
DROP TABLE t1;

#
# Bug#27610: ALTER TABLE ROW_FORMAT=... does not rebuild the table.
#

# - prepare;

DROP TABLE IF EXISTS t1;

CREATE TABLE t1(c INT)
ENGINE = InnoDB
ROW_FORMAT = COMPACT;

# - initial check;

SELECT table_schema, table_name, row_format
FROM INFORMATION_SCHEMA.TABLES
WHERE table_schema = DATABASE() AND table_name = 't1';
table_schema	table_name	row_format
test	t1	Compact

# - change ROW_FORMAT and check;

ALTER TABLE t1 ROW_FORMAT = REDUNDANT;

SELECT table_schema, table_name, row_format
FROM INFORMATION_SCHEMA.TABLES
WHERE table_schema = DATABASE() AND table_name = 't1';
table_schema	table_name	row_format
test	t1	Redundant

# - that's it, cleanup.

DROP TABLE t1;
create table t1(a char(10) not null, unique key aa(a(1)),
b char(4) not null, unique key bb(b(4))) engine=innodb;
desc t1;
Field	Type	Null	Key	Default	Extra
a	char(10)	NO	UNI	NULL	
b	char(4)	NO	PRI	NULL	
show create table t1;
Table	Create Table
t1	CREATE TABLE `t1` (
  `a` char(10) NOT NULL,
  `b` char(4) NOT NULL,
  UNIQUE KEY `bb` (`b`),
  UNIQUE KEY `aa` (`a`(1))
) ENGINE=InnoDB DEFAULT CHARSET=latin1
drop table t1;
CREATE TABLE t1 (id int, type char(6), d int, INDEX idx(id,d)) ENGINE=InnoDB;
INSERT INTO t1 VALUES 
(191, 'member', 1), (NULL, 'member', 3), (NULL, 'member', 4), (201, 'member', 2);
EXPLAIN SELECT * FROM t1 WHERE id=191 OR id IS NULL ORDER BY d;
id	select_type	table	type	possible_keys	key	key_len	ref	rows	Extra
1	SIMPLE	t1	ALL	idx	NULL	NULL	NULL	4	Using where; Using filesort
SELECT * FROM t1 WHERE id=191 OR id IS NULL ORDER BY d;
id	type	d
191	member	1
NULL	member	3
NULL	member	4
DROP TABLE t1;
set @my_innodb_autoextend_increment=@@global.innodb_autoextend_increment;
set global innodb_autoextend_increment=8;
set global innodb_autoextend_increment=@my_innodb_autoextend_increment;
set @my_innodb_commit_concurrency=@@global.innodb_commit_concurrency;
set global innodb_commit_concurrency=0;
set global innodb_commit_concurrency=@my_innodb_commit_concurrency;
CREATE TABLE t1 (a int, b int, c int, PRIMARY KEY (a), KEY t1_b (b))
ENGINE=InnoDB;
INSERT INTO t1 (a,b,c) VALUES (1,1,1), (2,1,1), (3,1,1), (4,1,1);
INSERT INTO t1 (a,b,c) SELECT a+4,b,c FROM t1;
EXPLAIN SELECT a, b, c FROM t1 WHERE b = 1 ORDER BY a DESC LIMIT 5;
id	select_type	table	type	possible_keys	key	key_len	ref	rows	Extra
1	SIMPLE	t1	index	t1_b	PRIMARY	4	NULL	8	Using where
SELECT a, b, c FROM t1 WHERE b = 1 ORDER BY a DESC LIMIT 5;
a	b	c
8	1	1
7	1	1
6	1	1
5	1	1
4	1	1
DROP TABLE t1;
<<<<<<< HEAD
End of 5.0 tests
CREATE TABLE `t2` (
`k` int(11) NOT NULL auto_increment,
`a` int(11) default NULL,
`c` int(11) default NULL,
PRIMARY KEY  (`k`),
UNIQUE KEY `idx_1` (`a`)
);
insert into t2 ( a ) values ( 6 ) on duplicate key update c =
ifnull( c,
0 ) + 1;
insert into t2 ( a ) values ( 7 ) on duplicate key update c =
ifnull( c,
0 ) + 1;
select last_insert_id();
last_insert_id()
2
select * from t2;
k	a	c
1	6	NULL
2	7	NULL
insert into t2 ( a ) values ( 6 ) on duplicate key update c =
ifnull( c,
0 ) + 1;
select last_insert_id();
last_insert_id()
2
select last_insert_id(0);
last_insert_id(0)
0
insert into t2 ( a ) values ( 6 ) on duplicate key update c =
ifnull( c,
0 ) + 1;
select last_insert_id();
last_insert_id()
0
select * from t2;
k	a	c
1	6	2
2	7	NULL
insert ignore into t2 values (null,6,1),(10,8,1);
select last_insert_id();
last_insert_id()
0
insert ignore into t2 values (null,6,1),(null,8,1),(null,15,1),(null,20,1);
select last_insert_id();
last_insert_id()
11
select * from t2;
k	a	c
1	6	2
2	7	NULL
10	8	1
11	15	1
12	20	1
insert into t2 ( a ) values ( 6 ) on duplicate key update c =
ifnull( c,
0 ) + 1, k=last_insert_id(k);
select last_insert_id();
last_insert_id()
1
select * from t2;
k	a	c
1	6	3
2	7	NULL
10	8	1
11	15	1
12	20	1
drop table t2;
drop table if exists t1, t2;
create table t1 (i int);
alter table t1 modify i int default 1;
alter table t1 modify i int default 2, rename t2;
lock table t2 write;
alter table t2 modify i int default 3;
unlock tables;
lock table t2 write;
alter table t2 modify i int default 4, rename t1;
unlock tables;
drop table t1;
drop table if exists t1;
create table t1 (i int);
insert into t1 values ();
lock table t1 write;
alter table t1 modify i int default 1;
insert into t1 values ();
select * from t1;
i
NULL
1
alter table t1 change i c char(10) default "Two";
insert into t1 values ();
select * from t1;
c
NULL
1
Two
unlock tables;
select * from t1;
c
NULL
1
Two
drop tables t1;
create table t1(f1 varchar(5) unique, f2 timestamp NOT NULL DEFAULT
CURRENT_TIMESTAMP ON UPDATE CURRENT_TIMESTAMP);
insert into t1(f1) values(1);
select @a:=f2 from t1;
@a:=f2
#
update t1 set f1=1;
select @b:=f2 from t1;
@b:=f2
#
select if(@a=@b,"ok","wrong");
if(@a=@b,"ok","wrong")
ok
insert into t1(f1) values (1) on duplicate key update f1="1";
select @b:=f2 from t1;
@b:=f2
#
select if(@a=@b,"ok","wrong");
if(@a=@b,"ok","wrong")
ok
insert into t1(f1) select f1 from t1 on duplicate key update f1="1";
select @b:=f2 from t1;
@b:=f2
#
select if(@a=@b,"ok","wrong");
if(@a=@b,"ok","wrong")
ok
drop table t1;
SET SESSION AUTOCOMMIT = 0;
SET SESSION TRANSACTION ISOLATION LEVEL READ COMMITTED;
set binlog_format=mixed;
# Switch to connection con1
CREATE TABLE t1 (a INT PRIMARY KEY, b VARCHAR(256))
ENGINE = InnoDB;
INSERT INTO t1 VALUES (1,2);
# 1. test for locking:
BEGIN;
UPDATE t1 SET b = 12 WHERE a = 1;
affected rows: 1
info: Rows matched: 1  Changed: 1  Warnings: 0
SELECT * FROM t1;
a	b
1	12
# Switch to connection con2
UPDATE t1 SET b = 21 WHERE a = 1;
ERROR HY000: Lock wait timeout exceeded; try restarting transaction
# Switch to connection con1
SELECT * FROM t1;
a	b
1	12
ROLLBACK;
# 2. test for serialized update:
CREATE TABLE t2 (a INT);
TRUNCATE t1;
INSERT INTO t1 VALUES (1,'init');
CREATE PROCEDURE p1()
BEGIN
UPDATE t1 SET b = CONCAT(b, '+con2')  WHERE a = 1;
INSERT INTO t2 VALUES ();
END|
BEGIN;
UPDATE t1 SET b = CONCAT(b, '+con1') WHERE a = 1;
affected rows: 1
info: Rows matched: 1  Changed: 1  Warnings: 0
SELECT * FROM t1;
a	b
1	init+con1
# Switch to connection con2
CALL p1;;
# Switch to connection con1
SELECT * FROM t1;
a	b
1	init+con1
COMMIT;
SELECT * FROM t1;
a	b
1	init+con1
# Switch to connection con2
SELECT * FROM t1;
a	b
1	init+con1+con2
# Switch to connection con1
# 3. test for updated key column:
TRUNCATE t1;
TRUNCATE t2;
INSERT INTO t1 VALUES (1,'init');
BEGIN;
UPDATE t1 SET a = 2, b = CONCAT(b, '+con1') WHERE a = 1;
affected rows: 1
info: Rows matched: 1  Changed: 1  Warnings: 0
SELECT * FROM t1;
a	b
2	init+con1
# Switch to connection con2
CALL p1;;
# Switch to connection con1
SELECT * FROM t1;
a	b
2	init+con1
COMMIT;
SELECT * FROM t1;
a	b
2	init+con1
# Switch to connection con2
SELECT * FROM t1;
a	b
2	init+con1
DROP PROCEDURE p1;
DROP TABLE t1, t2;
CREATE TABLE t1 (a INT NOT NULL, b INT NOT NULL, PRIMARY KEY (a,b)) engine=innodb;
CREATE TABLE t2 (c INT NOT NULL, d INT NOT NULL, PRIMARY KEY (c,d),
CONSTRAINT c2 FOREIGN KEY f2 (c) REFERENCES t1 (a,b) ON UPDATE NO ACTION) engine=innodb;
ERROR 42000: Incorrect foreign key definition for 'f2': Key reference and table reference don't match
CREATE TABLE t2 (c INT NOT NULL, d INT NOT NULL, PRIMARY KEY (c,d),
CONSTRAINT c2 FOREIGN KEY (c) REFERENCES t1 (a,b) ON UPDATE NO ACTION) engine=innodb;
ERROR 42000: Incorrect foreign key definition for 'c2': Key reference and table reference don't match
CREATE TABLE t2 (c INT NOT NULL, d INT NOT NULL, PRIMARY KEY (c,d),
CONSTRAINT c1 FOREIGN KEY c2 (c) REFERENCES t1 (a) ON DELETE NO ACTION,
CONSTRAINT c2 FOREIGN KEY (c) REFERENCES t1 (a) ON UPDATE NO ACTION) engine=innodb;
ALTER TABLE t2 DROP FOREIGN KEY c2;
DROP TABLE t2;
CREATE TABLE t2 (c INT NOT NULL, d INT NOT NULL, PRIMARY KEY (c,d),
FOREIGN KEY (c) REFERENCES t1 (a,k) ON UPDATE NO ACTION) engine=innodb;
ERROR 42000: Incorrect foreign key definition for 'foreign key without name': Key reference and table reference don't match
CREATE TABLE t2 (c INT NOT NULL, d INT NOT NULL, PRIMARY KEY (c,d),
FOREIGN KEY f1 (c) REFERENCES t1 (a,k) ON UPDATE NO ACTION) engine=innodb;
ERROR 42000: Incorrect foreign key definition for 'f1': Key reference and table reference don't match
CREATE TABLE t2 (c INT NOT NULL, d INT NOT NULL, PRIMARY KEY (c,d),
CONSTRAINT c1 FOREIGN KEY f1 (c) REFERENCES t1 (a) ON DELETE NO ACTION,
CONSTRAINT c2 FOREIGN KEY (c) REFERENCES t1 (a) ON UPDATE NO ACTION,
FOREIGN KEY f3 (c) REFERENCES t1 (a) ON UPDATE NO ACTION,
FOREIGN KEY (c) REFERENCES t1 (a) ON UPDATE NO ACTION) engine=innodb;
SHOW CREATE TABLE t2;
Table	Create Table
t2	CREATE TABLE `t2` (
  `c` int(11) NOT NULL,
  `d` int(11) NOT NULL,
  PRIMARY KEY (`c`,`d`),
  CONSTRAINT `c1` FOREIGN KEY (`c`) REFERENCES `t1` (`a`) ON DELETE NO ACTION,
  CONSTRAINT `c2` FOREIGN KEY (`c`) REFERENCES `t1` (`a`) ON UPDATE NO ACTION,
  CONSTRAINT `t2_ibfk_1` FOREIGN KEY (`c`) REFERENCES `t1` (`a`) ON UPDATE NO ACTION,
  CONSTRAINT `t2_ibfk_2` FOREIGN KEY (`c`) REFERENCES `t1` (`a`) ON UPDATE NO ACTION
) ENGINE=InnoDB DEFAULT CHARSET=latin1
DROP TABLE t2;
DROP TABLE t1;
create table t1 (a int auto_increment primary key) engine=innodb;
alter table t1 order by a;
Warnings:
Warning	1105	ORDER BY ignored as there is a user-defined clustered index in the table 't1'
drop table t1;
CREATE TABLE t1
(vid integer NOT NULL,
tid integer NOT NULL,
idx integer NOT NULL,
name varchar(128) NOT NULL,
type varchar(128) NULL,
PRIMARY KEY(idx, vid, tid),
UNIQUE(vid, tid, name)
) ENGINE=InnoDB;
INSERT INTO t1 VALUES
(1,1,1,'pk',NULL),(2,1,1,'pk',NULL),(3,1,1,'pk',NULL),(4,1,1,'c1',NULL),
(5,1,1,'pk',NULL),(1,1,2,'c1',NULL),(2,1,2,'c1',NULL),(3,1,2,'c1',NULL),
(4,1,2,'c2',NULL),(5,1,2,'c1',NULL),(2,1,3,'c2',NULL),(3,1,3,'c2',NULL),
(4,1,3,'pk',NULL),(5,1,3,'c2',NULL),
(2,1,4,'c_extra',NULL),(3,1,4,'c_extra',NULL);
EXPLAIN SELECT * FROM t1 WHERE tid = 1 AND vid = 3 ORDER BY idx DESC;
id	select_type	table	type	possible_keys	key	key_len	ref	rows	Extra
1	SIMPLE	t1	index	vid	PRIMARY	12	NULL	16	Using where
SELECT * FROM t1 WHERE tid = 1 AND vid = 3 ORDER BY idx DESC;
vid	tid	idx	name	type
3	1	4	c_extra	NULL
3	1	3	c2	NULL
3	1	2	c1	NULL
3	1	1	pk	NULL
DROP TABLE t1;
End of 5.1 tests
drop table if exists t1, t2, t3;
create table t1(a int);
insert into t1 values (0),(1),(2),(3),(4),(5),(6),(7),(8),(9);
create table t2 (a int, b int, pk int, key(a,b), primary key(pk)) engine=innodb;
insert into t2 select @a:=A.a+10*(B.a + 10*C.a),@a, @a from t1 A, t1 B, t1 C;
this must use key 'a', not PRIMARY:
explain select a from t2 where a=b;
id	select_type	table	type	possible_keys	key	key_len	ref	rows	Extra
1	SIMPLE	t2	index	NULL	a	10	NULL	#	Using where; Using index
drop table t1, t2;
SET SESSION BINLOG_FORMAT=STATEMENT;
SET SESSION TRANSACTION ISOLATION LEVEL READ COMMITTED;
select @@session.sql_log_bin, @@session.binlog_format, @@session.tx_isolation;
@@session.sql_log_bin	1
@@session.binlog_format	STATEMENT
@@session.tx_isolation	READ-COMMITTED
CREATE TABLE t1 ( a INT ) ENGINE=InnoDB;
INSERT INTO t1 VALUES(1);
DROP TABLE t1;
=======
DROP TABLE IF EXISTS t1;
CREATE TABLE t1 (a char(50)) ENGINE=InnoDB;
CREATE INDEX i1 on t1 (a(3));
SELECT * FROM t1 WHERE a = 'abcde';
a
DROP TABLE t1;
End of 5.0 tests
>>>>>>> 63bca358
<|MERGE_RESOLUTION|>--- conflicted
+++ resolved
@@ -1378,7 +1378,6 @@
 5	1	1
 4	1	1
 DROP TABLE t1;
-<<<<<<< HEAD
 End of 5.0 tests
 CREATE TABLE `t2` (
 `k` int(11) NOT NULL auto_increment,
@@ -1678,12 +1677,9 @@
 CREATE TABLE t1 ( a INT ) ENGINE=InnoDB;
 INSERT INTO t1 VALUES(1);
 DROP TABLE t1;
-=======
 DROP TABLE IF EXISTS t1;
 CREATE TABLE t1 (a char(50)) ENGINE=InnoDB;
 CREATE INDEX i1 on t1 (a(3));
 SELECT * FROM t1 WHERE a = 'abcde';
 a
-DROP TABLE t1;
-End of 5.0 tests
->>>>>>> 63bca358
+DROP TABLE t1;